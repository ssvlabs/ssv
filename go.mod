module github.com/ssvlabs/ssv

go 1.24

require (
	github.com/aquasecurity/table v1.8.0
	github.com/attestantio/go-eth2-client v0.24.1-0.20250212100859-648471aad7cc
	github.com/brianvoe/gofakeit/v7 v7.2.1
	github.com/btcsuite/btcd/btcec/v2 v2.3.4
	github.com/cespare/xxhash/v2 v2.3.0
	github.com/dgraph-io/badger/v4 v4.2.0
	github.com/dgraph-io/ristretto v0.1.1
	github.com/ethereum/go-ethereum v1.14.8
	github.com/ferranbt/fastssz v0.1.4
	github.com/go-chi/chi/v5 v5.0.8
	github.com/go-chi/render v1.0.2
	github.com/golang/gddo v0.0.0-20200528160355-8d077c1d8f4c
	github.com/google/go-cmp v0.6.0
	github.com/google/uuid v1.6.0
	github.com/gorilla/websocket v1.5.3
	github.com/hashicorp/golang-lru/v2 v2.0.7
	github.com/herumi/bls-eth-go-binary v1.29.1
	github.com/ilyakaznacheev/cleanenv v1.4.2
	github.com/jellydator/ttlcache/v3 v3.3.0
	github.com/libp2p/go-libp2p v0.36.5
	github.com/libp2p/go-libp2p-kad-dht v0.25.2
	github.com/libp2p/go-libp2p-pubsub v0.13.0
	github.com/microsoft/go-crypto-openssl v0.2.9
	github.com/multiformats/go-multiaddr v0.13.0
	github.com/oleiade/lane/v2 v2.0.0
	github.com/patrickmn/go-cache v2.1.0+incompatible
	github.com/pkg/errors v0.9.1
	github.com/prometheus/client_golang v1.20.5
	github.com/prysmaticlabs/go-bitfield v0.0.0-20240618144021-706c95b2dd15
	github.com/prysmaticlabs/prysm/v4 v4.0.8
	github.com/rs/zerolog v1.32.0
	github.com/sanity-io/litter v1.5.6
	github.com/sourcegraph/conc v0.3.0
	github.com/spf13/cobra v1.8.1
	github.com/ssvlabs/eth2-key-manager v1.5.2
	github.com/ssvlabs/ssv-spec v1.1.3
	github.com/ssvlabs/ssv/ssvsigner v0.0.0-20250415004030-0b37ff9c9bbd
	github.com/status-im/keycard-go v0.2.0
	github.com/stretchr/testify v1.9.0
	github.com/wealdtech/go-eth2-types/v2 v2.8.1
	github.com/wealdtech/go-eth2-util v1.8.1
	go.opentelemetry.io/contrib/instrumentation/net/http/otelhttp v0.57.0
	go.opentelemetry.io/otel v1.32.0
	go.opentelemetry.io/otel/exporters/prometheus v0.54.0
	go.opentelemetry.io/otel/metric v1.32.0
	go.opentelemetry.io/otel/sdk v1.32.0
	go.opentelemetry.io/otel/sdk/metric v1.32.0
	go.uber.org/mock v0.5.0
	go.uber.org/multierr v1.11.0
	go.uber.org/zap v1.27.0
<<<<<<< HEAD
	golang.org/x/exp v0.0.0-20240909161429-701f63a606c0
=======
>>>>>>> 6f426465
	golang.org/x/mod v0.22.0
	golang.org/x/sync v0.12.0
	golang.org/x/text v0.23.0
	gopkg.in/natefinch/lumberjack.v2 v2.2.1
	gopkg.in/yaml.v3 v3.0.1
	tailscale.com v1.72.0
)

require (
	github.com/BurntSushi/toml v1.5.0 // indirect
	github.com/DataDog/zstd v1.5.2 // indirect
	github.com/Microsoft/go-winio v0.6.2 // indirect
	github.com/VictoriaMetrics/fastcache v1.12.2 // indirect
	github.com/ajg/form v1.5.1 // indirect
	github.com/andybalholm/brotli v1.1.1 // indirect
	github.com/aristanetworks/goarista v0.0.0-20200805130819-fd197cf57d96 // indirect
	github.com/benbjohnson/clock v1.3.5 // indirect
	github.com/beorn7/perks v1.0.1 // indirect
	github.com/bits-and-blooms/bitset v1.17.0 // indirect
	github.com/carlmjohnson/requests v0.24.3 // indirect
	github.com/cockroachdb/errors v1.11.3 // indirect
	github.com/cockroachdb/fifo v0.0.0-20240606204812-0bbfbd93a7ce // indirect
	github.com/cockroachdb/logtags v0.0.0-20230118201751-21c54148d20b // indirect
	github.com/cockroachdb/pebble v1.1.2 // indirect
	github.com/cockroachdb/redact v1.1.5 // indirect
	github.com/cockroachdb/tokenbucket v0.0.0-20230807174530-cc333fc44b06 // indirect
	github.com/consensys/bavard v0.1.22 // indirect
	github.com/consensys/gnark-crypto v0.14.0 // indirect
	github.com/containerd/cgroups v1.1.0 // indirect
	github.com/coreos/go-systemd/v22 v22.5.0 // indirect
	github.com/cpuguy83/go-md2man/v2 v2.0.6 // indirect
	github.com/crate-crypto/go-ipa v0.0.0-20240724233137-53bbb0ceb27a // indirect
	github.com/crate-crypto/go-kzg-4844 v1.1.0 // indirect
	github.com/davecgh/go-spew v1.1.2-0.20180830191138-d8f796af33cc // indirect
	github.com/davidlazar/go-crypto v0.0.0-20200604182044-b73af7476f6c // indirect
	github.com/deckarep/golang-set/v2 v2.6.0 // indirect
	github.com/decred/dcrd/dcrec/secp256k1/v4 v4.3.0 // indirect
	github.com/deepmap/oapi-codegen v1.8.2 // indirect
	github.com/docker/go-units v0.5.0 // indirect
	github.com/dustin/go-humanize v1.0.1 // indirect
	github.com/elastic/gosigar v0.14.3 // indirect
	github.com/emicklei/dot v1.6.4 // indirect
	github.com/ethereum/c-kzg-4844 v1.0.0 // indirect
	github.com/ethereum/go-verkle v0.2.2 // indirect
	github.com/fasthttp/router v1.5.4 // indirect
	github.com/fatih/color v1.18.0 // indirect
	github.com/felixge/httpsnoop v1.0.4 // indirect
	github.com/flynn/noise v1.1.0 // indirect
	github.com/francoispqt/gojay v1.2.13 // indirect
	github.com/fsnotify/fsnotify v1.7.0 // indirect
	github.com/gballet/go-libpcsclite v0.0.0-20191108122812-4678299bea08 // indirect
	github.com/getsentry/sentry-go v0.27.0 // indirect
	github.com/go-logr/logr v1.4.2 // indirect
	github.com/go-logr/stdr v1.2.2 // indirect
	github.com/go-ole/go-ole v1.3.0 // indirect
	github.com/go-task/slim-sprig/v3 v3.0.0 // indirect
	github.com/goccy/go-yaml v1.12.0 // indirect
	github.com/godbus/dbus/v5 v5.1.1-0.20230522191255-76236955d466 // indirect
	github.com/gofrs/flock v0.12.1 // indirect
	github.com/gogo/protobuf v1.3.2 // indirect
	github.com/golang-jwt/jwt/v4 v4.5.1 // indirect
	github.com/golang/glog v1.2.2 // indirect
	github.com/golang/groupcache v0.0.0-20210331224755-41bb18bfe9da // indirect
	github.com/golang/protobuf v1.5.4 // indirect
	github.com/golang/snappy v0.0.5-0.20220116011046-fa5810519dcb // indirect
	github.com/google/flatbuffers v1.12.1 // indirect
	github.com/google/gopacket v1.1.19 // indirect
	github.com/google/pprof v0.0.0-20241210010833-40e02aabc2ad // indirect
	github.com/graph-gophers/graphql-go v1.3.0 // indirect
	github.com/hashicorp/errwrap v1.1.0 // indirect
	github.com/hashicorp/go-bexpr v0.1.10 // indirect
	github.com/hashicorp/go-multierror v1.1.1 // indirect
	github.com/hashicorp/golang-lru v0.5.5-0.20210104140557-80c98217689d // indirect
	github.com/holiman/billy v0.0.0-20240216141850-2abb0c79d3c4 // indirect
	github.com/holiman/bloomfilter/v2 v2.0.3 // indirect
	github.com/holiman/uint256 v1.3.2 // indirect
	github.com/huandu/go-clone v1.6.0 // indirect
	github.com/huin/goupnp v1.3.0 // indirect
	github.com/inconshreveable/mousetrap v1.1.0 // indirect
	github.com/influxdata/influxdb-client-go/v2 v2.4.0 // indirect
	github.com/influxdata/influxdb1-client v0.0.0-20220302092344-a9ab5670611c // indirect
	github.com/influxdata/line-protocol v0.0.0-20210311194329-9aa0e372d097 // indirect
	github.com/ipfs/boxo v0.10.0 // indirect
	github.com/ipfs/go-cid v0.4.1 // indirect
	github.com/ipfs/go-datastore v0.6.0 // indirect
	github.com/ipfs/go-log v1.0.5 // indirect
	github.com/ipfs/go-log/v2 v2.5.1 // indirect
	github.com/ipld/go-ipld-prime v0.20.0 // indirect
	github.com/jackpal/go-nat-pmp v1.0.2 // indirect
	github.com/jbenet/go-temp-err-catcher v0.1.0 // indirect
	github.com/jbenet/goprocess v0.1.4 // indirect
	github.com/joho/godotenv v1.4.0 // indirect
	github.com/klauspost/compress v1.17.11 // indirect
	github.com/klauspost/cpuid/v2 v2.2.9 // indirect
	github.com/koron/go-ssdp v0.0.4 // indirect
	github.com/kr/pretty v0.3.1 // indirect
	github.com/kr/text v0.2.0 // indirect
	github.com/libp2p/go-buffer-pool v0.1.0 // indirect
	github.com/libp2p/go-cidranger v1.1.0 // indirect
	github.com/libp2p/go-flow-metrics v0.1.0 // indirect
	github.com/libp2p/go-libp2p-asn-util v0.4.1 // indirect
	github.com/libp2p/go-libp2p-kbucket v0.6.3 // indirect
	github.com/libp2p/go-libp2p-record v0.2.0 // indirect
	github.com/libp2p/go-libp2p-routing-helpers v0.7.2 // indirect
	github.com/libp2p/go-msgio v0.3.0 // indirect
	github.com/libp2p/go-nat v0.2.0 // indirect
	github.com/libp2p/go-netroute v0.2.1 // indirect
	github.com/libp2p/go-reuseport v0.4.0 // indirect
	github.com/libp2p/go-yamux/v4 v4.0.1 // indirect
	github.com/libp2p/zeroconf/v2 v2.2.0 // indirect
	github.com/marten-seemann/tcp v0.0.0-20210406111302-dfbc87cc63fd // indirect
	github.com/mattn/go-colorable v0.1.14 // indirect
	github.com/mattn/go-isatty v0.0.20 // indirect
	github.com/mattn/go-runewidth v0.0.16 // indirect
	github.com/miekg/dns v1.1.62 // indirect
	github.com/mikioh/tcpinfo v0.0.0-20190314235526-30a79bb1804b // indirect
	github.com/mikioh/tcpopt v0.0.0-20190314235656-172688c1accc // indirect
	github.com/minio/sha256-simd v1.0.1 // indirect
	github.com/mitchellh/mapstructure v1.5.0 // indirect
	github.com/mitchellh/pointerstructure v1.2.0 // indirect
	github.com/mmcloughlin/addchain v0.4.0 // indirect
	github.com/mr-tron/base58 v1.2.0 // indirect
	github.com/multiformats/go-base32 v0.1.0 // indirect
	github.com/multiformats/go-base36 v0.2.0 // indirect
	github.com/multiformats/go-multiaddr-dns v0.4.0 // indirect
	github.com/multiformats/go-multiaddr-fmt v0.1.0 // indirect
	github.com/multiformats/go-multibase v0.2.0 // indirect
	github.com/multiformats/go-multicodec v0.9.0 // indirect
	github.com/multiformats/go-multihash v0.2.3 // indirect
	github.com/multiformats/go-multistream v0.6.0 // indirect
	github.com/multiformats/go-varint v0.0.7 // indirect
	github.com/munnerz/goautoneg v0.0.0-20191010083416-a7dc8b61c822 // indirect
	github.com/olekukonko/tablewriter v0.0.5 // indirect
	github.com/onsi/ginkgo/v2 v2.22.2 // indirect
	github.com/opencontainers/runtime-spec v1.2.0 // indirect
	github.com/opentracing/opentracing-go v1.2.0 // indirect
	github.com/pbnjay/memory v0.0.0-20210728143218-7b4eea64cf58 // indirect
	github.com/peterh/liner v1.2.0 // indirect
	github.com/pion/datachannel v1.5.8 // indirect
	github.com/pion/dtls/v2 v2.2.12 // indirect
	github.com/pion/ice/v2 v2.3.34 // indirect
	github.com/pion/interceptor v0.1.30 // indirect
	github.com/pion/logging v0.2.2 // indirect
	github.com/pion/mdns v0.0.12 // indirect
	github.com/pion/randutil v0.1.0 // indirect
	github.com/pion/rtcp v1.2.14 // indirect
	github.com/pion/rtp v1.8.9 // indirect
	github.com/pion/sctp v1.8.33 // indirect
	github.com/pion/sdp/v3 v3.0.9 // indirect
	github.com/pion/srtp/v2 v2.0.20 // indirect
	github.com/pion/stun v0.6.1 // indirect
	github.com/pion/transport/v2 v2.2.10 // indirect
	github.com/pion/turn/v2 v2.1.6 // indirect
	github.com/pion/webrtc/v3 v3.3.0 // indirect
	github.com/pk910/dynamic-ssz v0.0.4 // indirect
	github.com/pmezard/go-difflib v1.0.1-0.20181226105442-5d4384ee4fb2 // indirect
	github.com/polydawn/refmt v0.89.0 // indirect
	github.com/prometheus/client_model v0.6.1 // indirect
	github.com/prometheus/common v0.60.1 // indirect
	github.com/prometheus/procfs v0.15.1 // indirect
	github.com/quic-go/qpack v0.4.0 // indirect
	github.com/quic-go/quic-go v0.46.0 // indirect
	github.com/quic-go/webtransport-go v0.8.0 // indirect
	github.com/r3labs/sse/v2 v2.10.0 // indirect
	github.com/raulk/go-watchdog v1.3.0 // indirect
	github.com/rivo/uniseg v0.4.7 // indirect
	github.com/rogpeppe/go-internal v1.14.1 // indirect
	github.com/rs/cors v1.7.0 // indirect
	github.com/russross/blackfriday/v2 v2.1.0 // indirect
	github.com/savsgio/gotils v0.0.0-20240704082632-aef3928b8a38 // indirect
	github.com/shirou/gopsutil v3.21.11+incompatible // indirect
	github.com/sirupsen/logrus v1.9.3 // indirect
	github.com/spaolacci/murmur3 v1.1.0 // indirect
	github.com/spf13/pflag v1.0.6 // indirect
	github.com/stretchr/objx v0.5.2 // indirect
	github.com/supranational/blst v0.3.14 // indirect
	github.com/syndtr/goleveldb v1.0.1-0.20220721030215-126854af5e6d // indirect
	github.com/tklauser/go-sysconf v0.3.14 // indirect
	github.com/tklauser/numcpus v0.8.0 // indirect
	github.com/tyler-smith/go-bip39 v1.1.0 // indirect
	github.com/urfave/cli/v2 v2.27.5 // indirect
	github.com/valyala/bytebufferpool v1.0.0 // indirect
	github.com/valyala/fasthttp v1.58.0 // indirect
	github.com/wealdtech/go-bytesutil v1.2.1 // indirect
	github.com/wealdtech/go-eth2-wallet-encryptor-keystorev4 v1.1.3 // indirect
	github.com/whyrusleeping/go-keyspace v0.0.0-20160322163242-5b898ac5add1 // indirect
	github.com/wlynxg/anet v0.0.4 // indirect
	github.com/xrash/smetrics v0.0.0-20240521201337-686a1a2994c1 // indirect
	github.com/yusufpapurcu/wmi v1.2.4 // indirect
	go.opencensus.io v0.24.0 // indirect
	go.opentelemetry.io/otel/trace v1.32.0 // indirect
	go.uber.org/dig v1.18.0 // indirect
	go.uber.org/fx v1.22.2 // indirect
<<<<<<< HEAD
	golang.org/x/crypto v0.36.0 // indirect
	golang.org/x/net v0.37.0 // indirect
	golang.org/x/oauth2 v0.25.0 // indirect
	golang.org/x/sys v0.32.0 // indirect
	golang.org/x/term v0.31.0 // indirect
	golang.org/x/time v0.11.0 // indirect
=======
	golang.org/x/crypto v0.32.0 // indirect
	golang.org/x/exp v0.0.0-20240808152545-0cdaa3abc0fa // indirect
	golang.org/x/net v0.34.0 // indirect
	golang.org/x/sys v0.29.0 // indirect
	golang.org/x/term v0.28.0 // indirect
	golang.org/x/time v0.5.0 // indirect
>>>>>>> 6f426465
	golang.org/x/tools v0.29.0 // indirect
	golang.org/x/xerrors v0.0.0-20240903120638-7835f813f4da // indirect
	gonum.org/v1/gonum v0.13.0 // indirect
	google.golang.org/api v0.215.0 // indirect
	google.golang.org/genproto v0.0.0-20241118233622-e639e219e697 // indirect
	google.golang.org/genproto/googleapis/api v0.0.0-20241209162323-e6fa225c2576 // indirect
	google.golang.org/genproto/googleapis/rpc v0.0.0-20250414145226-207652e42e2e // indirect
	google.golang.org/grpc v1.67.3 // indirect
	google.golang.org/protobuf v1.36.6 // indirect
	gopkg.in/Knetic/govaluate.v3 v3.0.0 // indirect
	gopkg.in/cenkalti/backoff.v1 v1.1.0 // indirect
	gopkg.in/yaml.v2 v2.4.0 // indirect
	lukechampine.com/blake3 v1.3.0 // indirect
	olympos.io/encoding/edn v0.0.0-20201019073823-d3554ca0b0a3 // indirect
	rsc.io/tmplfunc v0.0.3 // indirect
)

replace github.com/google/flatbuffers => github.com/google/flatbuffers v1.11.0

replace github.com/dgraph-io/ristretto => github.com/dgraph-io/ristretto v0.1.1-0.20211108053508-297c39e6640f<|MERGE_RESOLUTION|>--- conflicted
+++ resolved
@@ -53,10 +53,6 @@
 	go.uber.org/mock v0.5.0
 	go.uber.org/multierr v1.11.0
 	go.uber.org/zap v1.27.0
-<<<<<<< HEAD
-	golang.org/x/exp v0.0.0-20240909161429-701f63a606c0
-=======
->>>>>>> 6f426465
 	golang.org/x/mod v0.22.0
 	golang.org/x/sync v0.12.0
 	golang.org/x/text v0.23.0
@@ -250,21 +246,13 @@
 	go.opentelemetry.io/otel/trace v1.32.0 // indirect
 	go.uber.org/dig v1.18.0 // indirect
 	go.uber.org/fx v1.22.2 // indirect
-<<<<<<< HEAD
 	golang.org/x/crypto v0.36.0 // indirect
+	golang.org/x/exp v0.0.0-20240808152545-0cdaa3abc0fa // indirect
 	golang.org/x/net v0.37.0 // indirect
 	golang.org/x/oauth2 v0.25.0 // indirect
 	golang.org/x/sys v0.32.0 // indirect
 	golang.org/x/term v0.31.0 // indirect
 	golang.org/x/time v0.11.0 // indirect
-=======
-	golang.org/x/crypto v0.32.0 // indirect
-	golang.org/x/exp v0.0.0-20240808152545-0cdaa3abc0fa // indirect
-	golang.org/x/net v0.34.0 // indirect
-	golang.org/x/sys v0.29.0 // indirect
-	golang.org/x/term v0.28.0 // indirect
-	golang.org/x/time v0.5.0 // indirect
->>>>>>> 6f426465
 	golang.org/x/tools v0.29.0 // indirect
 	golang.org/x/xerrors v0.0.0-20240903120638-7835f813f4da // indirect
 	gonum.org/v1/gonum v0.13.0 // indirect
