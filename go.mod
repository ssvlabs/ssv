module github.com/ssvlabs/ssv

go 1.24

require (
	github.com/aquasecurity/table v1.8.0
	github.com/attestantio/go-eth2-client v0.24.1-0.20250212100859-648471aad7cc
	github.com/brianvoe/gofakeit/v7 v7.2.1
	github.com/btcsuite/btcd/btcec/v2 v2.3.4
	github.com/cespare/xxhash/v2 v2.3.0
	github.com/dgraph-io/badger/v4 v4.2.0
	github.com/dgraph-io/ristretto v0.1.1
	github.com/ethereum/go-ethereum v1.14.8
	github.com/ferranbt/fastssz v0.1.4
	github.com/go-chi/chi/v5 v5.0.8
	github.com/go-chi/render v1.0.2
	github.com/golang/gddo v0.0.0-20200528160355-8d077c1d8f4c
	github.com/google/go-cmp v0.6.0
	github.com/google/uuid v1.6.0
	github.com/gorilla/websocket v1.5.3
	github.com/hashicorp/golang-lru/v2 v2.0.7
	github.com/herumi/bls-eth-go-binary v1.29.1
	github.com/ilyakaznacheev/cleanenv v1.4.2
	github.com/jellydator/ttlcache/v3 v3.3.0
	github.com/libp2p/go-libp2p v0.36.5
	github.com/libp2p/go-libp2p-kad-dht v0.25.2
	github.com/libp2p/go-libp2p-pubsub v0.13.0
	github.com/microsoft/go-crypto-openssl v0.2.9
	github.com/multiformats/go-multiaddr v0.13.0
	github.com/oleiade/lane/v2 v2.0.0
	github.com/patrickmn/go-cache v2.1.0+incompatible
	github.com/pkg/errors v0.9.1
	github.com/prometheus/client_golang v1.20.5
	github.com/prysmaticlabs/go-bitfield v0.0.0-20240618144021-706c95b2dd15
	github.com/prysmaticlabs/prysm/v4 v4.0.8
	github.com/rs/zerolog v1.32.0
	github.com/sanity-io/litter v1.5.6
	github.com/sourcegraph/conc v0.3.0
	github.com/spf13/cobra v1.8.1
	github.com/ssvlabs/eth2-key-manager v1.5.2
	github.com/ssvlabs/ssv-spec v1.1.3
	github.com/ssvlabs/ssv/ssvsigner v0.0.0-20250422001600-57842541ad25
	github.com/status-im/keycard-go v0.2.0
	github.com/stretchr/testify v1.9.0
	github.com/wealdtech/go-eth2-types/v2 v2.8.1
	github.com/wealdtech/go-eth2-util v1.8.1
	go.opentelemetry.io/contrib/instrumentation/net/http/otelhttp v0.57.0
	go.opentelemetry.io/otel v1.32.0
	go.opentelemetry.io/otel/exporters/prometheus v0.54.0
	go.opentelemetry.io/otel/metric v1.32.0
	go.opentelemetry.io/otel/sdk v1.32.0
	go.opentelemetry.io/otel/sdk/metric v1.32.0
	go.uber.org/mock v0.5.0
	go.uber.org/multierr v1.11.0
	go.uber.org/zap v1.27.0
	golang.org/x/mod v0.22.0
<<<<<<< HEAD
	golang.org/x/sync v0.12.0
	golang.org/x/text v0.23.0
=======
	golang.org/x/sync v0.11.0
	golang.org/x/text v0.22.0
>>>>>>> a5d4a264
	gopkg.in/natefinch/lumberjack.v2 v2.2.1
	gopkg.in/yaml.v3 v3.0.1
	tailscale.com v1.72.0
)

require (
	github.com/BurntSushi/toml v1.5.0 // indirect
	github.com/DataDog/zstd v1.5.2 // indirect
	github.com/Microsoft/go-winio v0.6.2 // indirect
	github.com/VictoriaMetrics/fastcache v1.12.2 // indirect
	github.com/ajg/form v1.5.1 // indirect
	github.com/andybalholm/brotli v1.1.1 // indirect
	github.com/aristanetworks/goarista v0.0.0-20200805130819-fd197cf57d96 // indirect
	github.com/benbjohnson/clock v1.3.5 // indirect
	github.com/beorn7/perks v1.0.1 // indirect
	github.com/bits-and-blooms/bitset v1.17.0 // indirect
	github.com/carlmjohnson/requests v0.24.3 // indirect
	github.com/cockroachdb/errors v1.11.3 // indirect
	github.com/cockroachdb/fifo v0.0.0-20240606204812-0bbfbd93a7ce // indirect
	github.com/cockroachdb/logtags v0.0.0-20230118201751-21c54148d20b // indirect
	github.com/cockroachdb/pebble v1.1.2 // indirect
	github.com/cockroachdb/redact v1.1.5 // indirect
	github.com/cockroachdb/tokenbucket v0.0.0-20230807174530-cc333fc44b06 // indirect
	github.com/consensys/bavard v0.1.22 // indirect
	github.com/consensys/gnark-crypto v0.14.0 // indirect
	github.com/containerd/cgroups v1.1.0 // indirect
	github.com/coreos/go-systemd/v22 v22.5.0 // indirect
	github.com/cpuguy83/go-md2man/v2 v2.0.6 // indirect
	github.com/crate-crypto/go-ipa v0.0.0-20240724233137-53bbb0ceb27a // indirect
	github.com/crate-crypto/go-kzg-4844 v1.1.0 // indirect
	github.com/davecgh/go-spew v1.1.2-0.20180830191138-d8f796af33cc // indirect
	github.com/davidlazar/go-crypto v0.0.0-20200604182044-b73af7476f6c // indirect
	github.com/deckarep/golang-set/v2 v2.6.0 // indirect
	github.com/decred/dcrd/dcrec/secp256k1/v4 v4.3.0 // indirect
	github.com/docker/go-units v0.5.0 // indirect
	github.com/dustin/go-humanize v1.0.1 // indirect
	github.com/elastic/gosigar v0.14.3 // indirect
	github.com/emicklei/dot v1.6.4 // indirect
	github.com/ethereum/c-kzg-4844 v1.0.0 // indirect
	github.com/ethereum/go-verkle v0.2.2 // indirect
	github.com/fasthttp/router v1.5.4 // indirect
	github.com/fatih/color v1.18.0 // indirect
	github.com/felixge/httpsnoop v1.0.4 // indirect
	github.com/flynn/noise v1.1.0 // indirect
	github.com/francoispqt/gojay v1.2.13 // indirect
	github.com/fsnotify/fsnotify v1.7.0 // indirect
	github.com/gballet/go-libpcsclite v0.0.0-20191108122812-4678299bea08 // indirect
	github.com/getsentry/sentry-go v0.27.0 // indirect
	github.com/go-logr/logr v1.4.2 // indirect
	github.com/go-logr/stdr v1.2.2 // indirect
	github.com/go-ole/go-ole v1.3.0 // indirect
	github.com/go-task/slim-sprig/v3 v3.0.0 // indirect
	github.com/goccy/go-yaml v1.12.0 // indirect
	github.com/godbus/dbus/v5 v5.1.1-0.20230522191255-76236955d466 // indirect
	github.com/gofrs/flock v0.12.1 // indirect
	github.com/gogo/protobuf v1.3.2 // indirect
	github.com/golang-jwt/jwt/v4 v4.5.1 // indirect
	github.com/golang/glog v1.2.2 // indirect
	github.com/golang/groupcache v0.0.0-20210331224755-41bb18bfe9da // indirect
	github.com/golang/protobuf v1.5.4 // indirect
	github.com/golang/snappy v0.0.5-0.20220116011046-fa5810519dcb // indirect
	github.com/google/flatbuffers v1.12.1 // indirect
	github.com/google/gopacket v1.1.19 // indirect
	github.com/google/pprof v0.0.0-20241210010833-40e02aabc2ad // indirect
	github.com/hashicorp/errwrap v1.1.0 // indirect
	github.com/hashicorp/go-bexpr v0.1.10 // indirect
	github.com/hashicorp/go-multierror v1.1.1 // indirect
	github.com/hashicorp/golang-lru v0.5.5-0.20210104140557-80c98217689d // indirect
	github.com/holiman/billy v0.0.0-20240216141850-2abb0c79d3c4 // indirect
	github.com/holiman/bloomfilter/v2 v2.0.3 // indirect
	github.com/holiman/uint256 v1.3.2 // indirect
	github.com/huandu/go-clone v1.6.0 // indirect
	github.com/huin/goupnp v1.3.0 // indirect
	github.com/inconshreveable/mousetrap v1.1.0 // indirect
	github.com/ipfs/boxo v0.10.0 // indirect
	github.com/ipfs/go-cid v0.4.1 // indirect
	github.com/ipfs/go-datastore v0.6.0 // indirect
	github.com/ipfs/go-log v1.0.5 // indirect
	github.com/ipfs/go-log/v2 v2.5.1 // indirect
	github.com/ipld/go-ipld-prime v0.20.0 // indirect
	github.com/jackpal/go-nat-pmp v1.0.2 // indirect
	github.com/jbenet/go-temp-err-catcher v0.1.0 // indirect
	github.com/jbenet/goprocess v0.1.4 // indirect
	github.com/joho/godotenv v1.4.0 // indirect
	github.com/klauspost/compress v1.17.11 // indirect
	github.com/klauspost/cpuid/v2 v2.2.9 // indirect
	github.com/koron/go-ssdp v0.0.4 // indirect
	github.com/kr/pretty v0.3.1 // indirect
	github.com/kr/text v0.2.0 // indirect
	github.com/libp2p/go-buffer-pool v0.1.0 // indirect
	github.com/libp2p/go-cidranger v1.1.0 // indirect
	github.com/libp2p/go-flow-metrics v0.1.0 // indirect
	github.com/libp2p/go-libp2p-asn-util v0.4.1 // indirect
	github.com/libp2p/go-libp2p-kbucket v0.6.3 // indirect
	github.com/libp2p/go-libp2p-record v0.2.0 // indirect
	github.com/libp2p/go-libp2p-routing-helpers v0.7.2 // indirect
	github.com/libp2p/go-msgio v0.3.0 // indirect
	github.com/libp2p/go-nat v0.2.0 // indirect
	github.com/libp2p/go-netroute v0.2.1 // indirect
	github.com/libp2p/go-reuseport v0.4.0 // indirect
	github.com/libp2p/go-yamux/v4 v4.0.1 // indirect
	github.com/libp2p/zeroconf/v2 v2.2.0 // indirect
	github.com/marten-seemann/tcp v0.0.0-20210406111302-dfbc87cc63fd // indirect
	github.com/mattn/go-colorable v0.1.14 // indirect
	github.com/mattn/go-isatty v0.0.20 // indirect
	github.com/mattn/go-runewidth v0.0.16 // indirect
	github.com/miekg/dns v1.1.62 // indirect
	github.com/mikioh/tcpinfo v0.0.0-20190314235526-30a79bb1804b // indirect
	github.com/mikioh/tcpopt v0.0.0-20190314235656-172688c1accc // indirect
	github.com/minio/sha256-simd v1.0.1 // indirect
	github.com/mitchellh/mapstructure v1.5.0 // indirect
	github.com/mitchellh/pointerstructure v1.2.0 // indirect
	github.com/mmcloughlin/addchain v0.4.0 // indirect
	github.com/mr-tron/base58 v1.2.0 // indirect
	github.com/multiformats/go-base32 v0.1.0 // indirect
	github.com/multiformats/go-base36 v0.2.0 // indirect
	github.com/multiformats/go-multiaddr-dns v0.4.0 // indirect
	github.com/multiformats/go-multiaddr-fmt v0.1.0 // indirect
	github.com/multiformats/go-multibase v0.2.0 // indirect
	github.com/multiformats/go-multicodec v0.9.0 // indirect
	github.com/multiformats/go-multihash v0.2.3 // indirect
	github.com/multiformats/go-multistream v0.6.0 // indirect
	github.com/multiformats/go-varint v0.0.7 // indirect
	github.com/munnerz/goautoneg v0.0.0-20191010083416-a7dc8b61c822 // indirect
	github.com/olekukonko/tablewriter v0.0.5 // indirect
	github.com/onsi/ginkgo/v2 v2.22.2 // indirect
	github.com/opencontainers/runtime-spec v1.2.0 // indirect
	github.com/opentracing/opentracing-go v1.2.0 // indirect
	github.com/pbnjay/memory v0.0.0-20210728143218-7b4eea64cf58 // indirect
	github.com/pion/datachannel v1.5.8 // indirect
	github.com/pion/dtls/v2 v2.2.12 // indirect
	github.com/pion/ice/v2 v2.3.34 // indirect
	github.com/pion/interceptor v0.1.30 // indirect
	github.com/pion/logging v0.2.2 // indirect
	github.com/pion/mdns v0.0.12 // indirect
	github.com/pion/randutil v0.1.0 // indirect
	github.com/pion/rtcp v1.2.14 // indirect
	github.com/pion/rtp v1.8.9 // indirect
	github.com/pion/sctp v1.8.33 // indirect
	github.com/pion/sdp/v3 v3.0.9 // indirect
	github.com/pion/srtp/v2 v2.0.20 // indirect
	github.com/pion/stun v0.6.1 // indirect
	github.com/pion/transport/v2 v2.2.10 // indirect
	github.com/pion/turn/v2 v2.1.6 // indirect
	github.com/pion/webrtc/v3 v3.3.0 // indirect
	github.com/pk910/dynamic-ssz v0.0.4 // indirect
	github.com/pmezard/go-difflib v1.0.1-0.20181226105442-5d4384ee4fb2 // indirect
	github.com/polydawn/refmt v0.89.0 // indirect
	github.com/prometheus/client_model v0.6.1 // indirect
	github.com/prometheus/common v0.60.1 // indirect
	github.com/prometheus/procfs v0.15.1 // indirect
	github.com/quic-go/qpack v0.4.0 // indirect
	github.com/quic-go/quic-go v0.46.0 // indirect
	github.com/quic-go/webtransport-go v0.8.0 // indirect
	github.com/r3labs/sse/v2 v2.10.0 // indirect
	github.com/raulk/go-watchdog v1.3.0 // indirect
	github.com/rivo/uniseg v0.4.7 // indirect
	github.com/rogpeppe/go-internal v1.14.1 // indirect
	github.com/rs/cors v1.7.0 // indirect
	github.com/russross/blackfriday/v2 v2.1.0 // indirect
	github.com/savsgio/gotils v0.0.0-20240704082632-aef3928b8a38 // indirect
	github.com/shirou/gopsutil v3.21.11+incompatible // indirect
	github.com/sirupsen/logrus v1.9.3 // indirect
	github.com/spaolacci/murmur3 v1.1.0 // indirect
	github.com/spf13/pflag v1.0.6 // indirect
	github.com/stretchr/objx v0.5.2 // indirect
	github.com/supranational/blst v0.3.14 // indirect
	github.com/syndtr/goleveldb v1.0.1-0.20220721030215-126854af5e6d // indirect
	github.com/tklauser/go-sysconf v0.3.14 // indirect
	github.com/tklauser/numcpus v0.8.0 // indirect
	github.com/tyler-smith/go-bip39 v1.1.0 // indirect
	github.com/urfave/cli/v2 v2.27.5 // indirect
	github.com/valyala/bytebufferpool v1.0.0 // indirect
	github.com/valyala/fasthttp v1.58.0 // indirect
	github.com/wealdtech/go-bytesutil v1.2.1 // indirect
	github.com/wealdtech/go-eth2-wallet-encryptor-keystorev4 v1.1.3 // indirect
	github.com/whyrusleeping/go-keyspace v0.0.0-20160322163242-5b898ac5add1 // indirect
	github.com/wlynxg/anet v0.0.4 // indirect
	github.com/xrash/smetrics v0.0.0-20240521201337-686a1a2994c1 // indirect
	github.com/yusufpapurcu/wmi v1.2.4 // indirect
	go.opencensus.io v0.24.0 // indirect
	go.opentelemetry.io/otel/trace v1.32.0 // indirect
	go.uber.org/dig v1.18.0 // indirect
	go.uber.org/fx v1.22.2 // indirect
<<<<<<< HEAD
	golang.org/x/crypto v0.36.0 // indirect
	golang.org/x/exp v0.0.0-20240909161429-701f63a606c0 // indirect
	golang.org/x/net v0.37.0 // indirect
	golang.org/x/oauth2 v0.25.0 // indirect
	golang.org/x/sys v0.32.0 // indirect
	golang.org/x/term v0.31.0 // indirect
	golang.org/x/time v0.11.0 // indirect
=======
	golang.org/x/crypto v0.33.0 // indirect
	golang.org/x/exp v0.0.0-20240808152545-0cdaa3abc0fa // indirect
	golang.org/x/net v0.34.0 // indirect
	golang.org/x/sys v0.30.0 // indirect
	golang.org/x/term v0.29.0 // indirect
	golang.org/x/time v0.5.0 // indirect
>>>>>>> a5d4a264
	golang.org/x/tools v0.29.0 // indirect
	golang.org/x/xerrors v0.0.0-20240903120638-7835f813f4da // indirect
	gonum.org/v1/gonum v0.13.0 // indirect
	google.golang.org/api v0.215.0 // indirect
	google.golang.org/genproto v0.0.0-20241118233622-e639e219e697 // indirect
	google.golang.org/genproto/googleapis/api v0.0.0-20241209162323-e6fa225c2576 // indirect
	google.golang.org/genproto/googleapis/rpc v0.0.0-20250414145226-207652e42e2e // indirect
	google.golang.org/grpc v1.67.3 // indirect
	google.golang.org/protobuf v1.36.6 // indirect
	gopkg.in/Knetic/govaluate.v3 v3.0.0 // indirect
	gopkg.in/cenkalti/backoff.v1 v1.1.0 // indirect
	gopkg.in/yaml.v2 v2.4.0 // indirect
	lukechampine.com/blake3 v1.3.0 // indirect
	olympos.io/encoding/edn v0.0.0-20201019073823-d3554ca0b0a3 // indirect
	rsc.io/tmplfunc v0.0.3 // indirect
)

replace github.com/google/flatbuffers => github.com/google/flatbuffers v1.11.0

replace github.com/dgraph-io/ristretto => github.com/dgraph-io/ristretto v0.1.1-0.20211108053508-297c39e6640f

replace github.com/attestantio/go-eth2-client => github.com/ssvlabs/go-eth2-client v0.6.31-0.20250417062221-9cd9b891d4d6<|MERGE_RESOLUTION|>--- conflicted
+++ resolved
@@ -54,13 +54,8 @@
 	go.uber.org/multierr v1.11.0
 	go.uber.org/zap v1.27.0
 	golang.org/x/mod v0.22.0
-<<<<<<< HEAD
 	golang.org/x/sync v0.12.0
 	golang.org/x/text v0.23.0
-=======
-	golang.org/x/sync v0.11.0
-	golang.org/x/text v0.22.0
->>>>>>> a5d4a264
 	gopkg.in/natefinch/lumberjack.v2 v2.2.1
 	gopkg.in/yaml.v3 v3.0.1
 	tailscale.com v1.72.0
@@ -245,7 +240,6 @@
 	go.opentelemetry.io/otel/trace v1.32.0 // indirect
 	go.uber.org/dig v1.18.0 // indirect
 	go.uber.org/fx v1.22.2 // indirect
-<<<<<<< HEAD
 	golang.org/x/crypto v0.36.0 // indirect
 	golang.org/x/exp v0.0.0-20240909161429-701f63a606c0 // indirect
 	golang.org/x/net v0.37.0 // indirect
@@ -253,14 +247,6 @@
 	golang.org/x/sys v0.32.0 // indirect
 	golang.org/x/term v0.31.0 // indirect
 	golang.org/x/time v0.11.0 // indirect
-=======
-	golang.org/x/crypto v0.33.0 // indirect
-	golang.org/x/exp v0.0.0-20240808152545-0cdaa3abc0fa // indirect
-	golang.org/x/net v0.34.0 // indirect
-	golang.org/x/sys v0.30.0 // indirect
-	golang.org/x/term v0.29.0 // indirect
-	golang.org/x/time v0.5.0 // indirect
->>>>>>> a5d4a264
 	golang.org/x/tools v0.29.0 // indirect
 	golang.org/x/xerrors v0.0.0-20240903120638-7835f813f4da // indirect
 	gonum.org/v1/gonum v0.13.0 // indirect
