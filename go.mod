--- conflicted
+++ resolved
@@ -169,17 +169,10 @@
 	go.uber.org/fx v1.19.2 // indirect
 	go.uber.org/multierr v1.11.0 // indirect
 	golang.org/x/crypto v0.7.0 // indirect
-<<<<<<< HEAD
-	golang.org/x/net v0.9.0 // indirect
-	golang.org/x/sys v0.7.0 // indirect
-	golang.org/x/term v0.7.0 // indirect
-	golang.org/x/tools v0.8.0 // indirect
-=======
 	golang.org/x/net v0.10.0 // indirect
 	golang.org/x/sys v0.8.0 // indirect
 	golang.org/x/term v0.8.0 // indirect
 	golang.org/x/tools v0.9.1 // indirect
->>>>>>> 30714abd
 	golang.org/x/xerrors v0.0.0-20220907171357-04be3eba64a2 // indirect
 	gonum.org/v1/gonum v0.11.0 // indirect
 	google.golang.org/protobuf v1.30.0 // indirect
