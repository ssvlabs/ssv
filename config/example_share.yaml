db:
  Path: ./data/db/1
  Type: badger-db
<<<<<<< HEAD
=======

>>>>>>> f0d10605
ssv:
  ValidatorOptions:
    Shares:
      - NodeID: <node-id>
        PublicKey: <validator-pubkey>
        ShareKey: <share-priv-key>
        Committee:
          <share-pubkey-node1>: <node1-id>
          <share-pubkey-node2>: <node2-id>
          <share-pubkey-node3>: <node3-id>
          <share-pubkey-node4>: <node4-id><|MERGE_RESOLUTION|>--- conflicted
+++ resolved
@@ -1,11 +1,9 @@
 db:
   Path: ./data/db/1
   Type: badger-db
-<<<<<<< HEAD
-=======
 
->>>>>>> f0d10605
 ssv:
+
   ValidatorOptions:
     Shares:
       - NodeID: <node-id>
