package validation

import (
	"bytes"
	"encoding/hex"
	"fmt"

	pubsub "github.com/libp2p/go-libp2p-pubsub"
	spectypes "github.com/ssvlabs/ssv-spec/types"
	"golang.org/x/exp/slices"

<<<<<<< HEAD
	spectypes "github.com/ssvlabs/ssv-spec/types"
=======
>>>>>>> def8109c
	ssvmessage "github.com/ssvlabs/ssv/protocol/v2/message"
)

func (mv *messageValidator) decodeSignedSSVMessage(pMsg *pubsub.Message) (*spectypes.SignedSSVMessage, error) {
	// Rule: Pubsub.Message.Message.Data decoding
	signedSSVMessage := &spectypes.SignedSSVMessage{}
	if err := signedSSVMessage.Decode(pMsg.GetData()); err != nil {
		e := ErrMalformedPubSubMessage
		e.innerErr = err
		return nil, e
	}

	return signedSSVMessage, nil
}

func (mv *messageValidator) validateSignedSSVMessage(signedSSVMessage *spectypes.SignedSSVMessage) error {
	// Rule: SignedSSVMessage cannot be nil
	if signedSSVMessage == nil {
		return ErrNilSignedSSVMessage
	}

	// Rule: Must have at least one signer
	if len(signedSSVMessage.GetOperatorIDs()) == 0 {
		return ErrNoSigners
	}

	// Rule: Must have at least one signature
	if len(signedSSVMessage.Signatures) == 0 {
		return ErrNoSignatures
	}

	// Rule: Signature size
	for _, signature := range signedSSVMessage.Signatures {
		if len(signature) != rsaSignatureSize {
			e := ErrWrongRSASignatureSize
			e.got = len(signature)
			return e
		}
	}

	// Rule: Signers must be sorted
	if !slices.IsSorted(signedSSVMessage.GetOperatorIDs()) {
		return ErrSignersNotSorted
	}

	var prevSigner spectypes.OperatorID
	for _, signer := range signedSSVMessage.GetOperatorIDs() {
		// Rule: Signer can't be zero
		if signer == 0 {
			return ErrZeroSigner
		}

		// Rule: Signers must be unique
		// This check assumes that signers is sorted, so this rule should be after the check for ErrSignersNotSorted.
		if signer == prevSigner {
			return ErrDuplicatedSigner
		}
		prevSigner = signer
	}

	// Rule: Len(Signers) must be equal to Len(Signatures)
	if len(signedSSVMessage.GetOperatorIDs()) != len(signedSSVMessage.Signatures) {
		e := ErrSignersAndSignaturesWithDifferentLength
		e.got = fmt.Sprintf("%d/%d", len(signedSSVMessage.GetOperatorIDs()), len(signedSSVMessage.Signatures))
		return e
	}

	// Rule: SSVMessage cannot be nil
	ssvMessage := signedSSVMessage.SSVMessage
	if ssvMessage == nil {
		return ErrNilSSVMessage
	}

	return nil
}

func (mv *messageValidator) validateSSVMessage(ssvMessage *spectypes.SSVMessage) error {
	mv.metrics.SSVMessageType(ssvMessage.MsgType)

	// Rule: SSVMessage.Data must not be empty
	if len(ssvMessage.Data) == 0 {
		return ErrEmptyData
	}

	// SSVMessage.Data must respect the size limit
	if len(ssvMessage.Data) > maxPayloadDataSize {
		err := ErrSSVDataTooBig
		err.got = len(ssvMessage.Data)
		err.want = maxPayloadDataSize
		return err
	}

	switch ssvMessage.MsgType {
	case spectypes.SSVConsensusMsgType, spectypes.SSVPartialSignatureMsgType:
		break
	case ssvmessage.SSVEventMsgType:
		// Rule: Event message
		return ErrEventMessage
	case spectypes.DKGMsgType:
		// Rule: DKG message
		return ErrDKGMessage
	default:
		// Unknown message type
		e := ErrUnknownSSVMessageType
		e.got = ssvMessage.MsgType
		return e
	}

	// Rule: If domain is different then self domain
<<<<<<< HEAD
	domain := mv.netCfg.Domain()
	if !bytes.Equal(ssvMessage.GetID().GetDomain(), domain[:]) {
=======
	if !bytes.Equal(ssvMessage.GetID().GetDomain(), mv.netCfg.Domain[:]) {
>>>>>>> def8109c
		err := ErrWrongDomain
		err.got = hex.EncodeToString(ssvMessage.MsgID.GetDomain())
		err.want = hex.EncodeToString(domain[:])
		return err
	}

	// Rule: If role is invalid
	if !mv.validRole(ssvMessage.GetID().GetRoleType()) {
		return ErrInvalidRole
	}

	return nil
}

func (mv *messageValidator) validRole(roleType spectypes.RunnerRole) bool {
	switch roleType {
	case spectypes.RoleCommittee,
		spectypes.RoleAggregator,
		spectypes.RoleProposer,
		spectypes.RoleSyncCommitteeContribution,
		spectypes.RoleValidatorRegistration,
		spectypes.RoleVoluntaryExit:
		return true
	default:
		return false
	}
}

func (mv *messageValidator) belongsToCommittee(operatorIDs []spectypes.OperatorID, committee []spectypes.OperatorID) error {
	// Rule: Signers must belong to validator committee or CommitteeID
	for _, signer := range operatorIDs {
		if !slices.Contains(committee, signer) {
			e := ErrSignerNotInCommittee
			e.got = signer
			e.want = committee
			return e
		}
	}

	return nil
}<|MERGE_RESOLUTION|>--- conflicted
+++ resolved
@@ -6,13 +6,9 @@
 	"fmt"
 
 	pubsub "github.com/libp2p/go-libp2p-pubsub"
-	spectypes "github.com/ssvlabs/ssv-spec/types"
 	"golang.org/x/exp/slices"
 
-<<<<<<< HEAD
 	spectypes "github.com/ssvlabs/ssv-spec/types"
-=======
->>>>>>> def8109c
 	ssvmessage "github.com/ssvlabs/ssv/protocol/v2/message"
 )
 
@@ -122,12 +118,8 @@
 	}
 
 	// Rule: If domain is different then self domain
-<<<<<<< HEAD
-	domain := mv.netCfg.Domain()
+	domain := mv.netCfg.DomainType()
 	if !bytes.Equal(ssvMessage.GetID().GetDomain(), domain[:]) {
-=======
-	if !bytes.Equal(ssvMessage.GetID().GetDomain(), mv.netCfg.Domain[:]) {
->>>>>>> def8109c
 		err := ErrWrongDomain
 		err.got = hex.EncodeToString(ssvMessage.MsgID.GetDomain())
 		err.want = hex.EncodeToString(domain[:])
