--- conflicted
+++ resolved
@@ -37,12 +37,6 @@
 	Validate(ctx context.Context, p peer.ID, pmsg *pubsub.Message) pubsub.ValidationResult
 }
 
-<<<<<<< HEAD
-type peerIDWithMessageID struct {
-	peerID    peer.ID
-	messageID spectypes.MessageID
-}
-=======
 // operators defines the minimal interface needed for validation
 type operators interface {
 	OperatorsExist(r basedb.Reader, ids []spectypes.OperatorID) (bool, error)
@@ -54,23 +48,20 @@
 	Committee(id spectypes.CommitteeID) (*registrystorage.Committee, bool)
 }
 
+type peerIDWithMessageID struct {
+	peerID    peer.ID
+	messageID spectypes.MessageID
+}
+
 type messageValidator struct {
 	logger          *zap.Logger
 	netCfg          networkconfig.NetworkConfig
 	pectraForkEpoch phase0.Epoch
-	state           *ttlcache.Cache[spectypes.MessageID, *ValidatorState]
+	state           *ttlcache.Cache[peerIDWithMessageID, *ValidatorState]
 	validatorStore  validatorStore
 	operators       operators
 	dutyStore       *dutystore.Store
->>>>>>> a82d983b
-
-type messageValidator struct {
-	logger            *zap.Logger
-	netCfg            networkconfig.NetworkConfig
-	pectraForkEpoch   phase0.Epoch
-	state             *ttlcache.Cache[peerIDWithMessageID, *ValidatorState]
-	validatorStore    storage.ValidatorStore
-	dutyStore         *dutystore.Store
+
 	signatureVerifier signatureverifier.SignatureVerifier // TODO: use spectypes.SignatureVerifier
 
 	// validationLockCache is a map of locks (SSV message ID -> lock) to ensure messages with
@@ -104,15 +95,9 @@
 		logger: zap.NewNop(),
 		netCfg: netCfg,
 		state: ttlcache.New(
-<<<<<<< HEAD
 			ttlcache.WithTTL[peerIDWithMessageID, *ValidatorState](ttl),
 		),
 		validationLockCache: ttlcache.New[peerIDWithMessageID, *sync.Mutex](),
-=======
-			ttlcache.WithTTL[spectypes.MessageID, *ValidatorState](ttl),
-		),
-		validationLockCache: ttlcache.New[spectypes.MessageID, *sync.Mutex](),
->>>>>>> a82d983b
 		validatorStore:      validatorStore,
 		operators:           operators,
 		dutyStore:           dutyStore,
@@ -332,13 +317,8 @@
 	return newCommitteeInfo(share.CommitteeID(), operators, indices), nil
 }
 
-<<<<<<< HEAD
 func (mv *messageValidator) validatorState(key peerIDWithMessageID, committee []spectypes.OperatorID) *ValidatorState {
 	if v := mv.state.Get(key); v != nil {
-=======
-func (mv *messageValidator) validatorState(messageID spectypes.MessageID, committee []spectypes.OperatorID) *ValidatorState {
-	if v := mv.state.Get(messageID); v != nil {
->>>>>>> a82d983b
 		return v.Value()
 	}
 
@@ -346,11 +326,7 @@
 		operators:       make([]*OperatorState, len(committee)),
 		storedSlotCount: MaxStoredSlots(mv.netCfg),
 	}
-<<<<<<< HEAD
 	mv.state.Set(key, cs, ttlcache.DefaultTTL)
-=======
-	mv.state.Set(messageID, cs, ttlcache.DefaultTTL)
->>>>>>> a82d983b
 	return cs
 }
 
