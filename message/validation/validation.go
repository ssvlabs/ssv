// Package validation provides functions and structures for validating messages.
package validation

// validator.go contains main code for validation and most of the rule checks.

import (
	"context"
	"encoding/hex"
	"fmt"
	"slices"
	"sync"
	"time"

	"github.com/ssvlabs/ssv/utils/casts"

	"github.com/attestantio/go-eth2-client/spec/phase0"
	"github.com/jellydator/ttlcache/v3"
	pubsub "github.com/libp2p/go-libp2p-pubsub"
	"github.com/libp2p/go-libp2p/core/peer"
	spectypes "github.com/ssvlabs/ssv-spec/types"
	"go.uber.org/zap"
	"tailscale.com/util/singleflight"

	"github.com/ssvlabs/ssv/message/signatureverifier"
	"github.com/ssvlabs/ssv/network/commons"
	"github.com/ssvlabs/ssv/networkconfig"
	"github.com/ssvlabs/ssv/operator/duties/dutystore"
	"github.com/ssvlabs/ssv/protocol/v2/ssv/queue"
	ssvtypes "github.com/ssvlabs/ssv/protocol/v2/types"
	registrystorage "github.com/ssvlabs/ssv/registry/storage"
	"github.com/ssvlabs/ssv/storage/basedb"
)

// MessageValidator defines methods for validating pubsub messages.
type MessageValidator interface {
	ValidatorForTopic(topic string) func(ctx context.Context, p peer.ID, pmsg *pubsub.Message) pubsub.ValidationResult
	Validate(ctx context.Context, p peer.ID, pmsg *pubsub.Message) pubsub.ValidationResult
}

// operators defines the minimal interface needed for validation
type operators interface {
	OperatorsExist(r basedb.Reader, ids []spectypes.OperatorID) (bool, error)
}

// validatorStore defines the minimal interface needed for validation
type validatorStore interface {
	Validator(pubKey []byte) (*ssvtypes.SSVShare, bool)
	Committee(id spectypes.CommitteeID) (*registrystorage.Committee, bool)
}

type peerIDWithMessageID struct {
	peerID    peer.ID
	messageID spectypes.MessageID
}

type messageValidator struct {
	logger          *zap.Logger
	netCfg          networkconfig.NetworkConfig
	pectraForkEpoch phase0.Epoch
<<<<<<< HEAD

	state *ttlcache.Cache[spectypes.MessageID, *ValidatorState]

	validatorStore validatorStore
	operators      operators
	dutyStore      *dutystore.Store
=======
	state           *ttlcache.Cache[peerIDWithMessageID, *ValidatorState]
	validatorStore  validatorStore
	operators       operators
	dutyStore       *dutystore.Store
>>>>>>> 910e98ab

	signatureVerifier signatureverifier.SignatureVerifier // TODO: use spectypes.SignatureVerifier

	// validationLockCache is a map of locks (SSV message ID -> lock) to ensure messages with
	// same ID apply any state modifications (during message validation - which is not
	// stateless) in isolated synchronised manner with respect to each other.
	validationLockCache *ttlcache.Cache[peerIDWithMessageID, *sync.Mutex]
	// validationLocksInflight helps us prevent generating 2 different validation locks
	// for messages that must lock on the same lock (messages with same ID) when undergoing
	// validation (that validation is not stateless - it often requires messageValidator to
	// update some state).
	validationLocksInflight singleflight.Group[peerIDWithMessageID, *sync.Mutex]

	selfPID    peer.ID
	selfAccept bool
}

// New returns a new MessageValidator with the given network configuration and options.
// It starts a goroutine that cleans up the state.
func New(
	netCfg networkconfig.NetworkConfig,
	validatorStore validatorStore,
	operators operators,
	dutyStore *dutystore.Store,
	signatureVerifier signatureverifier.SignatureVerifier,
	pectraForkEpoch phase0.Epoch,
	opts ...Option,
) MessageValidator {
	ttl := time.Duration(MaxStoredSlots(netCfg)) * netCfg.SlotDurationSec() // #nosec G115 -- amount of slots cannot exceed int64

	mv := &messageValidator{
		logger: zap.NewNop(),
		netCfg: netCfg,
		state: ttlcache.New(
<<<<<<< HEAD
			ttlcache.WithTTL[spectypes.MessageID, *ValidatorState](ttl),
		),
		validationLockCache: ttlcache.New[spectypes.MessageID, *sync.Mutex](),
=======
			ttlcache.WithTTL[peerIDWithMessageID, *ValidatorState](ttl),
		),
		validationLockCache: ttlcache.New[peerIDWithMessageID, *sync.Mutex](),
>>>>>>> 910e98ab
		validatorStore:      validatorStore,
		operators:           operators,
		dutyStore:           dutyStore,
		signatureVerifier:   signatureVerifier,
		pectraForkEpoch:     pectraForkEpoch,
	}

	for _, opt := range opts {
		opt(mv)
	}

	// Start automatic expired item deletion for validationLockCache and state.
	go mv.validationLockCache.Start()
<<<<<<< HEAD
=======
	// Start automatic expired item deletion for state.
>>>>>>> 910e98ab
	go mv.state.Start()

	return mv
}

// ValidatorForTopic returns a validation function for the given topic.
// This function can be used to validate messages within the libp2p pubsub framework.
func (mv *messageValidator) ValidatorForTopic(_ string) func(ctx context.Context, p peer.ID, pmsg *pubsub.Message) pubsub.ValidationResult {
	return mv.Validate
}

// Validate validates the given pubsub message.
// Depending on the outcome, it will return one of the pubsub validation results (Accept, Ignore, or Reject).
func (mv *messageValidator) Validate(ctx context.Context, peerID peer.ID, pmsg *pubsub.Message) pubsub.ValidationResult {
	if mv.selfAccept && peerID == mv.selfPID {
		return mv.validateSelf(pmsg)
	}

	validationStart := time.Now()
	defer func() {
		messageValidationDurationHistogram.Record(ctx, time.Since(validationStart).Seconds())
	}()

	recordMessage(ctx)

	decodedMessage, err := mv.handlePubsubMessage(pmsg, time.Now())
	if err != nil {
		return mv.handleValidationError(ctx, peerID, decodedMessage, err)
	}

	pmsg.ValidatorData = decodedMessage

	return mv.handleValidationSuccess(ctx, decodedMessage)
}

func (mv *messageValidator) handlePubsubMessage(pMsg *pubsub.Message, receivedAt time.Time) (*queue.SSVMessage, error) {
	if err := mv.validatePubSubMessage(pMsg); err != nil {
		return nil, err
	}

	signedSSVMessage, err := mv.decodeSignedSSVMessage(pMsg)
	if err != nil {
		return nil, err
	}

	return mv.handleSignedSSVMessage(signedSSVMessage, pMsg.GetTopic(), pMsg.ReceivedFrom, receivedAt)
}

func (mv *messageValidator) handleSignedSSVMessage(
	signedSSVMessage *spectypes.SignedSSVMessage,
	topic string,
	receivedFrom peer.ID,
	receivedAt time.Time,
) (*queue.SSVMessage, error) {
	decodedMessage := &queue.SSVMessage{
		SignedSSVMessage: signedSSVMessage,
	}

	if err := mv.validateSignedSSVMessage(signedSSVMessage); err != nil {
		return decodedMessage, err
	}

	decodedMessage.SSVMessage = signedSSVMessage.SSVMessage

	if err := mv.validateSSVMessage(signedSSVMessage.SSVMessage); err != nil {
		return decodedMessage, err
	}

	// TODO: leverage the validatorStore to keep track of committees' indices and return them in Committee methods (which already return a Committee struct that we should add an Indices filter to): https://github.com/ssvlabs/ssv/pull/1393#discussion_r1667681686
	committeeInfo, err := mv.getCommitteeAndValidatorIndices(signedSSVMessage.SSVMessage.GetID())
	if err != nil {
		return decodedMessage, err
	}

	if err := mv.committeeChecks(signedSSVMessage, committeeInfo, topic); err != nil {
		return decodedMessage, err
	}

	key := peerIDWithMessageID{
		peerID:    receivedFrom,
		messageID: signedSSVMessage.SSVMessage.GetID(),
	}

	validationMu := mv.getValidationLock(key)
	validationMu.Lock()
	defer validationMu.Unlock()

	switch signedSSVMessage.SSVMessage.MsgType {
	case spectypes.SSVConsensusMsgType:
		consensusMessage, err := mv.validateConsensusMessage(signedSSVMessage, committeeInfo, receivedFrom, receivedAt)
		decodedMessage.Body = consensusMessage
		if err != nil {
			return decodedMessage, err
		}

	case spectypes.SSVPartialSignatureMsgType:
		partialSignatureMessages, err := mv.validatePartialSignatureMessage(signedSSVMessage, committeeInfo, receivedFrom, receivedAt)
		decodedMessage.Body = partialSignatureMessages
		if err != nil {
			return decodedMessage, err
		}

	default:
		return decodedMessage, fmt.Errorf("unreachable: message type assertion should have been done")
	}

	return decodedMessage, nil
}

func (mv *messageValidator) committeeChecks(signedSSVMessage *spectypes.SignedSSVMessage, committeeInfo CommitteeInfo, topic string) error {
	if err := mv.belongsToCommittee(signedSSVMessage.OperatorIDs, committeeInfo.committee); err != nil {
		return err
	}

	// Rule: Check if message was sent in the correct topic
	messageTopics := commons.CommitteeTopicID(committeeInfo.committeeID)
	topicBaseName := commons.GetTopicBaseName(topic)
	if !slices.Contains(messageTopics, topicBaseName) {
		e := ErrIncorrectTopic
		e.got = fmt.Sprintf("topic %v / base name %v", topic, topicBaseName)
		e.want = messageTopics
		return e
	}

	return nil
}

func (mv *messageValidator) getValidationLock(key peerIDWithMessageID) *sync.Mutex {
	lock, _, _ := mv.validationLocksInflight.Do(key, func() (*sync.Mutex, error) {
		cachedLock := mv.validationLockCache.Get(key)
		if cachedLock != nil {
			return cachedLock.Value(), nil
		}

		lock := &sync.Mutex{}

		epochDuration := casts.DurationFromUint64(mv.netCfg.Beacon.SlotsPerEpoch()) * mv.netCfg.Beacon.SlotDurationSec()
		// validationLockTTL specifies how much time a particular validation lock is meant to
		// live. It must be large enough for validation lock to never expire while we still are
		// expecting to process messages targeting that same validation lock. For a message
		// that will get rejected due to being stale (even after acquiring some validation lock)
		// it doesn't matter which exact lock will get acquired (because no state updates will
		// be allowed to take place).
		// 2 epoch duration is a safe TTL to use - message validation will reject processing
		// for any message older than that.
		validationLockTTL := 2 * epochDuration
		mv.validationLockCache.Set(key, lock, validationLockTTL)

		return lock, nil
	})
	return lock
}

func (mv *messageValidator) getCommitteeAndValidatorIndices(msgID spectypes.MessageID) (CommitteeInfo, error) {
	if mv.committeeRole(msgID.GetRoleType()) {
		// TODO: add metrics and logs for committee role
		committeeID := spectypes.CommitteeID(msgID.GetDutyExecutorID()[16:])

		// Rule: Cluster does not exist
		committee, exists := mv.validatorStore.Committee(committeeID) // TODO: consider passing whole duty executor ID
		if !exists {
			e := ErrNonExistentCommitteeID
			e.got = hex.EncodeToString(committeeID[:])
			return CommitteeInfo{}, e
		}

		if len(committee.Indices) == 0 {
			return CommitteeInfo{}, ErrNoValidators
		}

		return newCommitteeInfo(committeeID, committee.Operators, committee.Indices), nil
	}

	share, exists := mv.validatorStore.Validator(msgID.GetDutyExecutorID())
	if !exists {
		e := ErrUnknownValidator
		e.got = hex.EncodeToString(msgID.GetDutyExecutorID())
		return CommitteeInfo{}, e
	}

	// Rule: If validator is liquidated
	if share.Liquidated {
		return CommitteeInfo{}, ErrValidatorLiquidated
	}

	if !share.HasBeaconMetadata() {
		return CommitteeInfo{}, ErrNoShareMetadata
	}

	// Rule: If validator is not active
	if !share.IsAttesting(mv.netCfg.Beacon.EstimatedCurrentEpoch()) {
		e := ErrValidatorNotAttesting
		e.got = share.Status.String()
		return CommitteeInfo{}, e
	}

	var operators []spectypes.OperatorID
	for _, c := range share.Committee {
		operators = append(operators, c.Signer)
	}

	indices := []phase0.ValidatorIndex{share.ValidatorIndex}
	return newCommitteeInfo(share.CommitteeID(), operators, indices), nil
}

<<<<<<< HEAD
func (mv *messageValidator) validatorState(messageID spectypes.MessageID, committee []spectypes.OperatorID) *ValidatorState {
	if v := mv.state.Get(messageID); v != nil {
=======
func (mv *messageValidator) validatorState(key peerIDWithMessageID, committee []spectypes.OperatorID) *ValidatorState {
	if v := mv.state.Get(key); v != nil {
>>>>>>> 910e98ab
		return v.Value()
	}

	cs := &ValidatorState{
		operators:       make([]*OperatorState, len(committee)),
		storedSlotCount: MaxStoredSlots(mv.netCfg),
	}
<<<<<<< HEAD
	mv.state.Set(messageID, cs, ttlcache.DefaultTTL)
=======
	mv.state.Set(key, cs, ttlcache.DefaultTTL)
>>>>>>> 910e98ab
	return cs
}

// MaxStoredSlots stores max amount of slots message validation stores.
// It's exported to allow usage outside of message validation
func MaxStoredSlots(netCfg networkconfig.NetworkConfig) phase0.Slot {
	return phase0.Slot(netCfg.Beacon.SlotsPerEpoch()) + LateSlotAllowance
}<|MERGE_RESOLUTION|>--- conflicted
+++ resolved
@@ -57,19 +57,10 @@
 	logger          *zap.Logger
 	netCfg          networkconfig.NetworkConfig
 	pectraForkEpoch phase0.Epoch
-<<<<<<< HEAD
-
-	state *ttlcache.Cache[spectypes.MessageID, *ValidatorState]
-
-	validatorStore validatorStore
-	operators      operators
-	dutyStore      *dutystore.Store
-=======
 	state           *ttlcache.Cache[peerIDWithMessageID, *ValidatorState]
 	validatorStore  validatorStore
 	operators       operators
 	dutyStore       *dutystore.Store
->>>>>>> 910e98ab
 
 	signatureVerifier signatureverifier.SignatureVerifier // TODO: use spectypes.SignatureVerifier
 
@@ -104,15 +95,9 @@
 		logger: zap.NewNop(),
 		netCfg: netCfg,
 		state: ttlcache.New(
-<<<<<<< HEAD
-			ttlcache.WithTTL[spectypes.MessageID, *ValidatorState](ttl),
-		),
-		validationLockCache: ttlcache.New[spectypes.MessageID, *sync.Mutex](),
-=======
 			ttlcache.WithTTL[peerIDWithMessageID, *ValidatorState](ttl),
 		),
 		validationLockCache: ttlcache.New[peerIDWithMessageID, *sync.Mutex](),
->>>>>>> 910e98ab
 		validatorStore:      validatorStore,
 		operators:           operators,
 		dutyStore:           dutyStore,
@@ -126,10 +111,7 @@
 
 	// Start automatic expired item deletion for validationLockCache and state.
 	go mv.validationLockCache.Start()
-<<<<<<< HEAD
-=======
 	// Start automatic expired item deletion for state.
->>>>>>> 910e98ab
 	go mv.state.Start()
 
 	return mv
@@ -335,13 +317,8 @@
 	return newCommitteeInfo(share.CommitteeID(), operators, indices), nil
 }
 
-<<<<<<< HEAD
-func (mv *messageValidator) validatorState(messageID spectypes.MessageID, committee []spectypes.OperatorID) *ValidatorState {
-	if v := mv.state.Get(messageID); v != nil {
-=======
 func (mv *messageValidator) validatorState(key peerIDWithMessageID, committee []spectypes.OperatorID) *ValidatorState {
 	if v := mv.state.Get(key); v != nil {
->>>>>>> 910e98ab
 		return v.Value()
 	}
 
@@ -349,11 +326,7 @@
 		operators:       make([]*OperatorState, len(committee)),
 		storedSlotCount: MaxStoredSlots(mv.netCfg),
 	}
-<<<<<<< HEAD
-	mv.state.Set(messageID, cs, ttlcache.DefaultTTL)
-=======
 	mv.state.Set(key, cs, ttlcache.DefaultTTL)
->>>>>>> 910e98ab
 	return cs
 }
 
