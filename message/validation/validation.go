--- conflicted
+++ resolved
@@ -254,12 +254,7 @@
 		// be allowed to take place).
 		// 2 epoch duration is a safe TTL to use - message validation will reject processing
 		// for any message older than that.
-<<<<<<< HEAD
-		mv.validationLockCache.Set(messageID, lock, 2*mv.netCfg.EpochDuration())
-=======
-		validationLockTTL := 2 * epochDuration
-		mv.validationLockCache.Set(key, lock, validationLockTTL)
->>>>>>> 180db709
+		mv.validationLockCache.Set(key, lock, 2*mv.netCfg.EpochDuration())
 
 		return lock, nil
 	})
