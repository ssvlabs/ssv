--- conflicted
+++ resolved
@@ -209,13 +209,9 @@
 func (mv *messageValidator) getCommitteeAndValidatorIndices(msgID spectypes.MessageID) (CommitteeData, error) {
 	if mv.committeeRole(msgID.GetRoleType()) {
 		// TODO: add metrics and logs for committee role
-<<<<<<< HEAD
-		committeeID := spectypes.ClusterID(msgID.GetSenderID()[16:])
+		committeeID := spectypes.CommitteeID(msgID.GetDutyExecutorID()[16:])
 
 		// Rule: Cluster does not exist
-=======
-		committeeID := spectypes.CommitteeID(msgID.GetDutyExecutorID()[16:])
->>>>>>> be439a75
 		committee := mv.validatorStore.Committee(committeeID) // TODO: consider passing whole senderID
 		if committee == nil {
 			e := ErrNonExistentCommitteeID
@@ -241,7 +237,6 @@
 		}, nil
 	}
 
-	// #TODO fixme. can be not only publicKey, but also committeeID
 	publicKey, err := ssvtypes.DeserializeBLSPublicKey(msgID.GetDutyExecutorID())
 	if err != nil {
 		e := ErrDeserializePublicKey
