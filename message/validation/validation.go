// Package validation provides functions and structures for validating messages.
package validation

// validator.go contains main code for validation and most of the rule checks.

import (
	"context"
	"encoding/hex"
	"fmt"
	"slices"
	"sync"
	"time"

	"github.com/attestantio/go-eth2-client/spec/phase0"
	"github.com/jellydator/ttlcache/v3"
	pubsub "github.com/libp2p/go-libp2p-pubsub"
	"github.com/libp2p/go-libp2p/core/peer"
	spectypes "github.com/ssvlabs/ssv-spec/types"
	"go.uber.org/zap"
	"tailscale.com/util/singleflight"

	"github.com/ssvlabs/ssv/message/signatureverifier"
	"github.com/ssvlabs/ssv/network/commons"
	"github.com/ssvlabs/ssv/networkconfig"
	"github.com/ssvlabs/ssv/operator/duties/dutystore"
	"github.com/ssvlabs/ssv/protocol/v2/ssv/queue"
	ssvtypes "github.com/ssvlabs/ssv/protocol/v2/types"
	registrystorage "github.com/ssvlabs/ssv/registry/storage"
	"github.com/ssvlabs/ssv/storage/basedb"
)

// MessageValidator defines methods for validating pubsub messages.
type MessageValidator interface {
	ValidatorForTopic(topic string) func(ctx context.Context, p peer.ID, pmsg *pubsub.Message) pubsub.ValidationResult
	Validate(ctx context.Context, p peer.ID, pmsg *pubsub.Message) pubsub.ValidationResult
}

// operators defines the minimal interface needed for validation
type operators interface {
	OperatorsExist(r basedb.Reader, ids []spectypes.OperatorID) (bool, error)
}

// validatorStore defines the minimal interface needed for validation
type validatorStore interface {
	Validator(pubKey []byte) (*ssvtypes.SSVShare, bool)
	Committee(id spectypes.CommitteeID) (*registrystorage.Committee, bool)
}

type peerIDWithMessageID struct {
	peerID    peer.ID
	messageID spectypes.MessageID
}

type messageValidator struct {
	logger          *zap.Logger
	netCfg          networkconfig.Network
	pectraForkEpoch phase0.Epoch
	state           *ttlcache.Cache[peerIDWithMessageID, *ValidatorState]
	validatorStore  validatorStore
	operators       operators
	dutyStore       *dutystore.Store

	signatureVerifier signatureverifier.SignatureVerifier // TODO: use spectypes.SignatureVerifier

	// validationLockCache is a map of locks (SSV message ID -> lock) to ensure messages with
	// same ID apply any state modifications (during message validation - which is not
	// stateless) in isolated synchronised manner with respect to each other.
	validationLockCache *ttlcache.Cache[peerIDWithMessageID, *sync.Mutex]
	// validationLocksInflight helps us prevent generating 2 different validation locks
	// for messages that must lock on the same lock (messages with same ID) when undergoing
	// validation (that validation is not stateless - it often requires messageValidator to
	// update some state).
	validationLocksInflight singleflight.Group[peerIDWithMessageID, *sync.Mutex]

	selfPID    peer.ID
	selfAccept bool
}

// New returns a new MessageValidator with the given network configuration and options.
// It starts a goroutine that cleans up the state.
func New(
	netCfg networkconfig.Network,
	validatorStore validatorStore,
	operators operators,
	dutyStore *dutystore.Store,
	signatureVerifier signatureverifier.SignatureVerifier,
	pectraForkEpoch phase0.Epoch,
	opts ...Option,
) MessageValidator {
	mv := &messageValidator{
		logger: zap.NewNop(),
		netCfg: netCfg,
<<<<<<< HEAD

		validationLockCache: ttlcache.New[spectypes.MessageID, *sync.Mutex](),
=======
		state: ttlcache.New(
			ttlcache.WithTTL[peerIDWithMessageID, *ValidatorState](ttl),
		),
		validationLockCache: ttlcache.New[peerIDWithMessageID, *sync.Mutex](),
>>>>>>> 54f8a5c1
		validatorStore:      validatorStore,
		operators:           operators,
		dutyStore:           dutyStore,
		signatureVerifier:   signatureVerifier,
		pectraForkEpoch:     pectraForkEpoch,
	}

	ttl := time.Duration(mv.maxStoredSlots()) * netCfg.GetSlotDuration() // #nosec G115 -- amount of slots cannot exceed int64
	mv.state = ttlcache.New(
		ttlcache.WithTTL[spectypes.MessageID, *ValidatorState](ttl),
	)

	for _, opt := range opts {
		opt(mv)
	}

	// Start automatic expired item deletion for validationLockCache.
	go mv.validationLockCache.Start()
	// Start automatic expired item deletion for state.
	go mv.state.Start()

	return mv
}

// ValidatorForTopic returns a validation function for the given topic.
// This function can be used to validate messages within the libp2p pubsub framework.
func (mv *messageValidator) ValidatorForTopic(_ string) func(ctx context.Context, p peer.ID, pmsg *pubsub.Message) pubsub.ValidationResult {
	return mv.Validate
}

// Validate validates the given pubsub message.
// Depending on the outcome, it will return one of the pubsub validation results (Accept, Ignore, or Reject).
func (mv *messageValidator) Validate(ctx context.Context, peerID peer.ID, pmsg *pubsub.Message) pubsub.ValidationResult {
	if mv.selfAccept && peerID == mv.selfPID {
		return mv.validateSelf(pmsg)
	}

	validationStart := time.Now()
	defer func() {
		messageValidationDurationHistogram.Record(ctx, time.Since(validationStart).Seconds())
	}()

	recordMessage(ctx)

	decodedMessage, err := mv.handlePubsubMessage(pmsg, time.Now())
	if err != nil {
		return mv.handleValidationError(ctx, peerID, decodedMessage, err)
	}

	pmsg.ValidatorData = decodedMessage

	return mv.handleValidationSuccess(ctx, decodedMessage)
}

func (mv *messageValidator) handlePubsubMessage(pMsg *pubsub.Message, receivedAt time.Time) (*queue.SSVMessage, error) {
	if err := mv.validatePubSubMessage(pMsg); err != nil {
		return nil, err
	}

	signedSSVMessage, err := mv.decodeSignedSSVMessage(pMsg)
	if err != nil {
		return nil, err
	}

	return mv.handleSignedSSVMessage(signedSSVMessage, pMsg.GetTopic(), pMsg.ReceivedFrom, receivedAt)
}

func (mv *messageValidator) handleSignedSSVMessage(
	signedSSVMessage *spectypes.SignedSSVMessage,
	topic string,
	receivedFrom peer.ID,
	receivedAt time.Time,
) (*queue.SSVMessage, error) {
	decodedMessage := &queue.SSVMessage{
		SignedSSVMessage: signedSSVMessage,
	}

	if err := mv.validateSignedSSVMessage(signedSSVMessage); err != nil {
		return decodedMessage, err
	}

	decodedMessage.SSVMessage = signedSSVMessage.SSVMessage

	if err := mv.validateSSVMessage(signedSSVMessage.SSVMessage); err != nil {
		return decodedMessage, err
	}

	// TODO: leverage the validatorStore to keep track of committees' indices and return them in Committee methods (which already return a Committee struct that we should add an Indices filter to): https://github.com/ssvlabs/ssv/pull/1393#discussion_r1667681686
	committeeInfo, err := mv.getCommitteeAndValidatorIndices(signedSSVMessage.SSVMessage.GetID())
	if err != nil {
		return decodedMessage, err
	}

	if err := mv.committeeChecks(signedSSVMessage, committeeInfo, topic); err != nil {
		return decodedMessage, err
	}

	key := peerIDWithMessageID{
		peerID:    receivedFrom,
		messageID: signedSSVMessage.SSVMessage.GetID(),
	}

	validationMu := mv.getValidationLock(key)
	validationMu.Lock()
	defer validationMu.Unlock()

	switch signedSSVMessage.SSVMessage.MsgType {
	case spectypes.SSVConsensusMsgType:
		consensusMessage, err := mv.validateConsensusMessage(signedSSVMessage, committeeInfo, receivedFrom, receivedAt)
		decodedMessage.Body = consensusMessage
		if err != nil {
			return decodedMessage, err
		}

	case spectypes.SSVPartialSignatureMsgType:
		partialSignatureMessages, err := mv.validatePartialSignatureMessage(signedSSVMessage, committeeInfo, receivedFrom, receivedAt)
		decodedMessage.Body = partialSignatureMessages
		if err != nil {
			return decodedMessage, err
		}

	default:
		return decodedMessage, fmt.Errorf("unreachable: message type assertion should have been done")
	}

	return decodedMessage, nil
}

func (mv *messageValidator) committeeChecks(signedSSVMessage *spectypes.SignedSSVMessage, committeeInfo CommitteeInfo, topic string) error {
	if err := mv.belongsToCommittee(signedSSVMessage.OperatorIDs, committeeInfo.committee); err != nil {
		return err
	}

	// Rule: Check if message was sent in the correct topic
	messageTopics := commons.CommitteeTopicID(committeeInfo.committeeID)
	topicBaseName := commons.GetTopicBaseName(topic)
	if !slices.Contains(messageTopics, topicBaseName) {
		e := ErrIncorrectTopic
		e.got = fmt.Sprintf("topic %v / base name %v", topic, topicBaseName)
		e.want = messageTopics
		return e
	}

	return nil
}

func (mv *messageValidator) getValidationLock(key peerIDWithMessageID) *sync.Mutex {
	lock, _, _ := mv.validationLocksInflight.Do(key, func() (*sync.Mutex, error) {
		cachedLock := mv.validationLockCache.Get(key)
		if cachedLock != nil {
			return cachedLock.Value(), nil
		}

		lock := &sync.Mutex{}

		epochDuration := time.Duration(mv.netCfg.GetSlotsPerEpoch()) * mv.netCfg.GetSlotDuration() // #nosec G115 - slots per epoch never exceeds math.MaxInt64
		// validationLockTTL specifies how much time a particular validation lock is meant to
		// live. It must be large enough for validation lock to never expire while we still are
		// expecting to process messages targeting that same validation lock. For a message
		// that will get rejected due to being stale (even after acquiring some validation lock)
		// it doesn't matter which exact lock will get acquired (because no state updates will
		// be allowed to take place).
		// 2 epoch duration is a safe TTL to use - message validation will reject processing
		// for any message older than that.
		validationLockTTL := 2 * epochDuration
		mv.validationLockCache.Set(key, lock, validationLockTTL)

		return lock, nil
	})
	return lock
}

func (mv *messageValidator) getCommitteeAndValidatorIndices(msgID spectypes.MessageID) (CommitteeInfo, error) {
	if mv.committeeRole(msgID.GetRoleType()) {
		// TODO: add metrics and logs for committee role
		committeeID := spectypes.CommitteeID(msgID.GetDutyExecutorID()[16:])

		// Rule: Cluster does not exist
		committee, exists := mv.validatorStore.Committee(committeeID) // TODO: consider passing whole duty executor ID
		if !exists {
			e := ErrNonExistentCommitteeID
			e.got = hex.EncodeToString(committeeID[:])
			return CommitteeInfo{}, e
		}

		if len(committee.Indices) == 0 {
			return CommitteeInfo{}, ErrNoValidators
		}

		return newCommitteeInfo(committeeID, committee.Operators, committee.Indices), nil
	}

	share, exists := mv.validatorStore.Validator(msgID.GetDutyExecutorID())
	if !exists {
		e := ErrUnknownValidator
		e.got = hex.EncodeToString(msgID.GetDutyExecutorID())
		return CommitteeInfo{}, e
	}

	// Rule: If validator is liquidated
	if share.Liquidated {
		return CommitteeInfo{}, ErrValidatorLiquidated
	}

	if !share.HasBeaconMetadata() {
		return CommitteeInfo{}, ErrNoShareMetadata
	}

	// Rule: If validator is not active
	if !share.IsAttesting(mv.netCfg.EstimatedCurrentEpoch()) {
		e := ErrValidatorNotAttesting
		e.got = share.Status.String()
		return CommitteeInfo{}, e
	}

	var operators []spectypes.OperatorID
	for _, c := range share.Committee {
		operators = append(operators, c.Signer)
	}

	indices := []phase0.ValidatorIndex{share.ValidatorIndex}
	return newCommitteeInfo(share.CommitteeID(), operators, indices), nil
}

func (mv *messageValidator) validatorState(key peerIDWithMessageID, committee []spectypes.OperatorID) *ValidatorState {
	if v := mv.state.Get(key); v != nil {
		return v.Value()
	}

	cs := &ValidatorState{
		operators:       make([]*OperatorState, len(committee)),
		storedSlotCount: mv.maxStoredSlots(),
	}
	mv.state.Set(key, cs, ttlcache.DefaultTTL)
	return cs
}

// maxStoredSlots stores max amount of slots message validation stores.
// It's exported to allow usage outside of message validation
func (mv *messageValidator) maxStoredSlots() phase0.Slot {
	return mv.netCfg.GetSlotsPerEpoch() + LateSlotAllowance
}<|MERGE_RESOLUTION|>--- conflicted
+++ resolved
@@ -88,17 +88,9 @@
 	opts ...Option,
 ) MessageValidator {
 	mv := &messageValidator{
-		logger: zap.NewNop(),
-		netCfg: netCfg,
-<<<<<<< HEAD
-
-		validationLockCache: ttlcache.New[spectypes.MessageID, *sync.Mutex](),
-=======
-		state: ttlcache.New(
-			ttlcache.WithTTL[peerIDWithMessageID, *ValidatorState](ttl),
-		),
+		logger:              zap.NewNop(),
+		netCfg:              netCfg,
 		validationLockCache: ttlcache.New[peerIDWithMessageID, *sync.Mutex](),
->>>>>>> 54f8a5c1
 		validatorStore:      validatorStore,
 		operators:           operators,
 		dutyStore:           dutyStore,
@@ -108,7 +100,7 @@
 
 	ttl := time.Duration(mv.maxStoredSlots()) * netCfg.GetSlotDuration() // #nosec G115 -- amount of slots cannot exceed int64
 	mv.state = ttlcache.New(
-		ttlcache.WithTTL[spectypes.MessageID, *ValidatorState](ttl),
+		ttlcache.WithTTL[peerIDWithMessageID, *ValidatorState](ttl),
 	)
 
 	for _, opt := range opts {
