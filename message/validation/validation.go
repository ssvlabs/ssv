--- conflicted
+++ resolved
@@ -35,22 +35,11 @@
 }
 
 type messageValidator struct {
-<<<<<<< HEAD
-	logger            *zap.Logger
-	netCfg            networkconfig.NetworkConfig
-	state             *ttlcache.Cache[spectypes.MessageID, *ValidatorState]
-	validatorStore    storage.ValidatorStore
-	dutyStore         *dutystore.Store
-	signatureVerifier signatureverifier.SignatureVerifier // TODO: use spectypes.SignatureVerifier
-	pectraForkEpoch   phase0.Epoch
-=======
 	logger          *zap.Logger
 	netCfg          networkconfig.NetworkConfig
 	pectraForkEpoch phase0.Epoch
 
-	consensusStateIndex   map[consensusID]*consensusState
-	consensusStateIndexMu sync.Mutex
->>>>>>> 2ea92a18
+	state *ttlcache.Cache[spectypes.MessageID, *ValidatorState]
 
 	validatorStore storage.ValidatorStore
 	dutyStore      *dutystore.Store
@@ -84,39 +73,25 @@
 	ttl := time.Duration(MaxStoredSlots(netCfg)) * netCfg.SlotDurationSec() // #nosec G115 -- amount of slots cannot exceed int64
 
 	mv := &messageValidator{
-<<<<<<< HEAD
 		logger: zap.NewNop(),
 		netCfg: netCfg,
 		state: ttlcache.New(
 			ttlcache.WithTTL[spectypes.MessageID, *ValidatorState](ttl),
 		),
-		validationLocks:   make(map[spectypes.MessageID]*sync.Mutex),
-		validatorStore:    validatorStore,
-		dutyStore:         dutyStore,
-		signatureVerifier: signatureVerifier,
-		pectraForkEpoch:   pectraForkEpoch,
-=======
-		logger:              zap.NewNop(),
-		netCfg:              netCfg,
-		consensusStateIndex: make(map[consensusID]*consensusState),
 		validationLockCache: ttlcache.New[spectypes.MessageID, *sync.Mutex](),
 		validatorStore:      validatorStore,
 		dutyStore:           dutyStore,
 		signatureVerifier:   signatureVerifier,
 		pectraForkEpoch:     pectraForkEpoch,
->>>>>>> 2ea92a18
 	}
 
 	for _, opt := range opts {
 		opt(mv)
 	}
 
-<<<<<<< HEAD
+	// Start automatic expired item deletion for validationLockCache and state.
+	go mv.validationLockCache.Start()
 	go mv.state.Start()
-=======
-	// Start automatic expired item deletion for validationLockCache.
-	go mv.validationLockCache.Start()
->>>>>>> 2ea92a18
 
 	return mv
 }
