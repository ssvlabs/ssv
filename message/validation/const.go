--- conflicted
+++ resolved
@@ -13,12 +13,7 @@
 	clockErrorTolerance     = time.Millisecond * 50
 	allowedRoundsInFuture   = 1
 	allowedRoundsInPast     = 2
-<<<<<<< HEAD
-	lateSlotAllowance       = 2
-=======
 	LateSlotAllowance       = 2
-	syncCommitteeSize       = 512
->>>>>>> 3d906310
 	rsaSignatureSize        = 256
 	operatorIDSize          = 8 // uint64
 	slotSize                = 8 // uint64
