--- conflicted
+++ resolved
@@ -15,11 +15,7 @@
 	clockErrorTolerance     = time.Millisecond * 50
 	allowedRoundsInFuture   = 1
 	allowedRoundsInPast     = 2
-<<<<<<< HEAD
-	LateSlotAllowance       = 2
-=======
-	lateSlotAllowance       = phase0.Slot(2)
->>>>>>> 055ac8ab
+	LateSlotAllowance       = phase0.Slot(2)
 	syncCommitteeSize       = 512
 	rsaSignatureSize        = 256
 	operatorIDSize          = 8 // uint64
