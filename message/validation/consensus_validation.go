package validation

// consensus_validation.go contains methods for validating consensus messages

import (
	"bytes"
	"crypto/sha256"
	"encoding/binary"
	"encoding/hex"
	"fmt"
	"time"

	"github.com/attestantio/go-eth2-client/spec/phase0"
	"github.com/emirpasic/gods/maps/treemap"
	"github.com/ssvlabs/ssv-spec-pre-cc/types"
	specqbft "github.com/ssvlabs/ssv-spec/qbft"
	spectypes "github.com/ssvlabs/ssv-spec/types"

	"github.com/ssvlabs/ssv/protocol/v2/message"
	"github.com/ssvlabs/ssv/protocol/v2/qbft/roundtimer"
	ssvtypes "github.com/ssvlabs/ssv/protocol/v2/types"
)

func (mv *messageValidator) validateConsensusMessage(
	signedSSVMessage *spectypes.SignedSSVMessage,
	committeeInfo CommitteeInfo,
	receivedAt time.Time,
) (*specqbft.Message, error) {
	ssvMessage := signedSSVMessage.SSVMessage

	if len(ssvMessage.Data) > maxConsensusMsgSize {
		e := ErrSSVDataTooBig
		e.got = len(ssvMessage.Data)
		e.want = maxConsensusMsgSize
		return nil, e
	}

	consensusMessage, err := specqbft.DecodeMessage(ssvMessage.Data)
	if err != nil {
		e := ErrUndecodableMessageData
		e.innerErr = err
		return nil, e
	}

	mv.metrics.ConsensusMsgType(consensusMessage.MsgType, len(signedSSVMessage.GetOperatorIDs()))

	if err := mv.validateConsensusMessageSemantics(signedSSVMessage, consensusMessage, committeeInfo.operatorIDs); err != nil {
		return consensusMessage, err
	}

	state := mv.consensusState(signedSSVMessage.SSVMessage.GetID())

	if err := mv.validateQBFTLogic(signedSSVMessage, consensusMessage, committeeInfo.operatorIDs, receivedAt, state); err != nil {
		return consensusMessage, err
	}

	if err := mv.validateQBFTMessageByDutyLogic(signedSSVMessage, consensusMessage, committeeInfo.indices, receivedAt, state); err != nil {
		return consensusMessage, err
	}

	for i := range signedSSVMessage.Signatures {
		operatorID := signedSSVMessage.GetOperatorIDs()[i]
		signature := signedSSVMessage.Signatures[i]

		if err := mv.signatureVerifier.VerifySignature(operatorID, ssvMessage, signature); err != nil {
			e := ErrSignatureVerification
			e.innerErr = fmt.Errorf("verify opid: %v signature: %w", operatorID, err)
			return consensusMessage, e
		}
	}

	if err := mv.updateConsensusState(signedSSVMessage, consensusMessage, state); err != nil {
		return consensusMessage, err
	}

	return consensusMessage, nil
}

func (mv *messageValidator) validateConsensusMessageSemantics(
	signedSSVMessage *spectypes.SignedSSVMessage,
	consensusMessage *specqbft.Message,
	committee []spectypes.OperatorID,
) error {
	signers := signedSSVMessage.GetOperatorIDs()
	quorumSize, _ := ssvtypes.ComputeQuorumAndPartialQuorum(len(committee))
	msgType := consensusMessage.MsgType

	if len(signers) > 1 {
		// Rule: Decided msg with different type than Commit
		if msgType != specqbft.CommitMsgType {
			e := ErrNonDecidedWithMultipleSigners
			e.got = len(signers)
			return e
		}

		// Rule: Number of signers must be >= quorum size
		if uint64(len(signers)) < quorumSize {
			e := ErrDecidedNotEnoughSigners
			e.want = quorumSize
			e.got = len(signers)
			return e
		}
	}

	if len(signedSSVMessage.FullData) != 0 {
		// Rule: Prepare or commit messages must not have full data
		if msgType == specqbft.PrepareMsgType || (msgType == specqbft.CommitMsgType && len(signers) == 1) {
			return ErrPrepareOrCommitWithFullData
		}

		hashedFullData, err := specqbft.HashDataRoot(signedSSVMessage.FullData)
		if err != nil {
			e := ErrFullDataHash
			e.innerErr = err
			return e
		}

		// Rule: Full data hash must match root
		if hashedFullData != consensusMessage.Root {
			return ErrInvalidHash
		}
	}

	// Rule: Consensus message type must be valid
	if !mv.validConsensusMsgType(msgType) {
		return ErrUnknownQBFTMessageType
	}

	// Rule: Round must not be zero
	if consensusMessage.Round == specqbft.NoRound {
		e := ErrZeroRound
		e.got = specqbft.NoRound
		return e
	}

	// Rule: consensus message must have the same identifier as the ssv message's identifier
	if !bytes.Equal(consensusMessage.Identifier, signedSSVMessage.SSVMessage.MsgID[:]) {
		e := ErrMismatchedIdentifier
		e.want = hex.EncodeToString(signedSSVMessage.SSVMessage.MsgID[:])
		e.got = hex.EncodeToString(consensusMessage.Identifier)
		return e
	}

	if err := mv.validateJustifications(consensusMessage); err != nil {
		return err
	}

	return nil
}

func (mv *messageValidator) validateQBFTLogic(
	signedSSVMessage *spectypes.SignedSSVMessage,
	consensusMessage *specqbft.Message,
	committee []spectypes.OperatorID,
	receivedAt time.Time,
	state *consensusState,
) error {
	if consensusMessage.MsgType == specqbft.ProposalMsgType {
		// Rule: Signer must be the leader
		leader := mv.roundRobinProposer(consensusMessage.Height, consensusMessage.Round, committee)
		if signedSSVMessage.GetOperatorIDs()[0] != leader {
			err := ErrSignerNotLeader
			err.got = signedSSVMessage.GetOperatorIDs()[0]
			err.want = leader
			return err
		}
	}

	msgSlot := phase0.Slot(consensusMessage.Height)
	for _, signer := range signedSSVMessage.GetOperatorIDs() {
		signerStateBySlot := state.GetOrCreate(signer)
		signerStateInterface, ok := signerStateBySlot.Get(msgSlot)
		if !ok {
			continue
		}

		signerState := signerStateInterface.(*SignerState)

		if len(signedSSVMessage.GetOperatorIDs()) == 1 {
			// Rule: Ignore if peer already advanced to a later round. Only for non-decided messages
			if consensusMessage.Round < signerState.Round {
				// Signers aren't allowed to decrease their round.
				// If they've sent a future message due to clock error,
				// they'd have to wait for the next slot/round to be accepted.
				err := ErrRoundAlreadyAdvanced
				err.want = signerState.Round
				err.got = consensusMessage.Round
				return err
			}

			if consensusMessage.Round == signerState.Round {
				// Rule: Peer must not send two proposals with different data
				if len(signedSSVMessage.FullData) != 0 && signerState.ProposalData != nil && !bytes.Equal(signerState.ProposalData, signedSSVMessage.FullData) {
					return ErrDuplicatedProposalWithDifferentData
				}

				// Rule: Peer must send only 1 proposal, 1 prepare, 1 commit, and 1 round-change per round
				limits := maxMessageCounts()
				if err := signerState.MessageCounts.ValidateConsensusMessage(signedSSVMessage, consensusMessage, limits); err != nil {
					return err
				}
			}
		} else if len(signedSSVMessage.GetOperatorIDs()) > 1 {
			// Rule: Decided msg can't have the same signers as previously sent before for the same duty
			encodedOperators, err := encodeOperators(signedSSVMessage.GetOperatorIDs())
			if err != nil {
				return err
			}

			// Rule: Decided msg can't have the same signers as previously sent before for the same duty
<<<<<<< HEAD
			if _, ok := signerState.SeenSigners[string(encodedOperators)]; ok {
=======
			if _, ok := signerState.SeenSigners[encodedOperators]; ok {
>>>>>>> def8109c
				return ErrDecidedWithSameSigners
			}
		}
	}

	if len(signedSSVMessage.GetOperatorIDs()) == 1 {
		// Rule: Round must not be smaller than current peer's round -1 or +1. Only for non-decided messages
		if err := mv.roundBelongsToAllowedSpread(signedSSVMessage, consensusMessage, receivedAt); err != nil {
			return err
		}
	}

	return nil
}

func (mv *messageValidator) validateQBFTMessageByDutyLogic(
	signedSSVMessage *spectypes.SignedSSVMessage,
	consensusMessage *specqbft.Message,
	validatorIndices []phase0.ValidatorIndex,
	receivedAt time.Time,
	state *consensusState,
) error {
	// Rule: Height must not be "old". I.e., signer must not have already advanced to a later slot.
	if signedSSVMessage.SSVMessage.MsgID.GetRoleType() != spectypes.RoleCommittee { // Rule only for validator runners
		for _, signer := range signedSSVMessage.GetOperatorIDs() {
			signerStateBySlot := state.GetOrCreate(signer)
			maxSlot, _ := signerStateBySlot.Max()
			if maxSlot != nil && maxSlot.(phase0.Slot) > phase0.Slot(consensusMessage.Height) {
				e := ErrSlotAlreadyAdvanced
				e.got = consensusMessage.Height
				e.want = maxSlot
				return e
			}
		}
	}

	role := signedSSVMessage.SSVMessage.GetID().GetRoleType()

	// Rule: Duty role has consensus (true except for ValidatorRegistration and VoluntaryExit)
	if role == spectypes.RoleValidatorRegistration || role == spectypes.RoleVoluntaryExit {
		e := ErrUnexpectedConsensusMessage
		e.got = role
		return e
	}

	msgSlot := phase0.Slot(consensusMessage.Height)
	if err := mv.validateBeaconDuty(signedSSVMessage.SSVMessage.GetID().GetRoleType(), msgSlot, validatorIndices); err != nil {
		return err
	}

	// Rule: current slot(height) must be between duty's starting slot and:
	// - duty's starting slot + 34 (committee and aggregation)
	// - duty's starting slot + 3 (other types)
	if err := mv.validateSlotTime(msgSlot, role, receivedAt); err != nil {
		return err
	}

	// Rule: valid number of duties per epoch:
	// - 2 for aggregation, voluntary exit and validator registration
	// - 2*V for Committee duty (where V is the number of validators in the cluster) (if no validator is doing sync committee in this epoch)
	// - else, accept
	for _, signer := range signedSSVMessage.GetOperatorIDs() {
		signerStateBySlot := state.GetOrCreate(signer)
		if err := mv.validateDutyCount(signedSSVMessage.SSVMessage.GetID(), msgSlot, validatorIndices, signerStateBySlot); err != nil {
			return err
		}
	}

	// Rule: Round cut-offs for roles:
	// - 12 (committee and aggregation)
	// - 6 (other types)
	if maxRound := mv.maxRound(role); consensusMessage.Round > maxRound {
		err := ErrRoundTooHigh
		err.got = fmt.Sprintf("%v (%v role)", consensusMessage.Round, message.RunnerRoleToString(role))
		err.want = fmt.Sprintf("%v (%v role)", maxRound, message.RunnerRoleToString(role))
		return err
	}

	return nil
}

func (mv *messageValidator) updateConsensusState(signedSSVMessage *spectypes.SignedSSVMessage, consensusMessage *specqbft.Message, consensusState *consensusState) error {
	msgSlot := phase0.Slot(consensusMessage.Height)

	for _, signer := range signedSSVMessage.GetOperatorIDs() {
		var signerState *SignerState

		stateBySlot := consensusState.GetOrCreate(signer)
		signerStateInterface, ok := stateBySlot.Get(msgSlot)
		if !ok {
			signerState = NewSignerState(consensusMessage.Round)
			stateBySlot.Put(msgSlot, signerState)
			mv.pruneOldSlots(stateBySlot, msgSlot)
		} else {
			signerState = signerStateInterface.(*SignerState)
			if consensusMessage.Round > signerState.Round {
				signerState.Reset(consensusMessage.Round)
			}
		}

		if err := mv.processSignerState(signedSSVMessage, consensusMessage, signerState); err != nil {
			return err
		}
	}

	return nil
}

func (mv *messageValidator) processSignerState(signedSSVMessage *spectypes.SignedSSVMessage, consensusMessage *specqbft.Message, signerState *SignerState) error {
	if len(signedSSVMessage.FullData) != 0 && consensusMessage.MsgType == specqbft.ProposalMsgType {
		signerState.ProposalData = signedSSVMessage.FullData
	}

	signerCount := len(signedSSVMessage.GetOperatorIDs())
	if signerCount > 1 {
		encodedOperators, err := encodeOperators(signedSSVMessage.GetOperatorIDs())
		if err != nil {
			// encodeOperators must never re
			return ErrEncodeOperators
		}

<<<<<<< HEAD
		signerState.SeenSigners[string(encodedOperators)] = struct{}{}
=======
		signerState.SeenSigners[encodedOperators] = struct{}{}
>>>>>>> def8109c
	}

	signerState.MessageCounts.RecordConsensusMessage(signedSSVMessage, consensusMessage)
	return nil
}

func (mv *messageValidator) pruneOldSlots(stateBySlot *treemap.Map, lastSlot phase0.Slot) {
	maxSlotsInState := phase0.Slot(mv.netCfg.SlotsPerEpoch()) + lateSlotAllowance

	// Check underflow.
	if lastSlot <= maxSlotsInState {
		return
	}

	for {
		slot, _ := stateBySlot.Min()
		if slot == nil || slot.(phase0.Slot) >= lastSlot-maxSlotsInState {
			break
		}
		stateBySlot.Remove(slot.(phase0.Slot))
	}
}

func (mv *messageValidator) validateJustifications(message *specqbft.Message) error {
	pj, err := message.GetPrepareJustifications()
	if err != nil {
		e := ErrMalformedPrepareJustifications
		e.innerErr = err
		return e
	}

	// Rule: Can only exist for Proposal messages
	if len(pj) != 0 && message.MsgType != specqbft.ProposalMsgType {
		e := ErrUnexpectedPrepareJustifications
		e.got = message.MsgType
		return e
	}

	rcj, err := message.GetRoundChangeJustifications()
	if err != nil {
		e := ErrMalformedRoundChangeJustifications
		e.innerErr = err
		return e
	}

	// Rule: Can only exist for Proposal or Round-Change messages
	if len(rcj) != 0 && message.MsgType != specqbft.ProposalMsgType && message.MsgType != specqbft.RoundChangeMsgType {
		e := ErrUnexpectedRoundChangeJustifications
		e.got = message.MsgType
		return e
	}

	return nil
}

func (mv *messageValidator) maxRound(role spectypes.RunnerRole) specqbft.Round {
	switch role {
	case spectypes.RoleCommittee, spectypes.RoleAggregator: // TODO: check if value for aggregator is correct as there are messages on stage exceeding the limit
		return 12 // TODO: consider calculating based on quick timeout and slow timeout
	case spectypes.RoleProposer, spectypes.RoleSyncCommitteeContribution:
		return 6
	default:
		panic("unknown role")
	}
}

func (mv *messageValidator) currentEstimatedRound(sinceSlotStart time.Duration) specqbft.Round {
	if currentQuickRound := specqbft.FirstRound + specqbft.Round(sinceSlotStart/roundtimer.QuickTimeout); currentQuickRound <= roundtimer.QuickTimeoutThreshold {
		return currentQuickRound
	}

	sinceFirstSlowRound := sinceSlotStart - (time.Duration(roundtimer.QuickTimeoutThreshold) * roundtimer.QuickTimeout)
	estimatedRound := roundtimer.QuickTimeoutThreshold + specqbft.FirstRound + specqbft.Round(sinceFirstSlowRound/roundtimer.SlowTimeout)
	return estimatedRound
}

func (mv *messageValidator) validConsensusMsgType(msgType specqbft.MessageType) bool {
	switch msgType {
	case specqbft.ProposalMsgType, specqbft.PrepareMsgType, specqbft.CommitMsgType, specqbft.RoundChangeMsgType:
		return true
	default:
		return false
	}
}

func (mv *messageValidator) roundBelongsToAllowedSpread(
	signedSSVMessage *spectypes.SignedSSVMessage,
	consensusMessage *specqbft.Message,
	receivedAt time.Time,
) error {
	slotStartTime := mv.netCfg.Beacon.GetSlotStartTime(phase0.Slot(consensusMessage.Height)) /*.
	Add(mv.waitAfterSlotStart(role))*/ // TODO: not supported yet because first round is non-deterministic now

	sinceSlotStart := time.Duration(0)
	estimatedRound := specqbft.FirstRound
	if receivedAt.After(slotStartTime) {
		sinceSlotStart = receivedAt.Sub(slotStartTime)
		estimatedRound = mv.currentEstimatedRound(sinceSlotStart)
	}

	// TODO: lowestAllowed is not supported yet because first round is non-deterministic now
	lowestAllowed := /*estimatedRound - allowedRoundsInPast*/ specqbft.FirstRound
	highestAllowed := estimatedRound + allowedRoundsInFuture

	role := signedSSVMessage.SSVMessage.GetID().GetRoleType()

	if consensusMessage.Round < lowestAllowed || consensusMessage.Round > highestAllowed {
		e := ErrEstimatedRoundNotInAllowedSpread
		e.got = fmt.Sprintf("%v (%v role)", consensusMessage.Round, message.RunnerRoleToString(role))
		e.want = fmt.Sprintf("between %v and %v (%v role) / %v passed", lowestAllowed, highestAllowed, message.RunnerRoleToString(role), sinceSlotStart)
		return e
	}

	return nil
}

func (mv *messageValidator) roundRobinProposer(height specqbft.Height, round specqbft.Round, committee []spectypes.OperatorID) types.OperatorID {
	firstRoundIndex := 0
	if height != specqbft.FirstHeight {
		firstRoundIndex += int(height) % len(committee)
	}

	index := (firstRoundIndex + int(round) - int(specqbft.FirstRound)) % len(committee)
	return committee[index]
}

<<<<<<< HEAD
func encodeOperators(operators []spectypes.OperatorID) ([]byte, error) {
	buf := new(bytes.Buffer)
	for _, operator := range operators {
		if err := binary.Write(buf, binary.LittleEndian, operator); err != nil {
			return nil, err
		}
	}
	hash := sha256.Sum256(buf.Bytes())
	return hash[:], nil
=======
func encodeOperators(operators []spectypes.OperatorID) ([sha256.Size]byte, error) {
	buf := new(bytes.Buffer)
	for _, operator := range operators {
		if err := binary.Write(buf, binary.LittleEndian, operator); err != nil {
			return [sha256.Size]byte{}, err
		}
	}
	hash := sha256.Sum256(buf.Bytes())
	return hash, nil
>>>>>>> def8109c
}<|MERGE_RESOLUTION|>--- conflicted
+++ resolved
@@ -208,11 +208,7 @@
 			}
 
 			// Rule: Decided msg can't have the same signers as previously sent before for the same duty
-<<<<<<< HEAD
-			if _, ok := signerState.SeenSigners[string(encodedOperators)]; ok {
-=======
 			if _, ok := signerState.SeenSigners[encodedOperators]; ok {
->>>>>>> def8109c
 				return ErrDecidedWithSameSigners
 			}
 		}
@@ -334,11 +330,7 @@
 			return ErrEncodeOperators
 		}
 
-<<<<<<< HEAD
-		signerState.SeenSigners[string(encodedOperators)] = struct{}{}
-=======
 		signerState.SeenSigners[encodedOperators] = struct{}{}
->>>>>>> def8109c
 	}
 
 	signerState.MessageCounts.RecordConsensusMessage(signedSSVMessage, consensusMessage)
@@ -465,17 +457,6 @@
 	return committee[index]
 }
 
-<<<<<<< HEAD
-func encodeOperators(operators []spectypes.OperatorID) ([]byte, error) {
-	buf := new(bytes.Buffer)
-	for _, operator := range operators {
-		if err := binary.Write(buf, binary.LittleEndian, operator); err != nil {
-			return nil, err
-		}
-	}
-	hash := sha256.Sum256(buf.Bytes())
-	return hash[:], nil
-=======
 func encodeOperators(operators []spectypes.OperatorID) ([sha256.Size]byte, error) {
 	buf := new(bytes.Buffer)
 	for _, operator := range operators {
@@ -485,5 +466,4 @@
 	}
 	hash := sha256.Sum256(buf.Bytes())
 	return hash, nil
->>>>>>> def8109c
 }