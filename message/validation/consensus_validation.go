--- conflicted
+++ resolved
@@ -175,11 +175,7 @@
 	}
 
 	if signedMsg.Message.MsgType == specqbft.ProposalMsgType {
-<<<<<<< HEAD
-		cfg := newQBFTConfig(mv.netCfg.Domain, false)
-=======
 		cfg := newQBFTConfig(mv.netCfg.Domain)
->>>>>>> e42ec828
 
 		if err := instance.IsProposalJustification(
 			cfg,
