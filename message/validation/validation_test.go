--- conflicted
+++ resolved
@@ -1867,19 +1867,18 @@
 				},
 			}
 
-<<<<<<< HEAD
 			slot := netCfg.Beacon.FirstSlotAtEpoch(epoch)
-=======
-			slot := netCfg.Beacon.FirstSlotAtEpoch(1)
 			receivedAt := netCfg.Beacon.GetSlotStartTime(slot).Add(validator.waitAfterSlotStart(roleAttester))
 			_, _, err = validator.validateP2PMessage(pMsg, receivedAt)
-			require.NoError(t, err)
+			require.ErrorContains(t, err, ErrMalformedPubSubMessage.Error())
 		})
 
-		t.Run("unsigned message after fork", func(t *testing.T) {
+		t.Run("signed message", func(t *testing.T) {
 			validator := NewMessageValidator(netCfg, WithNodeStorage(ns)).(*messageValidator)
 
-			validSignedMessage := spectestingutils.TestingProposalMessageWithHeight(ks.Shares[4], 4, specqbft.Height(afterFork))
+			slot := netCfg.Beacon.FirstSlotAtEpoch(epoch)
+
+			validSignedMessage := spectestingutils.TestingProposalMessageWithHeight(ks.Shares[1], 1, specqbft.Height(slot))
 
 			encoded, err := validSignedMessage.Encode()
 			require.NoError(t, err)
@@ -1892,6 +1891,29 @@
 
 			encodedMsg, err := commons.EncodeNetworkMsg(message)
 			require.NoError(t, err)
+
+			privKey, err := keys.GeneratePrivateKey()
+			require.NoError(t, err)
+
+			pubKey, err := privKey.Public().Base64()
+			require.NoError(t, err)
+
+			const operatorID = spectypes.OperatorID(1)
+
+			od := &registrystorage.OperatorData{
+				ID:           operatorID,
+				PublicKey:    pubKey,
+				OwnerAddress: common.Address{},
+			}
+
+			found, err := ns.SaveOperatorData(nil, od)
+			require.NoError(t, err)
+			require.False(t, found)
+
+			signature, err := privKey.Sign(encodedMsg)
+			require.NoError(t, err)
+
+			encodedMsg = commons.EncodeSignedSSVMessage(encodedMsg, operatorID, signature)
 
 			topicID := commons.ValidatorTopicID(message.GetID().GetPubKey())
 			pMsg := &pubsub.Message{
@@ -1901,16 +1923,17 @@
 				},
 			}
 
-			slot := netCfg.Beacon.FirstSlotAtEpoch(afterFork)
 			receivedAt := netCfg.Beacon.GetSlotStartTime(slot).Add(validator.waitAfterSlotStart(roleAttester))
 			_, _, err = validator.validateP2PMessage(pMsg, receivedAt)
-			require.ErrorContains(t, err, ErrMalformedPubSubMessage.Error())
+			require.NoError(t, err)
+
+			require.NoError(t, ns.DeleteOperatorData(nil, operatorID))
 		})
 
-		t.Run("signed message before fork", func(t *testing.T) {
+		t.Run("unexpected operator ID", func(t *testing.T) {
 			validator := NewMessageValidator(netCfg, WithNodeStorage(ns)).(*messageValidator)
 
-			slot := netCfg.Beacon.FirstSlotAtEpoch(1)
+			slot := netCfg.Beacon.FirstSlotAtEpoch(epoch)
 
 			validSignedMessage := spectestingutils.TestingProposalMessageWithHeight(ks.Shares[1], 1, specqbft.Height(slot))
 
@@ -1947,7 +1970,8 @@
 			signature, err := privKey.Sign(encodedMsg)
 			require.NoError(t, err)
 
-			encodedMsg = commons.EncodeSignedSSVMessage(encodedMsg, operatorID, signature)
+			const unexpectedOperatorID = 2
+			encodedMsg = commons.EncodeSignedSSVMessage(encodedMsg, unexpectedOperatorID, signature)
 
 			topicID := commons.ValidatorTopicID(message.GetID().GetPubKey())
 			pMsg := &pubsub.Message{
@@ -1957,13 +1981,14 @@
 				},
 			}
 
->>>>>>> ef801714
 			receivedAt := netCfg.Beacon.GetSlotStartTime(slot).Add(validator.waitAfterSlotStart(roleAttester))
 			_, _, err = validator.validateP2PMessage(pMsg, receivedAt)
-			require.ErrorContains(t, err, ErrMalformedPubSubMessage.Error())
+			require.ErrorContains(t, err, ErrOperatorNotFound.Error())
+
+			require.NoError(t, ns.DeleteOperatorData(nil, operatorID))
 		})
 
-		t.Run("signed message", func(t *testing.T) {
+		t.Run("malformed signature", func(t *testing.T) {
 			validator := NewMessageValidator(netCfg, WithNodeStorage(ns)).(*messageValidator)
 
 			slot := netCfg.Beacon.FirstSlotAtEpoch(epoch)
@@ -2000,10 +2025,7 @@
 			require.NoError(t, err)
 			require.False(t, found)
 
-			signature, err := privKey.Sign(encodedMsg)
-			require.NoError(t, err)
-
-			encodedMsg = commons.EncodeSignedSSVMessage(encodedMsg, operatorID, signature)
+			encodedMsg = commons.EncodeSignedSSVMessage(encodedMsg, operatorID, bytes.Repeat([]byte{1}, 256))
 
 			topicID := commons.ValidatorTopicID(message.GetID().GetPubKey())
 			pMsg := &pubsub.Message{
@@ -2015,121 +2037,9 @@
 
 			receivedAt := netCfg.Beacon.GetSlotStartTime(slot).Add(validator.waitAfterSlotStart(roleAttester))
 			_, _, err = validator.validateP2PMessage(pMsg, receivedAt)
-			require.NoError(t, err)
+			require.ErrorContains(t, err, ErrSignatureVerification.Error())
 
 			require.NoError(t, ns.DeleteOperatorData(nil, operatorID))
 		})
-
-		t.Run("unexpected operator ID", func(t *testing.T) {
-			validator := NewMessageValidator(netCfg, WithNodeStorage(ns)).(*messageValidator)
-
-			slot := netCfg.Beacon.FirstSlotAtEpoch(epoch)
-
-			validSignedMessage := spectestingutils.TestingProposalMessageWithHeight(ks.Shares[1], 1, specqbft.Height(slot))
-
-			encoded, err := validSignedMessage.Encode()
-			require.NoError(t, err)
-
-			message := &spectypes.SSVMessage{
-				MsgType: spectypes.SSVConsensusMsgType,
-				MsgID:   spectypes.NewMsgID(netCfg.Domain, share.ValidatorPubKey, roleAttester),
-				Data:    encoded,
-			}
-
-			encodedMsg, err := commons.EncodeNetworkMsg(message)
-			require.NoError(t, err)
-
-			privKey, err := keys.GeneratePrivateKey()
-			require.NoError(t, err)
-
-			pubKey, err := privKey.Public().Base64()
-			require.NoError(t, err)
-
-			const operatorID = spectypes.OperatorID(1)
-
-			od := &registrystorage.OperatorData{
-				ID:           operatorID,
-				PublicKey:    pubKey,
-				OwnerAddress: common.Address{},
-			}
-
-			found, err := ns.SaveOperatorData(nil, od)
-			require.NoError(t, err)
-			require.False(t, found)
-
-			signature, err := privKey.Sign(encodedMsg)
-			require.NoError(t, err)
-
-			const unexpectedOperatorID = 2
-			encodedMsg = commons.EncodeSignedSSVMessage(encodedMsg, unexpectedOperatorID, signature)
-
-			topicID := commons.ValidatorTopicID(message.GetID().GetPubKey())
-			pMsg := &pubsub.Message{
-				Message: &pspb.Message{
-					Topic: &topicID[0],
-					Data:  encodedMsg,
-				},
-			}
-
-			receivedAt := netCfg.Beacon.GetSlotStartTime(slot).Add(validator.waitAfterSlotStart(roleAttester))
-			_, _, err = validator.validateP2PMessage(pMsg, receivedAt)
-			require.ErrorContains(t, err, ErrOperatorNotFound.Error())
-
-			require.NoError(t, ns.DeleteOperatorData(nil, operatorID))
-		})
-
-		t.Run("malformed signature", func(t *testing.T) {
-			validator := NewMessageValidator(netCfg, WithNodeStorage(ns)).(*messageValidator)
-
-			slot := netCfg.Beacon.FirstSlotAtEpoch(epoch)
-
-			validSignedMessage := spectestingutils.TestingProposalMessageWithHeight(ks.Shares[1], 1, specqbft.Height(slot))
-
-			encoded, err := validSignedMessage.Encode()
-			require.NoError(t, err)
-
-			message := &spectypes.SSVMessage{
-				MsgType: spectypes.SSVConsensusMsgType,
-				MsgID:   spectypes.NewMsgID(netCfg.Domain, share.ValidatorPubKey, roleAttester),
-				Data:    encoded,
-			}
-
-			encodedMsg, err := commons.EncodeNetworkMsg(message)
-			require.NoError(t, err)
-
-			privKey, err := keys.GeneratePrivateKey()
-			require.NoError(t, err)
-
-			pubKey, err := privKey.Public().Base64()
-			require.NoError(t, err)
-
-			const operatorID = spectypes.OperatorID(1)
-
-			od := &registrystorage.OperatorData{
-				ID:           operatorID,
-				PublicKey:    pubKey,
-				OwnerAddress: common.Address{},
-			}
-
-			found, err := ns.SaveOperatorData(nil, od)
-			require.NoError(t, err)
-			require.False(t, found)
-
-			encodedMsg = commons.EncodeSignedSSVMessage(encodedMsg, operatorID, bytes.Repeat([]byte{1}, 256))
-
-			topicID := commons.ValidatorTopicID(message.GetID().GetPubKey())
-			pMsg := &pubsub.Message{
-				Message: &pspb.Message{
-					Topic: &topicID[0],
-					Data:  encodedMsg,
-				},
-			}
-
-			receivedAt := netCfg.Beacon.GetSlotStartTime(slot).Add(validator.waitAfterSlotStart(roleAttester))
-			_, _, err = validator.validateP2PMessage(pMsg, receivedAt)
-			require.ErrorContains(t, err, ErrSignatureVerification.Error())
-
-			require.NoError(t, ns.DeleteOperatorData(nil, operatorID))
-		})
 	})
 }