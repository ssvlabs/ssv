package validation

import (
	"fmt"

	"github.com/attestantio/go-eth2-client/spec/phase0"
	specqbft "github.com/ssvlabs/ssv-spec/qbft"
	spectypes "github.com/ssvlabs/ssv-spec/types"
	"go.uber.org/zap"
	"go.uber.org/zap/zapcore"

	"github.com/ssvlabs/ssv/logging/fields"
	ssvmessage "github.com/ssvlabs/ssv/protocol/v2/message"
	"github.com/ssvlabs/ssv/protocol/v2/ssv/queue"
)

// ConsensusFields provides details about the consensus for a message. It's used for logging and metrics.
type ConsensusFields struct {
	Round           specqbft.Round
	QBFTMessageType specqbft.MessageType
}

// LoggerFields provides details about a message. It's used for logging and metrics.
type LoggerFields struct {
	DutyExecutorID []byte
	Role           spectypes.RunnerRole
	SSVMessageType spectypes.MsgType
	Slot           phase0.Slot
	Consensus      *ConsensusFields
	DutyID         string
}

// AsZapFields returns zap logging fields for the descriptor.
func (d LoggerFields) AsZapFields() []zapcore.Field {
	result := []zapcore.Field{
		fields.DutyExecutorID(d.DutyExecutorID),
		fields.Role(d.Role),
		zap.String("ssv_message_type", ssvmessage.MsgTypeToString(d.SSVMessageType)),
		fields.Slot(d.Slot),
	}

	if d.DutyID != "" {
		result = append(result, fields.DutyID(d.DutyID))
	}

	if d.Consensus != nil {
		result = append(result,
			fields.Round(d.Consensus.Round),
			zap.String("qbft_message_type", ssvmessage.QBFTMsgTypeToString(d.Consensus.QBFTMessageType)),
		)
	}

	return result
}

func (mv *messageValidator) buildLoggerFields(decodedMessage *queue.SSVMessage) *LoggerFields {
	descriptor := &LoggerFields{
		Consensus: &ConsensusFields{},
	}

	if decodedMessage == nil {
		return descriptor
	}

	if decodedMessage.SSVMessage == nil {
		return descriptor
	}

	descriptor.DutyExecutorID = decodedMessage.SSVMessage.GetID().GetDutyExecutorID()
	descriptor.Role = decodedMessage.SSVMessage.GetID().GetRoleType()
	descriptor.SSVMessageType = decodedMessage.GetType()

	switch m := decodedMessage.Body.(type) {
	case *specqbft.Message:
		if m != nil {
			descriptor.Slot = phase0.Slot(m.Height)
			descriptor.Consensus.Round = m.Round
			descriptor.Consensus.QBFTMessageType = m.MsgType
		}
	case *spectypes.PartialSignatureMessages:
		if m != nil {
			descriptor.Slot = m.Slot
		}
	}

	if mv.logger.Level() == zap.DebugLevel {
		mv.addDutyIDField(descriptor)
	}

	return descriptor
}

func (mv *messageValidator) addDutyIDField(lf *LoggerFields) {
	if lf.Role == spectypes.RoleCommittee {
		c, ok := mv.validatorStore.Committee(spectypes.CommitteeID(lf.DutyExecutorID[16:]))
		if ok {
			lf.DutyID = fields.FormatCommitteeDutyID(c.Operators, mv.netCfg.EstimatedEpochAtSlot(lf.Slot), lf.Slot)
		}
	} else {
		// get the validator index from the msgid
		v, ok := mv.validatorStore.Validator(lf.DutyExecutorID)
		if ok {
<<<<<<< HEAD
			lf.DutyID = fmt.Sprintf("%v-e%v-s%v-v%v", lf.Role.String(), mv.netCfg.Beacon.EstimatedEpochAtSlot(lf.Slot), lf.Slot, v.ValidatorIndex)
=======
			lf.DutyID = fields.FormatDutyID(mv.netCfg.EstimatedEpochAtSlot(lf.Slot), lf.Slot, lf.Role.String(), v.ValidatorIndex)
>>>>>>> 375d3fb7
		}
	}
}<|MERGE_RESOLUTION|>--- conflicted
+++ resolved
@@ -100,11 +100,7 @@
 		// get the validator index from the msgid
 		v, ok := mv.validatorStore.Validator(lf.DutyExecutorID)
 		if ok {
-<<<<<<< HEAD
-			lf.DutyID = fmt.Sprintf("%v-e%v-s%v-v%v", lf.Role.String(), mv.netCfg.Beacon.EstimatedEpochAtSlot(lf.Slot), lf.Slot, v.ValidatorIndex)
-=======
-			lf.DutyID = fields.FormatDutyID(mv.netCfg.EstimatedEpochAtSlot(lf.Slot), lf.Slot, lf.Role.String(), v.ValidatorIndex)
->>>>>>> 375d3fb7
+			lf.DutyID = fmt.Sprintf("%v-e%v-s%v-v%v", lf.Role.String(), mv.netCfg.EstimatedEpochAtSlot(lf.Slot), lf.Slot, v.ValidatorIndex)
 		}
 	}
 }