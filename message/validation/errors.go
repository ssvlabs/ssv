--- conflicted
+++ resolved
@@ -129,11 +129,8 @@
 	ErrDuplicatedMessage                       = Error{text: "message is duplicated", reject: true}
 	ErrInvalidPartialSignatureTypeCount        = Error{text: "sent more partial signature messages of a certain type than allowed", reject: true}
 	ErrTooManyPartialSignatureMessages         = Error{text: "too many partial signature messages", reject: true}
-<<<<<<< HEAD
-=======
 	ErrUnknownOperator                         = Error{text: "operator is unknown"}
 	ErrOperatorValidation                      = Error{text: "failed to validate operator data"}
->>>>>>> a82d983b
 )
 
 func (mv *messageValidator) handleValidationError(ctx context.Context, peerID peer.ID, decodedMessage *queue.SSVMessage, err error) pubsub.ValidationResult {
