--- conflicted
+++ resolved
@@ -129,12 +129,8 @@
 	ErrDuplicatedMessage                       = Error{text: "message is duplicated", reject: true}
 	ErrInvalidPartialSignatureTypeCount        = Error{text: "sent more partial signature messages of a certain type than allowed", reject: true}
 	ErrTooManyPartialSignatureMessages         = Error{text: "too many partial signature messages", reject: true}
-<<<<<<< HEAD
-=======
-	ErrEncodeOperators                         = Error{text: "encode operators", reject: true}
 	ErrUnknownOperator                         = Error{text: "operator is unknown"}
 	ErrOperatorValidation                      = Error{text: "failed to validate operator data"}
->>>>>>> a5d4a264
 )
 
 func (mv *messageValidator) handleValidationError(ctx context.Context, peerID peer.ID, decodedMessage *queue.SSVMessage, err error) pubsub.ValidationResult {
