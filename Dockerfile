--- conflicted
+++ resolved
@@ -3,11 +3,7 @@
 #
 # STEP 1: Prepare environment
 #
-<<<<<<< HEAD
 FROM golang:${GO_VERSION} AS preparer
-=======
-FROM golang:1.24 AS preparer
->>>>>>> dc0683b9
 
 RUN apt-get update                                                        && \
   DEBIAN_FRONTEND=noninteractive apt-get install -yq --no-install-recommends \
@@ -51,11 +47,7 @@
 #
 # STEP 3: Prepare image to run the binary
 #
-<<<<<<< HEAD
 FROM golang:${GO_VERSION} AS runner
-=======
-FROM golang:1.24 AS runner
->>>>>>> dc0683b9
 
 RUN apt-get update     && \
   DEBIAN_FRONTEND=noninteractive apt-get install -yq --no-install-recommends \
