--- conflicted
+++ resolved
@@ -1,11 +1,7 @@
 #
 # STEP 1: Base image with common dependencies
 #
-<<<<<<< HEAD
-FROM golang:1.22 AS base
-=======
-FROM golang:1.24 AS preparer
->>>>>>> 3e6d4b08
+FROM golang:1.24 AS base
 
 # Install essential build tools
 RUN apt-get update && \
