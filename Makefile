ifndef GOPATH
    GOPATH=$(shell go env GOPATH)
    export GOPATH
endif

ifndef HOST_ADDRESS
    HOST_ADDRESS=$(shell dig @resolver4.opendns.com myip.opendns.com +short)
    export HOST_ADDRESS
endif

ifndef BUILD_PATH
    BUILD_PATH="/go/bin/ssvnode"
    export BUILD_PATH
endif

# Node command.
NODE_COMMAND=--config=${CONFIG_PATH}
ifneq ($(SHARE_CONFIG),)
  NODE_COMMAND+= --share-config=${SHARE_CONFIG}
endif

# Bootnode command.
BOOTNODE_COMMAND=--config=${CONFIG_PATH}

COV_CMD="-cover"
ifeq ($(COVERAGE),true)
	COV_CMD=-coverpkg=./... -covermode="atomic" -coverprofile="coverage.out"
endif
UNFORMATTED=$(shell gofmt -l .)

<<<<<<< HEAD
.PHONY: lint-prepare
lint-prepare:
	@echo "Preparing Linter"
	curl -sfL https://raw.githubusercontent.com/golangci/golangci-lint/master/install.sh | sh -s latest
=======
GET_TOOL=go get -modfile=tool.mod -tool
RUN_TOOL=go tool -modfile=tool.mod
>>>>>>> 62b3f83c

#Lint
.PHONY: lint
lint:
	$(RUN_TOOL) golangci-lint run -v ./...
	@if [ ! -z "${UNFORMATTED}" ]; then \
		echo "Some files requires formatting, please run 'go fmt ./...'"; \
		exit 1; \
	fi

.PHONY: full-test
full-test:
	@echo "Running all tests"
	@go test -tags blst_enabled -timeout 20m ${COV_CMD} -p 1 -v ./...

.PHONY: integration-test
integration-test:
	@echo "Running integration tests"
	@go test -tags blst_enabled -count=1 -timeout 20m ${COV_CMD} -p 1 -v ./integration/...

.PHONY: unit-test
unit-test:
	@echo "Running unit tests"
	@go test -tags blst_enabled -timeout 20m -race -covermode=atomic -coverprofile=coverage.out -p 1 `go list ./... | grep -ve "spectest\|integration\|ssv/scripts/"`

.PHONY: spec-test
spec-test:
	@echo "Running spec tests"
	@go test -tags blst_enabled -timeout 90m ${COV_CMD} -race -count=1 -p 1 -v `go list ./... | grep spectest`

.PHONY: all-spec-test-raceless
all-spec-test-raceless:
	@echo "Running spec tests"
	@go test -tags blst_enabled -timeout 90m ${COV_CMD} -p 1 -v ./protocol/...

.PHONY: spec-test-raceless
spec-test-raceless:
	@echo "Running spec tests without race flag"
	@go test -tags blst_enabled -timeout 20m -count=1 -p 1 -v `go list ./... | grep spectest`

.PHONY: benchmark
benchmark:
	@echo "Running benchmark for specified directory"
	@go test -run=^# -bench . -benchmem -v TARGET_DIR_PATH -count 3

.PHONY: docker-spec-test
docker-spec-test:
	@echo "Running spec tests in docker"
	@docker build -t ssv_tests -f tests.Dockerfile .
	@docker run --rm ssv_tests make spec-test

.PHONY: docker-unit-test
docker-unit-test:
	@echo "Running unit tests in docker"
	@docker build -t ssv_tests -f tests.Dockerfile .
	@docker run --rm ssv_tests make unit-test

.PHONY: docker-integration-test
docker-integration-test:
	@echo "Running integration tests in docker"
	@docker build -t ssv_tests -f tests.Dockerfile .
	@docker run --rm ssv_tests make integration-test

.PHONY: docker-benchmark
docker-benchmark:
	@echo "Running benchmark in docker"
	@docker build -t ssv_tests -f tests.Dockerfile .
	@docker run --rm ssv_tests make benchmark

.PHONY: build
build:
	CGO_ENABLED=1 go build -o ./bin/ssvnode -ldflags "-X main.Commit=`git rev-parse HEAD` -X main.Version=`git describe --tags $(git rev-list --tags --max-count=1)`" ./cmd/ssvnode/

.PHONY: start-node
start-node:
	@echo "Build ${BUILD_PATH}"
	@echo "Build ${CONFIG_PATH}"
	@echo "Build ${CONFIG_PATH2}"
	@echo "Command ${NODE_COMMAND}"
ifdef DEBUG_PORT
	@echo "Running node-${NODE_ID} in debug mode"
	@dlv  --continue --accept-multiclient --headless --listen=:${DEBUG_PORT} --api-version=2 exec \
	 ${BUILD_PATH} start-node -- ${NODE_COMMAND}
else
	@echo "Running node on address: ${HOST_ADDRESS})"
	@${BUILD_PATH} start-node ${NODE_COMMAND}
endif

.PHONY: docker
docker:
	@echo "node ${NODES_ID}"
	@docker rm -f ssv_node && docker build -t ssv_node . && docker run -d --env-file .env --restart unless-stopped --name=ssv_node -p 13000:13000 -p 12000:12000/udp -it ssv_node make BUILD_PATH=/go/bin/ssvnode  start-node && docker logs ssv_node --follow

.PHONY: docker-image
docker-image:
	@echo "node ${NODES_ID}"
	@sudo docker rm -f ssv_node && docker run -d --env-file .env --restart unless-stopped --name=ssv_node -p 13000:13000 -p 12000:12000/udp 'ssvlabs/ssv-node:latest' make BUILD_PATH=/go/bin/ssvnode start-node

NODES=ssv-node-1 ssv-node-2 ssv-node-3 ssv-node-4
.PHONY: docker-all
docker-all:
	@echo "nodes $(NODES)"
	@docker-compose up --build $(NODES)

NODES=ssv-node-1 ssv-node-2 ssv-node-3 ssv-node-4
.PHONY: docker-local
docker-local:
	@echo "nodes $(NODES)"
	@docker-compose -f docker-compose-local.yaml up --build $(NODES)

DEBUG_NODES=ssv-node-1-dev ssv-node-2-dev ssv-node-3-dev ssv-node-4-dev
.PHONY: docker-debug
docker-debug:
	@echo $(DEBUG_NODES)
	@docker-compose up --build $(DEBUG_NODES)

.PHONY: stop
stop:
	@docker-compose down

.PHONY: start-boot-node
start-boot-node:
	@echo "Running start-boot-node"
	${BUILD_PATH} start-boot-node ${BOOTNODE_COMMAND}

.PHONY: mock
mock:
	make generate

.PHONY: generate
generate:
	go generate ./...

.PHONY: tools
tools:
	$(GET_TOOL) go.uber.org/mock/mockgen
	$(GET_TOOL) github.com/ferranbt/fastssz/sszgen
	$(GET_TOOL) github.com/ethereum/go-ethereum/cmd/abigen
	$(GET_TOOL) github.com/golangci/golangci-lint/v2/cmd/golangci-lint
	$(RUN_TOOL)

.PHONY: format
format:
	# TODO - instead of filtering out mock-related files we should ignore all generated files once
	# goimports allows for it - https://github.com/golang/go/issues/71676 - but until then it is
	# a temporary work-around
	goimports -l -w -local github.com/ssvlabs/ssv/ $$(find . -name '*.go' -not -path "*mock*")<|MERGE_RESOLUTION|>--- conflicted
+++ resolved
@@ -28,17 +28,9 @@
 endif
 UNFORMATTED=$(shell gofmt -l .)
 
-<<<<<<< HEAD
-.PHONY: lint-prepare
-lint-prepare:
-	@echo "Preparing Linter"
-	curl -sfL https://raw.githubusercontent.com/golangci/golangci-lint/master/install.sh | sh -s latest
-=======
 GET_TOOL=go get -modfile=tool.mod -tool
 RUN_TOOL=go tool -modfile=tool.mod
->>>>>>> 62b3f83c
 
-#Lint
 .PHONY: lint
 lint:
 	$(RUN_TOOL) golangci-lint run -v ./...
