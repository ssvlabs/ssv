ifndef GOPATH
    GOPATH=$(shell go env GOPATH)
    export GOPATH
endif

ifndef HOST_ADDRESS
    HOST_ADDRESS=$(shell dig @resolver4.opendns.com myip.opendns.com +short)
    export HOST_ADDRESS
endif

ifndef BUILD_PATH
    BUILD_PATH="/go/bin/ssvnode"
    export BUILD_PATH
endif

# Node command.
NODE_COMMAND=--config=${CONFIG_PATH}
ifneq ($(SHARE_CONFIG),)
  NODE_COMMAND+= --share-config=${SHARE_CONFIG}
endif

# Bootnode command.
BOOTNODE_COMMAND=--config=${CONFIG_PATH}

COV_CMD="-cover"
ifeq ($(COVERAGE),true)
	COV_CMD=-coverpkg=./... -covermode="atomic" -coverprofile="coverage.out"
endif

GET_TOOL=go get -modfile=tool.mod -tool
RUN_TOOL=go tool -modfile=tool.mod
SSVSIGNER_RUN_TOOL=go tool -modfile=../tool.mod

.PHONY: lint
lint:
	GOWORK=off $(RUN_TOOL) github.com/golangci/golangci-lint/v2/cmd/golangci-lint run -v ./...
	@$(MAKE) ssvsigner-lint

.PHONY: ssvsigner-lint
ssvsigner-lint:
	cd ssvsigner && GOWORK=off $(SSVSIGNER_RUN_TOOL) github.com/golangci/golangci-lint/v2/cmd/golangci-lint run -c ../.golangci.yaml -v ./...

.PHONY: full-test
full-test:
	@echo "Running all tests"
	@go test -tags blst_enabled -timeout 20m ${COV_CMD} -p 1 -v ./...
	@cd ssvsigner && go test -tags blst_enabled -timeout 20m ${COV_CMD} -p 1 -v ./...

.PHONY: integration-test
integration-test:
	@echo "Running integration tests"
	@go test -tags blst_enabled -count=1 -timeout 20m ${COV_CMD} -p 1 -v ./integration/...

.PHONY: unit-test
unit-test:
	@echo "Running unit tests"
<<<<<<< HEAD
	@go test -tags blst_enabled -timeout 20m -race -covermode=atomic -coverprofile=coverage.out -p 1 `go list ./... | grep -ve "spectest\|integration\|ssv/scripts/\|ssvsigner/e2e"`
=======
	@go test -tags blst_enabled -timeout 20m -race -covermode=atomic -coverprofile=coverage.out -p 1 `go list ./... | grep -ve "spectest\|integration\|ssv/scripts/"`
	@$(MAKE) ssvsigner-test

.PHONY: ssvsigner-test
ssvsigner-test:
	@echo "Running ssv-signer unit tests"
	@cd ssvsigner && go test -tags blst_enabled -timeout 20m -race -covermode=atomic -coverprofile=coverage.out -p 1 ./...
>>>>>>> 08c40477

.PHONY: spec-test
spec-test:
	@echo "Running spec tests"
	@go test -tags blst_enabled -timeout 90m ${COV_CMD} -race -count=1 -p 1 -v `go list ./... | grep spectest`

.PHONY: all-spec-test-raceless
all-spec-test-raceless:
	@echo "Running spec tests"
	@go test -tags blst_enabled -timeout 90m ${COV_CMD} -p 1 -v ./protocol/...

.PHONY: spec-test-raceless
spec-test-raceless:
	@echo "Running spec tests without race flag"
	@go test -tags blst_enabled -timeout 20m -count=1 -p 1 -v `go list ./... | grep spectest`

.PHONY: benchmark
benchmark:
	@echo "Running benchmark for specified directory"
	@go test -run=^# -bench . -benchmem -v TARGET_DIR_PATH -count 3

.PHONY: docker-spec-test
docker-spec-test:
	@echo "Running spec tests in docker"
	@docker build -t ssv_tests -f tests.Dockerfile .
	@docker run --rm ssv_tests make spec-test

.PHONY: docker-unit-test
docker-unit-test:
	@echo "Running unit tests in docker"
	@docker build -t ssv_tests -f tests.Dockerfile .
	@docker run --rm ssv_tests make unit-test

.PHONY: docker-integration-test
docker-integration-test:
	@echo "Running integration tests in docker"
	@docker build -t ssv_tests -f tests.Dockerfile .
	@docker run --rm ssv_tests make integration-test

.PHONY: docker-benchmark
docker-benchmark:
	@echo "Running benchmark in docker"
	@docker build -t ssv_tests -f tests.Dockerfile .
	@docker run --rm ssv_tests make benchmark

.PHONY: build
build:
	CGO_ENABLED=1 go build -o ./bin/ssvnode -ldflags "-X main.Commit=`git rev-parse HEAD` -X main.Version=`git describe --tags $(git rev-list --tags --max-count=1)`" ./cmd/ssvnode/

.PHONY: start-node
start-node:
	@echo "Build ${BUILD_PATH}"
	@echo "Build ${CONFIG_PATH}"
	@echo "Build ${CONFIG_PATH2}"
	@echo "Command ${NODE_COMMAND}"
ifdef DEBUG_PORT
	@echo "Running node-${NODE_ID} in debug mode"
	@dlv  --continue --accept-multiclient --headless --listen=:${DEBUG_PORT} --api-version=2 exec \
	 ${BUILD_PATH} start-node -- ${NODE_COMMAND}
else
	@echo "Running node on address: ${HOST_ADDRESS})"
	@${BUILD_PATH} start-node ${NODE_COMMAND}
endif

.PHONY: docker
docker:
	@echo "node ${NODES_ID}"
	@docker rm -f ssv_node && docker build -t ssv_node . && docker run -d --env-file .env --restart unless-stopped --name=ssv_node -p 13000:13000 -p 12000:12000/udp -it ssv_node make BUILD_PATH=/go/bin/ssvnode  start-node && docker logs ssv_node --follow

.PHONY: docker-image
docker-image:
	@echo "node ${NODES_ID}"
	@sudo docker rm -f ssv_node && docker run -d --env-file .env --restart unless-stopped --name=ssv_node -p 13000:13000 -p 12000:12000/udp 'ssvlabs/ssv-node:latest' make BUILD_PATH=/go/bin/ssvnode start-node

NODES=ssv-node-1 ssv-node-2 ssv-node-3 ssv-node-4
.PHONY: docker-all
docker-all:
	@echo "nodes $(NODES)"
	@docker-compose up --build $(NODES)

NODES=ssv-node-1 ssv-node-2 ssv-node-3 ssv-node-4
.PHONY: docker-local
docker-local:
	@echo "nodes $(NODES)"
	@docker-compose -f docker-compose-local.yaml up --build $(NODES)

DEBUG_NODES=ssv-node-1-dev ssv-node-2-dev ssv-node-3-dev ssv-node-4-dev
.PHONY: docker-debug
docker-debug:
	@echo $(DEBUG_NODES)
	@docker-compose up --build $(DEBUG_NODES)

.PHONY: stop
stop:
	@docker-compose down

.PHONY: start-boot-node
start-boot-node:
	@echo "Running start-boot-node"
	${BUILD_PATH} start-boot-node ${BOOTNODE_COMMAND}

.PHONY: mock
mock:
	make generate

.PHONY: generate
generate:
	go generate ./...

.PHONY: tools
tools:
	$(GET_TOOL) golang.org/x/tools/cmd/goimports
	$(GET_TOOL) go.uber.org/mock/mockgen
	$(GET_TOOL) github.com/ferranbt/fastssz/sszgen
	$(GET_TOOL) github.com/ethereum/go-ethereum/cmd/abigen
	$(GET_TOOL) github.com/golangci/golangci-lint/v2/cmd/golangci-lint
	$(RUN_TOOL)

.PHONY: format
format:
	# `goimports` doesn't support simplify option ("-s"), hence we run `gofmt` separately
	# just for that - see https://github.com/golang/go/issues/21476 for details.
	gofmt -s -w $$(find . -name '*.go' -not -path "*mock*")
	# Formatters such as goimports do not deem necessary to "skip" generated code and
	# rather want generators to generate code that complies with the desired formats
	# (see https://github.com/golang/go/issues/71676 for details). In practice however
	# it's not always possible to fix that on the generator side, so we have to use a
	# work-around here to filter out generated files on our own.
	$(RUN_TOOL) goimports -l -w -local github.com/ssvlabs/ssv/ $$(find . -name '*.go' -not -path "*mock*")<|MERGE_RESOLUTION|>--- conflicted
+++ resolved
@@ -54,17 +54,13 @@
 .PHONY: unit-test
 unit-test:
 	@echo "Running unit tests"
-<<<<<<< HEAD
-	@go test -tags blst_enabled -timeout 20m -race -covermode=atomic -coverprofile=coverage.out -p 1 `go list ./... | grep -ve "spectest\|integration\|ssv/scripts/\|ssvsigner/e2e"`
-=======
 	@go test -tags blst_enabled -timeout 20m -race -covermode=atomic -coverprofile=coverage.out -p 1 `go list ./... | grep -ve "spectest\|integration\|ssv/scripts/"`
 	@$(MAKE) ssvsigner-test
 
 .PHONY: ssvsigner-test
 ssvsigner-test:
 	@echo "Running ssv-signer unit tests"
-	@cd ssvsigner && go test -tags blst_enabled -timeout 20m -race -covermode=atomic -coverprofile=coverage.out -p 1 ./...
->>>>>>> 08c40477
+	@cd ssvsigner && go test -tags blst_enabled -timeout 20m -race -covermode=atomic -coverprofile=coverage.out -p 1 `go list ./... | grep -ve "ssvsigner/e2e"`
 
 .PHONY: spec-test
 spec-test:
