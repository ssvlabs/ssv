ifndef $(GOPATH)
    GOPATH=$(shell go env GOPATH)
    export GOPATH
endif

ifndef $(HOST_ADDRESS)
    HOST_ADDRESS=$(shell dig @resolver4.opendns.com myip.opendns.com +short)
    export HOST_ADDRESS
endif

ifndef $(BUILD_PATH)
    BUILD_PATH="/go/bin/ssvnode"
    export BUILD_PATH
endif

# Node command.
NODE_COMMAND=--config=${CONFIG_PATH}
ifneq ($(SHARE_CONFIG),)
  NODE_COMMAND+= --share-config=${SHARE_CONFIG}
endif

# Bootnode command.
BOOTNODE_COMMAND=--config=${CONFIG_PATH}

COV_CMD="-cover"
ifeq ($(COVERAGE),true)
	COV_CMD=-coverpkg=./... -covermode="atomic" -coverprofile="coverage.out"
endif
UNFORMATTED=$(shell gofmt -s -l .)

#Lint
.PHONY: lint-prepare
lint-prepare:
	@echo "Preparing Linter"
	curl -sfL https://raw.githubusercontent.com/golangci/golangci-lint/master/install.sh| sh -s latest

.PHONY: lint
lint:
	./bin/golangci-lint run -v ./...
	@if [ ! -z "${UNFORMATTED}" ]; then \
		echo "Some files requires formatting, please run 'go fmt ./...'"; \
		exit 1; \
	fi

.PHONY: full-test
full-test:
	@echo "Running all tests"
	@go test -tags blst_enabled -timeout 20m ${COV_CMD} -p 1 -v ./...

.PHONY: integration-test
integration-test:
	@echo "Running integration tests"
	@go test -tags blst_enabled -count=1 -timeout 20m ${COV_CMD} -p 1 -v ./integration/...

.PHONY: unit-test
unit-test:
	@echo "Running unit tests"
	@go test -tags blst_enabled -timeout 20m ${COV_CMD} -race -p 1 -v `go list ./... | grep -ve "spectest\|integration\|ssv/scripts/"`

.PHONY: spec-test
spec-test:
	@echo "Running spec tests"
<<<<<<< HEAD
	@go test -tags blst_enabled -timeout 15m ${COV_CMD} -count=1 -p 1 -v `go list ./... | grep spectest`
=======
	@go test -tags blst_enabled -timeout 90m ${COV_CMD} -race -count=1 -p 1 -v `go list ./... | grep spectest`

.PHONY: spec-test-raceless
spec-test-raceless:
	@echo "Running spec tests without race flag"
	@go test -tags blst_enabled -timeout 20m -count=1 -p 1 -v `go list ./... | grep spectest`
>>>>>>> 4d8f410f

#Test
.PHONY: docker-spec-test
docker-spec-test:
	@echo "Running spec tests in docker"
	@docker build -t ssv_tests -f tests.Dockerfile .
	@docker run --rm ssv_tests make spec-test

#Test
.PHONY: docker-unit-test
docker-unit-test:
	@echo "Running unit tests in docker"
	@docker build -t ssv_tests -f tests.Dockerfile .
	@docker run --rm ssv_tests make unit-test

.PHONY: docker-integration-test
docker-integration-test:
	@echo "Running integration tests in docker"
	@docker build -t ssv_tests -f tests.Dockerfile .
	@docker run --rm ssv_tests make integration-test

#Build
.PHONY: build
build:
	CGO_ENABLED=1 go build -o ./bin/ssvnode -ldflags "-X main.Version=`git describe --tags $(git rev-list --tags --max-count=1)`" ./cmd/ssvnode/

.PHONY: start-node
start-node:
	@echo "Build ${BUILD_PATH}"
	@echo "Build ${CONFIG_PATH}"
	@echo "Build ${CONFIG_PATH2}"
	@echo "Command ${NODE_COMMAND}"
ifdef DEBUG_PORT
	@echo "Running node-${NODE_ID} in debug mode"
	@dlv  --continue --accept-multiclient --headless --listen=:${DEBUG_PORT} --api-version=2 exec \
	 ${BUILD_PATH} start-node -- ${NODE_COMMAND}
else
	@echo "Running node on address: ${HOST_ADDRESS})"
	@${BUILD_PATH} start-node ${NODE_COMMAND}
endif

.PHONY: docker
docker:
	@echo "node ${NODES_ID}"
	@docker rm -f ssv_node && docker build -t ssv_node . && docker run -d --env-file .env --restart unless-stopped --name=ssv_node -p 13000:13000 -p 12000:12000/udp -it ssv_node make BUILD_PATH=/go/bin/ssvnode  start-node && docker logs ssv_node --follow

.PHONY: docker-image
docker-image:
	@echo "node ${NODES_ID}"
	@sudo docker rm -f ssv_node && docker run -d --env-file .env --restart unless-stopped --name=ssv_node -p 13000:13000 -p 12000:12000/udp 'bloxstaking/ssv-node:latest' make BUILD_PATH=/go/bin/ssvnode start-node

NODES=ssv-node-1 ssv-node-2 ssv-node-3 ssv-node-4
.PHONY: docker-all
docker-all:
	@echo "nodes $(NODES)"
	@docker-compose up --build $(NODES)

NODES=ssv-node-1 ssv-node-2 ssv-node-3 ssv-node-4
.PHONY: docker-local
docker-local:
	@echo "nodes $(NODES)"
	@docker-compose -f docker-compose-local.yaml up --build $(NODES)

DEBUG_NODES=ssv-node-1-dev ssv-node-2-dev ssv-node-3-dev ssv-node-4-dev
.PHONY: docker-debug
docker-debug:
	@echo $(DEBUG_NODES)
	@docker-compose up --build $(DEBUG_NODES)

.PHONY: stop
stop:
	@docker-compose down

.PHONY: start-boot-node
start-boot-node:
	@echo "Running start-boot-node"
	${BUILD_PATH} start-boot-node ${BOOTNODE_COMMAND}

MONITOR_NODES=prometheus grafana
.PHONY: docker-monitor
docker-monitor:
	@echo $(MONITOR_NODES)
	@docker-compose up --build $(MONITOR_NODES)

.PHONY: mock
mock:
	go generate ./...

.PHONY: mockgen-install
mockgen-install:
	go install github.com/golang/mock/mockgen@v1.6.0
	@which mockgen || echo "Error: ensure `go env GOPATH` is added to PATH"

.PHONY: format
format:
# both format commands must ignore generated files which are named *mock* or enr_fork_id_encoding.go
# the argument to gopls format can be a list of files
	find . -name "*.go" ! -path '*mock*' ! -name 'enr_fork_id_encoding.go' -type f -print0 | xargs -0 -P 1 sh -c 'gopls -v format -w $0'
# the argument to gopls imports must be a single file so this entire command takes a few mintues to run
	find . -name "*.go" ! -path '*mock*' ! -name 'enr_fork_id_encoding.go' -type f -print0 | xargs -0 -P 10 -I{} sh -c 'gopls -v imports -w "{}"'<|MERGE_RESOLUTION|>--- conflicted
+++ resolved
@@ -60,16 +60,12 @@
 .PHONY: spec-test
 spec-test:
 	@echo "Running spec tests"
-<<<<<<< HEAD
-	@go test -tags blst_enabled -timeout 15m ${COV_CMD} -count=1 -p 1 -v `go list ./... | grep spectest`
-=======
 	@go test -tags blst_enabled -timeout 90m ${COV_CMD} -race -count=1 -p 1 -v `go list ./... | grep spectest`
 
 .PHONY: spec-test-raceless
 spec-test-raceless:
 	@echo "Running spec tests without race flag"
 	@go test -tags blst_enabled -timeout 20m -count=1 -p 1 -v `go list ./... | grep spectest`
->>>>>>> 4d8f410f
 
 #Test
 .PHONY: docker-spec-test
