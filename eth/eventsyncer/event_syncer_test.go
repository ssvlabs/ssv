--- conflicted
+++ resolved
@@ -28,7 +28,6 @@
 	"github.com/ssvlabs/ssv/eth/executionclient"
 	"github.com/ssvlabs/ssv/eth/simulator"
 	"github.com/ssvlabs/ssv/eth/simulator/simcontract"
-	"github.com/ssvlabs/ssv/exporter"
 	"github.com/ssvlabs/ssv/networkconfig"
 	operatordatastore "github.com/ssvlabs/ssv/operator/datastore"
 	operatorstorage "github.com/ssvlabs/ssv/operator/storage"
@@ -158,7 +157,6 @@
 		logger.Fatal("could not create new eth-key-manager signer", zap.Error(err))
 	}
 
-<<<<<<< HEAD
 	validatorStore, err := registrystorage.NewValidatorStore(
 		logger,
 		nodeStorage.Shares(),
@@ -169,16 +167,6 @@
 	if err != nil {
 		logger.Fatal("could not create validator store", zap.Error(err))
 	}
-=======
-	validatorCtrl := validator.NewController(logger, validator.ControllerOptions{
-		Context:           ctx,
-		NetworkConfig:     testNetworkConfig,
-		DB:                db,
-		RegistryStorage:   nodeStorage,
-		OperatorDataStore: operatorDataStore,
-		ValidatorsMap:     validators.New(ctx),
-	}, exporter.Options{})
->>>>>>> c213e987
 
 	contractFilterer, err := contract.NewContractFilterer(ethcommon.Address{}, nil)
 	require.NoError(t, err)
