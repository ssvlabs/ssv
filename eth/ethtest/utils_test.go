package ethtest

import (
	"context"
	"errors"
	"fmt"
	"math/big"
	"testing"

	ethcommon "github.com/ethereum/go-ethereum/common"
	"github.com/ethereum/go-ethereum/core/types"
	"github.com/ethereum/go-ethereum/crypto"
	"github.com/ethereum/go-ethereum/ethclient/simulated"
	"github.com/herumi/bls-eth-go-binary/bls"
	"go.uber.org/mock/gomock"
	"go.uber.org/zap"

	"github.com/ssvlabs/ssv/doppelganger"
	"github.com/ssvlabs/ssv/ekm"
	"github.com/ssvlabs/ssv/eth/contract"
	"github.com/ssvlabs/ssv/eth/eventhandler"
	"github.com/ssvlabs/ssv/eth/eventparser"
	"github.com/ssvlabs/ssv/eth/simulator"
	ibftstorage "github.com/ssvlabs/ssv/ibft/storage"
	"github.com/ssvlabs/ssv/networkconfig"
	operatordatastore "github.com/ssvlabs/ssv/operator/datastore"
	"github.com/ssvlabs/ssv/operator/keys"
	operatorstorage "github.com/ssvlabs/ssv/operator/storage"
	"github.com/ssvlabs/ssv/operator/validator"
	"github.com/ssvlabs/ssv/operator/validator/mocks"
	registrystorage "github.com/ssvlabs/ssv/registry/storage"
	"github.com/ssvlabs/ssv/storage/basedb"
	"github.com/ssvlabs/ssv/storage/kv"
	"github.com/ssvlabs/ssv/utils/blskeygen"
	"github.com/ssvlabs/ssv/utils/threshold"
)

type testValidatorData struct {
	masterKey        *bls.SecretKey
	masterPubKey     *bls.PublicKey
	masterPublicKeys bls.PublicKeys
	operatorsShares  []*testShare
}

type testOperator struct {
	id         uint64
	privateKey keys.OperatorPrivateKey
}

type testShare struct {
	opId uint64
	sec  *bls.SecretKey
	pub  *bls.PublicKey
}

func createNewValidator(ops []*testOperator) (*testValidatorData, error) {
	validatorData := &testValidatorData{}
	sharesCount := uint64(len(ops))
	threshold.Init()

	msk, mpk := blskeygen.GenBLSKeyPair()
	secVec := msk.GetMasterSecretKey(int(sharesCount))
	pubKeys := bls.GetMasterPublicKey(secVec)
	splitKeys, err := threshold.Create(msk.Serialize(), sharesCount-1, sharesCount)
	if err != nil {
		return nil, err
	}

	validatorData.operatorsShares = make([]*testShare, sharesCount)

	// derive a `sharesCount` number of shares
	for i := uint64(1); i <= sharesCount; i++ {
		validatorData.operatorsShares[i-1] = &testShare{
			opId: i,
			sec:  splitKeys[i],
			pub:  splitKeys[i].GetPublicKey(),
		}
	}

	validatorData.masterKey = msk
	validatorData.masterPubKey = mpk
	validatorData.masterPublicKeys = pubKeys

	return validatorData, nil
}

func createOperators(num uint64, idOffset uint64) ([]*testOperator, error) {
	testOps := make([]*testOperator, num)

	for i := uint64(1); i <= num; i++ {
		privateKey, err := keys.GeneratePrivateKey()
		if err != nil {
			return nil, err
		}

		testOps[i-1] = &testOperator{
			id:         idOffset + i,
			privateKey: privateKey,
		}
	}

	return testOps, nil
}

func generateSharesData(validatorData *testValidatorData, operators []*testOperator, owner ethcommon.Address, nonce int) ([]byte, error) {
	var pubKeys []byte
	var encryptedShares []byte

	for i, op := range operators {
		rawShare := validatorData.operatorsShares[i].sec.SerializeToHexStr()

		cipherText, err := op.privateKey.Public().Encrypt([]byte(rawShare))
		if err != nil {
			return nil, fmt.Errorf("can't encrypt share: %w", err)
		}

		// check that we encrypt right
		shareSecret := &bls.SecretKey{}
		decryptedSharePrivateKey, err := op.privateKey.Decrypt(cipherText)
		if err != nil {
			return nil, err
		}
		if err = shareSecret.SetHexString(string(decryptedSharePrivateKey)); err != nil {
			return nil, err
		}

		pubKeys = append(pubKeys, validatorData.operatorsShares[i].pub.Serialize()...)
		encryptedShares = append(encryptedShares, cipherText...)

	}

	toSign := fmt.Sprintf("%s:%d", owner.String(), nonce)
	msgHash := crypto.Keccak256([]byte(toSign))
	signed := validatorData.masterKey.Sign(string(msgHash))
	sig := signed.Serialize()

	if !signed.VerifyByte(validatorData.masterPubKey, msgHash) {
		return nil, errors.New("can't sign correctly")
	}

	sharesData := append(pubKeys, encryptedShares...)
	sharesDataSigned := append(sig, sharesData...)

	return sharesDataSigned, nil
}

func setupEventHandler(
	t *testing.T,
	ctx context.Context,
	logger *zap.Logger,
	operator *testOperator,
	ownerAddress *ethcommon.Address,
	useMockCtrl bool,
) (*eventhandler.EventHandler, *mocks.MockController, *gomock.Controller, operatorstorage.Storage, error) {
	db, err := kv.NewInMemory(logger, basedb.Options{
		Ctx: ctx,
	})
	if err != nil {
		return nil, nil, nil, nil, err
	}

	storageMap := ibftstorage.NewStores()
	nodeStorage, operatorData := setupOperatorStorage(logger, db, operator, ownerAddress)
	operatorDataStore := operatordatastore.New(operatorData)
	testNetworkConfig := networkconfig.TestingNetworkConfig

	keyManager, err := ekm.NewETHKeyManagerSigner(logger, db, testNetworkConfig, "")
	if err != nil {
		return nil, nil, nil, nil, err
	}

	ctrl := gomock.NewController(t)

	contractFilterer, err := contract.NewContractFilterer(ethcommon.Address{}, nil)
	if err != nil {
		return nil, nil, nil, nil, err
	}

	dgHandler := doppelganger.NoOpHandler{}

	if useMockCtrl {
		validatorCtrl := mocks.NewMockController(ctrl)

		parser := eventparser.New(contractFilterer)

		eh, err := eventhandler.New(
			nodeStorage,
			parser,
			validatorCtrl,
			testNetworkConfig,
			operatorDataStore,
			operator.privateKey,
			keyManager,
<<<<<<< HEAD
=======
			bc,
			dgHandler,
>>>>>>> 3d906310
			eventhandler.WithFullNode(),
			eventhandler.WithLogger(logger),
		)

		if err != nil {
			return nil, nil, nil, nil, err
		}

		return eh, validatorCtrl, ctrl, nodeStorage, nil
	}

	validatorCtrl := validator.NewController(logger, validator.ControllerOptions{
		Context:           ctx,
		DB:                db,
		RegistryStorage:   nodeStorage,
		BeaconSigner:      keyManager,
		StorageMap:        storageMap,
		OperatorDataStore: operatorDataStore,
	})

	parser := eventparser.New(contractFilterer)

	eh, err := eventhandler.New(
		nodeStorage,
		parser,
		validatorCtrl,
		testNetworkConfig,
		operatorDataStore,
		operator.privateKey,
		keyManager,
<<<<<<< HEAD
=======
		bc,
		dgHandler,
>>>>>>> 3d906310
		eventhandler.WithFullNode(),
		eventhandler.WithLogger(logger),
	)
	if err != nil {
		return nil, nil, nil, nil, err
	}

	return eh, nil, ctrl, nodeStorage, nil
}

func setupOperatorStorage(
	logger *zap.Logger,
	db basedb.Database,
	operator *testOperator,
	ownerAddress *ethcommon.Address,
) (operatorstorage.Storage, *registrystorage.OperatorData) {
	if operator == nil {
		logger.Fatal("empty test operator was passed")
	}

	nodeStorage, err := operatorstorage.NewNodeStorage(logger, db)
	if err != nil {
		logger.Fatal("failed to create node storage", zap.Error(err))
	}

	encodedPubKey, err := operator.privateKey.Public().Base64()
	if err != nil {
		logger.Fatal("failed to encode operator public key", zap.Error(err))
	}

	privKey := operator.privateKey
	privKeyHash, err := privKey.StorageHash()
	if err != nil {
		logger.Fatal("failed to encode operator private key", zap.Error(err))
	}

	if err := nodeStorage.SavePrivateKeyHash(privKeyHash); err != nil {
		logger.Fatal("couldn't setup operator private key", zap.Error(err))
	}

	_, found, err := nodeStorage.GetPrivateKeyHash()
	if err != nil || !found {
		logger.Fatal("failed to get operator private key", zap.Error(err))
	}

	operatorData, found, err := nodeStorage.GetOperatorDataByPubKey(nil, encodedPubKey)
	if err != nil {
		logger.Fatal("couldn't get operator data by public key", zap.Error(err))
	}
	if !found {
		operatorData = &registrystorage.OperatorData{
			PublicKey:    encodedPubKey,
			ID:           operator.id,
			OwnerAddress: *ownerAddress,
		}
	}

	return nodeStorage, operatorData
}

func simTestBackend(testAddresses []*ethcommon.Address) *simulator.Backend {
	genesis := types.GenesisAlloc{}

	for _, testAddr := range testAddresses {
		genesis[*testAddr] = types.Account{Balance: big.NewInt(10000000000000000)}
	}

	return simulator.NewBackend(genesis,
		simulated.WithBlockGasLimit(50_000_000),
	)
}<|MERGE_RESOLUTION|>--- conflicted
+++ resolved
@@ -191,11 +191,7 @@
 			operatorDataStore,
 			operator.privateKey,
 			keyManager,
-<<<<<<< HEAD
-=======
-			bc,
 			dgHandler,
->>>>>>> 3d906310
 			eventhandler.WithFullNode(),
 			eventhandler.WithLogger(logger),
 		)
@@ -226,11 +222,7 @@
 		operatorDataStore,
 		operator.privateKey,
 		keyManager,
-<<<<<<< HEAD
-=======
-		bc,
 		dgHandler,
->>>>>>> 3d906310
 		eventhandler.WithFullNode(),
 		eventhandler.WithLogger(logger),
 	)
