package executionclient

import (
	"context"
	"errors"
	"fmt"
	"math/big"
	"sync"
	"sync/atomic"
	"time"

	"github.com/ethereum/go-ethereum"
	ethcommon "github.com/ethereum/go-ethereum/common"
	ethtypes "github.com/ethereum/go-ethereum/core/types"
	"github.com/sourcegraph/conc/pool"
	"go.uber.org/zap"
	"go.uber.org/zap/zapcore"

	"github.com/ssvlabs/ssv/eth/contract"
	"github.com/ssvlabs/ssv/observability/log/fields"
)

var _ Provider = &MultiClient{}

// MultiClient wraps several execution clients and uses the current available one.
//
// There are several scenarios of node outage:
//
// 1) SSV node uses EL1, EL2, CL1, CL2; CL1 uses only EL1, CL2 uses only EL2. EL1 becomes unavailable.
//
// The execution client MultiClient switches to EL2, consensus multi client (another package) remains on CL1.
// CL1 remains available and responds to requests but its syncing distance increases until EL1 is up.
// The consensus multi client cannot determine that it's unhealthy until the sync distance reaches SyncDistanceTolerance,
// but when it does, it switches to CL2 and then SSV node uses EL2 and CL2.
// This case usually causes duty misses approximately for duration of SyncDistanceTolerance.
//
// 2) SSV node uses EL1, EL2, CL1, CL2; CL1 uses EL1 and other available ELs, CL2 uses any available EL.
// EL1 becomes unavailable.
//
// The execution MultiClient switches to EL2, the consensus multi client remains on CL1,
// which should switch its execution client from EL1 to an available one.
// Possible duty misses up to SyncDistanceTolerance duration
//
// 3) SSV node uses EL1, EL2, CL1, CL2; CL1 uses any available EL, CL2 uses any available EL.
// EL1 becomes unavailable.
//
// The execution MultiClient switches to EL2, the consensus multi client remains on CL1,
// which should remain working. This shouldn't cause significant duty misses.
//
// 4) SSV node uses EL1, EL2, CL1, CL2; CL1 uses only EL1, CL2 uses only EL2. EL1 and CL1 become unavailable.
//
// The execution MultiClient switches to EL2, the consensus multi client switches to CL2,
// This shouldn't cause significant duty misses.
type MultiClient struct {
	// optional
	logger *zap.Logger
	// followDistance defines an offset into the past from the head block such that the block
	// at this offset will be considered as very likely finalized.
<<<<<<< HEAD
	followDistance             uint64 // TODO: consider reading the finalized checkpoint from consensus layer
	connectionTimeout          time.Duration
	healthInvalidationInterval time.Duration
	logBatchSize               uint64
	syncDistanceTolerance      uint64
=======
	followDistance              uint64 // TODO: consider reading the finalized checkpoint from consensus layer
	reqTimeout                  time.Duration
	reconnectionInitialInterval time.Duration
	reconnectionMaxInterval     time.Duration
	healthInvalidationInterval  time.Duration
	logBatchSize                uint64
	syncDistanceTolerance       uint64
>>>>>>> 8fc1632c

	contractAddress ethcommon.Address
	chainID         atomic.Pointer[big.Int]
	closed          chan struct{}

	nodeAddrs          []string
	clientsMu          []sync.Mutex           // clientsMu allow for lazy initialization of each client in `clients` slice in thread-safe manner (atomically)
	clients            []SingleClientProvider // nil if not connected
	currentClientIndex atomic.Int64
	lastHealthy        atomic.Int64
}

// NewMulti creates a new instance of MultiClient.
func NewMulti(
	ctx context.Context,
	nodeAddrs []string,
	contractAddr ethcommon.Address,
	opts ...OptionMulti,
) (*MultiClient, error) {
	if len(nodeAddrs) == 0 {
		return nil, fmt.Errorf("no node address provided")
	}

	multiClient := &MultiClient{
<<<<<<< HEAD
		nodeAddrs:         nodeAddrs,
		clients:           make([]SingleClientProvider, len(nodeAddrs)), // initialized with nil values (not connected)
		clientsMu:         make([]sync.Mutex, len(nodeAddrs)),
		contractAddress:   contractAddr,
		logger:            zap.NewNop(),
		followDistance:    DefaultFollowDistance,
		connectionTimeout: DefaultConnectionTimeout,
		logBatchSize:      DefaultHistoricalLogsBatchSize,
=======
		nodeAddrs:                   nodeAddrs,
		clients:                     make([]SingleClientProvider, len(nodeAddrs)), // initialized with nil values (not connected)
		clientsMu:                   make([]sync.Mutex, len(nodeAddrs)),
		contractAddress:             contractAddr,
		logger:                      zap.NewNop(),
		followDistance:              DefaultFollowDistance,
		reqTimeout:                  DefaultReqTimeout,
		reconnectionInitialInterval: DefaultReconnectionInitialInterval,
		reconnectionMaxInterval:     DefaultReconnectionMaxInterval,
		logBatchSize:                DefaultHistoricalLogsBatchSize,
>>>>>>> 8fc1632c
	}

	for _, opt := range opts {
		opt(multiClient)
	}

	multiClient.logger.Info("execution client: connecting (multi client)", fields.Addresses(nodeAddrs))

	var connected bool
	var multiErr error
	for clientIndex := range nodeAddrs {
		if err := multiClient.connect(ctx, clientIndex); err != nil {
			multiClient.logger.Error("failed to connect to node",
				zap.String("address", nodeAddrs[clientIndex]),
				zap.Error(err))
			multiErr = errors.Join(multiErr, err)
			continue
		}
		connected = true
	}
	if !connected {
		return nil, fmt.Errorf("no available clients: %w", multiErr)
	}

	return multiClient, nil
}

// getClient gets a client at index.
// If it's nil (which means it's not connected), it attempts to connect to it and store connected client instead of nil.
func (mc *MultiClient) getClient(ctx context.Context, clientIndex int) (SingleClientProvider, error) {
	mc.clientsMu[clientIndex].Lock()
	defer mc.clientsMu[clientIndex].Unlock()

	if mc.clients[clientIndex] == nil {
		if err := mc.connect(ctx, clientIndex); err != nil {
			return nil, fmt.Errorf("connect: %w", err)
		}
	}

	return mc.clients[clientIndex], nil
}

// connect connects to a client by clientIndex and updates mc.clients[clientIndex] without locks.
// Caller must lock mc.clientsMu[clientIndex].
func (mc *MultiClient) connect(ctx context.Context, clientIndex int) error {
	// ExecutionClient may call Fatal on unsuccessful reconnection attempt.
	// Therefore, we need to override its Fatal behavior to avoid crashing.
	logger := mc.logger.WithOptions(zap.WithFatalHook(zapcore.WriteThenNoop), zap.WithPanicHook(zapcore.WriteThenNoop))

	singleClient, err := New(
		ctx,
		mc.nodeAddrs[clientIndex],
		mc.contractAddress,
		WithLogger(logger),
		WithFollowDistance(mc.followDistance),
<<<<<<< HEAD
		WithConnectionTimeout(mc.connectionTimeout),
=======
		WithReqTimeout(mc.reqTimeout),
		WithReconnectionInitialInterval(mc.reconnectionInitialInterval),
		WithReconnectionMaxInterval(mc.reconnectionMaxInterval),
>>>>>>> 8fc1632c
		WithHealthInvalidationInterval(mc.healthInvalidationInterval),
		WithSyncDistanceTolerance(mc.syncDistanceTolerance),
	)
	if err != nil {
		recordClientInitStatus(ctx, mc.nodeAddrs[clientIndex], false)
		return fmt.Errorf("create single client: %w", err)
	}

	chainID, err := singleClient.ChainID(ctx)
	if err != nil {
		logger.Error("failed to get chain ID",
			zap.String("address", mc.nodeAddrs[clientIndex]),
			zap.Error(err))
		recordClientInitStatus(ctx, mc.nodeAddrs[clientIndex], false)
		return fmt.Errorf("get chain ID: %w", err)
	}

	if expected, err := mc.assertSameChainID(chainID); err != nil {
		logger.Fatal("client returned unexpected chain ID",
			zap.String("expected_chain_id", expected.String()),
			zap.String("checked_chain_id", chainID.String()),
			zap.String("address", mc.nodeAddrs[clientIndex]),
			zap.Error(err),
		)
		recordClientInitStatus(ctx, mc.nodeAddrs[clientIndex], false)
		return err
	}

	mc.clients[clientIndex] = singleClient
	recordClientInitStatus(ctx, mc.nodeAddrs[clientIndex], true)
	return nil
}

// assertSameChainID checks if client has the same chain ID.
// It sets mc.chainID to the chain ID of the first healthy client encountered.
func (mc *MultiClient) assertSameChainID(chainID *big.Int) (*big.Int, error) {
	if chainID == nil {
		return nil, fmt.Errorf("chain ID is nil")
	}

	if mc.chainID.CompareAndSwap(nil, chainID) {
		return chainID, nil
	}

	expected := mc.chainID.Load()
	if expected.Cmp(chainID) != 0 {
		return expected, fmt.Errorf("different chain ID, expected %v, got %v", expected.String(), chainID.String())
	}

	return expected, nil
}

// FetchHistoricalLogs retrieves historical logs emitted by the contract starting from fromBlock.
// It calls FetchHistoricalLogs of all clients until a no-error result.
// It doesn't handle errors in the error channel to simplify logic.
// In this case, caller should call Panic/Fatal to restart the node.
func (mc *MultiClient) FetchHistoricalLogs(ctx context.Context, fromBlock uint64) (<-chan BlockLogs, <-chan error, error) {
	var logCh <-chan BlockLogs
	var errCh <-chan error

	f := func(client SingleClientProvider) (any, error) {
		singleLogsCh, singleErrCh, err := client.FetchHistoricalLogs(ctx, fromBlock)
		if err != nil {
			return nil, err
		}

		logCh = singleLogsCh
		errCh = singleErrCh
		return nil, nil
	}

	_, err := mc.call(contextWithMethod(ctx, "FetchHistoricalLogs"), f, len(mc.clients))
	if err != nil {
		return nil, nil, err
	}

	return logCh, errCh, nil
}

// StreamLogs subscribes to events emitted by the contract.
// NOTE: StreamLogs spawns a goroutine which calls os.Exit(1) if no client is available.
func (mc *MultiClient) StreamLogs(ctx context.Context, fromBlock uint64) <-chan BlockLogs {
	logs := make(chan BlockLogs)

	go func() {
		defer close(logs)
		for {
			select {
			case <-ctx.Done():
				return
			case <-mc.closed:
				return
			default:
				// Update healthyCh of all nodes and make sure at least one of them is available.
				if err := mc.Healthy(ctx); err != nil {
					mc.logger.Fatal("no healthy clients", zap.Error(err))
				}

				// fromBlock's value in the outer scope is updated here, so this function needs to be a closure
				f := func(client SingleClientProvider) (any, error) {
					nextBlockToProcess, err := client.streamLogsToChan(ctx, logs, fromBlock)
					if isInterruptedError(err) {
						return nil, err
					}

					fromBlock = nextBlockToProcess
					return nil, err
				}

				_, err := mc.call(contextWithMethod(ctx, "StreamLogs"), f, 0)
				if err == nil {
					return
				}

				if isInterruptedError(err) {
					mc.logger.Debug("stream logs stopped", zap.Error(err))
					return
				}

				// NOTE: There are unit tests that trigger Fatal and override its behavior.
				// Therefore, the code must call `return` afterward.
				mc.logger.Fatal("failed to stream logs", zap.Error(err))
			}
		}
	}()

	return logs
}

// Healthy returns whether execution client is currently healthy: responds to requests and not in the syncing state.
func (mc *MultiClient) Healthy(ctx context.Context) error {
	if time.Since(time.Unix(mc.lastHealthy.Load(), 0)) < mc.healthInvalidationInterval {
		return nil
	}

	healthyClients := atomic.Bool{}
	healthyCount := atomic.Int64{}
	p := pool.New().WithErrors().WithContext(ctx)

	for i := range mc.clients {
		p.Go(func(ctx context.Context) error {
			client, err := mc.getClient(ctx, i)
			if err != nil {
				mc.logger.Warn("client unavailable",
					zap.String("addr", mc.nodeAddrs[i]),
					zap.Error(err))

				return err
			}

			if err := client.Healthy(ctx); err != nil {
				mc.logger.Warn("client is not healthy",
					zap.String("addr", mc.nodeAddrs[i]),
					zap.Error(err))

				return err
			}
			healthyClients.Store(true)
			healthyCount.Add(1)

			return nil
		})
	}
	err := p.Wait()

	// Record the current count of healthy clients and all clients count.
	recordHealthyClientsCount(ctx, healthyCount.Load())
	recordAllClientsCount(ctx, int64(len(mc.clients)))

	if healthyClients.Load() {
		mc.lastHealthy.Store(time.Now().Unix())
		return nil
	}
	return fmt.Errorf("no healthy clients: %w", err)
}

// HeaderByNumber retrieves a block header by its number.
func (mc *MultiClient) HeaderByNumber(ctx context.Context, blockNumber *big.Int) (*ethtypes.Header, error) {
	f := func(client SingleClientProvider) (any, error) {
		return client.HeaderByNumber(ctx, blockNumber)
	}
	res, err := mc.call(contextWithMethod(ctx, "HeaderByNumber"), f, len(mc.clients))
	if err != nil {
		return nil, err
	}

	return res.(*ethtypes.Header), nil
}

func (mc *MultiClient) SubscribeFilterLogs(ctx context.Context, q ethereum.FilterQuery, ch chan<- ethtypes.Log) (ethereum.Subscription, error) {
	f := func(client SingleClientProvider) (any, error) {
		return client.SubscribeFilterLogs(ctx, q, ch)
	}
	res, err := mc.call(contextWithMethod(ctx, "SubscribeFilterLogs"), f, len(mc.clients))
	if err != nil {
		return nil, err
	}

	return res.(ethereum.Subscription), nil
}

func (mc *MultiClient) FilterLogs(ctx context.Context, q ethereum.FilterQuery) ([]ethtypes.Log, error) {
	f := func(client SingleClientProvider) (any, error) {
		return client.FilterLogs(ctx, q)
	}
	res, err := mc.call(contextWithMethod(ctx, "FilterLogs"), f, len(mc.clients))
	if err != nil {
		return nil, err
	}

	return res.([]ethtypes.Log), nil
}

func (mc *MultiClient) Filterer() (*contract.ContractFilterer, error) {
	return contract.NewContractFilterer(mc.contractAddress, mc)
}

func (mc *MultiClient) ChainID(_ context.Context) (*big.Int, error) {
	return mc.chainID.Load(), nil
}

func (mc *MultiClient) Close() error {
	close(mc.closed)

	var multiErr error
	for i := range mc.clients {
		mc.clientsMu[i].Lock()
		client := mc.clients[i]
		mc.clientsMu[i].Unlock()

		if client != nil {
			if err := client.Close(); err != nil {
				mc.logger.Debug("Failed to close client", zap.String("address", mc.nodeAddrs[i]), zap.Error(err))
				multiErr = errors.Join(multiErr, err)
			}
		}
	}

	return multiErr
}

// call calls f for all clients until it succeeds.
//
// If there's only one client, call just calls f for it preserving old behavior. The maxTries parameter is ignored in this case.
// If maxTries is not 0, it tries all clients in a round-robin logic until the limit is hit,
// and if no client is available then it returns an error.
// If maxTries is 0, it iterates clients forever.
//
// It must be called with maxTries == 0 from StreamLogs because StreamLogs is called once per the node lifetime,
// and it's possible that clients go up and down several times, therefore there should be no limit.
// It must be called with maxTries != 0 from other methods to return an error if all nodes are down.
func (mc *MultiClient) call(ctx context.Context, f func(client SingleClientProvider) (any, error), maxTries int) (any, error) {
	method := methodFromContext(ctx)
	startTime := time.Now()

	if len(mc.clients) == 1 {
		client := mc.clients[0] // no need for mutex because one client is always non-nil
		result, err := f(client)
		recordMultiClientMethodCall(ctx, method, mc.nodeAddrs[0], time.Since(startTime), err)
		return result, err
	}

	// Iterate over the clients in round-robin fashion,
	// starting from the most likely healthy client (currentClientIndex).
	startingIndex := int(mc.currentClientIndex.Load())
	var allErrs error
	// Iterate maxTries times if maxTries != 0. Iterate forever if maxTries == 0
	for i := 0; (maxTries == 0) || (i < maxTries); i++ {
		clientIndex := (startingIndex + i) % len(mc.clients)
		nextClientIndex := (clientIndex + 1) % len(mc.clients) // For logging.

		client, err := mc.getClient(ctx, clientIndex)
		if err != nil {
			mc.logger.Warn("client unavailable, switching to the next client",
				zap.String("addr", mc.nodeAddrs[clientIndex]),
				zap.Error(err))

			if maxTries != 0 {
				allErrs = errors.Join(allErrs, err)
			}
			mc.currentClientIndex.Store(int64(nextClientIndex)) // Advance.
			recordClientSwitch(ctx, mc.nodeAddrs[clientIndex], mc.nodeAddrs[nextClientIndex])
			continue
		}

		logger := mc.logger.With(
			zap.String("addr", mc.nodeAddrs[clientIndex]),
			zap.String("method", method))

		// Make sure this client is healthy. This shouldn't cause too many requests because the result is cached.
		// TODO: Make sure the allowed tolerance doesn't cause issues in log streaming.
		if err := client.Healthy(ctx); err != nil {
			logger.Warn("client is not healthy, switching to the next client",
				zap.String("next_addr", mc.nodeAddrs[nextClientIndex]),
				zap.Error(err))

			if maxTries != 0 {
				allErrs = errors.Join(allErrs, err)
			}
			mc.currentClientIndex.Store(int64(nextClientIndex)) // Advance.
			recordClientSwitch(ctx, mc.nodeAddrs[clientIndex], mc.nodeAddrs[nextClientIndex])
			continue
		}

		v, err := f(client)
		if isInterruptedError(err) {
			logger.Debug("call was interrupted", zap.Error(err))
			recordMultiClientMethodCall(ctx, method, mc.nodeAddrs[clientIndex], time.Since(startTime), err)
			return v, err
		}
		if err != nil {
			logger.Error("call failed, switching to the next client",
				zap.String("next_addr", mc.nodeAddrs[nextClientIndex]),
				zap.Error(err))

			if maxTries != 0 {
				allErrs = errors.Join(allErrs, err)
			}
			mc.currentClientIndex.Store(int64(nextClientIndex)) // Advance.
			recordClientSwitch(ctx, mc.nodeAddrs[clientIndex], mc.nodeAddrs[nextClientIndex])
			continue
		}

		// Update currentClientIndex to the successful client.
		mc.currentClientIndex.Store(int64(clientIndex))
		recordMultiClientMethodCall(ctx, method, mc.nodeAddrs[clientIndex], time.Since(startTime), nil)
		return v, nil
	}

	// Record the failure with the last attempted client
	lastClientIndex := (startingIndex + maxTries - 1) % len(mc.clients)
	recordMultiClientMethodCall(ctx, method, mc.nodeAddrs[lastClientIndex], time.Since(startTime), allErrs)
	return nil, fmt.Errorf("all clients failed: %w", allErrs)
}

type methodContextKey struct{}

func contextWithMethod(ctx context.Context, method string) context.Context {
	return context.WithValue(ctx, methodContextKey{}, method)
}

func methodFromContext(ctx context.Context) string {
	v, ok := ctx.Value(methodContextKey{}).(string)
	if !ok {
		return ""
	}
	return v
}<|MERGE_RESOLUTION|>--- conflicted
+++ resolved
@@ -56,21 +56,11 @@
 	logger *zap.Logger
 	// followDistance defines an offset into the past from the head block such that the block
 	// at this offset will be considered as very likely finalized.
-<<<<<<< HEAD
 	followDistance             uint64 // TODO: consider reading the finalized checkpoint from consensus layer
-	connectionTimeout          time.Duration
+	reqTimeout                 time.Duration
 	healthInvalidationInterval time.Duration
 	logBatchSize               uint64
 	syncDistanceTolerance      uint64
-=======
-	followDistance              uint64 // TODO: consider reading the finalized checkpoint from consensus layer
-	reqTimeout                  time.Duration
-	reconnectionInitialInterval time.Duration
-	reconnectionMaxInterval     time.Duration
-	healthInvalidationInterval  time.Duration
-	logBatchSize                uint64
-	syncDistanceTolerance       uint64
->>>>>>> 8fc1632c
 
 	contractAddress ethcommon.Address
 	chainID         atomic.Pointer[big.Int]
@@ -95,27 +85,14 @@
 	}
 
 	multiClient := &MultiClient{
-<<<<<<< HEAD
-		nodeAddrs:         nodeAddrs,
-		clients:           make([]SingleClientProvider, len(nodeAddrs)), // initialized with nil values (not connected)
-		clientsMu:         make([]sync.Mutex, len(nodeAddrs)),
-		contractAddress:   contractAddr,
-		logger:            zap.NewNop(),
-		followDistance:    DefaultFollowDistance,
-		connectionTimeout: DefaultConnectionTimeout,
-		logBatchSize:      DefaultHistoricalLogsBatchSize,
-=======
-		nodeAddrs:                   nodeAddrs,
-		clients:                     make([]SingleClientProvider, len(nodeAddrs)), // initialized with nil values (not connected)
-		clientsMu:                   make([]sync.Mutex, len(nodeAddrs)),
-		contractAddress:             contractAddr,
-		logger:                      zap.NewNop(),
-		followDistance:              DefaultFollowDistance,
-		reqTimeout:                  DefaultReqTimeout,
-		reconnectionInitialInterval: DefaultReconnectionInitialInterval,
-		reconnectionMaxInterval:     DefaultReconnectionMaxInterval,
-		logBatchSize:                DefaultHistoricalLogsBatchSize,
->>>>>>> 8fc1632c
+		nodeAddrs:       nodeAddrs,
+		clients:         make([]SingleClientProvider, len(nodeAddrs)), // initialized with nil values (not connected)
+		clientsMu:       make([]sync.Mutex, len(nodeAddrs)),
+		contractAddress: contractAddr,
+		logger:          zap.NewNop(),
+		followDistance:  DefaultFollowDistance,
+		reqTimeout:      DefaultReqTimeout,
+		logBatchSize:    DefaultHistoricalLogsBatchSize,
 	}
 
 	for _, opt := range opts {
@@ -171,13 +148,7 @@
 		mc.contractAddress,
 		WithLogger(logger),
 		WithFollowDistance(mc.followDistance),
-<<<<<<< HEAD
-		WithConnectionTimeout(mc.connectionTimeout),
-=======
 		WithReqTimeout(mc.reqTimeout),
-		WithReconnectionInitialInterval(mc.reconnectionInitialInterval),
-		WithReconnectionMaxInterval(mc.reconnectionMaxInterval),
->>>>>>> 8fc1632c
 		WithHealthInvalidationInterval(mc.healthInvalidationInterval),
 		WithSyncDistanceTolerance(mc.syncDistanceTolerance),
 	)
