// Package executionclient implements functions for interacting with Ethereum execution clients.
package executionclient

import (
	"context"
	"errors"
	"fmt"
	"math/big"
	"time"

	"github.com/ethereum/go-ethereum"
	ethcommon "github.com/ethereum/go-ethereum/common"
	ethtypes "github.com/ethereum/go-ethereum/core/types"
	"github.com/ethereum/go-ethereum/ethclient"
	"go.opentelemetry.io/otel/metric"
	semconv "go.opentelemetry.io/otel/semconv/v1.26.0"
	"go.uber.org/zap"

	"github.com/ssvlabs/ssv/eth/contract"
	"github.com/ssvlabs/ssv/logging/fields"
	"github.com/ssvlabs/ssv/observability"
	"github.com/ssvlabs/ssv/utils/tasks"
)

var (
	ErrClosed        = fmt.Errorf("closed")
	ErrNotConnected  = fmt.Errorf("not connected")
	ErrBadInput      = fmt.Errorf("bad input")
	ErrNothingToSync = errors.New("nothing to sync")
)

const elResponseErrMsg = "Execution client returned an error"

// ExecutionClient represents a client for interacting with Ethereum execution client.
type ExecutionClient struct {
	// mandatory
	nodeAddr        string
	contractAddress ethcommon.Address

	// optional
	logger *zap.Logger
	// followDistance defines an offset into the past from the head block such that the block
	// at this offset will be considered as very likely finalized.
	followDistance              uint64 // TODO: consider reading the finalized checkpoint from consensus layer
	connectionTimeout           time.Duration
	reconnectionInitialInterval time.Duration
	reconnectionMaxInterval     time.Duration
	logBatchSize                uint64

	syncDistanceTolerance uint64
	syncProgressFn        func(context.Context) (*ethereum.SyncProgress, error)

	// variables
	client *ethclient.Client
	closed chan struct{}
}

// New creates a new instance of ExecutionClient.
func New(ctx context.Context, nodeAddr string, contractAddr ethcommon.Address, opts ...Option) (*ExecutionClient, error) {
	client := &ExecutionClient{
		nodeAddr:                    nodeAddr,
		contractAddress:             contractAddr,
		logger:                      zap.NewNop(),
		followDistance:              DefaultFollowDistance,
		connectionTimeout:           DefaultConnectionTimeout,
		reconnectionInitialInterval: DefaultReconnectionInitialInterval,
		reconnectionMaxInterval:     DefaultReconnectionMaxInterval,
		logBatchSize:                DefaultHistoricalLogsBatchSize, // TODO Make batch of logs adaptive depending on "websocket: read limit"
		closed:                      make(chan struct{}),
	}
	for _, opt := range opts {
		opt(client)
	}
	err := client.connect(ctx)
	if err != nil {
		return nil, fmt.Errorf("failed to connect to execution client: %w", err)
	}

	client.syncProgressFn = client.syncProgress

	return client, nil
}

func (ec *ExecutionClient) syncProgress(ctx context.Context) (*ethereum.SyncProgress, error) {
	return ec.client.SyncProgress(ctx)
}

// Close shuts down ExecutionClient.
func (ec *ExecutionClient) Close() error {
	close(ec.closed)
	ec.client.Close()
	return nil
}

// FetchHistoricalLogs retrieves historical logs emitted by the contract starting from fromBlock.
func (ec *ExecutionClient) FetchHistoricalLogs(ctx context.Context, fromBlock uint64) (logs <-chan BlockLogs, errors <-chan error, err error) {
	currentBlock, err := ec.client.BlockNumber(ctx)
	if err != nil {
		ec.logger.Error(elResponseErrMsg,
			zap.String("method", "eth_blockNumber"),
			zap.Error(err))
		return nil, nil, fmt.Errorf("failed to get current block: %w", err)
	}
	if currentBlock < ec.followDistance {
		return nil, nil, ErrNothingToSync
	}
	toBlock := currentBlock - ec.followDistance
	if toBlock < fromBlock {
		return nil, nil, ErrNothingToSync
	}

	logs, errors = ec.fetchLogsInBatches(ctx, fromBlock, toBlock)
	return
}

// Calls FilterLogs multiple times and batches results to avoid fetching enormous amount of events
func (ec *ExecutionClient) fetchLogsInBatches(ctx context.Context, startBlock, endBlock uint64) (<-chan BlockLogs, <-chan error) {
	logs := make(chan BlockLogs, defaultLogBuf)
	errors := make(chan error, 1)

	go func() {
		defer close(logs)
		defer close(errors)

		if startBlock > endBlock {
			errors <- ErrBadInput
			return
		}

		for fromBlock := startBlock; fromBlock <= endBlock; fromBlock += ec.logBatchSize {
			toBlock := fromBlock + ec.logBatchSize - 1
			if toBlock > endBlock {
				toBlock = endBlock
			}

			start := time.Now()
			results, err := ec.client.FilterLogs(ctx, ethereum.FilterQuery{
				Addresses: []ethcommon.Address{ec.contractAddress},
				FromBlock: new(big.Int).SetUint64(fromBlock),
				ToBlock:   new(big.Int).SetUint64(toBlock),
			})
			if err != nil {
				ec.logger.Error(elResponseErrMsg,
					zap.String("method", "eth_getLogs"),
					zap.Error(err))
				errors <- err
				return
			}

			ec.logger.Info("fetched registry events",
				fields.FromBlock(fromBlock),
				fields.ToBlock(toBlock),
				zap.Uint64("target_block", endBlock),
				zap.String("progress", fmt.Sprintf("%.2f%%", float64(toBlock-startBlock+1)/float64(endBlock-startBlock+1)*100)),
				zap.Int("events", len(results)),
				fields.Took(time.Since(start)),
			)

			select {
			case <-ctx.Done():
				errors <- ctx.Err()
				return

			case <-ec.closed:
				errors <- ErrClosed
				return

			default:
				validLogs := make([]ethtypes.Log, 0, len(results))
				for _, log := range results {
					if log.Removed {
						// This shouldn't happen unless there was a reorg!
						ec.logger.Warn("log is removed",
							zap.String("block_hash", log.BlockHash.Hex()),
							fields.TxHash(log.TxHash),
							zap.Uint("log_index", log.Index))
						continue
					}
					validLogs = append(validLogs, log)
				}
				if len(validLogs) == 0 {
					// Emit empty block logs to indicate that we have advanced to this block.
					logs <- BlockLogs{BlockNumber: toBlock}
				} else {
					for _, blockLogs := range PackLogs(validLogs) {
						logs <- blockLogs
					}
				}
			}
		}
	}()

	return logs, errors
}

// StreamLogs subscribes to events emitted by the contract.
func (ec *ExecutionClient) StreamLogs(ctx context.Context, fromBlock uint64) <-chan BlockLogs {
	logs := make(chan BlockLogs)

	go func() {
		defer close(logs)
		tries := 0
		for {
			select {
			case <-ctx.Done():
				return
			case <-ec.closed:
				return
			default:
				lastBlock, err := ec.streamLogsToChan(ctx, logs, fromBlock)
				if errors.Is(err, ErrClosed) || errors.Is(err, context.Canceled) {
					// Closed gracefully.
					return
				}

				// streamLogsToChan should never return without an error,
				// so we treat a nil error as an error by itself.
				if err == nil {
					err = errors.New("streamLogsToChan halted without an error")
				}

				tries++
				if tries > 2 {
					ec.logger.Fatal("failed to stream registry events", zap.Error(err))
				}
				if lastBlock > fromBlock {
					// Successfully streamed some logs, reset tries.
					tries = 0
				}

				ec.logger.Error("failed to stream registry events, reconnecting", zap.Error(err))
				ec.reconnect(ctx)
				fromBlock = lastBlock + 1
			}
		}
	}()

	return logs
}

var errSyncing = fmt.Errorf("syncing")

// Healthy returns if execution client is currently healthy: responds to requests and not in the syncing state.
func (ec *ExecutionClient) Healthy(ctx context.Context) error {
	if ec.isClosed() {
		return ErrClosed
	}

	ctx, cancel := context.WithTimeout(ctx, ec.connectionTimeout)
	defer cancel()

<<<<<<< HEAD
	start := time.Now()
	sp, err := ec.client.SyncProgress(ctx)
	if err != nil {
		recordExecutionClientStatus(ctx, statusFailure, ec.nodeAddr)

=======
	sp, err := ec.syncProgressFn(ctx)
	if err != nil {
		ec.logger.Error(elResponseErrMsg,
			zap.String("method", "eth_syncing"),
			zap.Error(err))
		ec.metrics.ExecutionClientFailure()
>>>>>>> 1424f8f7
		return err
	}
	recordRequestDuration(ctx, ec.nodeAddr, time.Since(start))

	if sp != nil {
<<<<<<< HEAD
		recordExecutionClientStatus(ctx, statusSyncing, ec.nodeAddr)

		syncingDistance := sp.HighestBlock - sp.CurrentBlock

		observability.RecordUint64Value(ctx, syncingDistance, syncDistanceGauge.Record, metric.WithAttributes(semconv.ServerAddress(ec.nodeAddr)))

		return fmt.Errorf("syncing")
=======
		ec.logger.Error("Execution client is not synced")
		ec.metrics.ExecutionClientSyncing()
		syncDistance := max(sp.HighestBlock, sp.CurrentBlock) - sp.CurrentBlock

		// block out of sync distance tolerance
		if syncDistance > ec.syncDistanceTolerance {
			return fmt.Errorf("sync distance exceeds tolerance (%d): %w", syncDistance, errSyncing)
		}
>>>>>>> 1424f8f7
	}

	recordExecutionClientStatus(ctx, statusReady, ec.nodeAddr)

	syncDistanceGauge.Record(ctx, 0, metric.WithAttributes(semconv.ServerAddress(ec.nodeAddr)))

	return nil
}

func (ec *ExecutionClient) BlockByNumber(ctx context.Context, blockNumber *big.Int) (*ethtypes.Block, error) {
	b, err := ec.client.BlockByNumber(ctx, blockNumber)
	if err != nil {
		ec.logger.Error(elResponseErrMsg,
			zap.String("method", "eth_getBlockByNumber"),
			zap.Error(err))
		return nil, err
	}

	return b, nil
}

func (ec *ExecutionClient) isClosed() bool {
	select {
	case <-ec.closed:
		return true
	default:
		return false
	}
}

// streamLogsToChan streams ongoing logs from the given block to the given channel.
// streamLogsToChan *always* returns the last block it fetched, even if it errored.
// TODO: consider handling "websocket: read limit exceeded" error and reducing batch size (syncSmartContractsEvents has code for this)
func (ec *ExecutionClient) streamLogsToChan(ctx context.Context, logs chan<- BlockLogs, fromBlock uint64) (lastBlock uint64, err error) {
	heads := make(chan *ethtypes.Header)

	sub, err := ec.client.SubscribeNewHead(ctx, heads)
	if err != nil {
		ec.logger.Error(elResponseErrMsg,
			zap.String("operation", "SubscribeNewHead"),
			zap.Error(err))
		return fromBlock, fmt.Errorf("subscribe heads: %w", err)
	}
	defer sub.Unsubscribe()

	for {
		select {
		case <-ctx.Done():
			return fromBlock, context.Canceled

		case <-ec.closed:
			return fromBlock, ErrClosed

		case err := <-sub.Err():
			if err == nil {
				return fromBlock, ErrClosed
			}
			return fromBlock, fmt.Errorf("subscription: %w", err)

		case header := <-heads:
			if header.Number.Uint64() < ec.followDistance {
				continue
			}
			toBlock := header.Number.Uint64() - ec.followDistance
			if toBlock < fromBlock {
				continue
			}
			logStream, fetchErrors := ec.fetchLogsInBatches(ctx, fromBlock, toBlock)
			for block := range logStream {
				logs <- block
				lastBlock = block.BlockNumber
			}
			if err := <-fetchErrors; err != nil {
				// If we get an error while fetching, we return the last block we fetched.
				return lastBlock, fmt.Errorf("fetch logs: %w", err)
			}
			fromBlock = toBlock + 1
			observability.RecordUint64Value(ctx, fromBlock, lastProcessedBlockGauge.Record, metric.WithAttributes(semconv.ServerAddress(ec.nodeAddr)))
		}
	}
}

// connect connects to Ethereum execution client.
// It must not be called twice in parallel.
func (ec *ExecutionClient) connect(ctx context.Context) error {
	logger := ec.logger.With(fields.Address(ec.nodeAddr))

	ctx, cancel := context.WithTimeout(ctx, ec.connectionTimeout)
	defer cancel()

	start := time.Now()
	var err error
	ec.client, err = ethclient.DialContext(ctx, ec.nodeAddr)
	if err != nil {
		ec.logger.Error(elResponseErrMsg,
			zap.String("operation", "DialContext"),
			zap.Error(err))
		return err
	}

	logger.Info("connected to execution client", zap.Duration("took", time.Since(start)))
	return nil
}

// reconnect tries to reconnect multiple times with an exponent interval.
// It panics when reconnecting limit is reached.
// It must not be called twice in parallel.
func (ec *ExecutionClient) reconnect(ctx context.Context) {
	logger := ec.logger.With(fields.Address(ec.nodeAddr))

	start := time.Now()
	tasks.ExecWithInterval(func(lastTick time.Duration) (stop bool, cont bool) {
		logger.Info("reconnecting")
		if err := ec.connect(ctx); err != nil {
			if ec.isClosed() {
				return true, false
			}
			// continue until reaching to limit, and then panic as Ethereum execution client connection is required
			if lastTick >= ec.reconnectionMaxInterval {
				logger.Panic("failed to reconnect", zap.Error(err))
			} else {
				logger.Warn("could not reconnect, still trying", zap.Error(err))
			}
			return false, false
		}
		return true, false
	}, ec.reconnectionInitialInterval, ec.reconnectionMaxInterval+(ec.reconnectionInitialInterval))

	logger.Info("reconnected to execution client", zap.Duration("took", time.Since(start)))
}

func (ec *ExecutionClient) Filterer() (*contract.ContractFilterer, error) {
	return contract.NewContractFilterer(ec.contractAddress, ec.client)
}<|MERGE_RESOLUTION|>--- conflicted
+++ resolved
@@ -249,43 +249,28 @@
 	ctx, cancel := context.WithTimeout(ctx, ec.connectionTimeout)
 	defer cancel()
 
-<<<<<<< HEAD
 	start := time.Now()
-	sp, err := ec.client.SyncProgress(ctx)
+	sp, err := ec.syncProgressFn(ctx)
 	if err != nil {
 		recordExecutionClientStatus(ctx, statusFailure, ec.nodeAddr)
-
-=======
-	sp, err := ec.syncProgressFn(ctx)
-	if err != nil {
 		ec.logger.Error(elResponseErrMsg,
 			zap.String("method", "eth_syncing"),
 			zap.Error(err))
-		ec.metrics.ExecutionClientFailure()
->>>>>>> 1424f8f7
 		return err
 	}
 	recordRequestDuration(ctx, ec.nodeAddr, time.Since(start))
 
 	if sp != nil {
-<<<<<<< HEAD
 		recordExecutionClientStatus(ctx, statusSyncing, ec.nodeAddr)
 
-		syncingDistance := sp.HighestBlock - sp.CurrentBlock
-
-		observability.RecordUint64Value(ctx, syncingDistance, syncDistanceGauge.Record, metric.WithAttributes(semconv.ServerAddress(ec.nodeAddr)))
-
-		return fmt.Errorf("syncing")
-=======
-		ec.logger.Error("Execution client is not synced")
-		ec.metrics.ExecutionClientSyncing()
 		syncDistance := max(sp.HighestBlock, sp.CurrentBlock) - sp.CurrentBlock
+
+		observability.RecordUint64Value(ctx, syncDistance, syncDistanceGauge.Record, metric.WithAttributes(semconv.ServerAddress(ec.nodeAddr)))
 
 		// block out of sync distance tolerance
 		if syncDistance > ec.syncDistanceTolerance {
 			return fmt.Errorf("sync distance exceeds tolerance (%d): %w", syncDistance, errSyncing)
 		}
->>>>>>> 1424f8f7
 	}
 
 	recordExecutionClientStatus(ctx, statusReady, ec.nodeAddr)
