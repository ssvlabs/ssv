--- conflicted
+++ resolved
@@ -54,19 +54,10 @@
 	logger *zap.Logger
 	// followDistance defines an offset into the past from the head block such that the block
 	// at this offset will be considered as very likely finalized.
-<<<<<<< HEAD
 	followDistance             uint64 // TODO: consider reading the finalized checkpoint from consensus layer
-	connectionTimeout          time.Duration
+	reqTimeout                 time.Duration
 	healthInvalidationInterval time.Duration
 	logBatchSize               uint64
-=======
-	followDistance              uint64 // TODO: consider reading the finalized checkpoint from consensus layer
-	reqTimeout                  time.Duration
-	reconnectionInitialInterval time.Duration
-	reconnectionMaxInterval     time.Duration
-	healthInvalidationInterval  time.Duration
-	logBatchSize                uint64
->>>>>>> 8fc1632c
 
 	syncDistanceTolerance uint64
 	// syncProgressFn is a struct-field so it can be overwritten for testing
@@ -80,29 +71,15 @@
 
 // New creates a new instance of ExecutionClient.
 func New(ctx context.Context, nodeAddr string, contractAddr ethcommon.Address, opts ...Option) (*ExecutionClient, error) {
-<<<<<<< HEAD
-	client := &ExecutionClient{
+	ec := &ExecutionClient{
 		nodeAddr:                   nodeAddr,
 		contractAddress:            contractAddr,
 		logger:                     zap.NewNop(),
 		followDistance:             DefaultFollowDistance,
-		connectionTimeout:          DefaultConnectionTimeout,
+		reqTimeout:                 DefaultReqTimeout,
 		healthInvalidationInterval: DefaultHealthInvalidationInterval,
 		logBatchSize:               DefaultHistoricalLogsBatchSize, // TODO Make batch of logs adaptive depending on "websocket: read limit"
 		closed:                     make(chan struct{}),
-=======
-	ec := &ExecutionClient{
-		nodeAddr:                    nodeAddr,
-		contractAddress:             contractAddr,
-		logger:                      zap.NewNop(),
-		followDistance:              DefaultFollowDistance,
-		reqTimeout:                  DefaultReqTimeout,
-		reconnectionInitialInterval: DefaultReconnectionInitialInterval,
-		reconnectionMaxInterval:     DefaultReconnectionMaxInterval,
-		healthInvalidationInterval:  DefaultHealthInvalidationInterval,
-		logBatchSize:                DefaultHistoricalLogsBatchSize, // TODO Make batch of logs adaptive depending on "websocket: read limit"
-		closed:                      make(chan struct{}),
->>>>>>> 8fc1632c
 	}
 	for _, opt := range opts {
 		opt(ec)
@@ -508,30 +485,19 @@
 func (ec *ExecutionClient) connect(ctx context.Context) error {
 	ec.logger.Info("execution client: connecting")
 
-<<<<<<< HEAD
-	reqStart := time.Now()
-	client, err := ethclient.DialContext(ctx, ec.nodeAddr)
-	recordRequestDuration(ctx, "DialContext", ec.nodeAddr, time.Since(reqStart), err)
-=======
-	start := time.Now()
 	reqCtx, cancel := context.WithTimeout(ctx, ec.reqTimeout)
 	defer cancel()
+
+	reqStart := time.Now()
 	c, err := ethclient.DialContext(reqCtx, ec.nodeAddr)
->>>>>>> 8fc1632c
+	recordRequestDuration(ctx, "DialContext", ec.nodeAddr, time.Since(reqStart), err)
 	if err != nil {
 		return ec.errSingleClient(fmt.Errorf("ethclient dial: %w", err), "dial")
 	}
 
-<<<<<<< HEAD
-	logger.Info("connected to execution client")
-=======
 	ec.client = newEthClient(c, ec.reqTimeout)
 
-	ec.logger.Info("connected to execution client", zap.Duration("took", time.Since(start)))
-
-	return nil
-}
->>>>>>> 8fc1632c
+	ec.logger.Info("connected to execution client")
 
 	return nil
 }
@@ -541,16 +507,11 @@
 }
 
 func (ec *ExecutionClient) ChainID(ctx context.Context) (*big.Int, error) {
-<<<<<<< HEAD
 	start := time.Now()
 	chainID, err := ec.client.ChainID(ctx)
 	recordRequestDuration(ctx, "ChainID", ec.nodeAddr, time.Since(start), err)
-	return chainID, err
-=======
-	chainID, err := ec.client.ChainID(ctx)
 	if err != nil {
 		return nil, ec.errSingleClient(fmt.Errorf("fetch chain ID: %w", err), "eth_chainId")
 	}
 	return chainID, nil
->>>>>>> 8fc1632c
 }