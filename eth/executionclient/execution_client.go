package executionclient

import (
	"context"
	"fmt"
	"math/big"
	"sync"
	"time"

	"github.com/ethereum/go-ethereum"
	ethcommon "github.com/ethereum/go-ethereum/common"
	ethtypes "github.com/ethereum/go-ethereum/core/types"
	"github.com/ethereum/go-ethereum/ethclient"
	"go.uber.org/zap"

	"github.com/bloxapp/ssv/eth/contract"
	"github.com/bloxapp/ssv/logging/fields"
	"github.com/bloxapp/ssv/utils/tasks"
)

var (
	ErrClosed       = fmt.Errorf("closed")
	ErrNotConnected = fmt.Errorf("not connected")
	ErrBadInput     = fmt.Errorf("bad input")
)

// ExecutionClient represents a client for interacting with Ethereum execution client.
type ExecutionClient struct {
	// mandatory
	nodeAddr        string
	contractAddress ethcommon.Address

	// optional
	logger                      *zap.Logger
	metrics                     metrics
	followDistance              uint64 // TODO: consider reading the finalized checkpoint from consensus layer
	connectionTimeout           time.Duration
	reconnectionInitialInterval time.Duration
	reconnectionMaxInterval     time.Duration
	logBatchSize                uint64

	// variables
	client    *ethclient.Client
	connectMu sync.Mutex
	closed    chan struct{}
}

// New creates a new instance of ExecutionClient.
func New(ctx context.Context, logger *zap.Logger, nodeAddr string, contractAddr ethcommon.Address, opts ...Option) (*ExecutionClient, error) {
	client := &ExecutionClient{
		nodeAddr:                    nodeAddr,
		contractAddress:             contractAddr,
		logger:                      logger,
		metrics:                     nopMetrics{},
		followDistance:              DefaultFollowDistance,
		connectionTimeout:           DefaultConnectionTimeout,
		reconnectionInitialInterval: DefaultReconnectionInitialInterval,
		reconnectionMaxInterval:     DefaultReconnectionMaxInterval,
		logBatchSize:                DefaultHistoricalLogsBatchSize, // TODO Make batch of logs adaptive depending on "websocket: read limit"
		closed:                      make(chan struct{}),
	}
	for _, opt := range opts {
		opt(client)
	}
	err := client.connect(ctx)
	if err != nil {
		return nil, fmt.Errorf("failed to connect to execution client: %w", err)
	}
	return client, nil
}

// Close shuts down ExecutionClient.
func (ec *ExecutionClient) Close() error {
	close(ec.closed)
	ec.client.Close()
	return nil
}

// FetchHistoricalLogs retrieves historical logs emitted by the contract starting from fromBlock.
func (ec *ExecutionClient) FetchHistoricalLogs(ctx context.Context, fromBlock uint64) (logs <-chan ethtypes.Log, errors <-chan error, err error) {
	currentBlock, err := ec.client.BlockNumber(ctx)
	if err != nil {
		return nil, nil, fmt.Errorf("failed to get current block: %w", err)
	}
	toBlock := currentBlock - ec.followDistance

	logs, errors = ec.fetchLogsInBatches(ctx, fromBlock, toBlock)
	return
}

// Calls FilterLogs multiple times and batches results to avoid fetching enormous amount of events
func (ec *ExecutionClient) fetchLogsInBatches(ctx context.Context, startBlock, endBlock uint64) (<-chan ethtypes.Log, <-chan error) {
	logs := make(chan ethtypes.Log, defaultLogBuf)
	errors := make(chan error, 1)

	go func() {
		defer close(logs)
		defer close(errors)

		if startBlock > endBlock {
			errors <- ErrBadInput
			return
		}

		logCount := 0

		for fromBlock := startBlock; fromBlock <= endBlock; fromBlock += ec.logBatchSize {
			toBlock := fromBlock + ec.logBatchSize - 1
			if toBlock > endBlock {
				toBlock = endBlock
			}

			batchLogs, err := ec.client.FilterLogs(context.Background(), ethereum.FilterQuery{
				Addresses: []ethcommon.Address{ec.contractAddress},
				FromBlock: new(big.Int).SetUint64(fromBlock),
				ToBlock:   new(big.Int).SetUint64(toBlock),
			})
			if err != nil {
				errors <- err
				return
			}

<<<<<<< HEAD
			if len(batchLogs) != 0 {
				ec.logger.Info("fetched events in batch",
					zap.Uint64("from", fromBlock),
					zap.Uint64("to", toBlock),
					zap.Uint64("target", endBlock),
					zap.String("progress", fmt.Sprintf("%.2f%%", float64(toBlock-startBlock+1)/float64(endBlock-startBlock+1)*100)),
					fields.Count(len(batchLogs)),
				)
			}
=======
			ec.logger.Info("fetched registry events batch",
				fields.FromBlock(fromBlock),
				fields.ToBlock(toBlock),
				zap.Uint64("target", endBlock),
				zap.String("progress", fmt.Sprintf("%.2f%%", float64(toBlock-startBlock+1)/float64(endBlock-startBlock+1)*100)),
				fields.Count(len(batchLogs)),
			)
>>>>>>> f33546b7

			select {
			case <-ctx.Done():
				errors <- ctx.Err()
				return

			case <-ec.closed:
				errors <- ErrClosed
				return

			default:
				for _, log := range batchLogs {
					if log.Removed {
						// TODO: test this case
						continue
					}
					logs <- log
					logCount++
				}
			}
		}

		ec.metrics.ExecutionClientLastFetchedBlock(endBlock)
	}()

	return logs, errors
}

// StreamLogs subscribes to events emitted by the contract.
func (ec *ExecutionClient) StreamLogs(ctx context.Context, fromBlock uint64) <-chan ethtypes.Log {
	logs := make(chan ethtypes.Log)

	go func() {
		defer close(logs)

		tries := 0
		for {
			select {
			case <-ctx.Done():
				return

			case <-ec.closed:
				return

			default:
				lastBlock, err := ec.streamLogsToChan(ctx, logs, fromBlock)
				if err != nil {
					tries++
					if tries > 3 {

					}
					ec.logger.Error("failed to stream registry events, reconnecting", zap.Error(err))
					ec.reconnect(ctx)
				}

				fromBlock = lastBlock + 1
			}
		}
	}()

	return logs
}

// IsReady returns if execution client is currently ready: responds to requests and not in the syncing state.
func (ec *ExecutionClient) IsReady(ctx context.Context) (bool, error) {
	if ec.isClosed() {
		return false, nil
	}

	ctx, cancel := context.WithTimeout(ctx, ec.connectionTimeout)
	defer cancel()

	sp, err := ec.client.SyncProgress(ctx)
	if err != nil {
		ec.metrics.ExecutionClientFailure()
		return false, err
	}

	if sp != nil {
		ec.metrics.ExecutionClientSyncing()
		return false, nil
	}

	ec.metrics.ExecutionClientReady()

	return true, nil
}

func (ec *ExecutionClient) isClosed() bool {
	select {
	case <-ec.closed:
		return true
	default:
		return false
	}
}

// TODO: consider handling "websocket: read limit exceeded" error and reducing batch size (syncSmartContractsEvents has code for this)
func (ec *ExecutionClient) streamLogsToChan(ctx context.Context, logs chan ethtypes.Log, fromBlock uint64) (lastBlock uint64, err error) {
	heads := make(chan *ethtypes.Header)

	sub, err := ec.client.SubscribeNewHead(ctx, heads)
	if err != nil {
		return fromBlock, fmt.Errorf("subscribe heads: %w", err)
	}

	for {
		select {
		case <-ctx.Done():
			return 0, ctx.Err()

		case err := <-sub.Err():
			return 0, fmt.Errorf("subscription: %w", err)

		case header := <-heads:
			toBlock := header.Number.Uint64() - ec.followDistance
			if toBlock < fromBlock {
				continue
			}
			logStream, fetchErrors := ec.fetchLogsInBatches(ctx, fromBlock, toBlock)
			for log := range logStream {
				logs <- log
			}
			if err := <-fetchErrors; err != nil {
				return fromBlock, fmt.Errorf("fetch logs: %w", err)
			}
			fromBlock = toBlock + 1
			ec.metrics.ExecutionClientLastFetchedBlock(fromBlock)
		}
	}
}

// connect connects to Ethereum execution client.
// It must not be called twice in parallel.
func (ec *ExecutionClient) connect(ctx context.Context) error {
	logger := ec.logger.With(fields.Address(ec.nodeAddr))

	ctx, cancel := context.WithTimeout(ctx, ec.connectionTimeout)
	defer cancel()

	start := time.Now()
	var err error
	ec.client, err = ethclient.DialContext(ctx, ec.nodeAddr)
	if err != nil {
		return err
	}

	logger.Info("connected to execution client", zap.Duration("took", time.Since(start)))
	return nil
}

// reconnect tries to reconnect multiple times with an exponent interval.
// It panics when reconnecting limit is reached.
// It must not be called twice in parallel.
func (ec *ExecutionClient) reconnect(ctx context.Context) {
	logger := ec.logger.With(fields.Address(ec.nodeAddr))

	start := time.Now()
	tasks.ExecWithInterval(func(lastTick time.Duration) (stop bool, cont bool) {
		logger.Info("reconnecting")
		if err := ec.connect(ctx); err != nil {
			if ec.isClosed() {
				return true, false
			}
			// continue until reaching to limit, and then panic as Ethereum execution client connection is required
			if lastTick >= ec.reconnectionMaxInterval {
				logger.Panic("failed to reconnect", zap.Error(err))
			} else {
				logger.Warn("could not reconnect, still trying", zap.Error(err))
			}
			return false, false
		}
		return true, false
	}, ec.reconnectionInitialInterval, ec.reconnectionMaxInterval+(ec.reconnectionInitialInterval))

	logger.Info("reconnected to execution client", zap.Duration("took", time.Since(start)))
}

func (ec *ExecutionClient) Filterer() (*contract.ContractFilterer, error) {
	return contract.NewContractFilterer(ec.contractAddress, ec.client)
}<|MERGE_RESOLUTION|>--- conflicted
+++ resolved
@@ -4,7 +4,6 @@
 	"context"
 	"fmt"
 	"math/big"
-	"sync"
 	"time"
 
 	"github.com/ethereum/go-ethereum"
@@ -40,17 +39,16 @@
 	logBatchSize                uint64
 
 	// variables
-	client    *ethclient.Client
-	connectMu sync.Mutex
-	closed    chan struct{}
+	client *ethclient.Client
+	closed chan struct{}
 }
 
 // New creates a new instance of ExecutionClient.
-func New(ctx context.Context, logger *zap.Logger, nodeAddr string, contractAddr ethcommon.Address, opts ...Option) (*ExecutionClient, error) {
+func New(ctx context.Context, nodeAddr string, contractAddr ethcommon.Address, opts ...Option) (*ExecutionClient, error) {
 	client := &ExecutionClient{
 		nodeAddr:                    nodeAddr,
 		contractAddress:             contractAddr,
-		logger:                      logger,
+		logger:                      zap.NewNop(),
 		metrics:                     nopMetrics{},
 		followDistance:              DefaultFollowDistance,
 		connectionTimeout:           DefaultConnectionTimeout,
@@ -120,25 +118,15 @@
 				return
 			}
 
-<<<<<<< HEAD
 			if len(batchLogs) != 0 {
-				ec.logger.Info("fetched events in batch",
-					zap.Uint64("from", fromBlock),
-					zap.Uint64("to", toBlock),
+				ec.logger.Info("fetched registry events batch",
+					fields.FromBlock(fromBlock),
+					fields.ToBlock(toBlock),
 					zap.Uint64("target", endBlock),
 					zap.String("progress", fmt.Sprintf("%.2f%%", float64(toBlock-startBlock+1)/float64(endBlock-startBlock+1)*100)),
 					fields.Count(len(batchLogs)),
 				)
 			}
-=======
-			ec.logger.Info("fetched registry events batch",
-				fields.FromBlock(fromBlock),
-				fields.ToBlock(toBlock),
-				zap.Uint64("target", endBlock),
-				zap.String("progress", fmt.Sprintf("%.2f%%", float64(toBlock-startBlock+1)/float64(endBlock-startBlock+1)*100)),
-				fields.Count(len(batchLogs)),
-			)
->>>>>>> f33546b7
 
 			select {
 			case <-ctx.Done():
