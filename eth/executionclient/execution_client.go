// Package executionclient implements functions for interacting with Ethereum execution clients.
package executionclient

import (
	"context"
	"fmt"
	"math"
	"math/big"
	"sync/atomic"
	"time"

	"github.com/ethereum/go-ethereum"
	ethcommon "github.com/ethereum/go-ethereum/common"
	ethtypes "github.com/ethereum/go-ethereum/core/types"
	"github.com/ethereum/go-ethereum/ethclient"
	"go.opentelemetry.io/otel/metric"
	semconv "go.opentelemetry.io/otel/semconv/v1.26.0"
	"go.uber.org/zap"

	"github.com/ssvlabs/ssv/eth/contract"
	"github.com/ssvlabs/ssv/observability/log/fields"
	"github.com/ssvlabs/ssv/observability/metrics"
)

//go:generate go tool -modfile=../../tool.mod mockgen -package=executionclient -destination=./mocks.go -source=./execution_client.go

type Provider interface {
	FetchHistoricalLogs(ctx context.Context, fromBlock uint64) (logsCh <-chan BlockLogs, errsCh <-chan error, err error)
	StreamLogs(ctx context.Context, fromBlock uint64) (logsCh chan BlockLogs, errsCh chan error)
	Filterer() (*contract.ContractFilterer, error)
	HeaderByNumber(ctx context.Context, blockNumber *big.Int) (*ethtypes.Header, error)
	ChainID(ctx context.Context) (*big.Int, error)
	Healthy(ctx context.Context) error
	SubscribeFilterLogs(ctx context.Context, q ethereum.FilterQuery, ch chan<- ethtypes.Log) (ethereum.Subscription, error)
	FilterLogs(ctx context.Context, q ethereum.FilterQuery) ([]ethtypes.Log, error)
	Close() error
}

type SingleClientProvider interface {
	Provider
	SyncProgress(ctx context.Context) (*ethereum.SyncProgress, error)
	streamLogsToChan(ctx context.Context, logCh chan<- BlockLogs, fromBlock uint64) (lastBlock uint64, progressed bool, err error)
}

var _ Provider = &ExecutionClient{}

// ExecutionClient represents a client for interacting with Ethereum execution client.
type ExecutionClient struct {
	// mandatory
	nodeAddr        string
	contractAddress ethcommon.Address

	// optional
	logger *zap.Logger
	// followDistance defines an offset into the past from the head block such that the block
	// at this offset will be considered as very likely finalized.
	followDistance             uint64 // TODO: consider reading the finalized checkpoint from consensus layer
	reqTimeout                 time.Duration
	healthInvalidationInterval time.Duration
	logBatchSize               uint64

	syncDistanceTolerance uint64
	// syncProgressFn is a struct-field so it can be overwritten for testing
	syncProgressFn func(context.Context) (*ethereum.SyncProgress, error)

	// variables
	client         *ethClient
	closed         chan struct{}
	lastSyncedTime atomic.Int64
}

// New creates a new instance of ExecutionClient.
func New(ctx context.Context, nodeAddr string, contractAddr ethcommon.Address, opts ...Option) (*ExecutionClient, error) {
	ec := &ExecutionClient{
		nodeAddr:                   nodeAddr,
		contractAddress:            contractAddr,
		logger:                     zap.NewNop(),
		followDistance:             DefaultFollowDistance,
		reqTimeout:                 DefaultReqTimeout,
		healthInvalidationInterval: DefaultHealthInvalidationInterval,
		logBatchSize:               DefaultHistoricalLogsBatchSize, // TODO Make batch of logs adaptive depending on "websocket: read limit"
		closed:                     make(chan struct{}),
	}
	for _, opt := range opts {
		opt(ec)
	}

<<<<<<< HEAD
	client.logger.Debug("connecting")
=======
	ec.logger = ec.logger.With(fields.Address(nodeAddr))
>>>>>>> 09bb69ad

	err := ec.connect(ctx)
	if err != nil {
		return nil, fmt.Errorf("connect EL client: %w", err)
	}

	ec.syncProgressFn = func(ctx context.Context) (*ethereum.SyncProgress, error) {
		sp, err := ec.client.SyncProgress(ctx)
		if err != nil {
			return nil, ec.errSingleClient(fmt.Errorf("fetch sync progress: %w", err), "eth_syncing")
		}
		return sp, nil
	}

	return ec, nil
}

func (ec *ExecutionClient) SyncProgress(ctx context.Context) (*ethereum.SyncProgress, error) {
	return ec.syncProgressFn(ctx)
}

// Close shuts down ExecutionClient.
func (ec *ExecutionClient) Close() error {
	close(ec.closed)
	ec.client.Close()
	return nil
}

// FetchHistoricalLogs retrieves historical logs emitted by the contract starting from fromBlock.
func (ec *ExecutionClient) FetchHistoricalLogs(ctx context.Context, fromBlock uint64) (logsCh <-chan BlockLogs, errorsCh <-chan error, err error) {
	start := time.Now()
	currentBlock, err := ec.client.BlockNumber(ctx)
	recordSingleClientRequest(ctx, ec.logger, "BlockNumber", ec.nodeAddr, time.Since(start), err)
	if err != nil {
		return nil, nil, ec.errSingleClient(fmt.Errorf("get current block: %w", err), "eth_blockNumber")
	}
	if currentBlock < ec.followDistance {
		return nil, nil, ErrNothingToSync
	}
	toBlock := currentBlock - ec.followDistance
	if toBlock < fromBlock {
		return nil, nil, ErrNothingToSync
	}

	logsCh, errorsCh = ec.fetchLogsInBatches(ctx, fromBlock, toBlock)
	return
}

// Calls FilterLogs multiple times and batches results to avoid fetching an enormous number of events.
func (ec *ExecutionClient) fetchLogsInBatches(ctx context.Context, startBlock, endBlock uint64) (<-chan BlockLogs, <-chan error) {
	logCh := make(chan BlockLogs, defaultLogBuf)
	// All errors are buffered, so we don't block the execution of this func (waiting on the caller to
	// handle the error before we can continue further).
	errCh := make(chan error, 1)

	if startBlock > endBlock {
		errCh <- ErrBadInput
		close(logCh)
		close(errCh)
		return logCh, errCh // must return a non-nil closed logCh channel to prevent the caller misusing it
	}

	go func() {
		defer close(logCh)
		defer close(errCh)

		for fromBlock := startBlock; fromBlock <= endBlock; fromBlock += ec.logBatchSize {
			toBlock := min(fromBlock+ec.logBatchSize-1, endBlock)

			start := time.Now()
			query := ethereum.FilterQuery{
				Addresses: []ethcommon.Address{ec.contractAddress},
				FromBlock: new(big.Int).SetUint64(fromBlock),
				ToBlock:   new(big.Int).SetUint64(toBlock),
			}
			results, err := ec.subdivideLogFetch(ctx, query)
			if err != nil {
				errCh <- err
				return
			}

			ec.logger.Info("fetched registry events",
				fields.FromBlock(fromBlock),
				fields.ToBlock(toBlock),
				zap.Uint64("target_block", endBlock),
				zap.String("progress", fmt.Sprintf("%.2f%%", float64(toBlock-startBlock+1)/float64(endBlock-startBlock+1)*100)),
				zap.Int("events", len(results)),
				fields.Took(time.Since(start)),
			)

			select {
			case <-ctx.Done():
				errCh <- ctx.Err()
				return

			case <-ec.closed:
				errCh <- ErrClosed
				return

			default:
				validLogs := make([]ethtypes.Log, 0, len(results))
				for _, log := range results {
					if log.Removed {
						// This shouldn't happen unless there was a reorg!
						ec.logger.Warn("log is removed",
							zap.String("block_hash", log.BlockHash.Hex()),
							fields.TxHash(log.TxHash),
							zap.Uint("log_index", log.Index))
						continue
					}
					validLogs = append(validLogs, log)
				}
				var highestBlock uint64
				for _, blockLogs := range PackLogs(validLogs) {
					logCh <- blockLogs
					if blockLogs.BlockNumber > highestBlock {
						highestBlock = blockLogs.BlockNumber
					}
				}
				// Emit an empty BlockLogs to indicate progression to the next block.
				if highestBlock < toBlock {
					logCh <- BlockLogs{BlockNumber: toBlock}
				}
			}
		}
	}()

	return logCh, errCh
}

// subdivideLogFetch handles log fetching with automatic subdivision on query limit errors.
// It first attempts a direct fetch, and if that fails with a query limit error, it subdivides
// the block range and tries again with smaller chunks.
func (ec *ExecutionClient) subdivideLogFetch(ctx context.Context, q ethereum.FilterQuery) ([]ethtypes.Log, error) {
	select {
	case <-ctx.Done():
		return nil, ctx.Err()
	case <-ec.closed:
		return nil, ErrClosed
	default:
	}

	logs, err := ec.FilterLogs(ctx, q)
	if err == nil {
		return logs, nil
	}
	err = ec.errSingleClient(fmt.Errorf("get filtered logs: %w", err), "eth_getLogs")

	if isRPCQueryLimitError(err) {
		if q.FromBlock == nil || q.ToBlock == nil {
			return nil, err
		}

		fromBlock := q.FromBlock.Uint64()
		toBlock := q.ToBlock.Uint64()

		// require at least 2 blocks to subdivide (fromBlock must be less than toBlock)
		if fromBlock >= toBlock {
			return nil, fmt.Errorf("insufficient blocks to subdivide (fromBlock: %d, toBlock: %d): %w", fromBlock, toBlock, err)
		}

		ec.logger.Warn("execution client query limit exceeded, subdividing query",
			zap.String("method", "eth_getLogs"),
			fields.FromBlock(fromBlock),
			fields.ToBlock(toBlock),
			zap.Error(err))

		midBlock := fromBlock + (toBlock-fromBlock)/2

		leftQuery := q
		leftQuery.FromBlock = new(big.Int).SetUint64(fromBlock)
		leftQuery.ToBlock = new(big.Int).SetUint64(midBlock)

		rightQuery := q
		rightQuery.FromBlock = new(big.Int).SetUint64(midBlock + 1)
		rightQuery.ToBlock = new(big.Int).SetUint64(toBlock)

		leftLogs, leftErr := ec.subdivideLogFetch(ctx, leftQuery)
		if leftErr != nil {
			return nil, leftErr
		}

		rightLogs, rightErr := ec.subdivideLogFetch(ctx, rightQuery)
		if rightErr != nil {
			return nil, rightErr
		}

		totalLogs := len(leftLogs) + len(rightLogs)
		combinedLogs := make([]ethtypes.Log, 0, totalLogs)
		combinedLogs = append(combinedLogs, leftLogs...)
		combinedLogs = append(combinedLogs, rightLogs...)

		ec.logger.Info("successfully fetched logs after subdivision",
			fields.FromBlock(fromBlock),
			fields.ToBlock(toBlock),
			zap.Int("total_logs", totalLogs))

		return combinedLogs, nil
	}

	return nil, err
}

// StreamLogs subscribes to events emitted by the Ethereum SSV contract(s) starting at fromBlock.
// It spawns a go-routine that spins in a perpetual retry loop, terminating only on unrecoverable
// interruptions (such as context cancels, client closure, etc.) as defined by isSingleClientInterruptedError
// func.
// Any errors encountered during log-streaming are logged, errsCh channel relays only the 1 terminal error
// after all retries are exhausted. Both logsCh and errsCh are closed once the streaming go-routine terminates.
// TODO: once we are on the same page here - https://github.com/ssvlabs/ssv/pull/2472#discussion_r2346770514
// - maybe remove `errsCh` (we don't need it if we are doing retries infinitely)
// - adjust the comment above ^ as needed
func (ec *ExecutionClient) StreamLogs(ctx context.Context, fromBlock uint64) (logsCh chan BlockLogs, errsCh chan error) {
	logsCh = make(chan BlockLogs)
	// All errors are buffered, so we don't block the execution of this func (waiting on the caller to
	// handle the error before we can continue further).
	errCh := make(chan error, 1)

	go func() {
		defer close(logsCh)
		defer close(errCh)

		const maxTries = math.MaxUint64 // infinitely many
		tries := uint64(0)

		for {
			select {
			case <-ctx.Done():
				return
			case <-ec.closed:
				return
			default:
				lastProcessedBlock, progressed, err := ec.streamLogsToChan(ctx, logsCh, fromBlock)
				if progressed {
					fromBlock = lastProcessedBlock + 1
				}
				if isSingleClientInterruptedError(err) {
					// This is a valid way to finish streamLogsToChan call. We are done with log streaming.
					return
				}
				if err == nil {
					// streamLogsToChan should never return without an error, so we treat a nil error as
					// an error by itself.
					err = fmt.Errorf("streamLogsToChan halted without an error")
				}

				tries++
				if tries > maxTries {
					errCh <- fmt.Errorf("failed to stream registry events even after %d retries: %w", tries, err)
					return
				}

				ec.logger.Error("failed to stream registry events, gonna retry", zap.Error(err))
			}
		}
	}()

	return logsCh, errCh
}

// Healthy returns if execution client is currently healthy: responds to requests and not in the syncing state.
func (ec *ExecutionClient) Healthy(ctx context.Context) error {
	if ec.isClosed() {
		return ErrClosed
	}

	lastHealthyTime := time.Unix(ec.lastSyncedTime.Load(), 0)
	if ec.healthInvalidationInterval != 0 && time.Since(lastHealthyTime) <= ec.healthInvalidationInterval {
		// Synced recently, reuse the result (only if ec.healthInvalidationInterval is set).
		return nil
	}

	return ec.healthy(ctx)
}

func (ec *ExecutionClient) healthy(ctx context.Context) error {
	start := time.Now()
	sp, err := ec.SyncProgress(ctx)
	recordSingleClientRequest(ctx, ec.logger, "SyncProgress", ec.nodeAddr, time.Since(start), err)
	if err != nil {
		recordExecutionClientStatus(ctx, statusFailure, ec.nodeAddr)
		return ec.errSingleClient(fmt.Errorf("get sync progress: %w", err), "eth_syncing")
	}

	if sp != nil {
		syncDistance := max(sp.HighestBlock, sp.CurrentBlock) - sp.CurrentBlock
		metrics.RecordUint64Value(ctx, syncDistance, syncDistanceGauge.Record, metric.WithAttributes(semconv.ServerAddress(ec.nodeAddr)))

		// block out of sync distance tolerance
		if syncDistance > ec.syncDistanceTolerance {
			recordExecutionClientStatus(ctx, statusSyncing, ec.nodeAddr)
			return fmt.Errorf("sync distance exceeds tolerance (%d): %w", syncDistance, ErrSyncing)
		}
	} else {
		syncDistanceGauge.Record(ctx, 0, metric.WithAttributes(semconv.ServerAddress(ec.nodeAddr)))
	}

	recordExecutionClientStatus(ctx, statusReady, ec.nodeAddr)
	ec.lastSyncedTime.Store(time.Now().Unix())

	return nil
}

func (ec *ExecutionClient) HeaderByNumber(ctx context.Context, blockNumber *big.Int) (*ethtypes.Header, error) {
	start := time.Now()
	h, err := ec.client.HeaderByNumber(ctx, blockNumber)
	recordSingleClientRequest(ctx, ec.logger, "HeaderByNumber", ec.nodeAddr, time.Since(start), err)
	if err != nil {
		return nil, ec.errSingleClient(fmt.Errorf("get header by block number %s: %w", blockNumber, err), "eth_getBlockByNumber")
	}
	return h, nil
}

func (ec *ExecutionClient) SubscribeFilterLogs(ctx context.Context, q ethereum.FilterQuery, ch chan<- ethtypes.Log) (ethereum.Subscription, error) {
	start := time.Now()
	logs, err := ec.client.SubscribeFilterLogs(ctx, q, ch)
	recordSingleClientRequest(ctx, ec.logger, "SubscribeFilterLogs", ec.nodeAddr, time.Since(start), err)
	if err != nil {
		return nil, ec.errSingleClient(fmt.Errorf("subscribe to filtered logs (query=%s): %w", q, err), "logs")
	}
	return logs, nil
}

func (ec *ExecutionClient) FilterLogs(ctx context.Context, q ethereum.FilterQuery) ([]ethtypes.Log, error) {
	start := time.Now()
	logs, err := ec.client.FilterLogs(ctx, q)
	recordSingleClientRequest(ctx, ec.logger, "FilterLogs", ec.nodeAddr, time.Since(start), err)
	if err != nil {
		return nil, ec.errSingleClient(fmt.Errorf("get filtered logs (query=%s): %w", q, err), "eth_getLogs")
	}
	return logs, nil
}

func (ec *ExecutionClient) isClosed() bool {
	select {
	case <-ec.closed:
		return true
	default:
		return false
	}
}

// streamLogsToChan streams ongoing logs from the given block to the given channel. This func blocks forever until
// it returns an error along with the progressed-flag indicating whether or not it was able to stream at least 1 block,
// and, when progressed=true, the last block number that streamed to logCh.
//
// TODO: consider handling "websocket: read limit exceeded" error and reducing batch size (syncSmartContractsEvents has code for this)
func (ec *ExecutionClient) streamLogsToChan(
	ctx context.Context,
	logCh chan<- BlockLogs,
	fromBlock uint64,
) (lastBlock uint64, progressed bool, err error) {
	heads := make(chan *ethtypes.Header)

	// Generally, execution client can stream logs using SubscribeFilterLogs, but we chose to use SubscribeNewHead + FilterLogs.
	//
	// We must receive all events as they determine the state of the ssv network, so a discrepancy can result in slashing.
	// Therefore, we must be sure that we don't miss any log while streaming.
	//
	// With SubscribeFilterLogs we cannot specify the block we subscribe from, it always starts at the highest.
	// So with streaming we had some bugs because of missing blocks:
	// - first sync history from genesis to block 100, but then stream sometimes starts late at 102 (missed 101)
	// - inevitably miss blocks during any stream connection interruptions (such as EL restarts)
	//
	// Thus, we decided not to rely on log streaming and use SubscribeNewHead + FilterLogs.
	//
	// It also allowed us to implement more 'atomic' behavior easier:
	// We can revert the tx if there was an error in processing all the events of a block.
	// So we can restart from this block once everything is good.
	start := time.Now()
	sub, err := ec.client.SubscribeNewHead(ctx, heads)
	recordSingleClientRequest(ctx, ec.logger, "SubscribeNewHead", ec.nodeAddr, time.Since(start), err)
	if err != nil {
<<<<<<< HEAD
		ec.logger.Error(elResponseErrMsg,
			zap.String("operation", "SubscribeNewHead"),
			zap.Error(err))
		return 0, false, fmt.Errorf("subscribe heads: %w", err)
=======
		return fromBlock, ec.errSingleClient(fmt.Errorf("subscribe new head: %w", err), "newHeads")
>>>>>>> 09bb69ad
	}
	defer sub.Unsubscribe()

	for {
		select {
		case <-ctx.Done():
			return lastBlock, progressed, context.Canceled

		case <-ec.closed:
			return lastBlock, progressed, ErrClosed

		case err := <-sub.Err():
			if err == nil {
				return lastBlock, progressed, fmt.Errorf("subscription error: nil error")
			}
			return lastBlock, progressed, fmt.Errorf("subscription error: %w", err)

		case header := <-heads:
			if header.Number.Uint64() < ec.followDistance {
				continue
			}
			toBlock := header.Number.Uint64() - ec.followDistance
			if toBlock < fromBlock {
				continue
			}

			logStream, fetchErrors := ec.fetchLogsInBatches(ctx, fromBlock, toBlock)
			for block := range logStream {
				logCh <- block
				progressed = true
				lastBlock = block.BlockNumber
			}

			if err := <-fetchErrors; err != nil {
				// If we get an error while fetching, we return the last block we fetched.
				return lastBlock, progressed, fmt.Errorf("fetch logs: %w", err)
			}

			fromBlock = toBlock + 1

			metrics.RecordUint64Value(ctx, fromBlock, lastProcessedBlockGauge.Record, metric.WithAttributes(semconv.ServerAddress(ec.nodeAddr)))

		case <-time.After(2 * time.Minute):
			return lastBlock, progressed, fmt.Errorf("subscription timed out: no block header received in 2m")
		}
	}
}

// connect connects to Ethereum execution client.
func (ec *ExecutionClient) connect(ctx context.Context) error {
<<<<<<< HEAD
	ctx, cancel := context.WithTimeout(ctx, ec.connectionTimeout)
	defer cancel()

	reqStart := time.Now()
	client, err := ethclient.DialContext(ctx, ec.nodeAddr)
	recordSingleClientRequest(ctx, ec.logger, "DialContext", ec.nodeAddr, time.Since(reqStart), err)
=======
	ec.logger.Info("execution client: connecting")

	reqCtx, cancel := context.WithTimeout(ctx, ec.reqTimeout)
	defer cancel()

	reqStart := time.Now()
	c, err := ethclient.DialContext(reqCtx, ec.nodeAddr)
	recordRequestDuration(ctx, "DialContext", ec.nodeAddr, time.Since(reqStart), err)
>>>>>>> 09bb69ad
	if err != nil {
		return ec.errSingleClient(fmt.Errorf("ethclient dial: %w", err), "dial")
	}

<<<<<<< HEAD
=======
	ec.client = newEthClient(c, ec.reqTimeout)

	ec.logger.Info("connected to execution client")

>>>>>>> 09bb69ad
	return nil
}

func (ec *ExecutionClient) Filterer() (*contract.ContractFilterer, error) {
	return contract.NewContractFilterer(ec.contractAddress, ec.client)
}

func (ec *ExecutionClient) ChainID(ctx context.Context) (*big.Int, error) {
	start := time.Now()
	chainID, err := ec.client.ChainID(ctx)
<<<<<<< HEAD
	recordSingleClientRequest(ctx, ec.logger, "ChainID", ec.nodeAddr, time.Since(start), err)
	if chainID == nil {
		// TODO - once we've rebased onto https://github.com/ssvlabs/ssv/pull/2469 we need to update add the wrapping
		// for this error (as implemented in https://github.com/ssvlabs/ssv/pull/2469)
		return nil, fmt.Errorf("chain id response is nil")
	}

	return chainID, err
=======
	recordRequestDuration(ctx, "ChainID", ec.nodeAddr, time.Since(start), err)
	if err != nil {
		return nil, ec.errSingleClient(fmt.Errorf("fetch chain ID: %w", err), "eth_chainId")
	}
	return chainID, nil
>>>>>>> 09bb69ad
}<|MERGE_RESOLUTION|>--- conflicted
+++ resolved
@@ -85,17 +85,6 @@
 		opt(ec)
 	}
 
-<<<<<<< HEAD
-	client.logger.Debug("connecting")
-=======
-	ec.logger = ec.logger.With(fields.Address(nodeAddr))
->>>>>>> 09bb69ad
-
-	err := ec.connect(ctx)
-	if err != nil {
-		return nil, fmt.Errorf("connect EL client: %w", err)
-	}
-
 	ec.syncProgressFn = func(ctx context.Context) (*ethereum.SyncProgress, error) {
 		sp, err := ec.client.SyncProgress(ctx)
 		if err != nil {
@@ -103,6 +92,17 @@
 		}
 		return sp, nil
 	}
+
+	ec.logger = ec.logger.With(fields.Address(nodeAddr))
+
+	ec.logger.Debug("connecting")
+
+	err := ec.connect(ctx)
+	if err != nil {
+		return nil, fmt.Errorf("connect EL client: %w", err)
+	}
+
+	ec.logger.Debug("connected successfully")
 
 	return ec, nil
 }
@@ -463,14 +463,7 @@
 	sub, err := ec.client.SubscribeNewHead(ctx, heads)
 	recordSingleClientRequest(ctx, ec.logger, "SubscribeNewHead", ec.nodeAddr, time.Since(start), err)
 	if err != nil {
-<<<<<<< HEAD
-		ec.logger.Error(elResponseErrMsg,
-			zap.String("operation", "SubscribeNewHead"),
-			zap.Error(err))
-		return 0, false, fmt.Errorf("subscribe heads: %w", err)
-=======
-		return fromBlock, ec.errSingleClient(fmt.Errorf("subscribe new head: %w", err), "newHeads")
->>>>>>> 09bb69ad
+		return 0, false, ec.errSingleClient(fmt.Errorf("subscribe new head: %w", err), "newHeads")
 	}
 	defer sub.Unsubscribe()
 
@@ -521,34 +514,17 @@
 
 // connect connects to Ethereum execution client.
 func (ec *ExecutionClient) connect(ctx context.Context) error {
-<<<<<<< HEAD
-	ctx, cancel := context.WithTimeout(ctx, ec.connectionTimeout)
-	defer cancel()
-
-	reqStart := time.Now()
-	client, err := ethclient.DialContext(ctx, ec.nodeAddr)
-	recordSingleClientRequest(ctx, ec.logger, "DialContext", ec.nodeAddr, time.Since(reqStart), err)
-=======
-	ec.logger.Info("execution client: connecting")
-
 	reqCtx, cancel := context.WithTimeout(ctx, ec.reqTimeout)
 	defer cancel()
-
 	reqStart := time.Now()
 	c, err := ethclient.DialContext(reqCtx, ec.nodeAddr)
-	recordRequestDuration(ctx, "DialContext", ec.nodeAddr, time.Since(reqStart), err)
->>>>>>> 09bb69ad
+	recordSingleClientRequest(ctx, ec.logger, "DialContext", ec.nodeAddr, time.Since(reqStart), err)
 	if err != nil {
 		return ec.errSingleClient(fmt.Errorf("ethclient dial: %w", err), "dial")
 	}
 
-<<<<<<< HEAD
-=======
 	ec.client = newEthClient(c, ec.reqTimeout)
 
-	ec.logger.Info("connected to execution client")
-
->>>>>>> 09bb69ad
 	return nil
 }
 
@@ -559,20 +535,13 @@
 func (ec *ExecutionClient) ChainID(ctx context.Context) (*big.Int, error) {
 	start := time.Now()
 	chainID, err := ec.client.ChainID(ctx)
-<<<<<<< HEAD
 	recordSingleClientRequest(ctx, ec.logger, "ChainID", ec.nodeAddr, time.Since(start), err)
 	if chainID == nil {
-		// TODO - once we've rebased onto https://github.com/ssvlabs/ssv/pull/2469 we need to update add the wrapping
-		// for this error (as implemented in https://github.com/ssvlabs/ssv/pull/2469)
-		return nil, fmt.Errorf("chain id response is nil")
-	}
-
-	return chainID, err
-=======
-	recordRequestDuration(ctx, "ChainID", ec.nodeAddr, time.Since(start), err)
+		return nil, ec.errSingleClient(fmt.Errorf("chain id response is nil"), "eth_chainId")
+	}
 	if err != nil {
 		return nil, ec.errSingleClient(fmt.Errorf("fetch chain ID: %w", err), "eth_chainId")
 	}
+
 	return chainID, nil
->>>>>>> 09bb69ad
 }