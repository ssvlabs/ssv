--- conflicted
+++ resolved
@@ -919,60 +919,6 @@
 	require.Contains(t, err.Error(), "client2 unhealthy")
 }
 
-<<<<<<< HEAD
-func TestMultiClient_BlockByNumber(t *testing.T) {
-	ctrl := gomock.NewController(t)
-	defer ctrl.Finish()
-
-	mockClient := NewMockSingleClientProvider(ctrl)
-
-	mockClient.
-		EXPECT().
-		BlockByNumber(gomock.Any(), big.NewInt(1234)).
-		Return(&ethtypes.Block{}, nil).
-		Times(1)
-
-	mc := &MultiClient{
-		nodeAddrs: []string{"mock1"},
-		clients:   []SingleClientProvider{mockClient},
-		clientsMu: make([]sync.Mutex, 1),
-		logger:    zap.NewNop(),
-		closed:    make(chan struct{}),
-	}
-
-	blk, err := mc.BlockByNumber(t.Context(), big.NewInt(1234))
-	require.NoError(t, err)
-	require.NotNil(t, blk)
-}
-
-func TestMultiClient_BlockByNumber_Error(t *testing.T) {
-	ctrl := gomock.NewController(t)
-	defer ctrl.Finish()
-
-	mockClient := NewMockSingleClientProvider(ctrl)
-
-	mockClient.
-		EXPECT().
-		BlockByNumber(gomock.Any(), big.NewInt(1234)).
-		Return((*ethtypes.Block)(nil), fmt.Errorf("block not found")).
-		Times(1)
-
-	mc := &MultiClient{
-		nodeAddrs: []string{"mock1"},
-		clients:   []SingleClientProvider{mockClient},
-		clientsMu: make([]sync.Mutex, 1),
-		logger:    zap.NewNop(),
-		closed:    make(chan struct{}),
-	}
-
-	blk, err := mc.BlockByNumber(t.Context(), big.NewInt(1234))
-	require.Error(t, err)
-	require.Nil(t, blk)
-	require.Contains(t, err.Error(), "block not found")
-}
-
-=======
->>>>>>> 57fbe0fc
 func TestMultiClient_HeaderByNumber(t *testing.T) {
 	ctrl := gomock.NewController(t)
 	defer ctrl.Finish()
@@ -1330,11 +1276,7 @@
 	for i := 0; i < 10; i++ {
 		go func() {
 			defer wg.Done()
-<<<<<<< HEAD
-			_, err := mc.BlockByNumber(t.Context(), big.NewInt(1234))
-=======
-			_, err := mc.HeaderByNumber(context.Background(), big.NewInt(1234))
->>>>>>> 57fbe0fc
+			_, err := mc.HeaderByNumber(t.Context(), big.NewInt(1234))
 			require.NoError(t, err)
 		}()
 	}
