--- conflicted
+++ resolved
@@ -5,17 +5,9 @@
 )
 
 const (
-<<<<<<< HEAD
-	DefaultConnectionTimeout          = 10 * time.Second
+	DefaultReqTimeout                 = 10 * time.Second
 	DefaultHealthInvalidationInterval = 24 * time.Second // TODO: decide on this value, for now choosing the node prober interval but it should probably be a bit less than block interval
 	DefaultFollowDistance             = 8
-=======
-	DefaultReqTimeout                  = 10 * time.Second
-	DefaultReconnectionInitialInterval = 1 * time.Second
-	DefaultReconnectionMaxInterval     = 64 * time.Second
-	DefaultHealthInvalidationInterval  = 24 * time.Second // TODO: decide on this value, for now choosing the node prober interval but it should probably be a bit less than block interval
-	DefaultFollowDistance              = 8
->>>>>>> 8fc1632c
 	// TODO ALAN: revert
 	DefaultHistoricalLogsBatchSize = 200
 	defaultLogBuf                  = 8 * 1024
