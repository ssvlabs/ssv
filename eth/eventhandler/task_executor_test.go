--- conflicted
+++ resolved
@@ -52,11 +52,7 @@
 	ops, err := createOperators(1, 0)
 	require.NoError(t, err)
 
-<<<<<<< HEAD
-	eh, validatorCtrl, err := setupEventHandler(t, ctx, logger, ops[0], &testAddr, true)
-=======
 	eh, validatorCtrl, err := setupEventHandler(t, ctx, logger, nil, ops[0], true)
->>>>>>> 131a2f28
 	require.NoError(t, err)
 
 	t.Run("test AddValidator task execution - not started", func(t *testing.T) {
@@ -153,11 +149,7 @@
 	ops, err := createOperators(1, 0)
 	require.NoError(t, err)
 
-<<<<<<< HEAD
-	eh, _, err := setupEventHandler(t, ctx, logger, ops[0], &testAddr, false)
-=======
 	eh, _, err := setupEventHandler(t, ctx, logger, nil, ops[0], false)
->>>>>>> 131a2f28
 	if err != nil {
 		t.Fatal(err)
 	}
