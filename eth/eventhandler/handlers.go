--- conflicted
+++ resolved
@@ -280,28 +280,13 @@
 			PubKey:     sharePublicKeys[i],
 		})
 
-<<<<<<< HEAD
-		if operatorID != eh.operatorData.GetOperatorData().ID {
-=======
 		if operatorID != selfOperatorID {
->>>>>>> 97d6c4bc
 			continue
 		}
 
 		validatorShare.OperatorID = operatorID
 		validatorShare.SharePubKey = sharePublicKeys[i]
 
-<<<<<<< HEAD
-=======
-		operatorPrivateKey, found, err := eh.shareEncryptionKeyProvider()
-		if err != nil {
-			return nil, nil, fmt.Errorf("could not get operator private key: %w", err)
-		}
-		if !found {
-			return nil, nil, errors.New("could not find operator private key")
-		}
-
->>>>>>> 97d6c4bc
 		shareSecret = &bls.SecretKey{}
 		decryptedSharePrivateKey, err := eh.operatorDecrypter.Decrypt(encryptedKeys[i])
 		if err != nil {
