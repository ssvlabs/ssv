--- conflicted
+++ resolved
@@ -257,122 +257,6 @@
 			require.Equal(t, len(ops), len(operators))
 		})
 	})
-<<<<<<< HEAD
-	t.Run("test OperatorRemoved event handle", func(t *testing.T) {
-
-		// Should return MalformedEventError and no changes to the state
-		t.Run("test OperatorRemoved incorrect operator ID", func(t *testing.T) {
-			// Call the contract method
-			_, err = boundContract.RemoveOperator(auth, 100500)
-			require.NoError(t, err)
-			sim.Commit()
-
-			block := <-logs
-			require.NotEmpty(t, block.Logs)
-			require.Equal(t, ethcommon.HexToHash("0x0e0ba6c2b04de36d6d509ec5bd155c43a9fe862f8052096dd54f3902a74cca3e"), block.Logs[0].Topics[0])
-
-			eventsCh := make(chan executionclient.BlockLogs)
-			go func() {
-				defer close(eventsCh)
-				eventsCh <- block
-			}()
-
-			// Check that there is 1 registered operator
-			operators, err := eh.nodeStorage.ListOperators(nil, 0, 0)
-			require.NoError(t, err)
-			require.Equal(t, len(ops), len(operators))
-
-			// Handle the event
-			lastProcessedBlock, err := eh.HandleBlockEventsStream(ctx, eventsCh, false)
-			require.Equal(t, blockNum+1, lastProcessedBlock)
-			require.NoError(t, err)
-			blockNum++
-
-			// Check if the operator wasn't removed successfully
-			operators, err = eh.nodeStorage.ListOperators(nil, 0, 0)
-			require.NoError(t, err)
-			require.Equal(t, len(ops), len(operators))
-		})
-
-		// Receive event, unmarshall, parse, check parse event is not nil or with error, operator id is correct
-		// TODO: fix this test. It checks nothing, due the handleOperatorRemoved method is no-op currently
-		t.Run("test OperatorRemoved happy flow", func(t *testing.T) {
-			// Prepare a new operator to remove it later in this test
-			op, err := createOperators(1, operatorsCount)
-			require.NoError(t, err)
-			operatorsCount++
-
-			encodedPubKey, err := op[0].privateKey.Public().Base64()
-			require.NoError(t, err)
-
-			// Call the contract method
-			packedOperatorPubKey, err := eventparser.PackOperatorPublicKey([]byte(encodedPubKey))
-			require.NoError(t, err)
-			_, err = boundContract.RegisterOperator(auth, packedOperatorPubKey, big.NewInt(100_000_000))
-			require.NoError(t, err)
-
-			sim.Commit()
-
-			block := <-logs
-			require.NotEmpty(t, block.Logs)
-			require.Equal(t, ethcommon.HexToHash("0xd839f31c14bd632f424e307b36abff63ca33684f77f28e35dc13718ef338f7f4"), block.Logs[0].Topics[0])
-
-			eventsCh := make(chan executionclient.BlockLogs)
-			go func() {
-				defer close(eventsCh)
-				eventsCh <- block
-			}()
-
-			// Check that there is no registered operators
-			operators, err := eh.nodeStorage.ListOperators(nil, 0, 0)
-			require.NoError(t, err)
-			require.Equal(t, len(ops), len(operators))
-
-			// Handle OperatorAdded event
-			lastProcessedBlock, err := eh.HandleBlockEventsStream(ctx, eventsCh, false)
-			require.Equal(t, blockNum+1, lastProcessedBlock)
-			require.NoError(t, err)
-			blockNum++
-			// Check storage for the new operator
-			operators, err = eh.nodeStorage.ListOperators(nil, 0, 0)
-			require.NoError(t, err)
-			require.Equal(t, len(ops)+1, len(operators))
-
-			// Now start the OperatorRemoved event handling
-			// Call the contract method
-			_, err = boundContract.RemoveOperator(auth, 4)
-			require.NoError(t, err)
-			sim.Commit()
-
-			block = <-logs
-			require.NotEmpty(t, block.Logs)
-			require.Equal(t, ethcommon.HexToHash("0x0e0ba6c2b04de36d6d509ec5bd155c43a9fe862f8052096dd54f3902a74cca3e"), block.Logs[0].Topics[0])
-
-			eventsCh = make(chan executionclient.BlockLogs)
-			go func() {
-				defer close(eventsCh)
-				eventsCh <- block
-			}()
-
-			operators, err = eh.nodeStorage.ListOperators(nil, 0, 0)
-			require.NoError(t, err)
-			require.Equal(t, len(ops)+1, len(operators))
-
-			// Handle OperatorRemoved event
-			lastProcessedBlock, err = eh.HandleBlockEventsStream(ctx, eventsCh, false)
-			require.Equal(t, blockNum+1, lastProcessedBlock)
-			require.NoError(t, err)
-			blockNum++
-
-			// TODO: this should be adjusted when eth/eventhandler/handlers.go#L109 is resolved
-			// Check if the operator was removed successfully
-			//operators, err = eh.nodeStorage.ListOperators(nil, 0, 0)
-			//require.NoError(t, err)
-			//require.Equal(t, len(ops), len(operators))
-		})
-	})
-=======
->>>>>>> a5d4a264
 
 	// Receive event, unmarshall, parse, check parse event is not nil or with an error,
 	// public key is correct, owner is correct, operator ids are correct, shares are correct
@@ -1396,7 +1280,7 @@
 			require.NoError(t, err)
 
 			// Call the contract method
-			packedOperatorPubKey, err := eventparser.PackOperatorPublicKey(encodedPubKey)
+			packedOperatorPubKey, err := eventparser.PackOperatorPublicKey([]byte(encodedPubKey))
 			require.NoError(t, err)
 			_, err = boundContract.RegisterOperator(auth, packedOperatorPubKey, big.NewInt(100_000_000))
 			require.NoError(t, err)
