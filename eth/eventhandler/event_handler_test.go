--- conflicted
+++ resolved
@@ -134,21 +134,14 @@
 	sharesData1, err := generateSharesData(validatorData1, ops, testAddr, 0)
 	require.NoError(t, err)
 
-<<<<<<< HEAD
 	// Create another validator. We'll create the shares later in the tests
 	validatorData2, err := createNewValidator(ops)
 	require.NoError(t, err)
-=======
-	validatorData2, err := createNewValidator(ops)
-	require.NoError(t, err)
-	sharesData2, err := generateSharesData(validatorData2, ops, testAddr, 2)
-	require.NoError(t, err)
 
 	validatorData3, err := createNewValidator(ops)
 	require.NoError(t, err)
 	sharesData3, err := generateSharesData(validatorData3, ops, testAddr, 3)
 	require.NoError(t, err)
->>>>>>> b2a8ec4e
 
 	blockNum := uint64(0x1)
 	currentSlot.SetSlot(100)
@@ -364,12 +357,9 @@
 		require.NoError(t, err)
 		require.Equal(t, registrystorage.Nonce(1), nonce)
 
-<<<<<<< HEAD
 		sharesData2, err := generateSharesData(validatorData2, ops, testAddr, 2)
 		require.NoError(t, err)
 
-=======
->>>>>>> b2a8ec4e
 		// SharesData length is incorrect. Nonce is bumped; Validator wasn't added
 		// slashing protection data is not added
 		t.Run("test nonce bumping even for incorrect sharesData length", func(t *testing.T) {
@@ -626,32 +616,12 @@
 
 	})
 
-<<<<<<< HEAD
 	t.Run("test ValidatorRemoved event handling", func(t *testing.T) {
 		// Must throw error "malformed event: could not find validator share"
 		t.Run("ValidatorRemoved incorrect event public key", func(t *testing.T) {
 			pk := validatorData1.masterPubKey.Serialize()
 			// Corrupt the public key
 			pk[len(pk)-1] ^= 1
-=======
-	// Receive event, unmarshall, parse, check parse event is not nil or with an error,
-	// public key is correct, owner is correct, operator ids are correct
-	// slashing protection data is removed
-	t.Run("test ValidatorRemoved event handle", func(t *testing.T) {
-		_, err = boundContract.SimcontractTransactor.RemoveValidator(
-			auth,
-			validatorData1.masterPubKey.Serialize(),
-			[]uint64{1, 2, 3, 4},
-			simcontract.CallableCluster{
-				ValidatorCount:  1,
-				NetworkFeeIndex: 1,
-				Index:           1,
-				Active:          true,
-				Balance:         big.NewInt(100_000_000),
-			})
-		require.NoError(t, err)
-		sim.Commit()
->>>>>>> b2a8ec4e
 
 			_, err = boundContract.SimcontractTransactor.RemoveValidator(
 				auth,
@@ -811,11 +781,9 @@
 		require.NoError(t, err)
 		blockNum++
 
-<<<<<<< HEAD
 		share = eh.nodeStorage.Shares().Get(nil, valPubKey)
 		require.NotNil(t, share)
 		require.True(t, share.Liquidated)
-=======
 		// check that slashing data was not deleted
 		sharePubKey := validatorData3.operatorsShares[0].sec.GetPublicKey().Serialize()
 		highestAttestation, found, err := eh.keyManager.(ekm.StorageProvider).RetrieveHighestAttestation(sharePubKey)
@@ -830,7 +798,6 @@
 		require.NoError(t, err)
 		require.True(t, found)
 		require.Equal(t, highestProposal, currentSlot.GetSlot())
->>>>>>> b2a8ec4e
 	})
 
 	// Receive event, unmarshall, parse, check parse event is not nil or with an error, owner is correct, operator ids are correct
@@ -840,8 +807,6 @@
 		_, err = boundContract.SimcontractTransactor.Reactivate(
 			auth,
 			[]uint64{1, 2, 3, 4},
-<<<<<<< HEAD
-=======
 			big.NewInt(100_000_000),
 			simcontract.CallableCluster{
 				ValidatorCount:  1,
@@ -926,7 +891,6 @@
 		_, err = boundContract.SimcontractTransactor.Reactivate(
 			auth,
 			[]uint64{1, 2, 3, 4},
->>>>>>> b2a8ec4e
 			big.NewInt(100_000_000),
 			simcontract.CallableCluster{
 				ValidatorCount:  1,
@@ -948,16 +912,13 @@
 			eventsCh <- block
 		}()
 
-<<<<<<< HEAD
 		// Using validator 2 because we've removed validator 1 in ValidatorRemoved tests
 		valPubKey := validatorData2.masterPubKey.Serialize()
 
 		share := eh.nodeStorage.Shares().Get(nil, valPubKey)
 		require.NotNil(t, share)
 		require.True(t, share.Liquidated)
-=======
 		currentSlot.SetSlot(100)
->>>>>>> b2a8ec4e
 
 		lastProcessedBlock, err := eh.HandleBlockEventsStream(eventsCh, false)
 		require.Equal(t, blockNum+1, lastProcessedBlock)
