package eventhandler

import (
	"context"
	"encoding/base64"
	"encoding/json"
	"fmt"
<<<<<<< HEAD
	"github.com/bloxapp/ssv/operator/validator"
	"github.com/bloxapp/ssv/operator/validator/mocks"
	"github.com/bloxapp/ssv/utils/rsaencryption"
=======
>>>>>>> 4d9bf1c9
	"math/big"
	"net/http/httptest"
	"strings"
	"testing"

	spectypes "github.com/bloxapp/ssv-spec/types"
	"github.com/ethereum/go-ethereum/accounts/abi"
	"github.com/ethereum/go-ethereum/accounts/abi/bind"
	ethcommon "github.com/ethereum/go-ethereum/common"
	"github.com/ethereum/go-ethereum/core"
	ethtypes "github.com/ethereum/go-ethereum/core/types"
	"github.com/ethereum/go-ethereum/crypto"
	"github.com/golang/mock/gomock"
	"github.com/herumi/bls-eth-go-binary/bls"
	"github.com/stretchr/testify/require"
	"go.uber.org/zap"
	"go.uber.org/zap/zaptest"

	"github.com/bloxapp/ssv/ekm"
	"github.com/bloxapp/ssv/eth/contract"
	"github.com/bloxapp/ssv/eth/eventparser"
	"github.com/bloxapp/ssv/eth/executionclient"
	"github.com/bloxapp/ssv/eth/simulator"
	"github.com/bloxapp/ssv/eth/simulator/simcontract"
	ibftstorage "github.com/bloxapp/ssv/ibft/storage"
	"github.com/bloxapp/ssv/networkconfig"
	operatorstorage "github.com/bloxapp/ssv/operator/storage"
	"github.com/bloxapp/ssv/protocol/v2/blockchain/beacon"
	ssvtypes "github.com/bloxapp/ssv/protocol/v2/types"
	registrystorage "github.com/bloxapp/ssv/registry/storage"
	"github.com/bloxapp/ssv/storage/basedb"
	"github.com/bloxapp/ssv/storage/kv"
	"github.com/bloxapp/ssv/utils/blskeygen"
	"github.com/bloxapp/ssv/utils/rsaencryption"
	"github.com/bloxapp/ssv/utils/threshold"
)

var (
	// testKey is a private key to use for funding a tester account.
	testKey, _ = crypto.HexToECDSA("b71c71a67e1177ad4e901695e1b4b9ee17ae16c6668d313eac2f96dbcda3f291")
	// testAddr is the Ethereum address of the tester account.
	testAddr = crypto.PubkeyToAddress(testKey.PublicKey)
)

func TestHandleBlockEventsStream(t *testing.T) {
	logger := zaptest.NewLogger(t)
	ctx, cancel := context.WithCancel(context.Background())
	defer cancel()
	eh, err := setupEventHandler(t, ctx, logger)
	if err != nil {
		t.Fatal(err)
	}
	sim := simTestBackend(testAddr)

	// Create JSON-RPC handler
	rpcServer, _ := sim.Node.RPCHandler()
	// Expose handler on a test server with ws open
	httpsrv := httptest.NewServer(rpcServer.WebsocketHandler([]string{"*"}))
	defer rpcServer.Stop()
	defer httpsrv.Close()
	addr := "ws:" + strings.TrimPrefix(httpsrv.URL, "http:")

	parsed, _ := abi.JSON(strings.NewReader(simcontract.SimcontractMetaData.ABI))
	auth, _ := bind.NewKeyedTransactorWithChainID(testKey, big.NewInt(1337))
	contractAddr, _, _, err := bind.DeployContract(auth, parsed, ethcommon.FromHex(simcontract.SimcontractMetaData.Bin), sim)
	if err != nil {
		t.Errorf("deploying contract: %v", err)
	}
	sim.Commit()

	// Check contract code at the simulated blockchain
	contractCode, err := sim.CodeAt(ctx, contractAddr, nil)
	if err != nil {
		t.Errorf("getting contract code: %v", err)
	}
	require.NotEmpty(t, contractCode)

	// Create a client and connect to the simulator
	client, err := executionclient.New(ctx, addr, contractAddr, executionclient.WithLogger(logger), executionclient.WithFollowDistance(0))
	require.NoError(t, err)

	contractFilterer, err := client.Filterer()
	require.NoError(t, err)

	isReady, err := client.IsReady(ctx)
	require.NoError(t, err)
	require.True(t, isReady)

	logs := client.StreamLogs(ctx, 0)

	boundContract, err := simcontract.NewSimcontract(contractAddr, sim)
	require.NoError(t, err)

	// Generate operator key
	operatorPrivKey, operatorPubKey := blskeygen.GenBLSKeyPair()

	// Generate validator shares
	validatorShares, _, err := newValidator()
	require.NoError(t, err)
	// Encode shares
	encodedValidatorShares, err := validatorShares.Encode()
	require.NoError(t, err)

	// Receive event, unmarshall, parse, check parse event is not nil or with error,
	// public key is correct, owner is correct, operator id is correct
	t.Run("test OperatorAdded event handle", func(t *testing.T) {
		// Call the contract method
		packedOperatorPubKey, err := eventparser.PackOperatorPublicKey(operatorPubKey.Serialize())
		require.NoError(t, err)
		_, err = boundContract.SimcontractTransactor.RegisterOperator(auth, packedOperatorPubKey, big.NewInt(100_000_000))
		require.NoError(t, err)
		sim.Commit()

		block := <-logs
		require.NotEmpty(t, block.Logs)
		require.Equal(t, ethcommon.HexToHash("0xd839f31c14bd632f424e307b36abff63ca33684f77f28e35dc13718ef338f7f4"), block.Logs[0].Topics[0])

		eventsCh := make(chan executionclient.BlockLogs)
		go func() {
			defer close(eventsCh)
			eventsCh <- block
		}()

		// Check that there is no registered operators
		operators, err := eh.nodeStorage.ListOperators(nil, 0, 10)
		require.NoError(t, err)
		require.Equal(t, 0, len(operators))

		// Hanlde the event
		lastProcessedBlock, err := eh.HandleBlockEventsStream(eventsCh, false)
		require.Equal(t, uint64(0x2), lastProcessedBlock)
		require.NoError(t, err)

		// Check storage for a new operator
		operators, err = eh.nodeStorage.ListOperators(nil, 0, 10)
		require.NoError(t, err)
		require.Equal(t, 1, len(operators))

		// Check if an operator in the storage has same attributes
		operatorAddedEvent, err := contractFilterer.ParseOperatorAdded(block.Logs[0])
		require.NoError(t, err)
		data, _, err := eh.nodeStorage.GetOperatorData(nil, operatorAddedEvent.OperatorId)
		require.NoError(t, err)
		require.Equal(t, operatorAddedEvent.OperatorId, data.ID)
		require.Equal(t, operatorAddedEvent.Owner, data.OwnerAddress)
		require.Equal(t, operatorPubKey.Serialize(), data.PublicKey)
	})

	// Receive event, unmarshall, parse, check parse event is not nil or with error, operator id is correct
	t.Run("test OperatorRemoved event handle", func(t *testing.T) {
		// Call the contract method
		_, err = boundContract.SimcontractTransactor.RemoveOperator(auth, 1)
		require.NoError(t, err)
		sim.Commit()

		block := <-logs
		require.NotEmpty(t, block.Logs)
		require.Equal(t, ethcommon.HexToHash("0x0e0ba6c2b04de36d6d509ec5bd155c43a9fe862f8052096dd54f3902a74cca3e"), block.Logs[0].Topics[0])

		eventsCh := make(chan executionclient.BlockLogs)
		go func() {
			defer close(eventsCh)
			eventsCh <- block
		}()

		// Check that there is 1 registered operator
		operators, err := eh.nodeStorage.ListOperators(nil, 0, 10)
		require.NoError(t, err)
		require.Equal(t, 1, len(operators))

		// Hanlde the event
		lastProcessedBlock, err := eh.HandleBlockEventsStream(eventsCh, false)
		require.Equal(t, uint64(0x3), lastProcessedBlock)
		require.NoError(t, err)

		// Check if the operator was removed successfuly
		// TODO: this should be adjusted when eth/eventhandler/handlers.go#L109 is resolved
		operators, err = eh.nodeStorage.ListOperators(nil, 0, 10)
		require.NoError(t, err)
		require.Equal(t, 1, len(operators))
	})

	// Receive event, unmarshall, parse, check parse event is not nil or with an error,
	// public key is correct, owner is correct, operator ids are correct, shares are correct
	t.Run("test ValidatorAdded event handle", func(t *testing.T) {
		// pubKey, err := hex.DecodeString(strings.TrimPrefix("0x89913833b5533c1089a957ea185daecc0c5719165f7cbb7ba971c2dcf916be32d6c620dab56888bc278515bf27aebc5f", "0x"))
		// require.NoError(t, err)
		// shares, err := hex.DecodeString(strings.TrimPrefix("0x8d9205986a9f0505daadeb124a4e89814e9174e471da0c8e5a3684c1b2bc7bfb36aca0abe4bf3c619268ce9bdac839d113ae2053f3ce8acbfd5793558efd44709282d423e9b03a1d37a70d27cc4f2a10677448879e6f45a5f8b259e08718b902b52de097cf98c9f6a5355a2060f827e320b1decfbbd974000277de3c65fdeebc4da212ec1def8ef298e7e1459a6ea912b04c8f48f50b65bf2475255cbf4c39b9d1d4dcc34b2959d7b07ed7c493edd22f290483f65f56038c1602d6210a0ad78cb5764bffb0972bc98de742d5f27cd714bbecaae9e398c5322a9b7ca7711c3ce5e952246090e05787f2f91aa2693e118b82bc1b261018b0eb9dcd3c737ccbffb55d726d72d3560d38525b83f882879065badd7cb9504b2e95a205b81c11334e7bab1a5a75539c0cca11e5cf44f51bd989a3ff5c17a68fab85a1f2ea702b667dd3e4526f476c97ad9d2826f291352ebbb8bf1cbd53d47b49ae3f16d75a6eff52184b06caf6662d61c04aca80c9f05e9cdaca8544292df8617a327d519057ace77fe72ba975d6d953d217208d644e5f9a8527f575296b712872c1932492d6bc5519eee9891b22cead112b35c7316070a6ab4c9225559023a3e57d19d7fcd9d9f1641c87d9693389ad50cc335f57f587c3ba4a18760eaea5026d217871192d58a156279b5c764476abe19af43d714474a3bc70af3fc16b0334ec0e411207290b80bd5d61b007e025cd7c640d4637a174e073bf8c357645450f85f614bf42b81dda5f1ebd165717d1c1f4da684f9520dae3702044d0fe84abda960aa1b58127a2aecbe819a9f70d9adbace7c555ec85b4e78b15d50c0b9564d9e0b6abb5e2ed249a8dca3c35fc23c1c71ae045316e95fe19cd24b960f4e1b4f498776dcd244823b5c15ca5000a7990519114dddba550fd457b2438b70ac2d8d62128536a3c5d086a1314a6129157eec322249c82084f2fed4cc6d702e06553c4288dd500463068949401543240bb2d90a57384c0c8a39e004c7ea2ca0f475dc0a0daa330d891198120ff6577c9938e2197c6fecb3974793965fda888bbe94ce6acb1a981e25ef4026d518794cad49e3bd96f7295b526389581b5f5f25de97475eb8c636bdcd4049bbd7bbc4bd8e021d8de33304d586ffb7f5d87f8000372de396d20db43458c91f7ef3e5da35177b1e438426c54235838fa3400fc85f5f5f9e49062ab082db0965e70ed163fa74ce045265c60ec2d86845028dec08e06359b0cd1ccfdf48b0b901cc8d23eecfb5cb6f558277200fffc560282260998a3d510f0e41ced979f5c7e402e41dce60628a23fa7ba68fe2a42921357de525b44d6932e57e65e084e4305bf4524fd06aa825a85ed9ad7db737db963db5deac3a5456a41c75e2848651fbcb04adb0e9c675cf9954f5a56fe3d4cc665b39b63b0011799c7a9a3e01f9a37d4885c05e49f2d5f0fa7559192b0287ad7882c09a08254e56bc4a2f9dc37d6640159596ff468697cd9fe41c1851a4adb92dd4ae8e23e2963adfed4a3a91c916f67e726f1f735a4b5b4309b923817edb668b94bf8462c6c99247e567c4a4ae0475c1c5c116b2622fd961eaf64ea4c9a6aa80f847e7c4a04eb5588d1c969be7bb23ed668e046e7ac14e72427b4cf27f37b44b4037d8cef02321d7b9beb1d7e7c1c08c4083d42c3bf579a97028d85b09aebb3f88aba882fedf8bfdbbb12c1d7221881d8688b95806800bbf1a32b08a81e629ff624fc865558dc6303bae0c74c04aa513b01248d4f22d732f60f7148080a7ccb5388f27fd902ef581b3131932e3997cfa551d61913f3c7a3ce1901ba77a2e61fd5025c4f5762e7d54048d4a9995f0ad6a6e5", "0x"))
		// require.NoError(t, err)
		var tmpShares []byte
		sig := operatorPrivKey.Sign(fmt.Sprintf("%s:%d", ethcommon.HexToAddress("0x71562b71999873DB5b286dF957af199Ec94617F7"), 1))
		tmpShares = append(tmpShares, sig.Serialize()...)
		for _, op := range validatorShares.Committee {
			tmpShares = append(tmpShares, op.PubKey...)
		}
		// TODO: do we need the currently unused tmpShares?
		_ = tmpShares

		// Call the contract method
		_, err = boundContract.SimcontractTransactor.RegisterValidator(
			auth,
			validatorShares.ValidatorPubKey,
			[]uint64{1, 2, 3, 4},
			encodedValidatorShares,
			big.NewInt(100_000_000),
			simcontract.CallableCluster{
				ValidatorCount:  1,
				NetworkFeeIndex: 1,
				Index:           1,
				Active:          true,
				Balance:         big.NewInt(100_000_000),
			})
		require.NoError(t, err)
		sim.Commit()

		block := <-logs
		require.NotEmpty(t, block.Logs)
		require.Equal(t, ethcommon.HexToHash("0x48a3ea0796746043948f6341d17ff8200937b99262a0b48c2663b951ed7114e5"), block.Logs[0].Topics[0])

		eventsCh := make(chan executionclient.BlockLogs)
		go func() {
			defer close(eventsCh)
			eventsCh <- block
		}()

		lastProcessedBlock, err := eh.HandleBlockEventsStream(eventsCh, false)
		require.Equal(t, uint64(0x4), lastProcessedBlock)
		require.NoError(t, err)
	})

	// Receive event, unmarshall, parse, check parse event is not nil or with an error,
	// public key is correct, owner is correct, operator ids are correct
	t.Run("test ValidatorRemoved event handle", func(t *testing.T) {
		_, err = boundContract.SimcontractTransactor.RemoveValidator(
			auth,
			validatorShares.ValidatorPubKey,
			[]uint64{1, 2, 3, 4},
			simcontract.CallableCluster{
				ValidatorCount:  1,
				NetworkFeeIndex: 1,
				Index:           1,
				Active:          true,
				Balance:         big.NewInt(100_000_000),
			})
		require.NoError(t, err)
		sim.Commit()

		block := <-logs
		require.NotEmpty(t, block.Logs)
		require.Equal(t, ethcommon.HexToHash("0xccf4370403e5fbbde0cd3f13426479dcd8a5916b05db424b7a2c04978cf8ce6e"), block.Logs[0].Topics[0])

		eventsCh := make(chan executionclient.BlockLogs)
		go func() {
			defer close(eventsCh)
			eventsCh <- block
		}()

		lastProcessedBlock, err := eh.HandleBlockEventsStream(eventsCh, false)
		require.Equal(t, uint64(0x5), lastProcessedBlock)
		require.NoError(t, err)
	})

	// Receive event, unmarshall, parse, check parse event is not nil or with an error, owner is correct, operator ids are correct
	t.Run("test ClusterLiquidated event handle", func(t *testing.T) {
		_, err = boundContract.SimcontractTransactor.Liquidate(
			auth,
			ethcommon.HexToAddress("0x71562b71999873DB5b286dF957af199Ec94617F7"),
			[]uint64{1, 2, 3, 4},
			simcontract.CallableCluster{
				ValidatorCount:  1,
				NetworkFeeIndex: 1,
				Index:           1,
				Active:          true,
				Balance:         big.NewInt(100_000_000),
			})
		require.NoError(t, err)
		sim.Commit()

		block := <-logs
		require.NotEmpty(t, block.Logs)
		require.Equal(t, ethcommon.HexToHash("0x1fce24c373e07f89214e9187598635036111dbb363e99f4ce498488cdc66e688"), block.Logs[0].Topics[0])

		eventsCh := make(chan executionclient.BlockLogs)
		go func() {
			defer close(eventsCh)
			eventsCh <- block
		}()

		lastProcessedBlock, err := eh.HandleBlockEventsStream(eventsCh, false)
		require.Equal(t, uint64(0x6), lastProcessedBlock)
		require.NoError(t, err)
	})

	// Receive event, unmarshall, parse, check parse event is not nil or with an error, owner is correct, operator ids are correct
	t.Run("test ClusterReactivated event handle", func(t *testing.T) {
		_, err = boundContract.SimcontractTransactor.Reactivate(
			auth,
			[]uint64{1, 2, 3},
			big.NewInt(100_000_000),
			simcontract.CallableCluster{
				ValidatorCount:  1,
				NetworkFeeIndex: 1,
				Index:           1,
				Active:          true,
				Balance:         big.NewInt(100_000_000),
			})
		require.NoError(t, err)
		sim.Commit()

		block := <-logs
		require.NotEmpty(t, block.Logs)
		require.Equal(t, ethcommon.HexToHash("0xc803f8c01343fcdaf32068f4c283951623ef2b3fa0c547551931356f456b6859"), block.Logs[0].Topics[0])

		eventsCh := make(chan executionclient.BlockLogs)
		go func() {
			defer close(eventsCh)
			eventsCh <- block
		}()

		lastProcessedBlock, err := eh.HandleBlockEventsStream(eventsCh, false)
		require.Equal(t, uint64(0x7), lastProcessedBlock)
		require.NoError(t, err)
	})

	// Receive event, unmarshall, parse, check parse event is not nil or with an error, owner is correct, fee recipient is correct
	t.Run("test FeeRecipientAddressUpdated event handle", func(t *testing.T) {
		_, err = boundContract.SimcontractTransactor.SetFeeRecipientAddress(
			auth,
			ethcommon.HexToAddress("0x1"),
		)
		require.NoError(t, err)
		sim.Commit()

		block := <-logs
		require.NotEmpty(t, block.Logs)
		require.Equal(t, ethcommon.HexToHash("0x259235c230d57def1521657e7c7951d3b385e76193378bc87ef6b56bc2ec3548"), block.Logs[0].Topics[0])

		eventsCh := make(chan executionclient.BlockLogs)
		go func() {
			defer close(eventsCh)
			eventsCh <- block
		}()

		lastProcessedBlock, err := eh.HandleBlockEventsStream(eventsCh, false)
		require.Equal(t, uint64(0x8), lastProcessedBlock)
		require.NoError(t, err)
		// Check if the fee recepient was updated
		recepientData, _, err := eh.nodeStorage.GetRecipientData(nil, ethcommon.HexToAddress("0x71562b71999873DB5b286dF957af199Ec94617F7"))
		require.NoError(t, err)
		require.Equal(t, ethcommon.HexToAddress("0x1").String(), recepientData.FeeRecipient.String())
	})

	// Receive ValidatorAdded and ValidatorRemoved in one block,
	t.Run("test ValidatorAdded + ValidatorRemoved events handling in the same block", func(t *testing.T) {
		// create validators cluster instance
		callableCluster := &simcontract.CallableCluster{
			ValidatorCount:  1,
			NetworkFeeIndex: 1,
			Index:           1,
			Active:          true,
			Balance:         big.NewInt(100_000_000),
		}

		// Call the contract methods, check no err
		_, err = boundContract.SimcontractTransactor.RegisterValidator(
			auth,
			validatorShares.ValidatorPubKey,
			[]uint64{1, 2, 3, 4},
			encodedValidatorShares,
			big.NewInt(100_000_000),
			*callableCluster,
		)
		require.NoError(t, err)

		_, err = boundContract.SimcontractTransactor.RemoveValidator(
			auth,
			validatorShares.ValidatorPubKey,
			[]uint64{1, 2, 3, 4},
			*callableCluster,
		)
		require.NoError(t, err)

		// Execute the required txs to the contract
		sim.Commit()

		// testing util shares
		block := <-logs
		require.NotEmpty(t, block.Logs)
		require.Equal(t, 2, len(block.Logs))
		require.Equal(t, ethcommon.HexToHash("0x48a3ea0796746043948f6341d17ff8200937b99262a0b48c2663b951ed7114e5"), block.Logs[0].Topics[0])
		require.Equal(t, ethcommon.HexToHash("0xccf4370403e5fbbde0cd3f13426479dcd8a5916b05db424b7a2c04978cf8ce6e"), block.Logs[1].Topics[0])

		eventsCh := make(chan executionclient.BlockLogs)

		go func() {
			defer close(eventsCh)
			eventsCh <- block
		}()

		lastProcessedBlock, err := eh.HandleBlockEventsStream(eventsCh, false)
		require.Equal(t, uint64(0x9), lastProcessedBlock)
		require.NoError(t, err)
	})
}

func setupEventHandler(t *testing.T, ctx context.Context, logger *zap.Logger) (*EventHandler, error) {
	db, err := kv.NewInMemory(logger, basedb.Options{
		Ctx: ctx,
	})
	require.NoError(t, err)

	storageMap := ibftstorage.NewStores()
	nodeStorage, operatorData := setupOperatorStorage(logger, db)
	testNetworkConfig := networkconfig.TestNetwork

	keyManager, err := ekm.NewETHKeyManagerSigner(logger, db, testNetworkConfig, true, "")
	if err != nil {
		return nil, err
	}

	ctrl := gomock.NewController(t)
	defer ctrl.Finish()

	bc := beacon.NewMockBeaconNode(ctrl)
	validatorCtrl := validator.NewController(logger, validator.ControllerOptions{
		Context:         ctx,
		DB:              db,
		RegistryStorage: nodeStorage,
		KeyManager:      keyManager,
		StorageMap:      storageMap,
		OperatorData:    operatorData,
	})

	contractFilterer, err := contract.NewContractFilterer(ethcommon.Address{}, nil)
	require.NoError(t, err)

	parser := eventparser.New(contractFilterer)

	eh, err := New(
		nodeStorage,
		parser,
		validatorCtrl,
		testNetworkConfig.Domain,
		validatorCtrl,
		nodeStorage.GetPrivateKey,
		keyManager,
		bc,
		storageMap,
		WithFullNode(),
		WithLogger(logger))
	if err != nil {
		return nil, err
	}
	return eh, nil
}

// Copy of setupEventHandler, but with a mocked Validator Controller
func setupEventHandlerWithMockedCtrl(t *testing.T, ctx context.Context, logger *zap.Logger) (*EventHandler, *mocks.MockController, error) {
	options := basedb.Options{
		Type:       "badger-memory",
		Path:       "",
		Reporting:  false,
		GCInterval: 0,
		Ctx:        ctx,
	}

	db, err := ssvstorage.GetStorageFactory(logger, options)
	require.NoError(t, err)

	storageMap := ibftstorage.NewStores()
	nodeStorage, _ := setupOperatorStorage(logger, db)
	testNetworkConfig := networkconfig.TestNetwork

	keyManager, err := ekm.NewETHKeyManagerSigner(logger, db, testNetworkConfig, true, "")
	if err != nil {
		return nil, nil, err
	}

	ctrl := gomock.NewController(t)
	defer ctrl.Finish()

	bc := beacon.NewMockBeaconNode(ctrl)
	validatorCtrl := mocks.NewMockController(ctrl)

	contractFilterer, err := contract.NewContractFilterer(ethcommon.Address{}, nil)
	require.NoError(t, err)

	parser := eventparser.New(contractFilterer)

	eh, err := New(
		nodeStorage,
		parser,
		validatorCtrl,
		testNetworkConfig.Domain,
		validatorCtrl,
		nodeStorage.GetPrivateKey,
		keyManager,
		bc,
		storageMap,
		WithFullNode(),
		WithLogger(logger))
	if err != nil {
		return nil, nil, err
	}
	validatorCtrl.EXPECT().GetOperatorData().Return(&registrystorage.OperatorData{}).AnyTimes()

	return eh, validatorCtrl, nil
}

func setupOperatorStorage(logger *zap.Logger, db basedb.Database) (operatorstorage.Storage, *registrystorage.OperatorData) {
	nodeStorage, err := operatorstorage.NewNodeStorage(logger, db)
	if err != nil {
		logger.Fatal("failed to create node storage", zap.Error(err))
	}
	_, pv, err := rsaencryption.GenerateKeys()
	if err != nil {
		logger.Fatal("failed generating operator key %v", zap.Error(err))
	}
	operatorPubKey, err := nodeStorage.SetupPrivateKey(base64.StdEncoding.EncodeToString(pv))
	if err != nil {
		logger.Fatal("could not setup operator private key", zap.Error(err))
	}

	_, found, err := nodeStorage.GetPrivateKey()
	if err != nil || !found {
		logger.Fatal("failed to get operator private key", zap.Error(err))
	}
	var operatorData *registrystorage.OperatorData
	operatorData, found, err = nodeStorage.GetOperatorDataByPubKey(nil, operatorPubKey)
	if err != nil {
		logger.Fatal("could not get operator data by public key", zap.Error(err))
	}
	if !found {
		operatorData = &registrystorage.OperatorData{
			PublicKey: operatorPubKey,
		}
	}

	return nodeStorage, operatorData
}

func unmarshalLog(t *testing.T, rawOperatorAdded string) ethtypes.Log {
	var vLogOperatorAdded ethtypes.Log
	err := json.Unmarshal([]byte(rawOperatorAdded), &vLogOperatorAdded)
	require.NoError(t, err)
	contractAbi, err := abi.JSON(strings.NewReader(contract.ContractMetaData.ABI))
	require.NoError(t, err)
	require.NotNil(t, contractAbi)
	return vLogOperatorAdded
}

func simTestBackend(testAddr ethcommon.Address) *simulator.SimulatedBackend {
	return simulator.NewSimulatedBackend(
		core.GenesisAlloc{
			testAddr: {Balance: big.NewInt(10000000000000000)},
		}, 10000000,
	)
}

func newValidator() (*ssvtypes.SSVShare, *bls.SecretKey, error) {
	threshold.Init()
	const keysCount = 4

	sk := &bls.SecretKey{}
	sk.SetByCSPRNG()

	splitKeys, err := threshold.Create(sk.Serialize(), keysCount-1, keysCount)

	validatorShare, _ := generateRandomValidatorShare(splitKeys)

	return validatorShare, sk, err
}

func generateRandomValidatorShare(splitKeys map[uint64]*bls.SecretKey) (*ssvtypes.SSVShare, *bls.SecretKey) {
	threshold.Init()

	sk1 := bls.SecretKey{}
	sk1.SetByCSPRNG()

	sk2 := bls.SecretKey{}
	sk2.SetByCSPRNG()

	ibftCommittee := []*spectypes.Operator{
		{
			OperatorID: 1,
			PubKey:     splitKeys[1].Serialize(),
		},
		{
			OperatorID: 2,
			PubKey:     splitKeys[2].Serialize(),
		},
		{
			OperatorID: 3,
			PubKey:     splitKeys[3].Serialize(),
		},
		{
			OperatorID: 4,
			PubKey:     splitKeys[4].Serialize(),
		},
	}

	return &ssvtypes.SSVShare{
		Share: spectypes.Share{
			OperatorID:      1,
			ValidatorPubKey: sk1.GetPublicKey().Serialize(),
			SharePubKey:     sk2.GetPublicKey().Serialize(),
			Committee:       ibftCommittee,
			Quorum:          3,
			PartialQuorum:   2,
			DomainType:      ssvtypes.GetDefaultDomain(),
			Graffiti:        nil,
		},
		Metadata: ssvtypes.Metadata{
			BeaconMetadata: &beacon.ValidatorMetadata{
				Balance: 1,
				Status:  2,
				Index:   3,
			},
			OwnerAddress: ethcommon.HexToAddress("0x71562b71999873DB5b286dF957af199Ec94617F7"),
			Liquidated:   true,
		},
	}, &sk1
}<|MERGE_RESOLUTION|>--- conflicted
+++ resolved
@@ -5,12 +5,8 @@
 	"encoding/base64"
 	"encoding/json"
 	"fmt"
-<<<<<<< HEAD
 	"github.com/bloxapp/ssv/operator/validator"
 	"github.com/bloxapp/ssv/operator/validator/mocks"
-	"github.com/bloxapp/ssv/utils/rsaencryption"
-=======
->>>>>>> 4d9bf1c9
 	"math/big"
 	"net/http/httptest"
 	"strings"
@@ -469,15 +465,9 @@
 
 // Copy of setupEventHandler, but with a mocked Validator Controller
 func setupEventHandlerWithMockedCtrl(t *testing.T, ctx context.Context, logger *zap.Logger) (*EventHandler, *mocks.MockController, error) {
-	options := basedb.Options{
-		Type:       "badger-memory",
-		Path:       "",
-		Reporting:  false,
-		GCInterval: 0,
-		Ctx:        ctx,
-	}
-
-	db, err := ssvstorage.GetStorageFactory(logger, options)
+	db, err := kv.NewInMemory(logger, basedb.Options{
+		Ctx: ctx,
+	})
 	require.NoError(t, err)
 
 	storageMap := ibftstorage.NewStores()
