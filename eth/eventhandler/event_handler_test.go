package eventhandler

import (
	"context"
	"crypto/rand"
	"crypto/rsa"
	"encoding/base64"
	"encoding/json"
	"fmt"
	"github.com/bloxapp/ssv/operator/validator"
	"github.com/bloxapp/ssv/operator/validator/mocks"
	"math/big"
	"net/http/httptest"
	"strings"
	"testing"

	"github.com/attestantio/go-eth2-client/spec/phase0"
	"github.com/bloxapp/ssv/utils/blskeygen"
	"github.com/pkg/errors"

	"github.com/ethereum/go-ethereum/accounts/abi"
	"github.com/ethereum/go-ethereum/accounts/abi/bind"
	ethcommon "github.com/ethereum/go-ethereum/common"
	"github.com/ethereum/go-ethereum/core"
	ethtypes "github.com/ethereum/go-ethereum/core/types"
	"github.com/ethereum/go-ethereum/crypto"
	"github.com/golang/mock/gomock"
	"github.com/herumi/bls-eth-go-binary/bls"
	"github.com/stretchr/testify/require"
	"go.uber.org/zap"
	"go.uber.org/zap/zaptest"

	"github.com/bloxapp/ssv/ekm"
	"github.com/bloxapp/ssv/eth/contract"
	"github.com/bloxapp/ssv/eth/eventparser"
	"github.com/bloxapp/ssv/eth/executionclient"
	"github.com/bloxapp/ssv/eth/simulator"
	"github.com/bloxapp/ssv/eth/simulator/simcontract"
	ibftstorage "github.com/bloxapp/ssv/ibft/storage"
	"github.com/bloxapp/ssv/networkconfig"
	operatorstorage "github.com/bloxapp/ssv/operator/storage"
	"github.com/bloxapp/ssv/protocol/v2/blockchain/beacon"
	registrystorage "github.com/bloxapp/ssv/registry/storage"
	"github.com/bloxapp/ssv/storage/basedb"
	"github.com/bloxapp/ssv/storage/kv"
	"github.com/bloxapp/ssv/utils/rsaencryption"
	"github.com/bloxapp/ssv/utils/threshold"
)

var (
	// testKey is a private key to use for funding a tester account.
	testKey, _ = crypto.HexToECDSA("b71c71a67e1177ad4e901695e1b4b9ee17ae16c6668d313eac2f96dbcda3f291")
	// testAddr is the Ethereum address of the tester account.
	testAddr = crypto.PubkeyToAddress(testKey.PublicKey)
)

func TestHandleBlockEventsStream(t *testing.T) {
	logger := zaptest.NewLogger(t)
	ctx, cancel := context.WithCancel(context.Background())
	defer cancel()
	eh, err := setupEventHandler(t, ctx, logger)
	if err != nil {
		t.Fatal(err)
	}
	sim := simTestBackend(testAddr)

	// Create JSON-RPC handler
	rpcServer, _ := sim.Node.RPCHandler()
	// Expose handler on a test server with ws open
	httpsrv := httptest.NewServer(rpcServer.WebsocketHandler([]string{"*"}))
	defer rpcServer.Stop()
	defer httpsrv.Close()
	addr := "ws:" + strings.TrimPrefix(httpsrv.URL, "http:")

	parsed, _ := abi.JSON(strings.NewReader(simcontract.SimcontractMetaData.ABI))
	auth, _ := bind.NewKeyedTransactorWithChainID(testKey, big.NewInt(1337))
	contractAddr, _, _, err := bind.DeployContract(auth, parsed, ethcommon.FromHex(simcontract.SimcontractMetaData.Bin), sim)
	if err != nil {
		t.Errorf("deploying contract: %v", err)
	}
	sim.Commit()

	// Check contract code at the simulated blockchain
	contractCode, err := sim.CodeAt(ctx, contractAddr, nil)
	if err != nil {
		t.Errorf("getting contract code: %v", err)
	}
	require.NotEmpty(t, contractCode)

	// Create a client and connect to the simulator
	client, err := executionclient.New(ctx, addr, contractAddr, executionclient.WithLogger(logger), executionclient.WithFollowDistance(0))
	require.NoError(t, err)

	contractFilterer, err := client.Filterer()
	require.NoError(t, err)

	isReady, err := client.IsReady(ctx)
	require.NoError(t, err)
	require.True(t, isReady)

	logs := client.StreamLogs(ctx, 0)

	boundContract, err := simcontract.NewSimcontract(contractAddr, sim)
	require.NoError(t, err)

	ops, err := createOperators(4)
	require.NoError(t, err)
<<<<<<< HEAD

	// Receive event, unmarshall, parse, check parse event is not nil or with error,
	// public key is correct, owner is correct, operator id is correct
=======
	data, err := generateSharesData(ops)

	blockNum := uint64(0x1)

>>>>>>> 4c8efdc4
	t.Run("test OperatorAdded event handle", func(t *testing.T) {

		for _, op := range ops.operators {
			// Call the contract method
			packedOperatorPubKey, err := eventparser.PackOperatorPublicKey(op.pub)
			require.NoError(t, err)
			_, err = boundContract.SimcontractTransactor.RegisterOperator(auth, packedOperatorPubKey, big.NewInt(100_000_000))
			require.NoError(t, err)

		}
		sim.Commit()

		block := <-logs
		require.NotEmpty(t, block.Logs)
		require.Equal(t, ethcommon.HexToHash("0xd839f31c14bd632f424e307b36abff63ca33684f77f28e35dc13718ef338f7f4"), block.Logs[0].Topics[0])

		eventsCh := make(chan executionclient.BlockLogs)
		go func() {
			defer close(eventsCh)
			eventsCh <- block
		}()

		// Check that there is no registered operators
		operators, err := eh.nodeStorage.ListOperators(nil, 0, 10)
		require.NoError(t, err)
		require.Equal(t, 0, len(operators))

		// Hanlde the event
		lastProcessedBlock, err := eh.HandleBlockEventsStream(eventsCh, false)
		require.Equal(t, blockNum+1, lastProcessedBlock)
		require.NoError(t, err)
		blockNum++

		// Check storage for a new operator
		operators, err = eh.nodeStorage.ListOperators(nil, 0, 10)
		require.NoError(t, err)
		require.Equal(t, len(ops.operators), len(operators))

		// Check if an operator in the storage has same attributes
		for i, log := range block.Logs {
			operatorAddedEvent, err := contractFilterer.ParseOperatorAdded(log)
			require.NoError(t, err)
			data, _, err := eh.nodeStorage.GetOperatorData(nil, operatorAddedEvent.OperatorId)
			require.NoError(t, err)
			require.Equal(t, operatorAddedEvent.OperatorId, data.ID)
			require.Equal(t, operatorAddedEvent.Owner, data.OwnerAddress)
			require.Equal(t, ops.operators[i].pub, data.PublicKey)
		}
	})

	// Receive event, unmarshall, parse, check parse event is not nil or with error, operator id is correct
	t.Run("test OperatorRemoved event handle", func(t *testing.T) {
		// Call the contract method
		_, err = boundContract.SimcontractTransactor.RemoveOperator(auth, 1)
		require.NoError(t, err)
		sim.Commit()

		block := <-logs
		require.NotEmpty(t, block.Logs)
		require.Equal(t, ethcommon.HexToHash("0x0e0ba6c2b04de36d6d509ec5bd155c43a9fe862f8052096dd54f3902a74cca3e"), block.Logs[0].Topics[0])

		eventsCh := make(chan executionclient.BlockLogs)
		go func() {
			defer close(eventsCh)
			eventsCh <- block
		}()

		// Check that there is 1 registered operator
		operators, err := eh.nodeStorage.ListOperators(nil, 0, 10)
		require.NoError(t, err)
		require.Equal(t, len(ops.operators), len(operators))

		// Hanlde the event
		lastProcessedBlock, err := eh.HandleBlockEventsStream(eventsCh, false)
		require.Equal(t, blockNum+1, lastProcessedBlock)
		require.NoError(t, err)
		blockNum++

		// Check if the operator was removed successfuly
		// TODO: this should be adjusted when eth/eventhandler/handlers.go#L109 is resolved
		operators, err = eh.nodeStorage.ListOperators(nil, 0, 10)
		require.NoError(t, err)
		require.Equal(t, len(ops.operators), len(operators))
	})

	// Receive event, unmarshall, parse, check parse event is not nil or with an error,
	// public key is correct, owner is correct, operator ids are correct, shares are correct
	t.Run("test ValidatorAdded event handle", func(t *testing.T) {
		// Call the contract method
		_, err = boundContract.SimcontractTransactor.RegisterValidator(
			auth,
			ops.masterPubKey.Serialize(),
			[]uint64{1, 2, 3, 4},
			data,
			big.NewInt(100_000_000),
			simcontract.CallableCluster{
				ValidatorCount:  1,
				NetworkFeeIndex: 1,
				Index:           1,
				Active:          true,
				Balance:         big.NewInt(100_000_000),
			})
		require.NoError(t, err)
		sim.Commit()

		block := <-logs
		require.NotEmpty(t, block.Logs)
		require.Equal(t, ethcommon.HexToHash("0x48a3ea0796746043948f6341d17ff8200937b99262a0b48c2663b951ed7114e5"), block.Logs[0].Topics[0])

		eventsCh := make(chan executionclient.BlockLogs)
		go func() {
			defer close(eventsCh)
			eventsCh <- block
		}()

		lastProcessedBlock, err := eh.HandleBlockEventsStream(eventsCh, false)
		require.Equal(t, blockNum+1, lastProcessedBlock)
		require.NoError(t, err)
		blockNum++
		// Check that validator was registered
		shares := eh.nodeStorage.Shares().List(nil)
		require.Equal(t, 1, len(shares))

		malformedShares := data
		malformedShares[len(malformedShares)-1] = 0

		// Call the contract method
		_, err = boundContract.SimcontractTransactor.RegisterValidator(
			auth,
			ops.masterPubKey.Serialize(),
			[]uint64{1, 2, 3, 4},
			malformedShares,
			big.NewInt(100_000_000),
			simcontract.CallableCluster{
				ValidatorCount:  1,
				NetworkFeeIndex: 1,
				Index:           2,
				Active:          true,
				Balance:         big.NewInt(100_000_000),
			})
		require.NoError(t, err)
		sim.Commit()

		block = <-logs
		require.NotEmpty(t, block.Logs)
		require.Equal(t, ethcommon.HexToHash("0x48a3ea0796746043948f6341d17ff8200937b99262a0b48c2663b951ed7114e5"), block.Logs[0].Topics[0])

		eventsCh = make(chan executionclient.BlockLogs)
		go func() {
			defer close(eventsCh)
			eventsCh <- block
		}()

		lastProcessedBlock, err = eh.HandleBlockEventsStream(eventsCh, false)
		require.Equal(t, blockNum+1, lastProcessedBlock)
		require.NoError(t, err)
		blockNum++
		// Check that validator was not registered, but nonce was bumped even event is malformed!
		shares = eh.nodeStorage.Shares().List(nil)
		require.Equal(t, 1, len(shares))
	})

	// Receive event, unmarshall, parse, check parse event is not nil or with an error,
	// public key is correct, owner is correct, operator ids are correct
	t.Run("test ValidatorRemoved event handle", func(t *testing.T) {
		_, err = boundContract.SimcontractTransactor.RemoveValidator(
			auth,
			ops.masterPubKey.Serialize(),
			[]uint64{1, 2, 3, 4},
			simcontract.CallableCluster{
				ValidatorCount:  1,
				NetworkFeeIndex: 1,
				Index:           1,
				Active:          true,
				Balance:         big.NewInt(100_000_000),
			})
		require.NoError(t, err)
		sim.Commit()

		block := <-logs
		require.NotEmpty(t, block.Logs)
		require.Equal(t, ethcommon.HexToHash("0xccf4370403e5fbbde0cd3f13426479dcd8a5916b05db424b7a2c04978cf8ce6e"), block.Logs[0].Topics[0])

		eventsCh := make(chan executionclient.BlockLogs)
		go func() {
			defer close(eventsCh)
			eventsCh <- block
		}()

		lastProcessedBlock, err := eh.HandleBlockEventsStream(eventsCh, false)
		require.Equal(t, blockNum+1, lastProcessedBlock)
		require.NoError(t, err)
		blockNum++
	})

	// Receive event, unmarshall, parse, check parse event is not nil or with an error, owner is correct, operator ids are correct
	t.Run("test ClusterLiquidated event handle", func(t *testing.T) {
		_, err = boundContract.SimcontractTransactor.Liquidate(
			auth,
			ethcommon.HexToAddress("0x71562b71999873DB5b286dF957af199Ec94617F7"),
			[]uint64{1, 2, 3, 4},
			simcontract.CallableCluster{
				ValidatorCount:  1,
				NetworkFeeIndex: 1,
				Index:           1,
				Active:          true,
				Balance:         big.NewInt(100_000_000),
			})
		require.NoError(t, err)
		sim.Commit()

		block := <-logs
		require.NotEmpty(t, block.Logs)
		require.Equal(t, ethcommon.HexToHash("0x1fce24c373e07f89214e9187598635036111dbb363e99f4ce498488cdc66e688"), block.Logs[0].Topics[0])

		eventsCh := make(chan executionclient.BlockLogs)
		go func() {
			defer close(eventsCh)
			eventsCh <- block
		}()

		lastProcessedBlock, err := eh.HandleBlockEventsStream(eventsCh, false)
		require.Equal(t, blockNum+1, lastProcessedBlock)
		require.NoError(t, err)
		blockNum++
	})

	// Receive event, unmarshall, parse, check parse event is not nil or with an error, owner is correct, operator ids are correct
	t.Run("test ClusterReactivated event handle", func(t *testing.T) {
		_, err = boundContract.SimcontractTransactor.Reactivate(
			auth,
			[]uint64{1, 2, 3},
			big.NewInt(100_000_000),
			simcontract.CallableCluster{
				ValidatorCount:  1,
				NetworkFeeIndex: 1,
				Index:           1,
				Active:          true,
				Balance:         big.NewInt(100_000_000),
			})
		require.NoError(t, err)
		sim.Commit()

		block := <-logs
		require.NotEmpty(t, block.Logs)
		require.Equal(t, ethcommon.HexToHash("0xc803f8c01343fcdaf32068f4c283951623ef2b3fa0c547551931356f456b6859"), block.Logs[0].Topics[0])

		eventsCh := make(chan executionclient.BlockLogs)
		go func() {
			defer close(eventsCh)
			eventsCh <- block
		}()

		lastProcessedBlock, err := eh.HandleBlockEventsStream(eventsCh, false)
		require.Equal(t, blockNum+1, lastProcessedBlock)
		require.NoError(t, err)
		blockNum++
	})

	// Receive event, unmarshall, parse, check parse event is not nil or with an error, owner is correct, fee recipient is correct
	t.Run("test FeeRecipientAddressUpdated event handle", func(t *testing.T) {
		_, err = boundContract.SimcontractTransactor.SetFeeRecipientAddress(
			auth,
			ethcommon.HexToAddress("0x1"),
		)
		require.NoError(t, err)
		sim.Commit()

		block := <-logs
		require.NotEmpty(t, block.Logs)
		require.Equal(t, ethcommon.HexToHash("0x259235c230d57def1521657e7c7951d3b385e76193378bc87ef6b56bc2ec3548"), block.Logs[0].Topics[0])

		eventsCh := make(chan executionclient.BlockLogs)
		go func() {
			defer close(eventsCh)
			eventsCh <- block
		}()

		lastProcessedBlock, err := eh.HandleBlockEventsStream(eventsCh, false)
		require.Equal(t, blockNum+1, lastProcessedBlock)
		require.NoError(t, err)
		blockNum++
		// Check if the fee recepient was updated
		recepientData, _, err := eh.nodeStorage.GetRecipientData(nil, ethcommon.HexToAddress("0x71562b71999873DB5b286dF957af199Ec94617F7"))
		require.NoError(t, err)
		require.Equal(t, ethcommon.HexToAddress("0x1").String(), recepientData.FeeRecipient.String())
	})

	// Receive ValidatorAdded and ValidatorRemoved in one block,
	t.Run("test ValidatorAdded + ValidatorRemoved events handling in the same block", func(t *testing.T) {
		// create validators cluster instance
		callableCluster := &simcontract.CallableCluster{
			ValidatorCount:  1,
			NetworkFeeIndex: 1,
			Index:           1,
			Active:          true,
			Balance:         big.NewInt(100_000_000),
		}

		// Call the contract methods, check no err
		_, err = boundContract.SimcontractTransactor.RegisterValidator(
			auth,
			validatorShares.ValidatorPubKey,
			[]uint64{1, 2, 3, 4},
			encodedValidatorShares,
			big.NewInt(100_000_000),
			*callableCluster,
		)
		require.NoError(t, err)

		_, err = boundContract.SimcontractTransactor.RemoveValidator(
			auth,
			validatorShares.ValidatorPubKey,
			[]uint64{1, 2, 3, 4},
			*callableCluster,
		)
		require.NoError(t, err)

		// Execute the required txs to the contract
		sim.Commit()

		// testing util shares
		block := <-logs
		require.NotEmpty(t, block.Logs)
		require.Equal(t, 2, len(block.Logs))
		require.Equal(t, ethcommon.HexToHash("0x48a3ea0796746043948f6341d17ff8200937b99262a0b48c2663b951ed7114e5"), block.Logs[0].Topics[0])
		require.Equal(t, ethcommon.HexToHash("0xccf4370403e5fbbde0cd3f13426479dcd8a5916b05db424b7a2c04978cf8ce6e"), block.Logs[1].Topics[0])

		eventsCh := make(chan executionclient.BlockLogs)

		go func() {
			defer close(eventsCh)
			eventsCh <- block
		}()

		lastProcessedBlock, err := eh.HandleBlockEventsStream(eventsCh, false)
		require.Equal(t, uint64(0x9), lastProcessedBlock)
		require.NoError(t, err)
	})
}

func setupEventHandler(t *testing.T, ctx context.Context, logger *zap.Logger) (*EventHandler, error) {
	db, err := kv.NewInMemory(logger, basedb.Options{
		Ctx: ctx,
	})
	require.NoError(t, err)

	storageMap := ibftstorage.NewStores()
	nodeStorage, operatorData := setupOperatorStorage(logger, db)
	testNetworkConfig := networkconfig.TestNetwork

	keyManager, err := ekm.NewETHKeyManagerSigner(logger, db, testNetworkConfig, true, "")
	if err != nil {
		return nil, err
	}

	ctrl := gomock.NewController(t)
	defer ctrl.Finish()

	bc := beacon.NewMockBeaconNode(ctrl)
	validatorCtrl := validator.NewController(logger, validator.ControllerOptions{
		Context:         ctx,
		DB:              db,
		RegistryStorage: nodeStorage,
		KeyManager:      keyManager,
		StorageMap:      storageMap,
		OperatorData:    operatorData,
	})

	contractFilterer, err := contract.NewContractFilterer(ethcommon.Address{}, nil)
	require.NoError(t, err)

	parser := eventparser.New(contractFilterer)

	eh, err := New(
		nodeStorage,
		parser,
		validatorCtrl,
		testNetworkConfig.Domain,
		validatorCtrl,
		nodeStorage.GetPrivateKey,
		keyManager,
		bc,
		storageMap,
		WithFullNode(),
		WithLogger(logger))
	if err != nil {
		return nil, err
	}
	return eh, nil
}

// Copy of setupEventHandler, but with a mocked Validator Controller
func setupEventHandlerWithMockedCtrl(t *testing.T, ctx context.Context, logger *zap.Logger) (*EventHandler, *mocks.MockController, error) {
	db, err := kv.NewInMemory(logger, basedb.Options{
		Ctx: ctx,
	})
	require.NoError(t, err)

	storageMap := ibftstorage.NewStores()
	nodeStorage, _ := setupOperatorStorage(logger, db)
	testNetworkConfig := networkconfig.TestNetwork

	keyManager, err := ekm.NewETHKeyManagerSigner(logger, db, testNetworkConfig, true, "")
	if err != nil {
		return nil, nil, err
	}

	ctrl := gomock.NewController(t)
	defer ctrl.Finish()

	bc := beacon.NewMockBeaconNode(ctrl)
	validatorCtrl := mocks.NewMockController(ctrl)

	contractFilterer, err := contract.NewContractFilterer(ethcommon.Address{}, nil)
	require.NoError(t, err)

	parser := eventparser.New(contractFilterer)

	eh, err := New(
		nodeStorage,
		parser,
		validatorCtrl,
		testNetworkConfig.Domain,
		validatorCtrl,
		nodeStorage.GetPrivateKey,
		keyManager,
		bc,
		storageMap,
		WithFullNode(),
		WithLogger(logger))
	if err != nil {
		return nil, nil, err
	}
	validatorCtrl.EXPECT().GetOperatorData().Return(&registrystorage.OperatorData{}).AnyTimes()

	return eh, validatorCtrl, nil
}

func setupOperatorStorage(logger *zap.Logger, db basedb.Database) (operatorstorage.Storage, *registrystorage.OperatorData) {
	nodeStorage, err := operatorstorage.NewNodeStorage(logger, db)
	if err != nil {
		logger.Fatal("failed to create node storage", zap.Error(err))
	}
	_, pv, err := rsaencryption.GenerateKeys()
	if err != nil {
		logger.Fatal("failed generating operator key %v", zap.Error(err))
	}
	operatorPubKey, err := nodeStorage.SetupPrivateKey(base64.StdEncoding.EncodeToString(pv))
	if err != nil {
		logger.Fatal("could not setup operator private key", zap.Error(err))
	}

	_, found, err := nodeStorage.GetPrivateKey()
	if err != nil || !found {
		logger.Fatal("failed to get operator private key", zap.Error(err))
	}
	var operatorData *registrystorage.OperatorData
	operatorData, found, err = nodeStorage.GetOperatorDataByPubKey(nil, operatorPubKey)
	if err != nil {
		logger.Fatal("could not get operator data by public key", zap.Error(err))
	}
	if !found {
		operatorData = &registrystorage.OperatorData{
			PublicKey: operatorPubKey,
		}
	}

	return nodeStorage, operatorData
}

func unmarshalLog(t *testing.T, rawOperatorAdded string) ethtypes.Log {
	var vLogOperatorAdded ethtypes.Log
	err := json.Unmarshal([]byte(rawOperatorAdded), &vLogOperatorAdded)
	require.NoError(t, err)
	contractAbi, err := abi.JSON(strings.NewReader(contract.ContractMetaData.ABI))
	require.NoError(t, err)
	require.NotNil(t, contractAbi)
	return vLogOperatorAdded
}

func simTestBackend(testAddr ethcommon.Address) *simulator.SimulatedBackend {
	return simulator.NewSimulatedBackend(
		core.GenesisAlloc{
			testAddr: {Balance: big.NewInt(10000000000000000)},
		}, 10000000,
	)
}

func TestCreatingSharesData(t *testing.T) {
	ops, err := createOperators(4)
	require.NoError(t, err)
	data, err := generateSharesData(ops)
	require.NoError(t, err)
	operatorCount := 4
	signatureOffset := phase0.SignatureLength
	pubKeysOffset := phase0.PublicKeyLength*operatorCount + signatureOffset
	sharesExpectedLength := encryptedKeyLength*operatorCount + pubKeysOffset

	require.Len(t, data, sharesExpectedLength)
}

type testShareData struct {
	masterKey        *bls.SecretKey
	masterPubKey     *bls.PublicKey
	masterPublicKeys bls.PublicKeys
	operators        []*testOperator
}

type testOperator struct {
	id    uint64
	pub   []byte
	priv  []byte
	share testShare
}

type testShare struct {
	sec *bls.SecretKey
	pub *bls.PublicKey
}

//func blsID(opID uint64) bls.ID { //yes, bls.ID is just a struct wrapping a byte array
//	var id bls.ID
//	id.SetDecString(fmt.Sprintf("%d", opID))
//	return id
//}

func createOperators(num uint64) (*testShareData, error) {

	opsAndShares := make(map[uint64]*testShare)

	threshold.Init()

	msk, pubk := blskeygen.GenBLSKeyPair()
	secVec := msk.GetMasterSecretKey(int(num))
	pubks := bls.GetMasterPublicKey(secVec)
	splitKeys, err := threshold.Create(msk.Serialize(), num-1, num)
	if err != nil {
		return nil, err
	}
	// derive a `shareCount` number of shares
	for i := uint64(1); i <= num; i++ {
		var id bls.ID
		err := id.SetDecString(fmt.Sprintf("%d", i))
		if err != nil {
			return nil, err
		}
		var contribPub bls.PublicKey
		err = contribPub.Set(pubks, &id)
		if err != nil {
			return nil, err
		}
		opsAndShares[i] = &testShare{
			sec: splitKeys[i],
			pub: &contribPub,
		}
	}

	testops := make([]*testOperator, num)

	for i := uint64(1); i <= num; i++ {
		pb, sk, err := rsaencryption.GenerateKeys()
		if err != nil {
			return nil, err
		}
		testops[i-1] = &testOperator{
			id:   i,
			pub:  pb,
			priv: sk,
			share: testShare{
				opsAndShares[i].sec,
				opsAndShares[i].pub,
			},
		}
	}

	return &testShareData{
		masterKey:        msk,
		masterPubKey:     pubk,
		masterPublicKeys: pubks,
		operators:        testops,
	}, nil
}

func generateSharesData(data *testShareData) ([]byte, error) {
	var pubkeys []byte
	var encryptedShares []byte

	for i, op := range data.operators {
		rsakey, err := rsaencryption.ConvertPemToPublicKey(op.pub)
		if err != nil {
			return nil, fmt.Errorf("cant convert publickey: %w", err)
		}

		rawshare := op.share.sec.SerializeToHexStr()
		ciphertext, err := rsa.EncryptPKCS1v15(rand.Reader, rsakey, []byte(rawshare))
		if err != nil {
			return nil, errors.New("cant encrypt share")
		}

		rsapriv, err := rsaencryption.ConvertPemToPrivateKey(string(op.priv))
		if err != nil {
			return nil, err
		}

		// check that we encrypt right
		shareSecret := &bls.SecretKey{}
		decryptedSharePrivateKey, err := rsaencryption.DecodeKey(rsapriv, ciphertext)
		if err != nil {
			return nil, err
		}
		if err = shareSecret.SetHexString(string(decryptedSharePrivateKey)); err != nil {
			return nil, err
		}

		pubkeys = append(pubkeys, data.masterPublicKeys[i].Serialize()...)
		encryptedShares = append(encryptedShares, ciphertext...)

	}

	tosign := fmt.Sprintf("%s:%d", testAddr.String(), 0)
	msghash := crypto.Keccak256([]byte(tosign))
	signed := data.masterKey.Sign(string(msghash))
	sig := signed.Serialize()

	if !signed.VerifyByte(data.masterPubKey, msghash) {
		return nil, errors.New("couldn't sign correctly")
	}

	sharesData := append(pubkeys, encryptedShares...)
	sharesDataSigned := append(sig, sharesData...)

	return sharesDataSigned, nil
}<|MERGE_RESOLUTION|>--- conflicted
+++ resolved
@@ -7,12 +7,13 @@
 	"encoding/base64"
 	"encoding/json"
 	"fmt"
-	"github.com/bloxapp/ssv/operator/validator"
-	"github.com/bloxapp/ssv/operator/validator/mocks"
 	"math/big"
 	"net/http/httptest"
 	"strings"
 	"testing"
+
+	"github.com/bloxapp/ssv/operator/validator"
+	"github.com/bloxapp/ssv/operator/validator/mocks"
 
 	"github.com/attestantio/go-eth2-client/spec/phase0"
 	"github.com/bloxapp/ssv/utils/blskeygen"
@@ -105,16 +106,10 @@
 
 	ops, err := createOperators(4)
 	require.NoError(t, err)
-<<<<<<< HEAD
-
-	// Receive event, unmarshall, parse, check parse event is not nil or with error,
-	// public key is correct, owner is correct, operator id is correct
-=======
 	data, err := generateSharesData(ops)
 
 	blockNum := uint64(0x1)
 
->>>>>>> 4c8efdc4
 	t.Run("test OperatorAdded event handle", func(t *testing.T) {
 
 		for _, op := range ops.operators {
@@ -402,58 +397,6 @@
 		require.NoError(t, err)
 		require.Equal(t, ethcommon.HexToAddress("0x1").String(), recepientData.FeeRecipient.String())
 	})
-
-	// Receive ValidatorAdded and ValidatorRemoved in one block,
-	t.Run("test ValidatorAdded + ValidatorRemoved events handling in the same block", func(t *testing.T) {
-		// create validators cluster instance
-		callableCluster := &simcontract.CallableCluster{
-			ValidatorCount:  1,
-			NetworkFeeIndex: 1,
-			Index:           1,
-			Active:          true,
-			Balance:         big.NewInt(100_000_000),
-		}
-
-		// Call the contract methods, check no err
-		_, err = boundContract.SimcontractTransactor.RegisterValidator(
-			auth,
-			validatorShares.ValidatorPubKey,
-			[]uint64{1, 2, 3, 4},
-			encodedValidatorShares,
-			big.NewInt(100_000_000),
-			*callableCluster,
-		)
-		require.NoError(t, err)
-
-		_, err = boundContract.SimcontractTransactor.RemoveValidator(
-			auth,
-			validatorShares.ValidatorPubKey,
-			[]uint64{1, 2, 3, 4},
-			*callableCluster,
-		)
-		require.NoError(t, err)
-
-		// Execute the required txs to the contract
-		sim.Commit()
-
-		// testing util shares
-		block := <-logs
-		require.NotEmpty(t, block.Logs)
-		require.Equal(t, 2, len(block.Logs))
-		require.Equal(t, ethcommon.HexToHash("0x48a3ea0796746043948f6341d17ff8200937b99262a0b48c2663b951ed7114e5"), block.Logs[0].Topics[0])
-		require.Equal(t, ethcommon.HexToHash("0xccf4370403e5fbbde0cd3f13426479dcd8a5916b05db424b7a2c04978cf8ce6e"), block.Logs[1].Topics[0])
-
-		eventsCh := make(chan executionclient.BlockLogs)
-
-		go func() {
-			defer close(eventsCh)
-			eventsCh <- block
-		}()
-
-		lastProcessedBlock, err := eh.HandleBlockEventsStream(eventsCh, false)
-		require.Equal(t, uint64(0x9), lastProcessedBlock)
-		require.NoError(t, err)
-	})
 }
 
 func setupEventHandler(t *testing.T, ctx context.Context, logger *zap.Logger) (*EventHandler, error) {
