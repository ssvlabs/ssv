package goeth

import (
	"context"
	"fmt"
	"math/big"
	"strings"
	"time"

	"github.com/bloxapp/ssv/eth1"
	"github.com/bloxapp/ssv/eth1/abiparser"
	"github.com/bloxapp/ssv/logging"
	"github.com/bloxapp/ssv/monitoring/metrics"
	"github.com/bloxapp/ssv/utils/tasks"

	"github.com/ethereum/go-ethereum"
	"github.com/ethereum/go-ethereum/accounts/abi"
	"github.com/ethereum/go-ethereum/common"
	"github.com/ethereum/go-ethereum/core/types"
	"github.com/ethereum/go-ethereum/ethclient"
	"github.com/pkg/errors"
	"github.com/prysmaticlabs/prysm/async/event"
	"go.uber.org/zap"
)

const (
	healthCheckTimeout        = 10 * time.Second
	blocksInBatch      uint64 = 100000
)

// ClientOptions are the options for the client
type ClientOptions struct {
	Ctx                  context.Context
	Logger               *zap.Logger
	NodeAddr             string
	RegistryContractAddr string
	ContractABI          string
	ConnectionTimeout    time.Duration

	AbiVersion eth1.Version
}

// eth1Client is the internal implementation of Client
type eth1Client struct {
	ctx  context.Context
	conn *ethclient.Client

	nodeAddr             string
	registryContractAddr string
	contractABI          string
	connectionTimeout    time.Duration

	eventsFeed *event.Feed

	abiVersion eth1.Version
}

// verifies that the client implements HealthCheckAgent
var _ metrics.HealthCheckAgent = &eth1Client{}

// NewEth1Client creates a new instance
func NewEth1Client(logger *zap.Logger, opts ClientOptions) (eth1.Client, error) {
	ec := eth1Client{
		ctx:                  opts.Ctx,
		nodeAddr:             opts.NodeAddr,
		registryContractAddr: opts.RegistryContractAddr,
		contractABI:          opts.ContractABI,
		connectionTimeout:    opts.ConnectionTimeout,
		eventsFeed:           new(event.Feed),
		abiVersion:           opts.AbiVersion,
	}

	if err := ec.connect(logger); err != nil {
		logger.Error("failed to connect to the execution client", zap.Error(err))
		return nil, err
	}

	return &ec, nil
}

// EventsFeed returns the contract events feed
func (ec *eth1Client) EventsFeed() *event.Feed {
	return ec.eventsFeed
}

// Start streams events from the contract
func (ec *eth1Client) Start(logger *zap.Logger) error {
	err := ec.streamSmartContractEvents(logger)
	if err != nil {
		logger.Error("Failed to init operator contract address subject", zap.Error(err))
	}
	return err
}

// Sync reads events history
func (ec *eth1Client) Sync(logger *zap.Logger, fromBlock *big.Int) error {
	err := ec.syncSmartContractsEvents(logger, fromBlock)
	if err != nil {
		logger.Error("Failed to sync contract events", zap.Error(err))
	}
	return err
}

// HealthCheck provides health status of eth1 node
func (ec *eth1Client) HealthCheck() []string {
	if ec.conn == nil {
		return []string{"not connected to eth1 node"}
	}
	ctx, cancel := context.WithTimeout(ec.ctx, healthCheckTimeout)
	defer cancel()
	sp, err := ec.conn.SyncProgress(ctx)
	if err != nil {
		reportNodeStatus(statusUnknown)
		return []string{"could not get eth1 node sync progress"}
	}
	if sp != nil {
		reportNodeStatus(statusSyncing)
		return []string{fmt.Sprintf("eth1 node is currently syncing: starting=%d, current=%d, highest=%d",
			sp.StartingBlock, sp.CurrentBlock, sp.HighestBlock)}
	}
	// eth1 node is connected and synced
	reportNodeStatus(statusOK)

	return []string{}
}

// connect connects to eth1 client
func (ec *eth1Client) connect(logger *zap.Logger) error {
	// Create an IPC based RPC connection to a remote node
	logger.Info("connecting to execution client", zap.String("address", ec.nodeAddr))
	ctx, cancel := context.WithTimeout(context.Background(), ec.connectionTimeout)
	defer cancel()
	conn, err := ethclient.DialContext(ctx, ec.nodeAddr)
	if err != nil {
		logger.Error("could not connect to the execution client", zap.Error(err))
		return err
	}
	logger.Info("successfully connected to execution client")
	ec.conn = conn
	return nil
}

// reconnect tries to reconnect multiple times with an exponent interval
func (ec *eth1Client) reconnect(logger *zap.Logger) {
	limit := 64 * time.Second
	tasks.ExecWithInterval(func(lastTick time.Duration) (stop bool, cont bool) {
		logger.Info("reconnecting to eth1 node")
		if err := ec.connect(logger); err != nil {
			// continue until reaching to limit, and then panic as eth1 connection is required
			if lastTick >= limit {
				logger.Panic("failed to reconnect to eth1 node", zap.Error(err))
			} else {
				logger.Warn("could not reconnect to eth1 node, still trying", zap.Error(err))
			}
			return false, false
		}
		return true, false
	}, 1*time.Second, limit+(1*time.Second))
	logger.Debug("managed to reconnect to eth1 node")
	if err := ec.streamSmartContractEvents(logger); err != nil {
		// TODO: panic?
		logger.Error("failed to stream events after reconnection", zap.Error(err))
	}
}

// fireEvent notifies observers about some contract event
func (ec *eth1Client) fireEvent(log types.Log, name string, data interface{}) {
	e := eth1.Event{Log: log, Name: name, Data: data}
	_ = ec.eventsFeed.Send(&e)
	// TODO: add trace
	// logger.Debug("events was sent to subscribers", zap.Int("num of subscribers", n))
}

// streamSmartContractEvents sync events history of the given contract
func (ec *eth1Client) streamSmartContractEvents(logger *zap.Logger) error {
	logger.Debug("streaming smart contract events")

	contractAbi, err := abi.JSON(strings.NewReader(ec.contractABI))
	if err != nil {
		return errors.Wrap(err, "failed to parse ABI interface")
	}

	sub, logs, err := ec.subscribeToLogs(logger)
	if err != nil {
		return errors.Wrap(err, "Failed to subscribe to logs")
	}

	go func() {
		if err := ec.listenToSubscription(logger, logs, sub, contractAbi); err != nil {
			ec.reconnect(logger)
		}
	}()

	return nil
}

func (ec *eth1Client) subscribeToLogs(logger *zap.Logger) (ethereum.Subscription, chan types.Log, error) {
	contractAddress := common.HexToAddress(ec.registryContractAddr)
	query := ethereum.FilterQuery{
		Addresses: []common.Address{contractAddress},
	}
	logs := make(chan types.Log)
	sub, err := ec.conn.SubscribeFilterLogs(ec.ctx, query, logs)
	if err != nil {
		return nil, nil, errors.Wrap(err, "Failed to subscribe to logs")
	}
	logger.Debug("subscribed to results of the streaming filter query")

	return sub, logs, nil
}

// listenToSubscription listen to new event logs from the contract
func (ec *eth1Client) listenToSubscription(logger *zap.Logger, logs chan types.Log, sub ethereum.Subscription, contractAbi abi.ABI) error {
	for {
		select {
		case err := <-sub.Err():
			logger.Warn("failed to read logs from subscription", zap.Error(err))
			return err
		case vLog := <-logs:
			if vLog.Removed {
				continue
			}
			logger.Debug("received contract event from stream")
			eventName, err := ec.handleEvent(logger, vLog, contractAbi)
			if err != nil {
				logger.Warn("could not parse ongoing event, the event is malformed",
					zap.String("event", eventName),
					zap.Uint64("block", vLog.BlockNumber),
					zap.String("txHash", vLog.TxHash.Hex()),
					zap.Error(err),
				)
				continue
			}
		}
	}
}

// syncSmartContractsEvents sync events history of the given contract
<<<<<<< HEAD
func (ec *eth1Client) syncSmartContractsEvents(logger *zap.Logger, fromBlock *big.Int) error {
	logger.Debug("syncing smart contract events", zap.Uint64("fromBlock", fromBlock.Uint64()))
=======
func (ec *eth1Client) syncSmartContractsEvents(fromBlock *big.Int) error {
	ec.logger.Debug("syncing smart contract events", logging.FromBlock(fromBlock))
>>>>>>> b31d6365

	contractAbi, err := abi.JSON(strings.NewReader(ec.contractABI))
	if err != nil {
		return errors.Wrap(err, "failed to parse ABI interface")
	}
	currentBlock, err := ec.conn.BlockNumber(ec.ctx)
	if err != nil {
		return errors.Wrap(err, "failed to get current block")
	}
	var logs []types.Log
	var nSuccess int
	for {
		var toBlock *big.Int
		if currentBlock-fromBlock.Uint64() > blocksInBatch {
			toBlock = big.NewInt(int64(fromBlock.Uint64() + blocksInBatch))
		} else { // no more batches are required -> setting toBlock to nil
			toBlock = nil
		}
		_logs, _nSuccess, err := ec.fetchAndProcessEvents(logger, fromBlock, toBlock, contractAbi)
		if err != nil {
			// in case request exceeded limit, try again with less blocks
			// will stop after log(blocksInBatch) tries
			if !strings.Contains(err.Error(), "websocket: read limit exceeded") {
				return errors.Wrap(err, "failed to get events")
			}
			currentBatchSize := int64(blocksInBatch)
		retryLoop:
			for currentBatchSize > 1 {
				currentBatchSize /= 2
				logger.Debug("using a lower batch size", zap.Int64("currentBatchSize", currentBatchSize))
				toBlock = big.NewInt(int64(fromBlock.Uint64()) + currentBatchSize)
				_logs, _nSuccess, err = ec.fetchAndProcessEvents(logger, fromBlock, toBlock, contractAbi)
				if err != nil {
					if !strings.Contains(err.Error(), "websocket: read limit exceeded") {
						return errors.Wrap(err, "failed to get events")
					}
					// limit exceeded
					continue retryLoop
				}
				// done
				break retryLoop
			}
		}
		nSuccess += _nSuccess
		logs = append(logs, _logs...)
		if toBlock == nil { // finished
			break
		}
		fromBlock = toBlock
	}
	logger.Debug("finished syncing registry contract",
		zap.Int("total events", len(logs)), zap.Int("total success", nSuccess))
	// publishing SyncEndedEvent so other components could track the sync
	ec.fireEvent(types.Log{}, "SyncEndedEvent", eth1.SyncEndedEvent{Logs: logs, Success: nSuccess == len(logs)})

	return nil
}

func (ec *eth1Client) fetchAndProcessEvents(logger *zap.Logger, fromBlock, toBlock *big.Int, contractAbi abi.ABI) ([]types.Log, int, error) {
	logger = logger.With(zap.Int64("fromBlock", fromBlock.Int64()))
	contractAddress := common.HexToAddress(ec.registryContractAddr)
	query := ethereum.FilterQuery{
		Addresses: []common.Address{contractAddress},
		FromBlock: fromBlock,
	}
	if toBlock != nil {
		query.ToBlock = toBlock
		logger = logger.With(zap.Int64("toBlock", toBlock.Int64()))
	}
	logger.Debug("fetching event logs")
	logs, err := ec.conn.FilterLogs(ec.ctx, query)
	if err != nil {
		return nil, 0, errors.Wrap(err, "failed to get event logs")
	}
	nSuccess := len(logs)
	logger = logger.With(zap.Int("results", len(logs)))
	logger.Debug("got event logs")

	for _, vLog := range logs {
		eventName, err := ec.handleEvent(logger, vLog, contractAbi)
		if err != nil {
			loggerWith := logger.With(
				zap.String("event", eventName),
				zap.Uint64("block", vLog.BlockNumber),
				zap.String("txHash", vLog.TxHash.Hex()),
				zap.Error(err),
			)
			var malformedEventErr *abiparser.MalformedEventError
			if errors.As(err, &malformedEventErr) {
				loggerWith.Warn("could not parse history sync event, the event is malformed")
			} else {
				loggerWith.Error("could not parse history sync event")
				nSuccess--
			}
			continue
		}
	}
	logger.Debug("event logs were received and parsed successfully",
		zap.Int("successCount", nSuccess))

	return logs, nSuccess, nil
}

func (ec *eth1Client) handleEvent(logger *zap.Logger, vLog types.Log, contractAbi abi.ABI) (string, error) {
	ev, err := contractAbi.EventByID(vLog.Topics[0])
	if err != nil { // unknown event -> ignored
<<<<<<< HEAD
		logger.Debug("could not read event by ID",
			zap.String("eventId", vLog.Topics[0].Hex()),
=======
		ec.logger.Debug("could not read event by ID",
			logging.EventID(vLog.Topics[0]),
>>>>>>> b31d6365
			zap.Uint64("block", vLog.BlockNumber),
			logging.TxHash(vLog.TxHash),
			zap.Error(err),
		)
		return "", nil
	}

	abiParser := eth1.NewParser(logger, ec.abiVersion)

	switch ev.Name {
	case abiparser.OperatorRegistration:
		parsed, err := abiParser.ParseOperatorRegistrationEvent(vLog, contractAbi)
		reportSyncEvent(ev.Name, err)
		if err != nil {
			return ev.Name, err
		}
		ec.fireEvent(vLog, ev.Name, *parsed)
	case abiparser.OperatorRemoval:
		parsed, err := abiParser.ParseOperatorRemovalEvent(vLog, contractAbi)
		reportSyncEvent(ev.Name, err)
		if err != nil {
			return ev.Name, err
		}
		ec.fireEvent(vLog, ev.Name, *parsed)
	case abiparser.ValidatorRegistration:
		parsed, err := abiParser.ParseValidatorRegistrationEvent(vLog, contractAbi)
		reportSyncEvent(ev.Name, err)
		if err != nil {
			return ev.Name, err
		}
		ec.fireEvent(vLog, ev.Name, *parsed)
	case abiparser.ValidatorRemoval:
		parsed, err := abiParser.ParseValidatorRemovalEvent(vLog, contractAbi)
		reportSyncEvent(ev.Name, err)
		if err != nil {
			return ev.Name, err
		}
		ec.fireEvent(vLog, ev.Name, *parsed)
	case abiparser.AccountLiquidation:
		parsed, err := abiParser.ParseAccountLiquidationEvent(vLog)
		reportSyncEvent(ev.Name, err)
		if err != nil {
			return ev.Name, err
		}
		ec.fireEvent(vLog, ev.Name, *parsed)
	case abiparser.AccountEnable:
		parsed, err := abiParser.ParseAccountEnableEvent(vLog)
		reportSyncEvent(ev.Name, err)
		if err != nil {
			return ev.Name, err
		}
		ec.fireEvent(vLog, ev.Name, *parsed)

	default:
		logger.Debug("unsupported contract event was received, skipping",
			zap.String("eventName", ev.Name),
			zap.Uint64("block", vLog.BlockNumber),
			zap.String("txHash", vLog.TxHash.Hex()),
		)
	}
	return ev.Name, nil
}<|MERGE_RESOLUTION|>--- conflicted
+++ resolved
@@ -236,13 +236,8 @@
 }
 
 // syncSmartContractsEvents sync events history of the given contract
-<<<<<<< HEAD
 func (ec *eth1Client) syncSmartContractsEvents(logger *zap.Logger, fromBlock *big.Int) error {
-	logger.Debug("syncing smart contract events", zap.Uint64("fromBlock", fromBlock.Uint64()))
-=======
-func (ec *eth1Client) syncSmartContractsEvents(fromBlock *big.Int) error {
-	ec.logger.Debug("syncing smart contract events", logging.FromBlock(fromBlock))
->>>>>>> b31d6365
+	logger.Debug("syncing smart contract events", logging.FromBlock(fromBlock))
 
 	contractAbi, err := abi.JSON(strings.NewReader(ec.contractABI))
 	if err != nil {
@@ -349,13 +344,9 @@
 func (ec *eth1Client) handleEvent(logger *zap.Logger, vLog types.Log, contractAbi abi.ABI) (string, error) {
 	ev, err := contractAbi.EventByID(vLog.Topics[0])
 	if err != nil { // unknown event -> ignored
-<<<<<<< HEAD
 		logger.Debug("could not read event by ID",
-			zap.String("eventId", vLog.Topics[0].Hex()),
-=======
-		ec.logger.Debug("could not read event by ID",
 			logging.EventID(vLog.Topics[0]),
->>>>>>> b31d6365
+
 			zap.Uint64("block", vLog.BlockNumber),
 			logging.TxHash(vLog.TxHash),
 			zap.Error(err),
