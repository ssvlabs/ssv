stages:
  - build
  - deploy

variables:
  #GLOBAL
  IMAGE_NAME: ssv-node
  DOCKER_BUILDKIT: 1

  #STAGE
  ACCOUNT_ID_INFRA_STAGE: 121827225315
  AWS_REGION_INFRA_STAGE: "us-west-2"
  DOCKER_REPO_INFRA_STAGE: $ACCOUNT_ID_INFRA_STAGE.dkr.ecr.$AWS_REGION_INFRA_STAGE.amazonaws.com/$IMAGE_NAME
  APP_REPLICAS_INFRA_STAGE: "1"
  ECRLOGIN_INFRA_STAGE: "aws ecr get-login --registry-ids $ACCOUNT_ID_INFRA_STAGE --region $AWS_REGION_INFRA_STAGE --no-include-email"
  STAGE_HEALTH_CHECK_IMAGE: 121827225315.dkr.ecr.us-west-2.amazonaws.com/infra-stage-repo:ubuntu20

  #PRODUCTION
  ACCOUNT_ID_INFRA_PROD: 764289642555
  AWS_REGION_INFRA_PROD: "us-west-2"
  DOCKER_REPO_INFRA_PROD: $ACCOUNT_ID_INFRA_PROD.dkr.ecr.$AWS_REGION_INFRA_STAGE.amazonaws.com/$IMAGE_NAME
  APP_REPLICAS_INFRA_PROD: "1"
  ECRLOGIN_INFRA_PROD: "aws ecr get-login --registry-ids $ACCOUNT_ID_INFRA_PROD --region $AWS_REGION_INFRA_PROD --no-include-email"
  PROD_HEALTH_CHECK_IMAGE: 764289642555.dkr.ecr.us-west-2.amazonaws.com/infra-prod-repo:ubuntu20

# +-------+
# | STAGE |
# +-------+
Build stage Docker image:
  image: docker:20.10.23
  stage: build
  tags:
    - blox-infra-stage
  script:
    - apk add --no-cache py-pip
    - pip install pyyaml==5.3.1
    - pip install awscli
    - docker build -t $IMAGE_NAME:$CI_COMMIT_SHA -f Dockerfile .
    - DOCKER_LOGIN_TO_INFRA_STAGE_REPO=`$ECRLOGIN_INFRA_STAGE`
    - docker tag $IMAGE_NAME:$CI_COMMIT_SHA $DOCKER_REPO_INFRA_STAGE:$CI_COMMIT_SHA
    - $DOCKER_LOGIN_TO_INFRA_STAGE_REPO && docker push $DOCKER_REPO_INFRA_STAGE:$CI_COMMIT_SHA
  only:
    - stage

Deploy nodes to stage:
  stage: deploy
  tags:
    - blox-infra-stage
  script:
    - apk add bash
    - export K8S_API_VERSION=$INFRA_STAGE_K8_API_VERSION
    - export SSV_NODES_CPU_LIMIT=$STAGE_SSV_NODES_CPU_LIMIT
    - export SSV_NODES_MEM_LIMIT=$STAGE_SSV_NODES_MEM_LIMIT
    - curl -LO https://storage.googleapis.com/kubernetes-release/release/v1.17.0/bin/linux/amd64/kubectl
    - chmod 755 kubectl
    - mv kubectl /usr/bin/
    #
    # +--------------------+
    # |  Deploy SSV nodes  |
    # +--------------------+
    - .k8/stage/scripts/deploy-cluster-1--4.sh $DOCKER_REPO_INFRA_STAGE $CI_COMMIT_SHA ssv $APP_REPLICAS_INFRA_STAGE blox-infra-stage kubernetes-admin@blox-infra stage.ssv.network $K8S_API_VERSION $STAGE_HEALTH_CHECK_IMAGE $SSV_NODES_CPU_LIMIT $SSV_NODES_MEM_LIMIT
    - .k8/stage/scripts/deploy-cluster-5--8.sh $DOCKER_REPO_INFRA_STAGE $CI_COMMIT_SHA ssv $APP_REPLICAS_INFRA_STAGE blox-infra-stage kubernetes-admin@blox-infra stage.ssv.network $K8S_API_VERSION $STAGE_HEALTH_CHECK_IMAGE $SSV_NODES_CPU_LIMIT $SSV_NODES_MEM_LIMIT
    # - .k8/stage/scripts/deploy-cluster-9--12.sh $DOCKER_REPO_INFRA_STAGE $CI_COMMIT_SHA ssv $APP_REPLICAS_INFRA_STAGE blox-infra-stage kubernetes-admin@blox-infra stage.ssv.network $K8S_API_VERSION $STAGE_HEALTH_CHECK_IMAGE $SSV_NODES_CPU_LIMIT $SSV_NODES_MEM_LIMIT
    # - .k8/stage/scripts/deploy-cluster-13--16.sh $DOCKER_REPO_INFRA_STAGE $CI_COMMIT_SHA ssv $APP_REPLICAS_INFRA_STAGE blox-infra-stage kubernetes-admin@blox-infra stage.ssv.network $K8S_API_VERSION $STAGE_HEALTH_CHECK_IMAGE $SSV_NODES_CPU_LIMIT $SSV_NODES_MEM_LIMIT
    #
    # +-------------------+
    # │  Deploy Bootnode  |
    # +-------------------+
    # █▓▒░ Keep commented unless you're testing the bootnode ░▒▓█
    # - .k8/stage/scripts/deploy-boot-nodes.sh $DOCKER_REPO_INFRA_STAGE $CI_COMMIT_SHA ssv $APP_REPLICAS_INFRA_STAGE blox-infra-stage kubernetes-admin@blox-infra stage.ssv.network $K8S_API_VERSION $STAGE_HEALTH_CHECK_IMAGE 1000m 1000m
  only:
    - stage

Deploy exporter to stage:
  stage: deploy
  tags:
    - blox-infra-stage
  script:
    - apk add bash
    - export K8S_API_VERSION=$INFRA_STAGE_K8_API_VERSION
    - export SSV_EXPORTER_CPU_LIMIT=$STAGE_SSV_EXPORTER_CPU_LIMIT
    - export SSV_EXPORTER_MEM_LIMIT=$STAGE_SSV_EXPORTER_MEM_LIMIT
    - curl -LO https://storage.googleapis.com/kubernetes-release/release/v1.17.0/bin/linux/amd64/kubectl
    - chmod 755 kubectl
    - mv kubectl /usr/bin/
    - .k8/stage/scripts/deploy-exporters.sh $DOCKER_REPO_INFRA_STAGE $CI_COMMIT_SHA ssv $APP_REPLICAS_INFRA_STAGE blox-infra-stage kubernetes-admin@blox-infra stage.ssv.network $K8S_API_VERSION $SSV_EXPORTER_CPU_LIMIT $SSV_EXPORTER_MEM_LIMIT
  only:
    - stage


# +---------------------+
# | STAGE HETZNER NODES |
# +---------------------+


Deploy nodes to hetzner stage:
  stage: deploy
  tags:
    - hetzner-k8s-stage
  image: bitnami/kubectl:1.27.5
  script:
    - export K8S_API_VERSION=$INFRA_STAGE_K8_API_VERSION
    - export SSV_NODES_CPU_LIMIT=$HETZNER_STAGE_SSV_NODES_CPU_LIMIT
    - export SSV_NODES_MEM_LIMIT=$HETZNER_STAGE_SSV_NODES_MEM_LIMIT
    - echo $HETZNER_KUBECONFIG | base64 -d > kubeconfig
    - mv kubeconfig ~/.kube/
    - export KUBECONFIG=~/.kube/kubeconfig
    - kubectl config get-contexts
    #
    # +--------------------+
    # |  Deploy SSV nodes  |
    # +--------------------+
    - .k8/hetzner-stage/scripts/deploy-cluster-1--4.sh $DOCKER_REPO_INFRA_STAGE $CI_COMMIT_SHA ssv $APP_REPLICAS_INFRA_STAGE hetzner.stage.k8s.local hetzner.stage.k8s.local stage.ssv.network $K8S_API_VERSION $STAGE_HEALTH_CHECK_IMAGE $SSV_NODES_CPU_LIMIT $SSV_NODES_MEM_LIMIT
    - .k8/hetzner-stage/scripts/deploy-cluster-5--8.sh $DOCKER_REPO_INFRA_STAGE $CI_COMMIT_SHA ssv $APP_REPLICAS_INFRA_STAGE hetzner.stage.k8s.local hetzner.stage.k8s.local stage.ssv.network $K8S_API_VERSION $STAGE_HEALTH_CHECK_IMAGE $SSV_NODES_CPU_LIMIT $SSV_NODES_MEM_LIMIT
    - .k8/hetzner-stage/scripts/deploy-cluster-9--12.sh $DOCKER_REPO_INFRA_STAGE $CI_COMMIT_SHA ssv $APP_REPLICAS_INFRA_STAGE hetzner.stage.k8s.local hetzner.stage.k8s.local stage.ssv.network $K8S_API_VERSION $STAGE_HEALTH_CHECK_IMAGE $SSV_NODES_CPU_LIMIT $SSV_NODES_MEM_LIMIT
    - .k8/hetzner-stage/scripts/deploy-cluster-13--16.sh $DOCKER_REPO_INFRA_STAGE $CI_COMMIT_SHA ssv $APP_REPLICAS_INFRA_STAGE hetzner.stage.k8s.local hetzner.stage.k8s.local stage.ssv.network $K8S_API_VERSION $STAGE_HEALTH_CHECK_IMAGE $SSV_NODES_CPU_LIMIT $SSV_NODES_MEM_LIMIT
    - .k8/hetzner-stage/scripts/deploy-cluster-17--20.sh $DOCKER_REPO_INFRA_STAGE $CI_COMMIT_SHA ssv $APP_REPLICAS_INFRA_STAGE hetzner.stage.k8s.local hetzner.stage.k8s.local stage.ssv.network $K8S_API_VERSION $STAGE_HEALTH_CHECK_IMAGE $SSV_NODES_CPU_LIMIT $SSV_NODES_MEM_LIMIT
    - .k8/hetzner-stage/scripts/deploy-cluster-21--24.sh $DOCKER_REPO_INFRA_STAGE $CI_COMMIT_SHA ssv $APP_REPLICAS_INFRA_STAGE hetzner.stage.k8s.local hetzner.stage.k8s.local stage.ssv.network $K8S_API_VERSION $STAGE_HEALTH_CHECK_IMAGE $SSV_NODES_CPU_LIMIT $SSV_NODES_MEM_LIMIT
    - .k8/hetzner-stage/scripts/deploy-cluster-25--28.sh $DOCKER_REPO_INFRA_STAGE $CI_COMMIT_SHA ssv $APP_REPLICAS_INFRA_STAGE hetzner.stage.k8s.local hetzner.stage.k8s.local stage.ssv.network $K8S_API_VERSION $STAGE_HEALTH_CHECK_IMAGE $SSV_NODES_CPU_LIMIT $SSV_NODES_MEM_LIMIT
    - .k8/hetzner-stage/scripts/deploy-cluster-29--32.sh $DOCKER_REPO_INFRA_STAGE $CI_COMMIT_SHA ssv $APP_REPLICAS_INFRA_STAGE hetzner.stage.k8s.local hetzner.stage.k8s.local stage.ssv.network $K8S_API_VERSION $STAGE_HEALTH_CHECK_IMAGE $SSV_NODES_CPU_LIMIT $SSV_NODES_MEM_LIMIT
    - .k8/hetzner-stage/scripts/deploy-cluster-33--36.sh $DOCKER_REPO_INFRA_STAGE $CI_COMMIT_SHA ssv $APP_REPLICAS_INFRA_STAGE hetzner.stage.k8s.local hetzner.stage.k8s.local stage.ssv.network $K8S_API_VERSION $STAGE_HEALTH_CHECK_IMAGE $SSV_NODES_CPU_LIMIT $SSV_NODES_MEM_LIMIT
    - .k8/hetzner-stage/scripts/deploy-cluster-37--40.sh $DOCKER_REPO_INFRA_STAGE $CI_COMMIT_SHA ssv $APP_REPLICAS_INFRA_STAGE hetzner.stage.k8s.local hetzner.stage.k8s.local stage.ssv.network $K8S_API_VERSION $STAGE_HEALTH_CHECK_IMAGE $SSV_NODES_CPU_LIMIT $SSV_NODES_MEM_LIMIT
    - .k8/hetzner-stage/scripts/deploy-cluster-41--44.sh $DOCKER_REPO_INFRA_STAGE $CI_COMMIT_SHA ssv $APP_REPLICAS_INFRA_STAGE hetzner.stage.k8s.local hetzner.stage.k8s.local stage.ssv.network $K8S_API_VERSION $STAGE_HEALTH_CHECK_IMAGE $SSV_NODES_CPU_LIMIT $SSV_NODES_MEM_LIMIT
    - .k8/hetzner-stage/scripts/deploy-cluster-45--48.sh $DOCKER_REPO_INFRA_STAGE $CI_COMMIT_SHA ssv $APP_REPLICAS_INFRA_STAGE hetzner.stage.k8s.local hetzner.stage.k8s.local stage.ssv.network $K8S_API_VERSION $STAGE_HEALTH_CHECK_IMAGE $SSV_NODES_CPU_LIMIT $SSV_NODES_MEM_LIMIT
    - .k8/hetzner-stage/scripts/deploy-cluster-49--52.sh $DOCKER_REPO_INFRA_STAGE $CI_COMMIT_SHA ssv $APP_REPLICAS_INFRA_STAGE hetzner.stage.k8s.local hetzner.stage.k8s.local stage.ssv.network $K8S_API_VERSION $STAGE_HEALTH_CHECK_IMAGE $SSV_NODES_CPU_LIMIT $SSV_NODES_MEM_LIMIT
    - .k8/hetzner-stage/scripts/deploy-cluster-53--56.sh $DOCKER_REPO_INFRA_STAGE $CI_COMMIT_SHA ssv $APP_REPLICAS_INFRA_STAGE hetzner.stage.k8s.local hetzner.stage.k8s.local stage.ssv.network $K8S_API_VERSION $STAGE_HEALTH_CHECK_IMAGE $SSV_NODES_CPU_LIMIT $SSV_NODES_MEM_LIMIT
    - .k8/hetzner-stage/scripts/deploy-cluster-57--60.sh $DOCKER_REPO_INFRA_STAGE $CI_COMMIT_SHA ssv $APP_REPLICAS_INFRA_STAGE hetzner.stage.k8s.local hetzner.stage.k8s.local stage.ssv.network $K8S_API_VERSION $STAGE_HEALTH_CHECK_IMAGE $SSV_NODES_CPU_LIMIT $SSV_NODES_MEM_LIMIT
    - .k8/hetzner-stage/scripts/deploy-cluster-61--64.sh $DOCKER_REPO_INFRA_STAGE $CI_COMMIT_SHA ssv $APP_REPLICAS_INFRA_STAGE hetzner.stage.k8s.local hetzner.stage.k8s.local stage.ssv.network $K8S_API_VERSION $STAGE_HEALTH_CHECK_IMAGE $SSV_NODES_CPU_LIMIT $SSV_NODES_MEM_LIMIT
    - .k8/hetzner-stage/scripts/deploy-cluster-65--68.sh $DOCKER_REPO_INFRA_STAGE $CI_COMMIT_SHA ssv $APP_REPLICAS_INFRA_STAGE hetzner.stage.k8s.local hetzner.stage.k8s.local stage.ssv.network $K8S_API_VERSION $STAGE_HEALTH_CHECK_IMAGE $SSV_NODES_CPU_LIMIT $SSV_NODES_MEM_LIMIT
    - .k8/hetzner-stage/scripts/deploy-cluster-69--72.sh $DOCKER_REPO_INFRA_STAGE $CI_COMMIT_SHA ssv $APP_REPLICAS_INFRA_STAGE hetzner.stage.k8s.local hetzner.stage.k8s.local stage.ssv.network $K8S_API_VERSION $STAGE_HEALTH_CHECK_IMAGE $SSV_NODES_CPU_LIMIT $SSV_NODES_MEM_LIMIT
  only:
    - stage

Deploy exporter to hetzner stage:
  stage: deploy
  image: bitnami/kubectl:1.27.5
  tags:
    - hetzner-k8s-stage
  script:
  tags:
    - hetzner-k8s-stage
  image: bitnami/kubectl:1.27.5
  script:
    - export K8S_API_VERSION=$INFRA_STAGE_K8_API_VERSION
    - export SSV_EXPORTER_CPU_LIMIT=$STAGE_SSV_EXPORTER_CPU_LIMIT
    - export SSV_EXPORTER_MEM_LIMIT=$STAGE_SSV_EXPORTER_MEM_LIMIT
    - echo $HETZNER_KUBECONFIG | base64 -d > kubeconfig
    - mv kubeconfig ~/.kube/
    - export KUBECONFIG=~/.kube/kubeconfig
    - kubectl config get-contexts
<<<<<<< HEAD
    - .k8/stage/scripts/deploy-holesky-exporters.sh $DOCKER_REPO_INFRA_STAGE $CI_COMMIT_SHA ssv $APP_REPLICAS_INFRA_STAGE hetzner.stage.k8s.local hetzner.stage.k8s.local stage.ssv.network $K8S_API_VERSION $SSV_EXPORTER_CPU_LIMIT $SSV_EXPORTER_MEM_LIMIT
=======
    - .k8/hetzner-stage/scripts/deploy-holesky-exporters.sh $DOCKER_REPO_INFRA_STAGE $CI_COMMIT_SHA ssv $APP_REPLICAS_INFRA_STAGE hetzner.stage.k8s.local hetzner.stage.k8s.local stage.ssv.network $K8S_API_VERSION $SSV_EXPORTER_CPU_LIMIT $SSV_EXPORTER_MEM_LIMIT
>>>>>>> c25ed31c
  only:
    - stage

# +---------------+
# |     Prod      |
# +---------------+
Build prod Docker image:
  image: docker:20.10.23
  stage: build
  tags:
    - blox-infra-prod
  script:
    - apk add --no-cache py-pip
    - pip install pyyaml==5.3.1
    - pip install awscli
    - docker build -t $IMAGE_NAME:$CI_COMMIT_SHA -f Dockerfile .
    - DOCKER_LOGIN_TO_INFRA_PROD_REPO=`$ECRLOGIN_INFRA_PROD`
    - docker tag $IMAGE_NAME:$CI_COMMIT_SHA $DOCKER_REPO_INFRA_PROD:$CI_COMMIT_SHA
    - $DOCKER_LOGIN_TO_INFRA_PROD_REPO && docker push $DOCKER_REPO_INFRA_PROD:$CI_COMMIT_SHA

  only:
    - main

Deploy nodes to prod:
  stage: deploy
  tags:
    - blox-infra-prod
  script:
    - apk add bash
    - export K8S_API_VERSION=$INFRA_PROD_K8_API_VERSION
    - export SSV_EXPORTER_CPU_LIMIT=$PROD_SSV_EXPORTER_CPU_LIMIT
    - export SSV_EXPORTER_MEM_LIMIT=$PROD_SSV_EXPORTER_MEM_LIMIT
    - export SSV_NODES_CPU_LIMIT_V3=$PROD_SSV_NODES_CPU_LIMIT_V3
    - export SSV_NODES_MEM_LIMIT_V3=$PROD_SSV_NODES_MEM_LIMIT_V3
    - curl -LO https://storage.googleapis.com/kubernetes-release/release/v1.18.0/bin/linux/amd64/kubectl
    - chmod +x ./kubectl
    - mv ./kubectl /usr/bin/kubectl
    #
    # +---------------------------+
    # |  🟠 Deploy SSV Prater nodes  |
    # +---------------------------+
    - .k8/production/prater/scripts/deploy-cluster-1--4.sh $DOCKER_REPO_INFRA_PROD $CI_COMMIT_SHA ssv $APP_REPLICAS_INFRA_PROD blox-infra-prod kubernetes-admin@blox-infra-prod ssv.network $K8S_API_VERSION $PROD_HEALTH_CHECK_IMAGE $SSV_NODES_CPU_LIMIT_V3 $SSV_NODES_MEM_LIMIT_V3
    #
    # +----------------------------+
    # |  🔴 Deploy SSV Mainnet nodes  |
    # +----------------------------+
    # - .k8/production/mainnet/scripts/deploy-cluster-1-4.sh $DOCKER_REPO_INFRA_PROD $CI_COMMIT_SHA ssv $APP_REPLICAS_INFRA_PROD blox-infra-prod kubernetes-admin@blox-infra-prod ssv.network $K8S_API_VERSION $PROD_HEALTH_CHECK_IMAGE $SSV_NODES_CPU_LIMIT_V3 $SSV_NODES_MEM_LIMIT_V3
    #
    #
    # +--------------------------+
    # │  🟠 Deploy Prater Bootnode  |
    # +--------------------------+
    # █▓▒░ Keep commented unless you're testing the bootnode ░▒▓█
    # - .k8/production/prater/scripts/deploy-boot-nodes.sh $DOCKER_REPO_INFRA_PROD $CI_COMMIT_SHA ssv $APP_REPLICAS_INFRA_PROD blox-infra-prod kubernetes-admin@blox-infra-prod ssv.network $K8S_API_VERSION $PROD_HEALTH_CHECK_IMAGE $SSV_NODES_CPU_LIMIT_V3 $SSV_NODES_MEM_LIMIT_V3
    #
    # +---------------------------+
    # │  🔴 Deploy Mainnet Bootnode  |
    # +---------------------------+
    # █▓▒░ Keep commented unless you're testing the bootnode ░▒▓█
    # - .k8/production/mainnet/scripts/deploy-boot-nodes.sh $DOCKER_REPO_INFRA_PROD $CI_COMMIT_SHA ssv $APP_REPLICAS_INFRA_PROD blox-infra-prod kubernetes-admin@blox-infra-prod ssv.network $K8S_API_VERSION $PROD_HEALTH_CHECK_IMAGE $SSV_NODES_CPU_LIMIT_V3 $SSV_NODES_MEM_LIMIT_V3

  only:
    - main

Deploy exporter to prod:
  stage: deploy
  tags:
    - blox-infra-prod
  script:
    - apk add bash
    - export K8S_API_VERSION=$INFRA_PROD_K8_API_VERSION
    - export SSV_EXPORTER_CPU_LIMIT=$PROD_SSV_EXPORTER_CPU_LIMIT
    - export SSV_EXPORTER_MEM_LIMIT=$PROD_SSV_EXPORTER_MEM_LIMIT
    - export SSV_NODES_CPU_LIMIT_V3=$PROD_SSV_NODES_CPU_LIMIT_V3
    - export SSV_NODES_MEM_LIMIT_V3=$PROD_SSV_NODES_MEM_LIMIT_V3
    - curl -LO https://storage.googleapis.com/kubernetes-release/release/v1.18.0/bin/linux/amd64/kubectl
    - chmod +x ./kubectl
    - mv ./kubectl /usr/bin/kubectl
    #
    # +---------------------------+
    # |  🟠 Deploy Prater exporter   |
    # +---------------------------+
    - .k8/production/prater/scripts/deploy-exporters.sh $DOCKER_REPO_INFRA_PROD $CI_COMMIT_SHA ssv $APP_REPLICAS_INFRA_PROD blox-infra-prod kubernetes-admin@blox-infra-prod ssv.network $K8S_API_VERSION $SSV_EXPORTER_CPU_LIMIT $SSV_EXPORTER_MEM_LIMIT
    #
    # +---------------------------+
    # │  🔴 Deploy Mainnet exporter  |
    # +---------------------------+
    # - .k8/production/mainnet/scripts/deploy-exporters.sh $DOCKER_REPO_INFRA_PROD $CI_COMMIT_SHA ssv $APP_REPLICAS_INFRA_PROD blox-infra-prod kubernetes-admin@blox-infra-prod ssv.network $K8S_API_VERSION $SSV_EXPORTER_CPU_LIMIT $SSV_EXPORTER_MEM_LIMIT

  only:
    - main
<|MERGE_RESOLUTION|>--- conflicted
+++ resolved
@@ -148,11 +148,7 @@
     - mv kubeconfig ~/.kube/
     - export KUBECONFIG=~/.kube/kubeconfig
     - kubectl config get-contexts
-<<<<<<< HEAD
     - .k8/stage/scripts/deploy-holesky-exporters.sh $DOCKER_REPO_INFRA_STAGE $CI_COMMIT_SHA ssv $APP_REPLICAS_INFRA_STAGE hetzner.stage.k8s.local hetzner.stage.k8s.local stage.ssv.network $K8S_API_VERSION $SSV_EXPORTER_CPU_LIMIT $SSV_EXPORTER_MEM_LIMIT
-=======
-    - .k8/hetzner-stage/scripts/deploy-holesky-exporters.sh $DOCKER_REPO_INFRA_STAGE $CI_COMMIT_SHA ssv $APP_REPLICAS_INFRA_STAGE hetzner.stage.k8s.local hetzner.stage.k8s.local stage.ssv.network $K8S_API_VERSION $SSV_EXPORTER_CPU_LIMIT $SSV_EXPORTER_MEM_LIMIT
->>>>>>> c25ed31c
   only:
     - stage
 
