--- conflicted
+++ resolved
@@ -204,9 +204,4 @@
     # - .k8/production/mainnet/scripts/deploy-exporters.sh $DOCKER_REPO_INFRA_PROD $CI_COMMIT_SHA ssv $APP_REPLICAS_INFRA_PROD blox-infra-prod kubernetes-admin@blox-infra-prod ssv.network $K8S_API_VERSION $SSV_EXPORTER_CPU_LIMIT $SSV_EXPORTER_MEM_LIMIT
 
   only:
-<<<<<<< HEAD
-    - main
-
-=======
-    - main
->>>>>>> e42ec828
+    - main