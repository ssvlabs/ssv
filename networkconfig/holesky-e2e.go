--- conflicted
+++ resolved
@@ -9,11 +9,9 @@
 )
 
 var HoleskyE2E = NetworkConfig{
-<<<<<<< HEAD
 	Name: "holesky-e2e",
 	BeaconConfig: BeaconConfig{
 		Beacon:       beacon.NewNetwork(spectypes.HoleskyNetwork),
-		GenesisEpoch: 1,
 	},
 	SSVConfig: SSVConfig{
 		DomainType:           spectypes.DomainType{0x0, 0x0, 0xee, 0x1},
@@ -21,12 +19,4 @@
 		RegistrySyncOffset:   big.NewInt(405579),
 		Bootnodes:            []string{},
 	},
-=======
-	Name:                 "holesky-e2e",
-	Beacon:               beacon.NewNetwork(spectypes.HoleskyNetwork),
-	DomainType:           spectypes.DomainType{0x0, 0x0, 0xee, 0x1},
-	RegistryContractAddr: "0x58410bef803ecd7e63b23664c586a6db72daf59c",
-	RegistrySyncOffset:   big.NewInt(405579),
-	Bootnodes:            []string{},
->>>>>>> f42ccdeb
 }