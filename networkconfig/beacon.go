package networkconfig

import (
<<<<<<< HEAD
	"encoding/json"
=======
	"fmt"
>>>>>>> ccbb20ee
	"math"
	"time"

	"github.com/attestantio/go-eth2-client/spec/phase0"
)

//go:generate go tool -modfile=../tool.mod mockgen -package=networkconfig -destination=./beacon_mock.go -source=./beacon.go

type Beacon interface {
	GetSlotStartTime(slot phase0.Slot) time.Time
	GetSlotEndTime(slot phase0.Slot) time.Time
	EstimatedCurrentSlot() phase0.Slot
	EstimatedSlotAtTime(time time.Time) phase0.Slot
	EstimatedCurrentEpoch() phase0.Epoch
	EstimatedEpochAtSlot(slot phase0.Slot) phase0.Epoch
	IsFirstSlotOfEpoch(slot phase0.Slot) bool
	GetEpochFirstSlot(epoch phase0.Epoch) phase0.Slot
	EpochsPerSyncCommitteePeriod() phase0.Epoch
	EstimatedSyncCommitteePeriodAtEpoch(epoch phase0.Epoch) uint64
	FirstEpochOfSyncPeriod(period uint64) phase0.Epoch
	LastSlotOfSyncPeriod(period uint64) phase0.Slot
	FirstSlotAtEpoch(epoch phase0.Epoch) phase0.Slot
	EpochStartTime(epoch phase0.Epoch) time.Time
	EstimatedTimeAtSlot(slot phase0.Slot) time.Time
	GetSlotDuration() time.Duration
	GetSlotsPerEpoch() phase0.Slot
	GetGenesisTime() time.Time
	GetBeaconName() string
}

type BeaconConfig struct {
	BeaconName    string
	SlotDuration  time.Duration
	SlotsPerEpoch phase0.Slot
	ForkVersion   phase0.Version
	GenesisTime   time.Time
}

func (b BeaconConfig) String() string {
	marshaled, err := json.Marshal(b)
	if err != nil {
		panic(err)
	}

	return string(marshaled)
}

// GetSlotStartTime returns the start time for the given slot
func (b BeaconConfig) GetSlotStartTime(slot phase0.Slot) time.Time {
	if slot > math.MaxInt64 {
		panic(fmt.Sprintf("slot %d out of range", slot))
	}
	durationSinceGenesisStart := time.Duration(slot) * b.SlotDuration // #nosec G115: slot cannot exceed math.MaxInt64
	start := b.GenesisTime.Add(durationSinceGenesisStart)
	return start
}

// GetSlotEndTime returns the end time for the given slot
func (b BeaconConfig) GetSlotEndTime(slot phase0.Slot) time.Time {
	return b.GetSlotStartTime(slot + 1)
}

// EstimatedCurrentSlot returns the estimation of the current slot
func (b BeaconConfig) EstimatedCurrentSlot() phase0.Slot {
	return b.EstimatedSlotAtTime(time.Now())
}

// EstimatedSlotAtTime estimates slot at the given time
func (b BeaconConfig) EstimatedSlotAtTime(time time.Time) phase0.Slot {
	if time.Before(b.GenesisTime) {
		panic(fmt.Sprintf("time %v is before genesis time %v", time, b.GenesisTime))
	}
	timeAfterGenesis := time.Sub(b.GenesisTime)
	return phase0.Slot(timeAfterGenesis / b.SlotDuration) // #nosec G115: genesis can't be negative
}

// EstimatedCurrentEpoch estimates the current epoch
// https://github.com/ethereum/eth2.0-specs/blob/dev/specs/phase0/beacon-chain.md#compute_start_slot_at_epoch
func (b BeaconConfig) EstimatedCurrentEpoch() phase0.Epoch {
	return b.EstimatedEpochAtSlot(b.EstimatedCurrentSlot())
}

// EstimatedEpochAtSlot estimates epoch at the given slot
func (b BeaconConfig) EstimatedEpochAtSlot(slot phase0.Slot) phase0.Epoch {
	return phase0.Epoch(slot / b.SlotsPerEpoch)
}

// IsFirstSlotOfEpoch estimates epoch at the given slot
func (b BeaconConfig) IsFirstSlotOfEpoch(slot phase0.Slot) bool {
	return slot%b.SlotsPerEpoch == 0
}

// GetEpochFirstSlot returns the beacon node first slot in epoch
func (b BeaconConfig) GetEpochFirstSlot(epoch phase0.Epoch) phase0.Slot {
	return phase0.Slot(epoch) * b.SlotsPerEpoch
}

// EpochsPerSyncCommitteePeriod returns the number of epochs per sync committee period.
func (b BeaconConfig) EpochsPerSyncCommitteePeriod() phase0.Epoch {
	return 256
}

// EstimatedSyncCommitteePeriodAtEpoch estimates the current sync committee period at the given Epoch
func (b BeaconConfig) EstimatedSyncCommitteePeriodAtEpoch(epoch phase0.Epoch) uint64 {
	return uint64(epoch / b.EpochsPerSyncCommitteePeriod())
}

// FirstEpochOfSyncPeriod calculates the first epoch of the given sync period.
func (b BeaconConfig) FirstEpochOfSyncPeriod(period uint64) phase0.Epoch {
	return phase0.Epoch(period) * b.EpochsPerSyncCommitteePeriod()
}

// LastSlotOfSyncPeriod calculates the first epoch of the given sync period.
func (b BeaconConfig) LastSlotOfSyncPeriod(period uint64) phase0.Slot {
	lastEpoch := b.FirstEpochOfSyncPeriod(period+1) - 1
	// If we are in the sync committee that ends at slot x we do not generate a message during slot x-1
	// as it will never be included, hence -1.
	return b.GetEpochFirstSlot(lastEpoch+1) - 2
}

func (b BeaconConfig) FirstSlotAtEpoch(epoch phase0.Epoch) phase0.Slot {
	return phase0.Slot(epoch) * b.SlotsPerEpoch
}

func (b BeaconConfig) EpochStartTime(epoch phase0.Epoch) time.Time {
	firstSlot := b.FirstSlotAtEpoch(epoch)
	t := b.EstimatedTimeAtSlot(firstSlot)
	return t
}

func (b BeaconConfig) EstimatedTimeAtSlot(slot phase0.Slot) time.Time {
	if slot > math.MaxInt64 {
		panic(fmt.Sprintf("slot %d out of range", slot))
	}
	d := time.Duration(slot) * b.SlotDuration // #nosec G115: slot cannot exceed math.MaxInt64
	return b.GenesisTime.Add(d)
}

func (b BeaconConfig) GetSlotDuration() time.Duration {
	return b.SlotDuration
}

func (b BeaconConfig) GetSlotsPerEpoch() phase0.Slot {
	return b.SlotsPerEpoch
}

func (b BeaconConfig) GetGenesisTime() time.Time {
	return b.GenesisTime
}

func (b BeaconConfig) GetBeaconName() string {
	return b.BeaconName
}<|MERGE_RESOLUTION|>--- conflicted
+++ resolved
@@ -1,11 +1,8 @@
 package networkconfig
 
 import (
-<<<<<<< HEAD
 	"encoding/json"
-=======
 	"fmt"
->>>>>>> ccbb20ee
 	"math"
 	"time"
 
