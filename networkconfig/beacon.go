package networkconfig

import (
	"encoding/json"
	"fmt"
	"math"
	"time"

	"github.com/attestantio/go-eth2-client/spec/phase0"
)

//go:generate go tool -modfile=../tool.mod mockgen -package=networkconfig -destination=./beacon_mock.go -source=./beacon.go

type Beacon interface {
	GetSlotStartTime(slot phase0.Slot) time.Time
	GetSlotEndTime(slot phase0.Slot) time.Time
	EstimatedCurrentSlot() phase0.Slot
	EstimatedSlotAtTime(time time.Time) phase0.Slot
	EstimatedCurrentEpoch() phase0.Epoch
	EstimatedEpochAtSlot(slot phase0.Slot) phase0.Epoch
	IsFirstSlotOfEpoch(slot phase0.Slot) bool
	GetEpochFirstSlot(epoch phase0.Epoch) phase0.Slot
<<<<<<< HEAD
	GetEpochsPerSyncCommitteePeriod() phase0.Epoch
=======
	EpochsPerSyncCommitteePeriod() uint64
>>>>>>> 180db709
	EstimatedSyncCommitteePeriodAtEpoch(epoch phase0.Epoch) uint64
	FirstEpochOfSyncPeriod(period uint64) phase0.Epoch
	LastSlotOfSyncPeriod(period uint64) phase0.Slot
	FirstSlotAtEpoch(epoch phase0.Epoch) phase0.Slot
	EpochStartTime(epoch phase0.Epoch) time.Time
	EstimatedTimeAtSlot(slot phase0.Slot) time.Time
	IntervalDuration() time.Duration
	EpochDuration() time.Duration
	GetSlotDuration() time.Duration
	GetSlotsPerEpoch() uint64
	GetGenesisTime() time.Time
	GetSyncCommitteeSize() uint64
	GetBeaconName() string
}

type BeaconConfig struct {
<<<<<<< HEAD
	BeaconName                           string
	SlotDuration                         time.Duration
	SlotsPerEpoch                        phase0.Slot
	EpochsPerSyncCommitteePeriod         phase0.Epoch
	SyncCommitteeSize                    uint64
	SyncCommitteeSubnetCount             uint64
	TargetAggregatorsPerSyncSubcommittee uint64
	TargetAggregatorsPerCommittee        uint64
	IntervalsPerSlot                     uint64
	ForkVersion                          phase0.Version
	GenesisTime                          time.Time
	GenesisValidatorsRoot                phase0.Root
=======
	BeaconName    string
	SlotDuration  time.Duration
	SlotsPerEpoch uint64
	ForkVersion   phase0.Version
	GenesisTime   time.Time
>>>>>>> 180db709
}

func (b BeaconConfig) String() string {
	marshaled, err := json.Marshal(b)
	if err != nil {
		panic(err)
	}

	return string(marshaled)
}

// GetSlotStartTime returns the start time for the given slot
func (b BeaconConfig) GetSlotStartTime(slot phase0.Slot) time.Time {
	if slot > math.MaxInt64 {
		panic(fmt.Sprintf("slot %d out of range", slot))
	}
	durationSinceGenesisStart := time.Duration(slot) * b.SlotDuration // #nosec G115: slot cannot exceed math.MaxInt64
	start := b.GenesisTime.Add(durationSinceGenesisStart)
	return start
}

// GetSlotEndTime returns the end time for the given slot
func (b BeaconConfig) GetSlotEndTime(slot phase0.Slot) time.Time {
	return b.GetSlotStartTime(slot + 1)
}

// EstimatedCurrentSlot returns the estimation of the current slot
func (b BeaconConfig) EstimatedCurrentSlot() phase0.Slot {
	return b.EstimatedSlotAtTime(time.Now())
}

// EstimatedSlotAtTime estimates slot at the given time
func (b BeaconConfig) EstimatedSlotAtTime(time time.Time) phase0.Slot {
	if time.Before(b.GenesisTime) {
		panic(fmt.Sprintf("time %v is before genesis time %v", time, b.GenesisTime))
	}
	timeAfterGenesis := time.Sub(b.GenesisTime)
	return phase0.Slot(timeAfterGenesis / b.SlotDuration) // #nosec G115: genesis can't be negative
}

// EstimatedCurrentEpoch estimates the current epoch
// https://github.com/ethereum/eth2.0-specs/blob/dev/specs/phase0/beacon-chain.md#compute_start_slot_at_epoch
func (b BeaconConfig) EstimatedCurrentEpoch() phase0.Epoch {
	return b.EstimatedEpochAtSlot(b.EstimatedCurrentSlot())
}

// EstimatedEpochAtSlot estimates epoch at the given slot
func (b BeaconConfig) EstimatedEpochAtSlot(slot phase0.Slot) phase0.Epoch {
	return phase0.Epoch(uint64(slot) / b.SlotsPerEpoch)
}

// IsFirstSlotOfEpoch estimates epoch at the given slot
func (b BeaconConfig) IsFirstSlotOfEpoch(slot phase0.Slot) bool {
	return uint64(slot)%b.SlotsPerEpoch == 0
}

// GetEpochFirstSlot returns the beacon node first slot in epoch
func (b BeaconConfig) GetEpochFirstSlot(epoch phase0.Epoch) phase0.Slot {
	return phase0.Slot(uint64(epoch) * b.SlotsPerEpoch)
}

<<<<<<< HEAD
// GetEpochsPerSyncCommitteePeriod returns the number of epochs per sync committee period.
func (b BeaconConfig) GetEpochsPerSyncCommitteePeriod() phase0.Epoch {
	return b.EpochsPerSyncCommitteePeriod
=======
// EpochsPerSyncCommitteePeriod returns the number of epochs per sync committee period.
func (b BeaconConfig) EpochsPerSyncCommitteePeriod() uint64 {
	return 256
>>>>>>> 180db709
}

// EstimatedSyncCommitteePeriodAtEpoch estimates the current sync committee period at the given Epoch
func (b BeaconConfig) EstimatedSyncCommitteePeriodAtEpoch(epoch phase0.Epoch) uint64 {
<<<<<<< HEAD
	return uint64(epoch / b.GetEpochsPerSyncCommitteePeriod())
=======
	return uint64(epoch) / b.EpochsPerSyncCommitteePeriod()
>>>>>>> 180db709
}

// FirstEpochOfSyncPeriod calculates the first epoch of the given sync period.
func (b BeaconConfig) FirstEpochOfSyncPeriod(period uint64) phase0.Epoch {
<<<<<<< HEAD
	return phase0.Epoch(period) * b.GetEpochsPerSyncCommitteePeriod()
=======
	return phase0.Epoch(period * b.EpochsPerSyncCommitteePeriod())
>>>>>>> 180db709
}

// LastSlotOfSyncPeriod calculates the first epoch of the given sync period.
func (b BeaconConfig) LastSlotOfSyncPeriod(period uint64) phase0.Slot {
	lastEpoch := b.FirstEpochOfSyncPeriod(period+1) - 1
	// If we are in the sync committee that ends at slot x we do not generate a message during slot x-1
	// as it will never be included, hence -1.
	return b.GetEpochFirstSlot(lastEpoch+1) - 2
}

func (b BeaconConfig) FirstSlotAtEpoch(epoch phase0.Epoch) phase0.Slot {
	return phase0.Slot(uint64(epoch) * b.SlotsPerEpoch)
}

func (b BeaconConfig) EpochStartTime(epoch phase0.Epoch) time.Time {
	firstSlot := b.FirstSlotAtEpoch(epoch)
	t := b.EstimatedTimeAtSlot(firstSlot)
	return t
}

func (b BeaconConfig) EstimatedTimeAtSlot(slot phase0.Slot) time.Time {
	if slot > math.MaxInt64 {
		panic(fmt.Sprintf("slot %d out of range", slot))
	}
	d := time.Duration(slot) * b.SlotDuration // #nosec G115: slot cannot exceed math.MaxInt64
	return b.GenesisTime.Add(d)
}

func (b BeaconConfig) IntervalDuration() time.Duration {
	if b.IntervalsPerSlot > math.MaxInt64 {
		panic("intervals per slot out of range")
	}
	return b.SlotDuration / time.Duration(b.IntervalsPerSlot) // #nosec G115: intervals per slot cannot exceed math.MaxInt64
}

func (b BeaconConfig) EpochDuration() time.Duration {
	if b.SlotsPerEpoch > math.MaxInt64 {
		panic("slots per epoch out of range")
	}
	return b.SlotDuration * time.Duration(b.SlotsPerEpoch) // #nosec G115: slot cannot exceed math.MaxInt64
}

func (b BeaconConfig) GetSlotDuration() time.Duration {
	return b.SlotDuration
}

func (b BeaconConfig) GetSlotsPerEpoch() uint64 {
	return b.SlotsPerEpoch
}

func (b BeaconConfig) GetGenesisTime() time.Time {
	return b.GenesisTime
}

func (b BeaconConfig) GetSyncCommitteeSize() uint64 {
	return b.SyncCommitteeSize
}

func (b BeaconConfig) GetBeaconName() string {
	return b.BeaconName
}<|MERGE_RESOLUTION|>--- conflicted
+++ resolved
@@ -20,11 +20,7 @@
 	EstimatedEpochAtSlot(slot phase0.Slot) phase0.Epoch
 	IsFirstSlotOfEpoch(slot phase0.Slot) bool
 	GetEpochFirstSlot(epoch phase0.Epoch) phase0.Slot
-<<<<<<< HEAD
-	GetEpochsPerSyncCommitteePeriod() phase0.Epoch
-=======
-	EpochsPerSyncCommitteePeriod() uint64
->>>>>>> 180db709
+	GetEpochsPerSyncCommitteePeriod() uint64
 	EstimatedSyncCommitteePeriodAtEpoch(epoch phase0.Epoch) uint64
 	FirstEpochOfSyncPeriod(period uint64) phase0.Epoch
 	LastSlotOfSyncPeriod(period uint64) phase0.Slot
@@ -41,10 +37,9 @@
 }
 
 type BeaconConfig struct {
-<<<<<<< HEAD
 	BeaconName                           string
 	SlotDuration                         time.Duration
-	SlotsPerEpoch                        phase0.Slot
+	SlotsPerEpoch                        uint64
 	EpochsPerSyncCommitteePeriod         phase0.Epoch
 	SyncCommitteeSize                    uint64
 	SyncCommitteeSubnetCount             uint64
@@ -54,13 +49,6 @@
 	ForkVersion                          phase0.Version
 	GenesisTime                          time.Time
 	GenesisValidatorsRoot                phase0.Root
-=======
-	BeaconName    string
-	SlotDuration  time.Duration
-	SlotsPerEpoch uint64
-	ForkVersion   phase0.Version
-	GenesisTime   time.Time
->>>>>>> 180db709
 }
 
 func (b BeaconConfig) String() string {
@@ -122,33 +110,19 @@
 	return phase0.Slot(uint64(epoch) * b.SlotsPerEpoch)
 }
 
-<<<<<<< HEAD
 // GetEpochsPerSyncCommitteePeriod returns the number of epochs per sync committee period.
-func (b BeaconConfig) GetEpochsPerSyncCommitteePeriod() phase0.Epoch {
+func (b BeaconConfig) GetEpochsPerSyncCommitteePeriod() uint64 {
 	return b.EpochsPerSyncCommitteePeriod
-=======
-// EpochsPerSyncCommitteePeriod returns the number of epochs per sync committee period.
-func (b BeaconConfig) EpochsPerSyncCommitteePeriod() uint64 {
-	return 256
->>>>>>> 180db709
 }
 
 // EstimatedSyncCommitteePeriodAtEpoch estimates the current sync committee period at the given Epoch
 func (b BeaconConfig) EstimatedSyncCommitteePeriodAtEpoch(epoch phase0.Epoch) uint64 {
-<<<<<<< HEAD
-	return uint64(epoch / b.GetEpochsPerSyncCommitteePeriod())
-=======
-	return uint64(epoch) / b.EpochsPerSyncCommitteePeriod()
->>>>>>> 180db709
+	return uint64(epoch) / b.GetEpochsPerSyncCommitteePeriod()
 }
 
 // FirstEpochOfSyncPeriod calculates the first epoch of the given sync period.
 func (b BeaconConfig) FirstEpochOfSyncPeriod(period uint64) phase0.Epoch {
-<<<<<<< HEAD
-	return phase0.Epoch(period) * b.GetEpochsPerSyncCommitteePeriod()
-=======
-	return phase0.Epoch(period * b.EpochsPerSyncCommitteePeriod())
->>>>>>> 180db709
+	return phase0.Epoch(period * b.GetEpochsPerSyncCommitteePeriod())
 }
 
 // LastSlotOfSyncPeriod calculates the first epoch of the given sync period.
