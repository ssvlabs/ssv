package networkconfig

import (
	"encoding/json"
	"fmt"
	"math/big"

	"github.com/attestantio/go-eth2-client/spec/phase0"
	ethcommon "github.com/ethereum/go-ethereum/common"
	"github.com/ethereum/go-ethereum/common/hexutil"

	spectypes "github.com/ssvlabs/ssv-spec/types"
)

var supportedSSVConfigs = map[string]*SSV{
	MainnetSSV.Name:      MainnetSSV,
	HoleskySSV.Name:      HoleskySSV,
	HoleskyStageSSV.Name: HoleskyStageSSV,
	LocalTestnetSSV.Name: LocalTestnetSSV,
	HoodiSSV.Name:        HoodiSSV,
	HoodiStageSSV.Name:   HoodiStageSSV,
	SepoliaSSV.Name:      SepoliaSSV,
}

func SSVConfigByName(name string) (*SSV, error) {
	if network, ok := supportedSSVConfigs[name]; ok {
		return network, nil
	}

	return nil, fmt.Errorf("network not supported: %v", name)
}

<<<<<<< HEAD
type SSV interface {
	GetDomainType() spectypes.DomainType
}

type SSVConfig struct {
=======
type SSV struct {
	// Name looks similar to Beacon.Name, however, it's used to differentiate configs on the same
	// beacon network, e.g. holesky, holesky-stage, holesky-e2e, disallowing node start with different config,
	// even if the beacon network is the same.
	Name                 string
>>>>>>> 7bcd367e
	DomainType           spectypes.DomainType
	RegistrySyncOffset   *big.Int
	RegistryContractAddr ethcommon.Address
	Bootnodes            []string
	DiscoveryProtocolID  [6]byte
	// TotalEthereumValidators value needs to be maintained — consider getting it from external API
	// with default or per-network value(s) as fallback
	TotalEthereumValidators int
	Forks                   SSVForks
}

type SSVForks struct {
<<<<<<< HEAD
	Alan            phase0.Epoch
	GasLimit36      phase0.Epoch
	NetworkTopology phase0.Epoch // the name may be changed in the future
=======
	Alan phase0.Epoch
	// GasLimit36Epoch is an epoch when to upgrade from default gas limit value of 30_000_000
	// to 36_000_000.
	GasLimit36 phase0.Epoch
>>>>>>> 7bcd367e
}

func (s *SSV) String() string {
	marshaled, err := json.Marshal(s)
	if err != nil {
		panic(err)
	}

	return string(marshaled)
}

type marshaledConfig struct {
<<<<<<< HEAD
	DomainType              hexutil.Bytes     `json:"DomainType,omitempty" yaml:"DomainType,omitempty"`
	RegistrySyncOffset      *big.Int          `json:"RegistrySyncOffset,omitempty" yaml:"RegistrySyncOffset,omitempty"`
	RegistryContractAddr    ethcommon.Address `json:"RegistryContractAddr,omitempty" yaml:"RegistryContractAddr,omitempty"`
	Bootnodes               []string          `json:"Bootnodes,omitempty" yaml:"Bootnodes,omitempty"`
	DiscoveryProtocolID     hexutil.Bytes     `json:"DiscoveryProtocolID,omitempty" yaml:"DiscoveryProtocolID,omitempty"`
	TotalEthereumValidators int               `json:"TotalEthereumValidators,omitempty" yaml:"TotalEthereumValidators,omitempty"`
	Forks                   SSVForks          `json:"Forks,omitempty" yaml:"Forks,omitempty"`
=======
	Name                    string            `json:"name,omitempty" yaml:"Name,omitempty"`
	DomainType              hexutil.Bytes     `json:"domain_type,omitempty" yaml:"DomainType,omitempty"`
	RegistrySyncOffset      *big.Int          `json:"registry_sync_offset,omitempty" yaml:"RegistrySyncOffset,omitempty"`
	RegistryContractAddr    ethcommon.Address `json:"registry_contract_addr,omitempty" yaml:"RegistryContractAddr,omitempty"`
	Bootnodes               []string          `json:"bootnodes,omitempty" yaml:"Bootnodes,omitempty"`
	DiscoveryProtocolID     hexutil.Bytes     `json:"discovery_protocol_id,omitempty" yaml:"DiscoveryProtocolID,omitempty"`
	TotalEthereumValidators int               `json:"total_ethereum_validators,omitempty" yaml:"TotalEthereumValidators,omitempty"`
	Forks                   SSVForks          `json:"forks,omitempty" yaml:"Forks,omitempty"`
>>>>>>> 7bcd367e
}

// Helper method to avoid duplication between MarshalJSON and MarshalYAML
func (s *SSV) marshal() *marshaledConfig {
	return &marshaledConfig{
		Name:                    s.Name,
		DomainType:              s.DomainType[:],
		RegistrySyncOffset:      s.RegistrySyncOffset,
		RegistryContractAddr:    s.RegistryContractAddr,
		Bootnodes:               s.Bootnodes,
		DiscoveryProtocolID:     s.DiscoveryProtocolID[:],
		TotalEthereumValidators: s.TotalEthereumValidators,
		Forks:                   s.Forks,
	}
}

func (s *SSV) MarshalJSON() ([]byte, error) {
	return json.Marshal(s.marshal())
}

func (s *SSV) MarshalYAML() (interface{}, error) {
	return s.marshal(), nil
}

// Helper method to avoid duplication between UnmarshalJSON and UnmarshalYAML
func (s *SSV) unmarshalFromConfig(aux marshaledConfig) error {
	if len(aux.DomainType) != 4 {
		return fmt.Errorf("invalid domain type length: expected 4 bytes, got %d", len(aux.DomainType))
	}

	if len(aux.DiscoveryProtocolID) != 6 {
		return fmt.Errorf("invalid discovery protocol ID length: expected 6 bytes, got %d", len(aux.DiscoveryProtocolID))
	}

	*s = SSV{
		Name:                    aux.Name,
		DomainType:              spectypes.DomainType(aux.DomainType),
		RegistrySyncOffset:      aux.RegistrySyncOffset,
		RegistryContractAddr:    aux.RegistryContractAddr,
		Bootnodes:               aux.Bootnodes,
		DiscoveryProtocolID:     [6]byte(aux.DiscoveryProtocolID),
		TotalEthereumValidators: aux.TotalEthereumValidators,
		Forks:                   aux.Forks,
	}

	return nil
}

func (s *SSV) UnmarshalYAML(unmarshal func(interface{}) error) error {
	var aux marshaledConfig
	if err := unmarshal(&aux); err != nil {
		return err
	}

	return s.unmarshalFromConfig(aux)
}

func (s *SSV) UnmarshalJSON(data []byte) error {
	var aux marshaledConfig
	if err := json.Unmarshal(data, &aux); err != nil {
		return err
	}

	return s.unmarshalFromConfig(aux)
<<<<<<< HEAD
}

func (s *SSVConfig) GetDomainType() spectypes.DomainType {
	return s.DomainType
=======
>>>>>>> 7bcd367e
}<|MERGE_RESOLUTION|>--- conflicted
+++ resolved
@@ -30,19 +30,11 @@
 	return nil, fmt.Errorf("network not supported: %v", name)
 }
 
-<<<<<<< HEAD
-type SSV interface {
-	GetDomainType() spectypes.DomainType
-}
-
-type SSVConfig struct {
-=======
 type SSV struct {
 	// Name looks similar to Beacon.Name, however, it's used to differentiate configs on the same
 	// beacon network, e.g. holesky, holesky-stage, holesky-e2e, disallowing node start with different config,
 	// even if the beacon network is the same.
 	Name                 string
->>>>>>> 7bcd367e
 	DomainType           spectypes.DomainType
 	RegistrySyncOffset   *big.Int
 	RegistryContractAddr ethcommon.Address
@@ -55,16 +47,11 @@
 }
 
 type SSVForks struct {
-<<<<<<< HEAD
-	Alan            phase0.Epoch
-	GasLimit36      phase0.Epoch
-	NetworkTopology phase0.Epoch // the name may be changed in the future
-=======
 	Alan phase0.Epoch
 	// GasLimit36Epoch is an epoch when to upgrade from default gas limit value of 30_000_000
 	// to 36_000_000.
 	GasLimit36 phase0.Epoch
->>>>>>> 7bcd367e
+	NetworkTopology phase0.Epoch // the name may be changed in the future
 }
 
 func (s *SSV) String() string {
@@ -77,15 +64,6 @@
 }
 
 type marshaledConfig struct {
-<<<<<<< HEAD
-	DomainType              hexutil.Bytes     `json:"DomainType,omitempty" yaml:"DomainType,omitempty"`
-	RegistrySyncOffset      *big.Int          `json:"RegistrySyncOffset,omitempty" yaml:"RegistrySyncOffset,omitempty"`
-	RegistryContractAddr    ethcommon.Address `json:"RegistryContractAddr,omitempty" yaml:"RegistryContractAddr,omitempty"`
-	Bootnodes               []string          `json:"Bootnodes,omitempty" yaml:"Bootnodes,omitempty"`
-	DiscoveryProtocolID     hexutil.Bytes     `json:"DiscoveryProtocolID,omitempty" yaml:"DiscoveryProtocolID,omitempty"`
-	TotalEthereumValidators int               `json:"TotalEthereumValidators,omitempty" yaml:"TotalEthereumValidators,omitempty"`
-	Forks                   SSVForks          `json:"Forks,omitempty" yaml:"Forks,omitempty"`
-=======
 	Name                    string            `json:"name,omitempty" yaml:"Name,omitempty"`
 	DomainType              hexutil.Bytes     `json:"domain_type,omitempty" yaml:"DomainType,omitempty"`
 	RegistrySyncOffset      *big.Int          `json:"registry_sync_offset,omitempty" yaml:"RegistrySyncOffset,omitempty"`
@@ -94,7 +72,6 @@
 	DiscoveryProtocolID     hexutil.Bytes     `json:"discovery_protocol_id,omitempty" yaml:"DiscoveryProtocolID,omitempty"`
 	TotalEthereumValidators int               `json:"total_ethereum_validators,omitempty" yaml:"TotalEthereumValidators,omitempty"`
 	Forks                   SSVForks          `json:"forks,omitempty" yaml:"Forks,omitempty"`
->>>>>>> 7bcd367e
 }
 
 // Helper method to avoid duplication between MarshalJSON and MarshalYAML
@@ -159,11 +136,4 @@
 	}
 
 	return s.unmarshalFromConfig(aux)
-<<<<<<< HEAD
-}
-
-func (s *SSVConfig) GetDomainType() spectypes.DomainType {
-	return s.DomainType
-=======
->>>>>>> 7bcd367e
 }