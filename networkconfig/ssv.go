--- conflicted
+++ resolved
@@ -39,16 +39,6 @@
 }
 
 type SSVConfig struct {
-<<<<<<< HEAD
-	DomainType              spectypes.DomainType
-	RegistrySyncOffset      *big.Int
-	RegistryContractAddr    ethcommon.Address
-	Bootnodes               []string
-	DiscoveryProtocolID     [6]byte
-	TotalEthereumValidators int // value needs to be maintained — consider getting it from external API with default or per-network value(s) as fallback
-
-	Forks SSVForkConfig
-=======
 	DomainType           spectypes.DomainType
 	RegistrySyncOffset   *big.Int
 	RegistryContractAddr ethcommon.Address
@@ -60,7 +50,8 @@
 	// GasLimit36Epoch is an epoch when to upgrade from default gas limit value of 30_000_000
 	// to 36_000_000.
 	GasLimit36Epoch phase0.Epoch
->>>>>>> 7ac3e927
+
+	Forks SSVForkConfig
 }
 
 func (s SSVConfig) String() string {
@@ -79,11 +70,8 @@
 	Bootnodes               []string          `json:"Bootnodes,omitempty" yaml:"Bootnodes,omitempty"`
 	DiscoveryProtocolID     hexutil.Bytes     `json:"DiscoveryProtocolID,omitempty" yaml:"DiscoveryProtocolID,omitempty"`
 	TotalEthereumValidators int               `json:"TotalEthereumValidators,omitempty" yaml:"TotalEthereumValidators,omitempty"`
-<<<<<<< HEAD
 	Forks                   SSVForkConfig     `json:"Forks,omitempty" yaml:"Forks,omitempty"`
-=======
 	GasLimit36Epoch         phase0.Epoch      `json:"GasLimit36Epoch,omitempty" yaml:"GasLimit36Epoch,omitempty"`
->>>>>>> 7ac3e927
 }
 
 // Helper method to avoid duplication between MarshalJSON and MarshalYAML
@@ -95,11 +83,8 @@
 		Bootnodes:               s.Bootnodes,
 		DiscoveryProtocolID:     s.DiscoveryProtocolID[:],
 		TotalEthereumValidators: s.TotalEthereumValidators,
-<<<<<<< HEAD
 		Forks:                   s.Forks,
-=======
 		GasLimit36Epoch:         s.GasLimit36Epoch,
->>>>>>> 7ac3e927
 	}
 
 	return aux
@@ -130,11 +115,8 @@
 		Bootnodes:               aux.Bootnodes,
 		DiscoveryProtocolID:     [6]byte(aux.DiscoveryProtocolID),
 		TotalEthereumValidators: aux.TotalEthereumValidators,
-<<<<<<< HEAD
 		Forks:                   aux.Forks,
-=======
 		GasLimit36Epoch:         aux.GasLimit36Epoch,
->>>>>>> 7ac3e927
 	}
 
 	return nil
