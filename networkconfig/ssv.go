--- conflicted
+++ resolved
@@ -54,39 +54,23 @@
 }
 
 type marshaledConfig struct {
-<<<<<<< HEAD
-	DomainType              string   `json:"DomainType,omitempty" yaml:"DomainType,omitempty"`
-	RegistrySyncOffset      *big.Int `json:"RegistrySyncOffset,omitempty" yaml:"RegistrySyncOffset,omitempty"`
-	RegistryContractAddr    string   `json:"RegistryContractAddr,omitempty" yaml:"RegistryContractAddr,omitempty"`
-	Bootnodes               []string `json:"Bootnodes,omitempty" yaml:"Bootnodes,omitempty"`
-	DiscoveryProtocolID     string   `json:"DiscoveryProtocolID,omitempty" yaml:"DiscoveryProtocolID,omitempty"`
-	TotalEthereumValidators int      `json:"TotalEthereumValidators,omitempty" yaml:"TotalEthereumValidators,omitempty"`
-=======
-	DomainType           hexutil.Bytes     `json:"DomainType,omitempty" yaml:"DomainType,omitempty"`
-	RegistrySyncOffset   *big.Int          `json:"RegistrySyncOffset,omitempty" yaml:"RegistrySyncOffset,omitempty"`
-	RegistryContractAddr ethcommon.Address `json:"RegistryContractAddr,omitempty" yaml:"RegistryContractAddr,omitempty"`
-	Bootnodes            []string          `json:"Bootnodes,omitempty" yaml:"Bootnodes,omitempty"`
-	DiscoveryProtocolID  hexutil.Bytes     `json:"DiscoveryProtocolID,omitempty" yaml:"DiscoveryProtocolID,omitempty"`
->>>>>>> a286f15f
+	DomainType              hexutil.Bytes     `json:"DomainType,omitempty" yaml:"DomainType,omitempty"`
+	RegistrySyncOffset      *big.Int          `json:"RegistrySyncOffset,omitempty" yaml:"RegistrySyncOffset,omitempty"`
+	RegistryContractAddr    ethcommon.Address `json:"RegistryContractAddr,omitempty" yaml:"RegistryContractAddr,omitempty"`
+	Bootnodes               []string          `json:"Bootnodes,omitempty" yaml:"Bootnodes,omitempty"`
+	DiscoveryProtocolID     hexutil.Bytes     `json:"DiscoveryProtocolID,omitempty" yaml:"DiscoveryProtocolID,omitempty"`
+	TotalEthereumValidators int               `json:"TotalEthereumValidators,omitempty" yaml:"TotalEthereumValidators,omitempty"`
 }
 
 // Helper method to avoid duplication between MarshalJSON and MarshalYAML
 func (s SSVConfig) marshal() marshaledConfig {
 	aux := marshaledConfig{
-<<<<<<< HEAD
-		DomainType:              "0x" + hex.EncodeToString(s.DomainType[:]),
+		DomainType:              s.DomainType[:],
 		RegistrySyncOffset:      s.RegistrySyncOffset,
-		RegistryContractAddr:    s.RegistryContractAddr.String(),
+		RegistryContractAddr:    s.RegistryContractAddr,
 		Bootnodes:               s.Bootnodes,
-		DiscoveryProtocolID:     "0x" + hex.EncodeToString(s.DiscoveryProtocolID[:]),
+		DiscoveryProtocolID:     s.DiscoveryProtocolID[:],
 		TotalEthereumValidators: s.TotalEthereumValidators,
-=======
-		DomainType:           s.DomainType[:],
-		RegistrySyncOffset:   s.RegistrySyncOffset,
-		RegistryContractAddr: s.RegistryContractAddr,
-		Bootnodes:            s.Bootnodes,
-		DiscoveryProtocolID:  s.DiscoveryProtocolID[:],
->>>>>>> a286f15f
 	}
 
 	return aux
@@ -100,25 +84,10 @@
 	return s.marshal(), nil
 }
 
-<<<<<<< HEAD
-func (s *SSVConfig) UnmarshalYAML(unmarshal func(interface{}) error) error {
-	aux := &struct {
-		DomainType              string   `yaml:"DomainType,omitempty"`
-		RegistrySyncOffset      *big.Int `yaml:"RegistrySyncOffset,omitempty"`
-		RegistryContractAddr    string   `yaml:"RegistryContractAddr,omitempty"`
-		Bootnodes               []string `yaml:"Bootnodes,omitempty"`
-		DiscoveryProtocolID     string   `yaml:"DiscoveryProtocolID,omitempty"`
-		TotalEthereumValidators int      `yaml:"TotalEthereumValidators,omitempty"`
-	}{}
-
-	if err := unmarshal(aux); err != nil {
-		return err
-=======
 // Helper method to avoid duplication between UnmarshalJSON and UnmarshalYAML
 func (s *SSVConfig) unmarshalFromConfig(aux marshaledConfig) error {
 	if len(aux.DomainType) != 4 {
 		return fmt.Errorf("invalid domain type length: expected 4 bytes, got %d", len(aux.DomainType))
->>>>>>> a286f15f
 	}
 
 	if len(aux.DiscoveryProtocolID) != 6 {
@@ -126,11 +95,12 @@
 	}
 
 	*s = SSVConfig{
-		DomainType:           spectypes.DomainType(aux.DomainType),
-		RegistrySyncOffset:   aux.RegistrySyncOffset,
-		RegistryContractAddr: aux.RegistryContractAddr,
-		Bootnodes:            aux.Bootnodes,
-		DiscoveryProtocolID:  [6]byte(aux.DiscoveryProtocolID),
+		DomainType:              spectypes.DomainType(aux.DomainType),
+		RegistrySyncOffset:      aux.RegistrySyncOffset,
+		RegistryContractAddr:    aux.RegistryContractAddr,
+		Bootnodes:               aux.Bootnodes,
+		DiscoveryProtocolID:     [6]byte(aux.DiscoveryProtocolID),
+		TotalEthereumValidators: aux.TotalEthereumValidators,
 	}
 
 	return nil
@@ -142,15 +112,6 @@
 		return err
 	}
 
-<<<<<<< HEAD
-	*s = SSVConfig{
-		DomainType:              domainArr,
-		RegistrySyncOffset:      aux.RegistrySyncOffset,
-		RegistryContractAddr:    ethcommon.HexToAddress(aux.RegistryContractAddr),
-		Bootnodes:               aux.Bootnodes,
-		DiscoveryProtocolID:     discoveryProtocolIDArr,
-		TotalEthereumValidators: aux.TotalEthereumValidators,
-=======
 	return s.unmarshalFromConfig(aux)
 }
 
@@ -158,7 +119,6 @@
 	var aux marshaledConfig
 	if err := json.Unmarshal(data, &aux); err != nil {
 		return err
->>>>>>> a286f15f
 	}
 
 	return s.unmarshalFromConfig(aux)
