package networkconfig

import (
	"math/big"

	ethcommon "github.com/ethereum/go-ethereum/common"
)

var HoleskyStageSSV = SSV{
	Name:                 "holesky-stage",
	GenesisDomainType:    [4]byte{0x00, 0x00, 0x31, 0x12},
	AlanDomainType:       [4]byte{0x00, 0x00, 0x31, 0x13},
	GenesisEpoch:         1,
	RegistrySyncOffset:   new(big.Int).SetInt64(84599),
<<<<<<< HEAD
	RegistryContractAddr: ethcommon.HexToAddress("0x0d33801785340072C452b994496B19f196b7eE15"),
	AlanForkEpoch:        999999999,
=======
	RegistryContractAddr: "0x0d33801785340072C452b994496B19f196b7eE15",
	AlanForkEpoch:        0,
>>>>>>> 89cba456
	DiscoveryProtocolID:  [6]byte{'s', 's', 'v', 'd', 'v', '5'},
	Bootnodes: []string{
		// Public bootnode:
		// "enr:-Ja4QDYHVgUs9NvlMqq93ot6VNqbmrIlMrwKnq4X3DPRgyUNB4ospDp8ubMvsf-KsgqY8rzpZKy4GbE1DLphabpRBc-GAY_diLjngmlkgnY0gmlwhDQrLYqJc2VjcDI1NmsxoQKnAiuSlgSR8asjCH0aYoVKM8uPbi4noFuFHZHaAHqknYNzc3YBg3RjcIITiYN1ZHCCD6E",

		// Private bootnode:
		"enr:-Ja4QDRUBjWOvVfGxpxvv3FqaCy3psm7IsKu5ETb1GXiexGYDFppD33t7AHRfmQddoAkBiyb7pt4t7ZN0sNB9CsW4I-GAZGOmChMgmlkgnY0gmlwhAorXxuJc2VjcDI1NmsxoQP_bBE-ZYvaXKBR3dRYMN5K_lZP-q-YsBzDZEtxH_4T_YNzc3YBg3RjcIITioN1ZHCCD6I",
	},
}<|MERGE_RESOLUTION|>--- conflicted
+++ resolved
@@ -12,13 +12,8 @@
 	AlanDomainType:       [4]byte{0x00, 0x00, 0x31, 0x13},
 	GenesisEpoch:         1,
 	RegistrySyncOffset:   new(big.Int).SetInt64(84599),
-<<<<<<< HEAD
 	RegistryContractAddr: ethcommon.HexToAddress("0x0d33801785340072C452b994496B19f196b7eE15"),
-	AlanForkEpoch:        999999999,
-=======
-	RegistryContractAddr: "0x0d33801785340072C452b994496B19f196b7eE15",
 	AlanForkEpoch:        0,
->>>>>>> 89cba456
 	DiscoveryProtocolID:  [6]byte{'s', 's', 'v', 'd', 'v', '5'},
 	Bootnodes: []string{
 		// Public bootnode:
