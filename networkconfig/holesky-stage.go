--- conflicted
+++ resolved
@@ -21,13 +21,8 @@
 	},
 	TotalEthereumValidators: HoleskySSV.TotalEthereumValidators,
 	Forks: SSVForks{
-<<<<<<< HEAD
 		Alan:            0,
 		GasLimit36:      0,
 		NetworkTopology: 0,
-=======
-		Alan:       0,
-		GasLimit36: 0,
->>>>>>> 7bcd367e
 	},
 }