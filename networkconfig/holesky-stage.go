package networkconfig

import (
	"math/big"

	spectypes "github.com/ssvlabs/ssv-spec/types"

	"github.com/ssvlabs/ssv/protocol/v2/blockchain/beacon"
)

var HoleskyStage = NetworkConfig{
<<<<<<< HEAD
	Name: "holesky-stage",
	BeaconConfig: BeaconConfig{
		Beacon:       beacon.NewNetwork(spectypes.HoleskyNetwork),
		GenesisEpoch: 1,
	},
	SSVConfig: SSVConfig{
		DomainType:           [4]byte{0x00, 0x00, 0x31, 0x13},
		RegistrySyncOffset:   new(big.Int).SetInt64(84599),
		RegistryContractAddr: "0x0d33801785340072C452b994496B19f196b7eE15",
		DiscoveryProtocolID:  [6]byte{'s', 's', 'v', 'd', 'v', '5'},
		Bootnodes: []string{
			// Public bootnode:
			// "enr:-Ja4QDYHVgUs9NvlMqq93ot6VNqbmrIlMrwKnq4X3DPRgyUNB4ospDp8ubMvsf-KsgqY8rzpZKy4GbE1DLphabpRBc-GAY_diLjngmlkgnY0gmlwhDQrLYqJc2VjcDI1NmsxoQKnAiuSlgSR8asjCH0aYoVKM8uPbi4noFuFHZHaAHqknYNzc3YBg3RjcIITiYN1ZHCCD6E",
=======
	Name:                 "holesky-stage",
	Beacon:               beacon.NewNetwork(spectypes.HoleskyNetwork),
	DomainType:           [4]byte{0x00, 0x00, 0x31, 0x13},
	RegistrySyncOffset:   new(big.Int).SetInt64(84599),
	RegistryContractAddr: "0x0d33801785340072C452b994496B19f196b7eE15",
	DiscoveryProtocolID:  [6]byte{'s', 's', 'v', 'd', 'v', '5'},
	Bootnodes: []string{
		// Public bootnode:
		// "enr:-Ja4QDYHVgUs9NvlMqq93ot6VNqbmrIlMrwKnq4X3DPRgyUNB4ospDp8ubMvsf-KsgqY8rzpZKy4GbE1DLphabpRBc-GAY_diLjngmlkgnY0gmlwhDQrLYqJc2VjcDI1NmsxoQKnAiuSlgSR8asjCH0aYoVKM8uPbi4noFuFHZHaAHqknYNzc3YBg3RjcIITiYN1ZHCCD6E",
>>>>>>> f42ccdeb

			// Private bootnode:
			"enr:-Ja4QDRUBjWOvVfGxpxvv3FqaCy3psm7IsKu5ETb1GXiexGYDFppD33t7AHRfmQddoAkBiyb7pt4t7ZN0sNB9CsW4I-GAZGOmChMgmlkgnY0gmlwhAorXxuJc2VjcDI1NmsxoQP_bBE-ZYvaXKBR3dRYMN5K_lZP-q-YsBzDZEtxH_4T_YNzc3YBg3RjcIITioN1ZHCCD6I",
		},
	},
}<|MERGE_RESOLUTION|>--- conflicted
+++ resolved
@@ -9,11 +9,9 @@
 )
 
 var HoleskyStage = NetworkConfig{
-<<<<<<< HEAD
 	Name: "holesky-stage",
 	BeaconConfig: BeaconConfig{
 		Beacon:       beacon.NewNetwork(spectypes.HoleskyNetwork),
-		GenesisEpoch: 1,
 	},
 	SSVConfig: SSVConfig{
 		DomainType:           [4]byte{0x00, 0x00, 0x31, 0x13},
@@ -23,17 +21,6 @@
 		Bootnodes: []string{
 			// Public bootnode:
 			// "enr:-Ja4QDYHVgUs9NvlMqq93ot6VNqbmrIlMrwKnq4X3DPRgyUNB4ospDp8ubMvsf-KsgqY8rzpZKy4GbE1DLphabpRBc-GAY_diLjngmlkgnY0gmlwhDQrLYqJc2VjcDI1NmsxoQKnAiuSlgSR8asjCH0aYoVKM8uPbi4noFuFHZHaAHqknYNzc3YBg3RjcIITiYN1ZHCCD6E",
-=======
-	Name:                 "holesky-stage",
-	Beacon:               beacon.NewNetwork(spectypes.HoleskyNetwork),
-	DomainType:           [4]byte{0x00, 0x00, 0x31, 0x13},
-	RegistrySyncOffset:   new(big.Int).SetInt64(84599),
-	RegistryContractAddr: "0x0d33801785340072C452b994496B19f196b7eE15",
-	DiscoveryProtocolID:  [6]byte{'s', 's', 'v', 'd', 'v', '5'},
-	Bootnodes: []string{
-		// Public bootnode:
-		// "enr:-Ja4QDYHVgUs9NvlMqq93ot6VNqbmrIlMrwKnq4X3DPRgyUNB4ospDp8ubMvsf-KsgqY8rzpZKy4GbE1DLphabpRBc-GAY_diLjngmlkgnY0gmlwhDQrLYqJc2VjcDI1NmsxoQKnAiuSlgSR8asjCH0aYoVKM8uPbi4noFuFHZHaAHqknYNzc3YBg3RjcIITiYN1ZHCCD6E",
->>>>>>> f42ccdeb
 
 			// Private bootnode:
 			"enr:-Ja4QDRUBjWOvVfGxpxvv3FqaCy3psm7IsKu5ETb1GXiexGYDFppD33t7AHRfmQddoAkBiyb7pt4t7ZN0sNB9CsW4I-GAZGOmChMgmlkgnY0gmlwhAorXxuJc2VjcDI1NmsxoQP_bBE-ZYvaXKBR3dRYMN5K_lZP-q-YsBzDZEtxH_4T_YNzc3YBg3RjcIITioN1ZHCCD6I",
