package networkconfig

import (
	"math/big"
	"time"

	"github.com/attestantio/go-eth2-client/spec/phase0"
	spectypes "github.com/ssvlabs/ssv-spec/types"
)

var HoleskyStage = NetworkConfig{
	Name: "holesky-stage",
	BeaconConfig: BeaconConfig{
<<<<<<< HEAD
		BeaconName:    string(spectypes.HoleskyNetwork),
		GenesisEpoch:  1,
		SlotDuration:  spectypes.HoleskyNetwork.SlotDurationSec(),
		SlotsPerEpoch: phase0.Slot(spectypes.HoleskyNetwork.SlotsPerEpoch()),
		ForkVersion:   spectypes.HoleskyNetwork.ForkVersion(),
		GenesisTime:   time.Unix(int64(spectypes.HoleskyNetwork.MinGenesisTime()), 0), // #nosec G115 -- time should not exceed int64
=======
		Beacon: beacon.NewNetwork(spectypes.HoleskyNetwork),
>>>>>>> ee81f74a
	},
	SSVConfig: SSVConfig{
		DomainType:           [4]byte{0x00, 0x00, 0x31, 0x13},
		RegistrySyncOffset:   new(big.Int).SetInt64(84599),
		RegistryContractAddr: "0x0d33801785340072C452b994496B19f196b7eE15",
		DiscoveryProtocolID:  [6]byte{'s', 's', 'v', 'd', 'v', '5'},
		Bootnodes: []string{
			// Public bootnode:
			// "enr:-Ja4QDYHVgUs9NvlMqq93ot6VNqbmrIlMrwKnq4X3DPRgyUNB4ospDp8ubMvsf-KsgqY8rzpZKy4GbE1DLphabpRBc-GAY_diLjngmlkgnY0gmlwhDQrLYqJc2VjcDI1NmsxoQKnAiuSlgSR8asjCH0aYoVKM8uPbi4noFuFHZHaAHqknYNzc3YBg3RjcIITiYN1ZHCCD6E",

			// Private bootnode:
			"enr:-Ja4QDRUBjWOvVfGxpxvv3FqaCy3psm7IsKu5ETb1GXiexGYDFppD33t7AHRfmQddoAkBiyb7pt4t7ZN0sNB9CsW4I-GAZGOmChMgmlkgnY0gmlwhAorXxuJc2VjcDI1NmsxoQP_bBE-ZYvaXKBR3dRYMN5K_lZP-q-YsBzDZEtxH_4T_YNzc3YBg3RjcIITioN1ZHCCD6I",
		},
	},
}<|MERGE_RESOLUTION|>--- conflicted
+++ resolved
@@ -11,16 +11,11 @@
 var HoleskyStage = NetworkConfig{
 	Name: "holesky-stage",
 	BeaconConfig: BeaconConfig{
-<<<<<<< HEAD
 		BeaconName:    string(spectypes.HoleskyNetwork),
-		GenesisEpoch:  1,
 		SlotDuration:  spectypes.HoleskyNetwork.SlotDurationSec(),
 		SlotsPerEpoch: phase0.Slot(spectypes.HoleskyNetwork.SlotsPerEpoch()),
 		ForkVersion:   spectypes.HoleskyNetwork.ForkVersion(),
 		GenesisTime:   time.Unix(int64(spectypes.HoleskyNetwork.MinGenesisTime()), 0), // #nosec G115 -- time should not exceed int64
-=======
-		Beacon: beacon.NewNetwork(spectypes.HoleskyNetwork),
->>>>>>> ee81f74a
 	},
 	SSVConfig: SSVConfig{
 		DomainType:           [4]byte{0x00, 0x00, 0x31, 0x13},
