package networkconfig

import (
	"math/big"

	ethcommon "github.com/ethereum/go-ethereum/common"
)

const HoodiStageName = "hoodi-stage"

var HoodiStageSSV = &SSVConfig{
	DomainType:           [4]byte{0x00, 0x00, 0x31, 0x14},
	RegistrySyncOffset:   new(big.Int).SetInt64(1004),
	RegistryContractAddr: ethcommon.HexToAddress("0x0aaace4e8affc47c6834171c88d342a4abd8f105"),
	DiscoveryProtocolID:  [6]byte{'s', 's', 'v', 'd', 'v', '5'},
	Bootnodes: []string{
		// SSV Labs
		"enr:-Ja4QJZcaYfS0GpX-5xREVBa26a-E-QHMFek-EndsJdgM6loIM7pfbJwPDCNK1VzPkUhMjwcTTuNASiHU6X-sjsrxFmGAZWjNu06gmlkgnY0gmlwhErcGnyJc2VjcDI1NmsxoQP_bBE-ZYvaXKBR3dRYMN5K_lZP-q-YsBzDZEtxH_4T_YNzc3YBg3RjcIITioN1ZHCCD6I",
	},
	TotalEthereumValidators: HoodiSSV.TotalEthereumValidators,
<<<<<<< HEAD
	GasLimit36Epoch:         0,
	Forks: []SSVFork{
		{
			Name:  AlanFork,
			Epoch: 0,
		},
		{
			Name:  NetworkTopologyFork,
			Epoch: 29100,
		},
=======
	Forks: SSVForks{
		Alan:            0,
		GasLimit36:      0,
		NetworkTopology: math.MaxUint64,
>>>>>>> 988f320f
	},
}<|MERGE_RESOLUTION|>--- conflicted
+++ resolved
@@ -18,22 +18,9 @@
 		"enr:-Ja4QJZcaYfS0GpX-5xREVBa26a-E-QHMFek-EndsJdgM6loIM7pfbJwPDCNK1VzPkUhMjwcTTuNASiHU6X-sjsrxFmGAZWjNu06gmlkgnY0gmlwhErcGnyJc2VjcDI1NmsxoQP_bBE-ZYvaXKBR3dRYMN5K_lZP-q-YsBzDZEtxH_4T_YNzc3YBg3RjcIITioN1ZHCCD6I",
 	},
 	TotalEthereumValidators: HoodiSSV.TotalEthereumValidators,
-<<<<<<< HEAD
-	GasLimit36Epoch:         0,
-	Forks: []SSVFork{
-		{
-			Name:  AlanFork,
-			Epoch: 0,
-		},
-		{
-			Name:  NetworkTopologyFork,
-			Epoch: 29100,
-		},
-=======
 	Forks: SSVForks{
 		Alan:            0,
 		GasLimit36:      0,
-		NetworkTopology: math.MaxUint64,
->>>>>>> 988f320f
+		NetworkTopology: 29100,
 	},
 }