package networkconfig

import (
	"math/big"

	spectypes "github.com/ssvlabs/ssv-spec/types"

	"github.com/ssvlabs/ssv/protocol/v2/blockchain/beacon"
)

var HoodiStage = NetworkConfig{
<<<<<<< HEAD
	Name: "hoodi-stage",
	BeaconConfig: BeaconConfig{
		Beacon:       beacon.NewNetwork(spectypes.HoodiNetwork),
		GenesisEpoch: 1,
	},
	SSVConfig: SSVConfig{
		DomainType:           [4]byte{0x00, 0x00, 0x31, 0x14},
		RegistrySyncOffset:   new(big.Int).SetInt64(1004),
		RegistryContractAddr: "0x0aaace4e8affc47c6834171c88d342a4abd8f105",
		DiscoveryProtocolID:  [6]byte{'s', 's', 'v', 'd', 'v', '5'},
		Bootnodes: []string{
			// SSV Labs
			"enr:-Ja4QJZcaYfS0GpX-5xREVBa26a-E-QHMFek-EndsJdgM6loIM7pfbJwPDCNK1VzPkUhMjwcTTuNASiHU6X-sjsrxFmGAZWjNu06gmlkgnY0gmlwhErcGnyJc2VjcDI1NmsxoQP_bBE-ZYvaXKBR3dRYMN5K_lZP-q-YsBzDZEtxH_4T_YNzc3YBg3RjcIITioN1ZHCCD6I",
		},
=======
	Name:                 "hoodi-stage",
	Beacon:               beacon.NewNetwork(spectypes.HoodiNetwork),
	DomainType:           [4]byte{0x00, 0x00, 0x31, 0x14},
	RegistrySyncOffset:   new(big.Int).SetInt64(1004),
	RegistryContractAddr: "0x0aaace4e8affc47c6834171c88d342a4abd8f105",
	DiscoveryProtocolID:  [6]byte{'s', 's', 'v', 'd', 'v', '5'},
	Bootnodes: []string{
		// SSV Labs
		"enr:-Ja4QJZcaYfS0GpX-5xREVBa26a-E-QHMFek-EndsJdgM6loIM7pfbJwPDCNK1VzPkUhMjwcTTuNASiHU6X-sjsrxFmGAZWjNu06gmlkgnY0gmlwhErcGnyJc2VjcDI1NmsxoQP_bBE-ZYvaXKBR3dRYMN5K_lZP-q-YsBzDZEtxH_4T_YNzc3YBg3RjcIITioN1ZHCCD6I",
>>>>>>> f42ccdeb
	},
}<|MERGE_RESOLUTION|>--- conflicted
+++ resolved
@@ -9,11 +9,9 @@
 )
 
 var HoodiStage = NetworkConfig{
-<<<<<<< HEAD
 	Name: "hoodi-stage",
 	BeaconConfig: BeaconConfig{
 		Beacon:       beacon.NewNetwork(spectypes.HoodiNetwork),
-		GenesisEpoch: 1,
 	},
 	SSVConfig: SSVConfig{
 		DomainType:           [4]byte{0x00, 0x00, 0x31, 0x14},
@@ -24,16 +22,5 @@
 			// SSV Labs
 			"enr:-Ja4QJZcaYfS0GpX-5xREVBa26a-E-QHMFek-EndsJdgM6loIM7pfbJwPDCNK1VzPkUhMjwcTTuNASiHU6X-sjsrxFmGAZWjNu06gmlkgnY0gmlwhErcGnyJc2VjcDI1NmsxoQP_bBE-ZYvaXKBR3dRYMN5K_lZP-q-YsBzDZEtxH_4T_YNzc3YBg3RjcIITioN1ZHCCD6I",
 		},
-=======
-	Name:                 "hoodi-stage",
-	Beacon:               beacon.NewNetwork(spectypes.HoodiNetwork),
-	DomainType:           [4]byte{0x00, 0x00, 0x31, 0x14},
-	RegistrySyncOffset:   new(big.Int).SetInt64(1004),
-	RegistryContractAddr: "0x0aaace4e8affc47c6834171c88d342a4abd8f105",
-	DiscoveryProtocolID:  [6]byte{'s', 's', 'v', 'd', 'v', '5'},
-	Bootnodes: []string{
-		// SSV Labs
-		"enr:-Ja4QJZcaYfS0GpX-5xREVBa26a-E-QHMFek-EndsJdgM6loIM7pfbJwPDCNK1VzPkUhMjwcTTuNASiHU6X-sjsrxFmGAZWjNu06gmlkgnY0gmlwhErcGnyJc2VjcDI1NmsxoQP_bBE-ZYvaXKBR3dRYMN5K_lZP-q-YsBzDZEtxH_4T_YNzc3YBg3RjcIITioN1ZHCCD6I",
->>>>>>> f42ccdeb
 	},
 }