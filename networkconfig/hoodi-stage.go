package networkconfig

import (
	"math"
	"math/big"

	ethcommon "github.com/ethereum/go-ethereum/common"
)

var HoodiStageSSV = &SSV{
	Name:                 "hoodi-stage",
	DomainType:           [4]byte{0x00, 0x00, 0x31, 0x14},
	RegistrySyncOffset:   new(big.Int).SetInt64(1004),
	RegistryContractAddr: ethcommon.HexToAddress("0x0aaace4e8affc47c6834171c88d342a4abd8f105"),
	DiscoveryProtocolID:  [6]byte{'s', 's', 'v', 'd', 'v', '5'},
	Bootnodes: []string{
		// SSV Labs
		"enr:-Ja4QJZcaYfS0GpX-5xREVBa26a-E-QHMFek-EndsJdgM6loIM7pfbJwPDCNK1VzPkUhMjwcTTuNASiHU6X-sjsrxFmGAZWjNu06gmlkgnY0gmlwhErcGnyJc2VjcDI1NmsxoQP_bBE-ZYvaXKBR3dRYMN5K_lZP-q-YsBzDZEtxH_4T_YNzc3YBg3RjcIITioN1ZHCCD6I",
	},
	TotalEthereumValidators: HoodiSSV.TotalEthereumValidators,
	Forks: SSVForks{
<<<<<<< HEAD
		Alan:            0,
		GasLimit36:      0,
		NetworkTopology: math.MaxUint64,
=======
		Alan:       0,
		GasLimit36: 0,
>>>>>>> 7bcd367e
	},
}<|MERGE_RESOLUTION|>--- conflicted
+++ resolved
@@ -19,13 +19,8 @@
 	},
 	TotalEthereumValidators: HoodiSSV.TotalEthereumValidators,
 	Forks: SSVForks{
-<<<<<<< HEAD
 		Alan:            0,
 		GasLimit36:      0,
 		NetworkTopology: math.MaxUint64,
-=======
-		Alan:       0,
-		GasLimit36: 0,
->>>>>>> 7bcd367e
 	},
 }