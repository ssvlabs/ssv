package networkconfig

import (
	"math/big"
	"time"

	"github.com/attestantio/go-eth2-client/spec"
	"github.com/attestantio/go-eth2-client/spec/phase0"
	ethcommon "github.com/ethereum/go-ethereum/common"
	"github.com/ethereum/go-ethereum/common/hexutil"

	spectypes "github.com/ssvlabs/ssv-spec/types"
)

var TestNetwork = &Network{
	Beacon: &Beacon{
		Name:                                 string(spectypes.BeaconTestNetwork),
		SlotDuration:                         spectypes.BeaconTestNetwork.SlotDurationSec(),
		SlotsPerEpoch:                        spectypes.BeaconTestNetwork.SlotsPerEpoch(),
		EpochsPerSyncCommitteePeriod:         256,
		SyncCommitteeSize:                    512,
		SyncCommitteeSubnetCount:             4,
		TargetAggregatorsPerSyncSubcommittee: 16,
		TargetAggregatorsPerCommittee:        16,
		IntervalsPerSlot:                     3,
		GenesisForkVersion:                   spectypes.BeaconTestNetwork.ForkVersion(),
		GenesisTime:                          time.Unix(int64(spectypes.BeaconTestNetwork.MinGenesisTime()), 0), // #nosec G115 -- time should not exceed int64
		GenesisValidatorsRoot:                phase0.Root(hexutil.MustDecode("0x043db0d9a83813551ee2f33450d23797757d430911a9320530ad8a0eabc43efb")),
		Forks: map[spec.DataVersion]phase0.Fork{
			spec.DataVersionPhase0: {
				Epoch:           phase0.Epoch(0),
				PreviousVersion: phase0.Version{0, 0, 0, 0},
				CurrentVersion:  phase0.Version{0, 0, 0, 0},
			},
			spec.DataVersionAltair: {
				Epoch:           phase0.Epoch(1),
				PreviousVersion: phase0.Version{0, 0, 0, 0},
				CurrentVersion:  phase0.Version{1, 0, 0, 0},
			},
			spec.DataVersionBellatrix: {
				Epoch:           phase0.Epoch(2),
				PreviousVersion: phase0.Version{1, 0, 0, 0},
				CurrentVersion:  phase0.Version{2, 0, 0, 0},
			},
			spec.DataVersionCapella: {
				Epoch:           phase0.Epoch(3),
				PreviousVersion: phase0.Version{2, 0, 0, 0},
				CurrentVersion:  phase0.Version{3, 0, 0, 0},
			},
			spec.DataVersionDeneb: {
				Epoch:           phase0.Epoch(4),
				PreviousVersion: phase0.Version{3, 0, 0, 0},
				CurrentVersion:  phase0.Version{4, 0, 0, 0},
			},
			spec.DataVersionElectra: {
				Epoch:           phase0.Epoch(5),
				PreviousVersion: phase0.Version{4, 0, 0, 0},
				CurrentVersion:  phase0.Version{5, 0, 0, 0},
			},
		},
	},
	SSV: &SSV{
		Name:                 "testnet",
		DomainType:           spectypes.DomainType{0x0, 0x0, spectypes.JatoNetworkID.Byte(), 0x2},
		RegistrySyncOffset:   new(big.Int).SetInt64(9015219),
		RegistryContractAddr: ethcommon.HexToAddress("0x4B133c68A084B8A88f72eDCd7944B69c8D545f03"),
		Bootnodes: []string{
			"enr:-Li4QFIQzamdvTxGJhvcXG_DFmCeyggSffDnllY5DiU47pd_K_1MRnSaJimWtfKJ-MD46jUX9TwgW5Jqe0t4pH41RYWGAYuFnlyth2F0dG5ldHOIAAAAAAAAAACEZXRoMpD1pf1CAAAAAP__________gmlkgnY0gmlwhCLdu_SJc2VjcDI1NmsxoQN4v-N9zFYwEqzGPBBX37q24QPFvAVUtokIo1fblIsmTIN0Y3CCE4uDdWRwgg-j",
		},
		MaxF:                    4,
		TotalEthereumValidators: 1_000_000, // just some high enough value, so we never accidentally reach the message-limits derived from it while testing something with local testnet
		Forks: SSVForks{
			Alan:       0,
			GasLimit36: 0,
		},
<<<<<<< HEAD
		MaxF:                    4,
		TotalEthereumValidators: 1757795, // active_validators from https://holesky.beaconcha.in/index/data on Nov 20, 2024
=======
>>>>>>> 7bcd367e
	},
}<|MERGE_RESOLUTION|>--- conflicted
+++ resolved
@@ -73,10 +73,5 @@
 			Alan:       0,
 			GasLimit36: 0,
 		},
-<<<<<<< HEAD
-		MaxF:                    4,
-		TotalEthereumValidators: 1757795, // active_validators from https://holesky.beaconcha.in/index/data on Nov 20, 2024
-=======
->>>>>>> 7bcd367e
 	},
 }