package networkconfig

import (
	"math/big"
	"time"

	"github.com/attestantio/go-eth2-client/spec"
	"github.com/attestantio/go-eth2-client/spec/phase0"
	ethcommon "github.com/ethereum/go-ethereum/common"
	"github.com/ethereum/go-ethereum/common/hexutil"
	spectypes "github.com/ssvlabs/ssv-spec/types"
)

// Not exporting any name as it's used for tests and not supposed to be passed in a config.

var TestNetwork = NetworkConfig{
	Name: "testnet",
	BeaconConfig: BeaconConfig{
		NetworkName:                          string(spectypes.BeaconTestNetwork),
		SlotDuration:                         spectypes.BeaconTestNetwork.SlotDurationSec(),
		SlotsPerEpoch:                        spectypes.BeaconTestNetwork.SlotsPerEpoch(),
		EpochsPerSyncCommitteePeriod:         256,
		SyncCommitteeSize:                    512,
		SyncCommitteeSubnetCount:             4,
		TargetAggregatorsPerSyncSubcommittee: 16,
		TargetAggregatorsPerCommittee:        16,
		IntervalsPerSlot:                     3,
		GenesisForkVersion:                   spectypes.BeaconTestNetwork.ForkVersion(),
		GenesisTime:                          time.Unix(int64(spectypes.BeaconTestNetwork.MinGenesisTime()), 0), // #nosec G115 -- time should not exceed int64
		GenesisValidatorsRoot:                phase0.Root(hexutil.MustDecode("0x043db0d9a83813551ee2f33450d23797757d430911a9320530ad8a0eabc43efb")),
		Forks: map[spec.DataVersion]phase0.Fork{
			spec.DataVersionPhase0: {
				Epoch:           phase0.Epoch(0),
				PreviousVersion: phase0.Version{0, 0, 0, 0},
				CurrentVersion:  phase0.Version{0, 0, 0, 0},
			},
			spec.DataVersionAltair: {
				Epoch:           phase0.Epoch(1),
				PreviousVersion: phase0.Version{0, 0, 0, 0},
				CurrentVersion:  phase0.Version{1, 0, 0, 0},
			},
			spec.DataVersionBellatrix: {
				Epoch:           phase0.Epoch(2),
				PreviousVersion: phase0.Version{1, 0, 0, 0},
				CurrentVersion:  phase0.Version{2, 0, 0, 0},
			},
			spec.DataVersionCapella: {
				Epoch:           phase0.Epoch(3),
				PreviousVersion: phase0.Version{2, 0, 0, 0},
				CurrentVersion:  phase0.Version{3, 0, 0, 0},
			},
			spec.DataVersionDeneb: {
				Epoch:           phase0.Epoch(4),
				PreviousVersion: phase0.Version{3, 0, 0, 0},
				CurrentVersion:  phase0.Version{4, 0, 0, 0},
			},
			spec.DataVersionElectra: {
				Epoch:           phase0.Epoch(5),
				PreviousVersion: phase0.Version{4, 0, 0, 0},
				CurrentVersion:  phase0.Version{5, 0, 0, 0},
			},
		},
	},
	SSVConfig: SSVConfig{
		DomainType:           spectypes.DomainType{0x0, 0x0, spectypes.JatoNetworkID.Byte(), 0x2},
		RegistrySyncOffset:   new(big.Int).SetInt64(9015219),
		RegistryContractAddr: ethcommon.HexToAddress("0x4B133c68A084B8A88f72eDCd7944B69c8D545f03"),
		Bootnodes: []string{
			"enr:-Li4QFIQzamdvTxGJhvcXG_DFmCeyggSffDnllY5DiU47pd_K_1MRnSaJimWtfKJ-MD46jUX9TwgW5Jqe0t4pH41RYWGAYuFnlyth2F0dG5ldHOIAAAAAAAAAACEZXRoMpD1pf1CAAAAAP__________gmlkgnY0gmlwhCLdu_SJc2VjcDI1NmsxoQN4v-N9zFYwEqzGPBBX37q24QPFvAVUtokIo1fblIsmTIN0Y3CCE4uDdWRwgg-j",
		},
<<<<<<< HEAD
		Forks: SSVForkConfig{
			Forks: SSVForks{
				{
					Name:  "Alan",
					Epoch: 0,
				},
				{
					Name:  "Finality Consensus",
					Epoch: 1, // TODO: use a different name when we have a better one, value as well
				},
			},
		},
=======
		TotalEthereumValidators: 1_000_000, // just some high enough value, so we never accidentally reach the message-limits derived from it while testing something with local testnet
>>>>>>> b5e5b27b
	},
}<|MERGE_RESOLUTION|>--- conflicted
+++ resolved
@@ -68,7 +68,7 @@
 		Bootnodes: []string{
 			"enr:-Li4QFIQzamdvTxGJhvcXG_DFmCeyggSffDnllY5DiU47pd_K_1MRnSaJimWtfKJ-MD46jUX9TwgW5Jqe0t4pH41RYWGAYuFnlyth2F0dG5ldHOIAAAAAAAAAACEZXRoMpD1pf1CAAAAAP__________gmlkgnY0gmlwhCLdu_SJc2VjcDI1NmsxoQN4v-N9zFYwEqzGPBBX37q24QPFvAVUtokIo1fblIsmTIN0Y3CCE4uDdWRwgg-j",
 		},
-<<<<<<< HEAD
+		TotalEthereumValidators: 1_000_000, // just some high enough value, so we never accidentally reach the message-limits derived from it while testing something with local testnet
 		Forks: SSVForkConfig{
 			Forks: SSVForks{
 				{
@@ -81,8 +81,5 @@
 				},
 			},
 		},
-=======
-		TotalEthereumValidators: 1_000_000, // just some high enough value, so we never accidentally reach the message-limits derived from it while testing something with local testnet
->>>>>>> b5e5b27b
 	},
 }