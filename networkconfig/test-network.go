package networkconfig

import (
	"math/big"
	"time"

	"github.com/attestantio/go-eth2-client/spec/phase0"
	spectypes "github.com/ssvlabs/ssv-spec/types"
)

var TestNetwork = NetworkConfig{
	Name: "testnet",
	BeaconConfig: BeaconConfig{
<<<<<<< HEAD
		BeaconName:    string(spectypes.BeaconTestNetwork),
		GenesisEpoch:  152834,
		SlotDuration:  spectypes.BeaconTestNetwork.SlotDurationSec(),
		SlotsPerEpoch: phase0.Slot(spectypes.BeaconTestNetwork.SlotsPerEpoch()),
		ForkVersion:   spectypes.BeaconTestNetwork.ForkVersion(),
		GenesisTime:   time.Unix(int64(spectypes.BeaconTestNetwork.MinGenesisTime()), 0), // #nosec G115 -- time should not exceed int64
=======
		Beacon: beacon.NewNetwork(spectypes.BeaconTestNetwork),
>>>>>>> ee81f74a
	},
	SSVConfig: SSVConfig{
		DomainType:           spectypes.DomainType{0x0, 0x0, spectypes.JatoNetworkID.Byte(), 0x2},
		RegistrySyncOffset:   new(big.Int).SetInt64(9015219),
		RegistryContractAddr: "0x4B133c68A084B8A88f72eDCd7944B69c8D545f03",
		Bootnodes: []string{
			"enr:-Li4QFIQzamdvTxGJhvcXG_DFmCeyggSffDnllY5DiU47pd_K_1MRnSaJimWtfKJ-MD46jUX9TwgW5Jqe0t4pH41RYWGAYuFnlyth2F0dG5ldHOIAAAAAAAAAACEZXRoMpD1pf1CAAAAAP__________gmlkgnY0gmlwhCLdu_SJc2VjcDI1NmsxoQN4v-N9zFYwEqzGPBBX37q24QPFvAVUtokIo1fblIsmTIN0Y3CCE4uDdWRwgg-j",
		},
	},
}<|MERGE_RESOLUTION|>--- conflicted
+++ resolved
@@ -11,16 +11,11 @@
 var TestNetwork = NetworkConfig{
 	Name: "testnet",
 	BeaconConfig: BeaconConfig{
-<<<<<<< HEAD
 		BeaconName:    string(spectypes.BeaconTestNetwork),
-		GenesisEpoch:  152834,
 		SlotDuration:  spectypes.BeaconTestNetwork.SlotDurationSec(),
 		SlotsPerEpoch: phase0.Slot(spectypes.BeaconTestNetwork.SlotsPerEpoch()),
 		ForkVersion:   spectypes.BeaconTestNetwork.ForkVersion(),
 		GenesisTime:   time.Unix(int64(spectypes.BeaconTestNetwork.MinGenesisTime()), 0), // #nosec G115 -- time should not exceed int64
-=======
-		Beacon: beacon.NewNetwork(spectypes.BeaconTestNetwork),
->>>>>>> ee81f74a
 	},
 	SSVConfig: SSVConfig{
 		DomainType:           spectypes.DomainType{0x0, 0x0, spectypes.JatoNetworkID.Byte(), 0x2},
