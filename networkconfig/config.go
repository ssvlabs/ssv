package networkconfig

import (
	"time"

	"github.com/attestantio/go-eth2-client/spec/phase0"
	"github.com/sanity-io/litter"
	spectypes "github.com/ssvlabs/ssv-spec/types"
<<<<<<< HEAD
)

//go:generate mockgen -package=networkconfig -destination=./mock.go -source=./config.go
=======
	"github.com/ssvlabs/ssv/protocol/v2/blockchain/beacon"
)

var SupportedConfigs = map[string]NetworkConfig{
	Mainnet.Name:      Mainnet,
	Holesky.Name:      Holesky,
	HoleskyStage.Name: HoleskyStage,
	LocalTestnet.Name: LocalTestnet,
	HoleskyE2E.Name:   HoleskyE2E,
	Hoodi.Name:        Hoodi,
	HoodiStage.Name:   HoodiStage,
	Sepolia.Name:      Sepolia,
}

const forkName = "alan"
>>>>>>> 3d906310

type Interface interface { // TODO: rename?
	BeaconNetwork() string
	DomainType() spectypes.DomainType
	GenesisForkVersion() phase0.Version
	GenesisTime() time.Time
	SlotDuration() time.Duration
	SlotsPerEpoch() phase0.Slot
	SyncCommitteeSize() uint64

	EstimatedCurrentSlot() phase0.Slot
	EstimatedCurrentEpoch() phase0.Epoch
	EstimatedSlotAtTime(time time.Time) phase0.Slot
	EstimatedTimeAtSlot(slot phase0.Slot) time.Time
	EstimatedEpochAtSlot(slot phase0.Slot) phase0.Epoch
	FirstSlotAtEpoch(epoch phase0.Epoch) phase0.Slot
	EpochStartTime(epoch phase0.Epoch) time.Time
	GetSlotStartTime(slot phase0.Slot) time.Time
	GetSlotEndTime(slot phase0.Slot) time.Time
	IsFirstSlotOfEpoch(slot phase0.Slot) bool
	GetEpochFirstSlot(epoch phase0.Epoch) phase0.Slot
	EstimatedSyncCommitteePeriodAtEpoch(epoch phase0.Epoch) uint64
	FirstEpochOfSyncPeriod(period uint64) phase0.Epoch
	LastSlotOfSyncPeriod(period uint64) phase0.Slot
	IntervalDuration() time.Duration
	SlotsPerPeriod() phase0.Slot
}

var _ Interface = NetworkConfig{}

type NetworkConfig struct {
	SSV
	Beacon
}

func (n NetworkConfig) String() string {
	return litter.Sdump(n)
}

// SlotDuration returns slot duration
func (n NetworkConfig) SlotDuration() time.Duration {
	return n.Beacon.SlotDuration
}

// SlotsPerEpoch returns number of slots per one epoch
func (n NetworkConfig) SlotsPerEpoch() phase0.Slot {
	return n.Beacon.SlotsPerEpoch
}

// DomainType returns current domain type based on the current fork.
func (n NetworkConfig) DomainType() spectypes.DomainType {
	return n.SSV.DomainType
}

func (n NetworkConfig) BeaconNetwork() string {
	return n.Beacon.NetworkName
}

func (n NetworkConfig) SyncCommitteeSize() uint64 {
	return n.Beacon.SyncCommitteeSize
}<|MERGE_RESOLUTION|>--- conflicted
+++ resolved
@@ -6,27 +6,15 @@
 	"github.com/attestantio/go-eth2-client/spec/phase0"
 	"github.com/sanity-io/litter"
 	spectypes "github.com/ssvlabs/ssv-spec/types"
-<<<<<<< HEAD
 )
 
+// TODO: add networks to supported configs:
+//
+//Hoodi.Name:        Hoodi,
+//HoodiStage.Name:   HoodiStage,
+//Sepolia.Name:      Sepolia,
+
 //go:generate mockgen -package=networkconfig -destination=./mock.go -source=./config.go
-=======
-	"github.com/ssvlabs/ssv/protocol/v2/blockchain/beacon"
-)
-
-var SupportedConfigs = map[string]NetworkConfig{
-	Mainnet.Name:      Mainnet,
-	Holesky.Name:      Holesky,
-	HoleskyStage.Name: HoleskyStage,
-	LocalTestnet.Name: LocalTestnet,
-	HoleskyE2E.Name:   HoleskyE2E,
-	Hoodi.Name:        Hoodi,
-	HoodiStage.Name:   HoodiStage,
-	Sepolia.Name:      Sepolia,
-}
-
-const forkName = "alan"
->>>>>>> 3d906310
 
 type Interface interface { // TODO: rename?
 	BeaconNetwork() string
