package networkconfig

import (
	"math/big"

	ethcommon "github.com/ethereum/go-ethereum/common"

	spectypes "github.com/ssvlabs/ssv-spec/types"
)

var HoodiSSV = &SSV{
	Name:                 "hoodi",
	DomainType:           spectypes.DomainType{0x0, 0x0, 0x5, 0x3},
	RegistrySyncOffset:   new(big.Int).SetInt64(1065),
	RegistryContractAddr: ethcommon.HexToAddress("0x58410Bef803ECd7E63B23664C586A6DB72DAf59c"),
	DiscoveryProtocolID:  [6]byte{'s', 's', 'v', 'd', 'v', '5'},
	Bootnodes: []string{
		// SSV Labs
		"enr:-Ja4QIKlyNFuFtTOnVoavqwmpgSJXfhSmhpdSDOUhf5-FBr7bBxQRvG6VrpUvlkr8MtpNNuMAkM33AseduSaOhd9IeWGAZWjRbnvgmlkgnY0gmlwhCNVVTCJc2VjcDI1NmsxoQNTTyiJPoZh502xOZpHSHAfR-94NaXLvi5J4CNHMh2tjoNzc3YBg3RjcIITioN1ZHCCD6I",
	},
	TotalEthereumValidators: 1107955, // active_validators from https://hoodi.beaconcha.in/index/data on Apr 18, 2025
<<<<<<< HEAD
	GasLimit36Epoch:         0,
	Forks: []SSVFork{
		{
			Name:  "alan",
			Epoch: 0, // Alan fork happened on another epoch, but we won't ever run pre-Alan fork again, so 0 should work fine
		},
	},
=======
	GasLimit36Epoch:         29000,   // Jul-24-2025 09:30:00 AM UTC
>>>>>>> cda77c53
}<|MERGE_RESOLUTION|>--- conflicted
+++ resolved
@@ -19,15 +19,11 @@
 		"enr:-Ja4QIKlyNFuFtTOnVoavqwmpgSJXfhSmhpdSDOUhf5-FBr7bBxQRvG6VrpUvlkr8MtpNNuMAkM33AseduSaOhd9IeWGAZWjRbnvgmlkgnY0gmlwhCNVVTCJc2VjcDI1NmsxoQNTTyiJPoZh502xOZpHSHAfR-94NaXLvi5J4CNHMh2tjoNzc3YBg3RjcIITioN1ZHCCD6I",
 	},
 	TotalEthereumValidators: 1107955, // active_validators from https://hoodi.beaconcha.in/index/data on Apr 18, 2025
-<<<<<<< HEAD
-	GasLimit36Epoch:         0,
+	GasLimit36Epoch:         29000,   // Jul-24-2025 09:30:00 AM UTC
 	Forks: []SSVFork{
 		{
 			Name:  "alan",
 			Epoch: 0, // Alan fork happened on another epoch, but we won't ever run pre-Alan fork again, so 0 should work fine
 		},
 	},
-=======
-	GasLimit36Epoch:         29000,   // Jul-24-2025 09:30:00 AM UTC
->>>>>>> cda77c53
 }