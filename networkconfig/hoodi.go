package networkconfig

import (
	"math/big"

	ethcommon "github.com/ethereum/go-ethereum/common"
	spectypes "github.com/ssvlabs/ssv-spec/types"
)

<<<<<<< HEAD
var Hoodi = NetworkConfig{
	Name: "hoodi",
	BeaconConfig: BeaconConfig{
		Beacon: beacon.NewNetwork(spectypes.HoodiNetwork),
	},
	SSVConfig: SSVConfig{
		DomainType:           spectypes.DomainType{0x0, 0x0, 0x5, 0x3},
		RegistrySyncOffset:   new(big.Int).SetInt64(1065),
		RegistryContractAddr: "0x58410Bef803ECd7E63B23664C586A6DB72DAf59c",
		DiscoveryProtocolID:  [6]byte{'s', 's', 'v', 'd', 'v', '5'},
		Bootnodes: []string{
			// SSV Labs
			"enr:-Ja4QIKlyNFuFtTOnVoavqwmpgSJXfhSmhpdSDOUhf5-FBr7bBxQRvG6VrpUvlkr8MtpNNuMAkM33AseduSaOhd9IeWGAZWjRbnvgmlkgnY0gmlwhCNVVTCJc2VjcDI1NmsxoQNTTyiJPoZh502xOZpHSHAfR-94NaXLvi5J4CNHMh2tjoNzc3YBg3RjcIITioN1ZHCCD6I",
		},
		Forks: SSVForkConfig{
			Forks: SSVForks{
				{
					Name:  "Alan",
					Epoch: 0,
				},
				{
					Name:  "Finality Consensus",
					Epoch: MaxEpoch,
				},
			},
		},
=======
const HoodiName = "hoodi"

var HoodiSSV = SSVConfig{
	DomainType:           spectypes.DomainType{0x0, 0x0, 0x5, 0x3},
	RegistrySyncOffset:   new(big.Int).SetInt64(1065),
	RegistryContractAddr: ethcommon.HexToAddress("0x58410Bef803ECd7E63B23664C586A6DB72DAf59c"),
	DiscoveryProtocolID:  [6]byte{'s', 's', 'v', 'd', 'v', '5'},
	Bootnodes: []string{
		// SSV Labs
		"enr:-Ja4QIKlyNFuFtTOnVoavqwmpgSJXfhSmhpdSDOUhf5-FBr7bBxQRvG6VrpUvlkr8MtpNNuMAkM33AseduSaOhd9IeWGAZWjRbnvgmlkgnY0gmlwhCNVVTCJc2VjcDI1NmsxoQNTTyiJPoZh502xOZpHSHAfR-94NaXLvi5J4CNHMh2tjoNzc3YBg3RjcIITioN1ZHCCD6I",
>>>>>>> b5e5b27b
	},
	TotalEthereumValidators: 1107955, // active_validators from https://hoodi.beaconcha.in/index/data on Apr 18, 2025
}<|MERGE_RESOLUTION|>--- conflicted
+++ resolved
@@ -7,34 +7,6 @@
 	spectypes "github.com/ssvlabs/ssv-spec/types"
 )
 
-<<<<<<< HEAD
-var Hoodi = NetworkConfig{
-	Name: "hoodi",
-	BeaconConfig: BeaconConfig{
-		Beacon: beacon.NewNetwork(spectypes.HoodiNetwork),
-	},
-	SSVConfig: SSVConfig{
-		DomainType:           spectypes.DomainType{0x0, 0x0, 0x5, 0x3},
-		RegistrySyncOffset:   new(big.Int).SetInt64(1065),
-		RegistryContractAddr: "0x58410Bef803ECd7E63B23664C586A6DB72DAf59c",
-		DiscoveryProtocolID:  [6]byte{'s', 's', 'v', 'd', 'v', '5'},
-		Bootnodes: []string{
-			// SSV Labs
-			"enr:-Ja4QIKlyNFuFtTOnVoavqwmpgSJXfhSmhpdSDOUhf5-FBr7bBxQRvG6VrpUvlkr8MtpNNuMAkM33AseduSaOhd9IeWGAZWjRbnvgmlkgnY0gmlwhCNVVTCJc2VjcDI1NmsxoQNTTyiJPoZh502xOZpHSHAfR-94NaXLvi5J4CNHMh2tjoNzc3YBg3RjcIITioN1ZHCCD6I",
-		},
-		Forks: SSVForkConfig{
-			Forks: SSVForks{
-				{
-					Name:  "Alan",
-					Epoch: 0,
-				},
-				{
-					Name:  "Finality Consensus",
-					Epoch: MaxEpoch,
-				},
-			},
-		},
-=======
 const HoodiName = "hoodi"
 
 var HoodiSSV = SSVConfig{
@@ -45,7 +17,18 @@
 	Bootnodes: []string{
 		// SSV Labs
 		"enr:-Ja4QIKlyNFuFtTOnVoavqwmpgSJXfhSmhpdSDOUhf5-FBr7bBxQRvG6VrpUvlkr8MtpNNuMAkM33AseduSaOhd9IeWGAZWjRbnvgmlkgnY0gmlwhCNVVTCJc2VjcDI1NmsxoQNTTyiJPoZh502xOZpHSHAfR-94NaXLvi5J4CNHMh2tjoNzc3YBg3RjcIITioN1ZHCCD6I",
->>>>>>> b5e5b27b
 	},
 	TotalEthereumValidators: 1107955, // active_validators from https://hoodi.beaconcha.in/index/data on Apr 18, 2025
+	Forks: SSVForkConfig{
+		Forks: SSVForks{
+			{
+				Name:  "Alan",
+				Epoch: 0,
+			},
+			{
+				Name:  "Finality Consensus",
+				Epoch: MaxEpoch,
+			},
+		},
+	},
 }