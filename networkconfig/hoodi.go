--- conflicted
+++ resolved
@@ -12,10 +12,9 @@
 var Hoodi = NetworkConfig{
 	Name: "hoodi",
 	BeaconConfig: BeaconConfig{
-<<<<<<< HEAD
 		BeaconName:                           string(spectypes.HoodiNetwork),
 		SlotDuration:                         spectypes.HoodiNetwork.SlotDurationSec(),
-		SlotsPerEpoch:                        phase0.Slot(spectypes.HoodiNetwork.SlotsPerEpoch()),
+		SlotsPerEpoch:                        spectypes.HoodiNetwork.SlotsPerEpoch(),
 		EpochsPerSyncCommitteePeriod:         256,
 		SyncCommitteeSize:                    512,
 		SyncCommitteeSubnetCount:             4,
@@ -25,13 +24,6 @@
 		ForkVersion:                          spectypes.HoodiNetwork.ForkVersion(),
 		GenesisTime:                          time.Unix(int64(spectypes.HoodiNetwork.MinGenesisTime()), 0), // #nosec G115 -- time should not exceed int64
 		GenesisValidatorsRoot:                phase0.Root(hexutil.MustDecode("0x212f13fc4df078b6cb7db228f1c8307566dcecf900867401a92023d7ba99cb5f")),
-=======
-		BeaconName:    string(spectypes.HoodiNetwork),
-		SlotDuration:  spectypes.HoodiNetwork.SlotDurationSec(),
-		SlotsPerEpoch: spectypes.HoodiNetwork.SlotsPerEpoch(),
-		ForkVersion:   spectypes.HoodiNetwork.ForkVersion(),
-		GenesisTime:   time.Unix(int64(spectypes.HoodiNetwork.MinGenesisTime()), 0), // #nosec G115 -- time should not exceed int64
->>>>>>> 180db709
 	},
 	SSVConfig: SSVConfig{
 		DomainType:           spectypes.DomainType{0x0, 0x0, 0x5, 0x3},
