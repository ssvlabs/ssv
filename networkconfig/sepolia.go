--- conflicted
+++ resolved
@@ -8,23 +8,6 @@
 	spectypes "github.com/ssvlabs/ssv-spec/types"
 )
 
-<<<<<<< HEAD
-var Sepolia = NetworkConfig{
-	Name: "sepolia",
-	BeaconConfig: BeaconConfig{
-		Beacon: beacon.NewNetwork(spectypes.SepoliaNetwork),
-	},
-	SSVConfig: SSVConfig{
-		DomainType:           spectypes.DomainType{0x0, 0x0, 0x5, 0x69},
-		RegistrySyncOffset:   new(big.Int).SetInt64(7795814),
-		RegistryContractAddr: "0x261419B48F36EdF420743E9f91bABF4856e76f99",
-		DiscoveryProtocolID:  [6]byte{'s', 's', 'v', 'd', 'v', '5'},
-		Bootnodes: []string{
-			// SSV Labs
-			"enr:-Ja4QIE0Ml0a8Pq9zD-0g9KYGN3jAMPJ0CAP0i16fK-PSHfLeORl-Z5p8odoP1oS5S2E8IsF5jNG7gqTKhjVsHR-Z_CGAZXrnTJrgmlkgnY0gmlwhCOjXGWJc2VjcDI1NmsxoQKCRDQsIdFsJDmu_ZU2H6b2_HRJbuUneDXHLfFkSQH9O4Nzc3YBg3RjcIITioN1ZHCCD6I",
-		},
-		GasLimit36Epoch: 0,
-=======
 const SepoliaName = "sepolia"
 
 var SepoliaSSV = &SSVConfig{
@@ -35,7 +18,6 @@
 	Bootnodes: []string{
 		// SSV Labs
 		"enr:-Ja4QIE0Ml0a8Pq9zD-0g9KYGN3jAMPJ0CAP0i16fK-PSHfLeORl-Z5p8odoP1oS5S2E8IsF5jNG7gqTKhjVsHR-Z_CGAZXrnTJrgmlkgnY0gmlwhCOjXGWJc2VjcDI1NmsxoQKCRDQsIdFsJDmu_ZU2H6b2_HRJbuUneDXHLfFkSQH9O4Nzc3YBg3RjcIITioN1ZHCCD6I",
->>>>>>> 4ecf5fb6
 	},
 	TotalEthereumValidators: 1781, // active_validators from https://sepolia.beaconcha.in/index/data on Mar 20, 2025
 	GasLimit36Epoch:         0,
