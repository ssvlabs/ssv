package networkconfig

import (
	"math/big"

	ethcommon "github.com/ethereum/go-ethereum/common"

	spectypes "github.com/ssvlabs/ssv-spec/types"
)

const SepoliaName = "sepolia"

var SepoliaSSV = SSVConfig{
	DomainType:           spectypes.DomainType{0x0, 0x0, 0x5, 0x69},
	RegistrySyncOffset:   new(big.Int).SetInt64(7795814),
	RegistryContractAddr: ethcommon.HexToAddress("0x261419B48F36EdF420743E9f91bABF4856e76f99"),
	DiscoveryProtocolID:  [6]byte{'s', 's', 'v', 'd', 'v', '5'},
	Bootnodes: []string{
		// SSV Labs
		"enr:-Ja4QIE0Ml0a8Pq9zD-0g9KYGN3jAMPJ0CAP0i16fK-PSHfLeORl-Z5p8odoP1oS5S2E8IsF5jNG7gqTKhjVsHR-Z_CGAZXrnTJrgmlkgnY0gmlwhCOjXGWJc2VjcDI1NmsxoQKCRDQsIdFsJDmu_ZU2H6b2_HRJbuUneDXHLfFkSQH9O4Nzc3YBg3RjcIITioN1ZHCCD6I",
	},
	TotalEthereumValidators: 1781, // active_validators from https://sepolia.beaconcha.in/index/data on Mar 20, 2025
<<<<<<< HEAD
	Forks: SSVForkConfig{
		Forks: SSVForks{
			{
				Name:  "Alan",
				Epoch: 0,
			},
			{
				Name:  "Finality Consensus",
				Epoch: MaxEpoch,
			},
		},
	},
=======
	GasLimit36Epoch:         0,
>>>>>>> 7ac3e927
}<|MERGE_RESOLUTION|>--- conflicted
+++ resolved
@@ -20,7 +20,6 @@
 		"enr:-Ja4QIE0Ml0a8Pq9zD-0g9KYGN3jAMPJ0CAP0i16fK-PSHfLeORl-Z5p8odoP1oS5S2E8IsF5jNG7gqTKhjVsHR-Z_CGAZXrnTJrgmlkgnY0gmlwhCOjXGWJc2VjcDI1NmsxoQKCRDQsIdFsJDmu_ZU2H6b2_HRJbuUneDXHLfFkSQH9O4Nzc3YBg3RjcIITioN1ZHCCD6I",
 	},
 	TotalEthereumValidators: 1781, // active_validators from https://sepolia.beaconcha.in/index/data on Mar 20, 2025
-<<<<<<< HEAD
 	Forks: SSVForkConfig{
 		Forks: SSVForks{
 			{
@@ -33,7 +32,5 @@
 			},
 		},
 	},
-=======
 	GasLimit36Epoch:         0,
->>>>>>> 7ac3e927
 }