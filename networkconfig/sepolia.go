package networkconfig

import (
	"math/big"
	"time"

	"github.com/attestantio/go-eth2-client/spec/phase0"
	spectypes "github.com/ssvlabs/ssv-spec/types"
)

var Sepolia = NetworkConfig{
	Name: "sepolia",
	BeaconConfig: BeaconConfig{
<<<<<<< HEAD
		BeaconName:    string(spectypes.SepoliaNetwork),
		GenesisEpoch:  1,
		SlotDuration:  spectypes.SepoliaNetwork.SlotDurationSec(),
		SlotsPerEpoch: phase0.Slot(spectypes.SepoliaNetwork.SlotsPerEpoch()),
		ForkVersion:   spectypes.SepoliaNetwork.ForkVersion(),
		GenesisTime:   time.Unix(int64(spectypes.SepoliaNetwork.MinGenesisTime()), 0), // #nosec G115 -- time should not exceed int64
=======
		Beacon: beacon.NewNetwork(spectypes.SepoliaNetwork),
>>>>>>> ee81f74a
	},
	SSVConfig: SSVConfig{
		DomainType:           spectypes.DomainType{0x0, 0x0, 0x5, 0x69},
		RegistrySyncOffset:   new(big.Int).SetInt64(7795814),
		RegistryContractAddr: "0x261419B48F36EdF420743E9f91bABF4856e76f99",
		DiscoveryProtocolID:  [6]byte{'s', 's', 'v', 'd', 'v', '5'},
		Bootnodes: []string{
			// SSV Labs
			"enr:-Ja4QIE0Ml0a8Pq9zD-0g9KYGN3jAMPJ0CAP0i16fK-PSHfLeORl-Z5p8odoP1oS5S2E8IsF5jNG7gqTKhjVsHR-Z_CGAZXrnTJrgmlkgnY0gmlwhCOjXGWJc2VjcDI1NmsxoQKCRDQsIdFsJDmu_ZU2H6b2_HRJbuUneDXHLfFkSQH9O4Nzc3YBg3RjcIITioN1ZHCCD6I",
		},
	},
}<|MERGE_RESOLUTION|>--- conflicted
+++ resolved
@@ -11,16 +11,11 @@
 var Sepolia = NetworkConfig{
 	Name: "sepolia",
 	BeaconConfig: BeaconConfig{
-<<<<<<< HEAD
 		BeaconName:    string(spectypes.SepoliaNetwork),
-		GenesisEpoch:  1,
 		SlotDuration:  spectypes.SepoliaNetwork.SlotDurationSec(),
 		SlotsPerEpoch: phase0.Slot(spectypes.SepoliaNetwork.SlotsPerEpoch()),
 		ForkVersion:   spectypes.SepoliaNetwork.ForkVersion(),
 		GenesisTime:   time.Unix(int64(spectypes.SepoliaNetwork.MinGenesisTime()), 0), // #nosec G115 -- time should not exceed int64
-=======
-		Beacon: beacon.NewNetwork(spectypes.SepoliaNetwork),
->>>>>>> ee81f74a
 	},
 	SSVConfig: SSVConfig{
 		DomainType:           spectypes.DomainType{0x0, 0x0, 0x5, 0x69},
