package networkconfig

import (
	"math/big"

	spectypes "github.com/ssvlabs/ssv-spec/types"

	"github.com/ssvlabs/ssv/protocol/v2/blockchain/beacon"
)

var Mainnet = NetworkConfig{
<<<<<<< HEAD
	Name: "mainnet",
	BeaconConfig: BeaconConfig{
		Beacon:       beacon.NewNetwork(spectypes.MainNetwork),
		GenesisEpoch: 218450,
	},
	SSVConfig: SSVConfig{
		DomainType:           spectypes.AlanMainnet,
		RegistrySyncOffset:   new(big.Int).SetInt64(17507487),
		RegistryContractAddr: "0xDD9BC35aE942eF0cFa76930954a156B3fF30a4E1",
		DiscoveryProtocolID:  [6]byte{'s', 's', 'v', 'd', 'v', '5'},
		Bootnodes: []string{
			// SSV Labs
			"enr:-Ja4QAbDe5XANqJUDyJU1GmtS01qqMwDYx9JNZgymjBb55fMaha80E2HznRYoUGy6NFVSvs1u1cFqSM0MgJI-h1QKLeGAZKaTo7LgmlkgnY0gmlwhDQrfraJc2VjcDI1NmsxoQNEj0Pgq9-VxfeX83LPDOUPyWiTVzdI-DnfMdO1n468u4Nzc3YBg3RjcIITioN1ZHCCD6I",
=======
	Name:                 "mainnet",
	Beacon:               beacon.NewNetwork(spectypes.MainNetwork),
	DomainType:           spectypes.AlanMainnet,
	RegistrySyncOffset:   new(big.Int).SetInt64(17507487),
	RegistryContractAddr: "0xDD9BC35aE942eF0cFa76930954a156B3fF30a4E1",
	DiscoveryProtocolID:  [6]byte{'s', 's', 'v', 'd', 'v', '5'},
	Bootnodes: []string{
		// SSV Labs
		"enr:-Ja4QAbDe5XANqJUDyJU1GmtS01qqMwDYx9JNZgymjBb55fMaha80E2HznRYoUGy6NFVSvs1u1cFqSM0MgJI-h1QKLeGAZKaTo7LgmlkgnY0gmlwhDQrfraJc2VjcDI1NmsxoQNEj0Pgq9-VxfeX83LPDOUPyWiTVzdI-DnfMdO1n468u4Nzc3YBg3RjcIITioN1ZHCCD6I",
>>>>>>> f42ccdeb

			// 0NEinfra bootnode
			"enr:-Li4QDwrOuhEq5gBJBzFUPkezoYiy56SXZUwkSD7bxYo8RAhPnHyS0de0nOQrzl-cL47RY9Jg8k6Y_MgaUd9a5baYXeGAYnfZE76h2F0dG5ldHOIAAAAAAAAAACEZXRoMpD1pf1CAAAAAP__________gmlkgnY0gmlwhDaTS0mJc2VjcDI1NmsxoQMZzUHaN3eClRgF9NAqRNc-ilGpJDDJxdenfo4j-zWKKYN0Y3CCE4iDdWRwgg-g",

			// Eridian (eridianalpha.com)
			"enr:-Li4QIzHQ2H82twhvsu8EePZ6CA1gl0_B0WWsKaT07245TkHUqXay-MXEgObJB7BxMFl8TylFxfnKNxQyGTXh-2nAlOGAYuraxUEh2F0dG5ldHOIAAAAAAAAAACEZXRoMpD1pf1CAAAAAP__________gmlkgnY0gmlwhBKCzUSJc2VjcDI1NmsxoQNKskkQ6-mBdBWr_ORJfyHai5uD0vL6Fuw90X0sPwmRsoN0Y3CCE4iDdWRwgg-g",

			// CryptoManufaktur
			"enr:-Li4QH7FwJcL8gJj0zHAITXqghMkG-A5bfWh2-3Q7vosy9D1BS8HZk-1ITuhK_rfzG3v_UtBDI6uNJZWpdcWfrQFCxKGAYnQ1DRCh2F0dG5ldHOIAAAAAAAAAACEZXRoMpD1pf1CAAAAAP__________gmlkgnY0gmlwhBLb3g2Jc2VjcDI1NmsxoQKeSDcZWSaY9FC723E9yYX1Li18bswhLNlxBZdLfgOKp4N0Y3CCE4mDdWRwgg-h",
		},
	},
}<|MERGE_RESOLUTION|>--- conflicted
+++ resolved
@@ -9,11 +9,9 @@
 )
 
 var Mainnet = NetworkConfig{
-<<<<<<< HEAD
 	Name: "mainnet",
 	BeaconConfig: BeaconConfig{
 		Beacon:       beacon.NewNetwork(spectypes.MainNetwork),
-		GenesisEpoch: 218450,
 	},
 	SSVConfig: SSVConfig{
 		DomainType:           spectypes.AlanMainnet,
@@ -23,17 +21,6 @@
 		Bootnodes: []string{
 			// SSV Labs
 			"enr:-Ja4QAbDe5XANqJUDyJU1GmtS01qqMwDYx9JNZgymjBb55fMaha80E2HznRYoUGy6NFVSvs1u1cFqSM0MgJI-h1QKLeGAZKaTo7LgmlkgnY0gmlwhDQrfraJc2VjcDI1NmsxoQNEj0Pgq9-VxfeX83LPDOUPyWiTVzdI-DnfMdO1n468u4Nzc3YBg3RjcIITioN1ZHCCD6I",
-=======
-	Name:                 "mainnet",
-	Beacon:               beacon.NewNetwork(spectypes.MainNetwork),
-	DomainType:           spectypes.AlanMainnet,
-	RegistrySyncOffset:   new(big.Int).SetInt64(17507487),
-	RegistryContractAddr: "0xDD9BC35aE942eF0cFa76930954a156B3fF30a4E1",
-	DiscoveryProtocolID:  [6]byte{'s', 's', 'v', 'd', 'v', '5'},
-	Bootnodes: []string{
-		// SSV Labs
-		"enr:-Ja4QAbDe5XANqJUDyJU1GmtS01qqMwDYx9JNZgymjBb55fMaha80E2HznRYoUGy6NFVSvs1u1cFqSM0MgJI-h1QKLeGAZKaTo7LgmlkgnY0gmlwhDQrfraJc2VjcDI1NmsxoQNEj0Pgq9-VxfeX83LPDOUPyWiTVzdI-DnfMdO1n468u4Nzc3YBg3RjcIITioN1ZHCCD6I",
->>>>>>> f42ccdeb
 
 			// 0NEinfra bootnode
 			"enr:-Li4QDwrOuhEq5gBJBzFUPkezoYiy56SXZUwkSD7bxYo8RAhPnHyS0de0nOQrzl-cL47RY9Jg8k6Y_MgaUd9a5baYXeGAYnfZE76h2F0dG5ldHOIAAAAAAAAAACEZXRoMpD1pf1CAAAAAP__________gmlkgnY0gmlwhDaTS0mJc2VjcDI1NmsxoQMZzUHaN3eClRgF9NAqRNc-ilGpJDDJxdenfo4j-zWKKYN0Y3CCE4iDdWRwgg-g",
