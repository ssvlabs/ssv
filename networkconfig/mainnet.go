--- conflicted
+++ resolved
@@ -11,16 +11,11 @@
 var Mainnet = NetworkConfig{
 	Name: "mainnet",
 	BeaconConfig: BeaconConfig{
-<<<<<<< HEAD
 		BeaconName:    string(spectypes.MainNetwork),
-		GenesisEpoch:  218450,
 		SlotDuration:  spectypes.MainNetwork.SlotDurationSec(),
 		SlotsPerEpoch: phase0.Slot(spectypes.MainNetwork.SlotsPerEpoch()),
 		ForkVersion:   spectypes.MainNetwork.ForkVersion(),
 		GenesisTime:   time.Unix(int64(spectypes.MainNetwork.MinGenesisTime()), 0), // #nosec G115 -- time should not exceed int64
-=======
-		Beacon: beacon.NewNetwork(spectypes.MainNetwork),
->>>>>>> ee81f74a
 	},
 	SSVConfig: SSVConfig{
 		DomainType:           spectypes.AlanMainnet,
