--- conflicted
+++ resolved
@@ -30,13 +30,8 @@
 	},
 	TotalEthereumValidators: 1064860, // active_validators from https://mainnet.beaconcha.in/index/data on Apr 18, 2025
 	Forks: SSVForks{
-<<<<<<< HEAD
 		Alan:            0,      // We don't need to set the real Alan fork epoch because pre-Alan ssv-nodes aren't supported anymore.
 		GasLimit36:      385150, // Aug-09-2025 06:40:23 AM UTC
 		NetworkTopology: math.MaxUint64,
-=======
-		Alan:       0,      // Alan fork happened on another epoch, but we won't ever run pre-Alan fork again, so 0 should work fine
-		GasLimit36: 385150, // Aug-09-2025 06:40:23 AM UTC
->>>>>>> 7bcd367e
 	},
 }