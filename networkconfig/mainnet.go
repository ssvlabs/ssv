--- conflicted
+++ resolved
@@ -10,26 +10,13 @@
 	spectypes "github.com/ssvlabs/ssv-spec/types"
 )
 
-<<<<<<< HEAD
 var MainnetSSV = SSV{
 	Name:                      "mainnet",
-	GenesisDomainType:         spectypes.GenesisMainnet,
-	AlanDomainType:            spectypes.AlanMainnet,
-	AlanForkEpoch:             327375, // Nov-25-2024 12:00:23 PM UTC
+	DomainType:                spectypes.AlanMainnet,
 	RegistrySyncOffset:        new(big.Int).SetInt64(17507487),
 	RegistryContractAddr:      ethcommon.HexToAddress("0xDD9BC35aE942eF0cFa76930954a156B3fF30a4E1"),
 	MaxValidatorsPerCommittee: 560,
 	TotalEthereumValidators:   1072679, // active_validators from https://mainnet.beaconcha.in/index/data on Nov 20, 2024
-=======
-var Mainnet = NetworkConfig{
-	Name:                 "mainnet",
-	Beacon:               beacon.NewNetwork(spectypes.MainNetwork),
-	DomainType:           spectypes.AlanMainnet,
-	GenesisEpoch:         218450,
-	RegistrySyncOffset:   new(big.Int).SetInt64(17507487),
-	RegistryContractAddr: "0xDD9BC35aE942eF0cFa76930954a156B3fF30a4E1",
-	DiscoveryProtocolID:  [6]byte{'s', 's', 'v', 'd', 'v', '5'},
->>>>>>> bfec50e9
 	Bootnodes: []string{
 		// SSV Labs
 		"enr:-Ja4QAbDe5XANqJUDyJU1GmtS01qqMwDYx9JNZgymjBb55fMaha80E2HznRYoUGy6NFVSvs1u1cFqSM0MgJI-h1QKLeGAZKaTo7LgmlkgnY0gmlwhDQrfraJc2VjcDI1NmsxoQNEj0Pgq9-VxfeX83LPDOUPyWiTVzdI-DnfMdO1n468u4Nzc3YBg3RjcIITioN1ZHCCD6I",
