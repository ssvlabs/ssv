--- conflicted
+++ resolved
@@ -145,14 +145,9 @@
 
 // waitForOneThirdSlotDuration waits until one-third of the slot has transpired (SECONDS_PER_SLOT / 3 seconds after the start of slot)
 func (gc *GoClient) waitForOneThirdSlotDuration(slot phase0.Slot) {
-<<<<<<< HEAD
-	delay := gc.beaconConfig.IntervalDuration() /* a third of the slot duration */
-	finalTime := gc.beaconConfig.GetSlotStartTime(slot).Add(delay)
-=======
 	config := gc.getBeaconConfig()
-	delay := config.SlotDuration / 3 /* a third of the slot duration */
+	delay := config.IntervalDuration() /* a third of the slot duration */
 	finalTime := config.GetSlotStartTime(slot).Add(delay)
->>>>>>> c93cc439
 	wait := time.Until(finalTime)
 	if wait <= 0 {
 		return
