package goclient

import (
	"crypto/sha256"
	"encoding/binary"
	"fmt"
	"net/http"
	"time"

	"github.com/attestantio/go-eth2-client/api"
	"github.com/attestantio/go-eth2-client/spec"
	"github.com/attestantio/go-eth2-client/spec/altair"
	"github.com/attestantio/go-eth2-client/spec/phase0"
	ssz "github.com/ferranbt/fastssz"
	spectypes "github.com/ssvlabs/ssv-spec/types"
	"go.uber.org/zap"
	"golang.org/x/sync/errgroup"
)

// IsSyncCommitteeAggregator returns tru if aggregator
func (gc *GoClient) IsSyncCommitteeAggregator(proof []byte) (bool, error) {
	// Hash the signature.
	hash := sha256.Sum256(proof)

	// Keep the signature if it's an aggregator.
	modulo := SyncCommitteeSize / SyncCommitteeSubnetCount / TargetAggregatorsPerSyncSubcommittee
	if modulo == uint64(0) {
		// Modulo must be at least 1.
		modulo = 1
	}
	return binary.LittleEndian.Uint64(hash[:8])%modulo == 0, nil
}

// SyncCommitteeSubnetID returns sync committee subnet ID from subcommittee index
func (gc *GoClient) SyncCommitteeSubnetID(index phase0.CommitteeIndex) (uint64, error) {
	return uint64(index) / (SyncCommitteeSize / SyncCommitteeSubnetCount), nil
}

// GetSyncCommitteeContribution returns
func (gc *GoClient) GetSyncCommitteeContribution(slot phase0.Slot, selectionProofs []phase0.BLSSignature, subnetIDs []uint64) (ssz.Marshaler, spec.DataVersion, error) {
	if len(selectionProofs) != len(subnetIDs) {
		return nil, DataVersionNil, fmt.Errorf("mismatching number of selection proofs and subnet IDs")
	}

	gc.waitForOneThirdSlotDuration(slot)

	scDataReqStart := time.Now()
	beaconBlockRootResp, err := gc.client.BeaconBlockRoot(gc.ctx, &api.BeaconBlockRootOpts{
		Block: fmt.Sprint(slot),
	})
	recordRequestDuration(gc.ctx, "BeaconBlockRoot", gc.client.Address(), http.MethodGet, time.Since(scDataReqStart), err)
	if err != nil {
		gc.log.Error(clResponseErrMsg,
			zap.String("api", "BeaconBlockRoot"),
			zap.Error(err),
		)
		return nil, DataVersionNil, fmt.Errorf("failed to obtain beacon block root: %w", err)
	}
	if beaconBlockRootResp == nil {
		gc.log.Error(clNilResponseErrMsg,
			zap.String("api", "BeaconBlockRoot"),
		)
		return nil, DataVersionNil, fmt.Errorf("beacon block root response is nil")
	}
	if beaconBlockRootResp.Data == nil {
		gc.log.Error(clNilResponseDataErrMsg,
			zap.String("api", "BeaconBlockRoot"),
		)
		return nil, DataVersionNil, fmt.Errorf("beacon block root data is nil")
	}

	blockRoot := beaconBlockRootResp.Data

	gc.waitToSlotTwoThirds(slot)

	// Fetch sync committee contributions for each subnet in parallel.
	var (
		contributions = make(spectypes.Contributions, 0, len(subnetIDs))
		g             errgroup.Group
	)
	for i := range subnetIDs {
		index := i
		g.Go(func() error {
			start := time.Now()
			syncCommitteeContrResp, err := gc.client.SyncCommitteeContribution(gc.ctx, &api.SyncCommitteeContributionOpts{
				Slot:              slot,
				SubcommitteeIndex: subnetIDs[index],
				BeaconBlockRoot:   *blockRoot,
			})
			recordRequestDuration(gc.ctx, "SyncCommitteeContribution", gc.client.Address(), http.MethodGet, time.Since(start), err)
			if err != nil {
				gc.log.Error(clResponseErrMsg,
					zap.String("api", "SyncCommitteeContribution"),
					zap.Error(err),
				)
				return fmt.Errorf("failed to obtain sync committee contribution: %w", err)
			}
			if syncCommitteeContrResp == nil {
				gc.log.Error(clNilResponseErrMsg,
					zap.String("api", "SyncCommitteeContribution"),
				)
				return fmt.Errorf("sync committee contribution response is nil")
			}
			if syncCommitteeContrResp.Data == nil {
				gc.log.Error(clNilResponseDataErrMsg,
					zap.String("api", "SyncCommitteeContribution"),
				)
				return fmt.Errorf("sync committee contribution data is nil")
			}

			contribution := syncCommitteeContrResp.Data
			contributions = append(contributions, &spectypes.Contribution{
				SelectionProofSig: selectionProofs[index],
				Contribution:      *contribution,
			})
			return nil
		})
	}
	if err := g.Wait(); err != nil {
		return nil, DataVersionNil, err
	}

	return &contributions, spec.DataVersionAltair, nil
}

// SubmitSignedContributionAndProof broadcasts to the network
func (gc *GoClient) SubmitSignedContributionAndProof(contribution *altair.SignedContributionAndProof) error {
<<<<<<< HEAD
	start := time.Now()
	err := gc.client.SubmitSyncCommitteeContributions(gc.ctx, []*altair.SignedContributionAndProof{contribution})

	recordRequestDuration(gc.ctx, "SubmitSyncCommitteeContributions", gc.client.Address(), http.MethodPost, time.Since(start), err)

	return err
=======
	if err := gc.client.SubmitSyncCommitteeContributions(gc.ctx, []*altair.SignedContributionAndProof{contribution}); err != nil {
		gc.log.Error(clResponseErrMsg,
			zap.String("api", "SubmitSyncCommitteeContributions"),
			zap.Error(err),
		)
		return err
	}

	return nil
>>>>>>> 1424f8f7
}

// waitForOneThirdSlotDuration waits until one-third of the slot has transpired (SECONDS_PER_SLOT / 3 seconds after the start of slot)
func (gc *GoClient) waitForOneThirdSlotDuration(slot phase0.Slot) {
	delay := gc.network.SlotDurationSec() / 3 /* a third of the slot duration */
	finalTime := gc.slotStartTime(slot).Add(delay)
	wait := time.Until(finalTime)
	if wait <= 0 {
		return
	}
	time.Sleep(wait)
}<|MERGE_RESOLUTION|>--- conflicted
+++ resolved
@@ -125,24 +125,16 @@
 
 // SubmitSignedContributionAndProof broadcasts to the network
 func (gc *GoClient) SubmitSignedContributionAndProof(contribution *altair.SignedContributionAndProof) error {
-<<<<<<< HEAD
 	start := time.Now()
 	err := gc.client.SubmitSyncCommitteeContributions(gc.ctx, []*altair.SignedContributionAndProof{contribution})
-
 	recordRequestDuration(gc.ctx, "SubmitSyncCommitteeContributions", gc.client.Address(), http.MethodPost, time.Since(start), err)
-
-	return err
-=======
-	if err := gc.client.SubmitSyncCommitteeContributions(gc.ctx, []*altair.SignedContributionAndProof{contribution}); err != nil {
+	if err != nil {
 		gc.log.Error(clResponseErrMsg,
 			zap.String("api", "SubmitSyncCommitteeContributions"),
 			zap.Error(err),
 		)
-		return err
 	}
-
-	return nil
->>>>>>> 1424f8f7
+	return err
 }
 
 // waitForOneThirdSlotDuration waits until one-third of the slot has transpired (SECONDS_PER_SLOT / 3 seconds after the start of slot)
