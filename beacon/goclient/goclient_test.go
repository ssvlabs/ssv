package goclient

import (
	"context"
	"encoding/json"
	"fmt"
	"net/http"
	"testing"
	"time"

	"github.com/attestantio/go-eth2-client/api"
	v1 "github.com/attestantio/go-eth2-client/api/v1"
	"github.com/attestantio/go-eth2-client/spec/phase0"
	"github.com/stretchr/testify/require"
	"go.uber.org/zap"

	"github.com/ssvlabs/ssv/beacon/goclient/tests"
	"github.com/ssvlabs/ssv/protocol/v2/blockchain/beacon"
)

func TestHealthy(t *testing.T) {
	const (
		commonTimeout = 100 * time.Millisecond
		longTimeout   = 500 * time.Millisecond
	)

	undialableServer := tests.MockServer(nil)
	c, err := mockClient(t.Context(), undialableServer.URL, commonTimeout, longTimeout)
	require.NoError(t, err)

	client := c.(*GoClient)
	err = client.Healthy(t.Context())
	require.NoError(t, err)

	t.Run("sync distance larger than allowed", func(t *testing.T) {
		client.nodeSyncingFn = func(ctx context.Context, opts *api.NodeSyncingOpts) (*api.Response[*v1.SyncState], error) {
			r := new(api.Response[*v1.SyncState])
			r.Data = &v1.SyncState{
				SyncDistance: phase0.Slot(3),
				IsSyncing:    true,
			}
			return r, nil
		}

		client.syncDistanceTolerance = 2

		err = client.Healthy(t.Context())
		require.ErrorIs(t, err, errSyncing)
	})

	t.Run("sync distance within allowed limits", func(t *testing.T) {
		client.nodeSyncingFn = func(ctx context.Context, opts *api.NodeSyncingOpts) (*api.Response[*v1.SyncState], error) {
			r := new(api.Response[*v1.SyncState])
			r.Data = &v1.SyncState{
				SyncDistance: phase0.Slot(3),
				IsSyncing:    true,
			}
			return r, nil
		}

		client.syncDistanceTolerance = 3

		err = client.Healthy(t.Context())
		require.NoError(t, err)
	})
}

func TestTimeouts(t *testing.T) {
	const (
		commonTimeout = 100 * time.Millisecond
		longTimeout   = 500 * time.Millisecond
		// mockServerEpoch is the epoch to use in requests to the mock server.
		mockServerEpoch = 132502
	)

	// Too slow to dial.
	{
		undialableServer := tests.MockServer(func(r *http.Request, resp json.RawMessage) (json.RawMessage, error) {
			time.Sleep(commonTimeout * 2)
			return resp, nil
		})
		_, err := mockClient(t.Context(), undialableServer.URL, commonTimeout, longTimeout)
		require.ErrorContains(t, err, "client is not active")
	}

	// Too slow to respond to the Validators request.
	{
		unresponsiveServer := tests.MockServer(func(r *http.Request, resp json.RawMessage) (json.RawMessage, error) {
			switch r.URL.Path {
			case "/eth/v2/debug/beacon/states/head":
				time.Sleep(longTimeout / 2)
			case "/eth/v1/beacon/states/head/validators":
				time.Sleep(longTimeout * 2)
			}
			return resp, nil
		})
		client, err := mockClient(t.Context(), unresponsiveServer.URL, commonTimeout, longTimeout)
		require.NoError(t, err)

		validators, err := client.GetValidatorData(t.Context(), nil) // Should call BeaconState internally.
		require.NoError(t, err)

		var validatorKeys []phase0.BLSPubKey
		for _, v := range validators {
			validatorKeys = append(validatorKeys, v.Validator.PublicKey)
		}

		_, err = client.GetValidatorData(t.Context(), validatorKeys) // Shouldn't call BeaconState internally.
		require.ErrorContains(t, err, "context deadline exceeded")

		duties, err := client.ProposerDuties(t.Context(), mockServerEpoch, nil)
		require.NoError(t, err)
		require.NotEmpty(t, duties)
	}

	// Too slow to respond to proposer duties request.
	{
		unresponsiveServer := tests.MockServer(func(r *http.Request, resp json.RawMessage) (json.RawMessage, error) {
			switch r.URL.Path {
			case "/eth/v1/validator/duties/proposer/" + fmt.Sprint(mockServerEpoch):
				time.Sleep(longTimeout * 2)
			}
			return resp, nil
		})
		client, err := mockClient(t.Context(), unresponsiveServer.URL, commonTimeout, longTimeout)
		require.NoError(t, err)

		_, err = client.ProposerDuties(t.Context(), mockServerEpoch, nil)
		require.ErrorContains(t, err, "context deadline exceeded")
	}

	// Fast enough.
	{
		fastServer := tests.MockServer(func(r *http.Request, resp json.RawMessage) (json.RawMessage, error) {
			time.Sleep(commonTimeout / 2)
			switch r.URL.Path {
			case "/eth/v1/config/spec":
			case "/eth/v1/beacon/genesis":
			case "/eth/v1/node/syncing":
			case "/eth/v1/node/version":
			case "/eth/v2/debug/beacon/states/head":
				time.Sleep(longTimeout / 2)
			}
			return resp, nil
		})
		client, err := mockClient(t.Context(), fastServer.URL, commonTimeout, longTimeout)
		require.NoError(t, err)

		validators, err := client.GetValidatorData(t.Context(), nil)
		require.NoError(t, err)
		require.NotEmpty(t, validators)

		duties, err := client.ProposerDuties(t.Context(), mockServerEpoch, nil)
		require.NoError(t, err)
		require.NotEmpty(t, duties)
	}
}

<<<<<<< HEAD
=======
func TestAssertSameGenesisVersionWhenSame(t *testing.T) {
	networkConfigs := []networkconfig.NetworkConfig{
		networkconfig.Mainnet,
		networkconfig.Holesky,
		networkconfig.LocalTestnet,
		networkconfig.TestNetwork,
	}

	for _, netCfg := range networkConfigs {
		callback := func(r *http.Request, resp json.RawMessage) (json.RawMessage, error) {
			if r.URL.Path == "/eth/v1/beacon/genesis" {
				resp2 := json.RawMessage(fmt.Sprintf(`{"data": {
				"genesis_time": "1606824023",
				"genesis_validators_root": "0x4b363db94e286120d76eb905340fdd4e54bfe9f06bf33ff6cf5ad27f511bfe95",
				"genesis_fork_version": "%s"
			}}`, netCfg.ForkVersion))
				return resp2, nil
			}
			return resp, nil
		}

		server := tests.MockServer(callback)
		defer server.Close()
		t.Run(fmt.Sprintf("When genesis versions are the same (%s)", netCfg.BeaconName), func(t *testing.T) {
			c, err := mockClientWithNetwork(t.Context(), server.URL, 100*time.Millisecond, 500*time.Millisecond, netCfg.BeaconConfig)
			require.NoError(t, err, "failed to create client")
			client := c.(*GoClient)

			output, err := client.assertSameGenesisVersion(netCfg.ForkVersion)
			require.Equal(t, netCfg.ForkVersion, output)
			require.NoError(t, err, "failed to assert same genesis version: %s", err)
		})
	}
}

func TestAssertSameGenesisVersionWhenDifferent(t *testing.T) {
	networkConfig := networkconfig.Mainnet

	t.Run("When genesis versions are different", func(t *testing.T) {
		server := tests.MockServer(nil)
		defer server.Close()
		c, err := mockClientWithNetwork(t.Context(), server.URL, 100*time.Millisecond, 500*time.Millisecond, networkConfig.BeaconConfig)
		require.NoError(t, err, "failed to create client")
		client := c.(*GoClient)
		forkVersion := phase0.Version{0x01, 0x02, 0x03, 0x04}

		output, err := client.assertSameGenesisVersion(forkVersion)
		require.Equal(t, networkConfig.ForkVersion, output, "expected genesis version to be %s, got %s", networkConfig.ForkVersion, output)
		require.Error(t, err, "expected error when genesis versions are different")
	})
}

>>>>>>> 6adb4d51
func mockClient(ctx context.Context, serverURL string, commonTimeout, longTimeout time.Duration) (beacon.BeaconNode, error) {
	return New(
		ctx,
		zap.NewNop(),
		Options{
<<<<<<< HEAD
			Context:        ctx,
=======
			BeaconConfig:   beaconConfig,
>>>>>>> 6adb4d51
			BeaconNodeAddr: serverURL,
			CommonTimeout:  commonTimeout,
			LongTimeout:    longTimeout,
		},
	)
}<|MERGE_RESOLUTION|>--- conflicted
+++ resolved
@@ -156,71 +156,11 @@
 	}
 }
 
-<<<<<<< HEAD
-=======
-func TestAssertSameGenesisVersionWhenSame(t *testing.T) {
-	networkConfigs := []networkconfig.NetworkConfig{
-		networkconfig.Mainnet,
-		networkconfig.Holesky,
-		networkconfig.LocalTestnet,
-		networkconfig.TestNetwork,
-	}
-
-	for _, netCfg := range networkConfigs {
-		callback := func(r *http.Request, resp json.RawMessage) (json.RawMessage, error) {
-			if r.URL.Path == "/eth/v1/beacon/genesis" {
-				resp2 := json.RawMessage(fmt.Sprintf(`{"data": {
-				"genesis_time": "1606824023",
-				"genesis_validators_root": "0x4b363db94e286120d76eb905340fdd4e54bfe9f06bf33ff6cf5ad27f511bfe95",
-				"genesis_fork_version": "%s"
-			}}`, netCfg.ForkVersion))
-				return resp2, nil
-			}
-			return resp, nil
-		}
-
-		server := tests.MockServer(callback)
-		defer server.Close()
-		t.Run(fmt.Sprintf("When genesis versions are the same (%s)", netCfg.BeaconName), func(t *testing.T) {
-			c, err := mockClientWithNetwork(t.Context(), server.URL, 100*time.Millisecond, 500*time.Millisecond, netCfg.BeaconConfig)
-			require.NoError(t, err, "failed to create client")
-			client := c.(*GoClient)
-
-			output, err := client.assertSameGenesisVersion(netCfg.ForkVersion)
-			require.Equal(t, netCfg.ForkVersion, output)
-			require.NoError(t, err, "failed to assert same genesis version: %s", err)
-		})
-	}
-}
-
-func TestAssertSameGenesisVersionWhenDifferent(t *testing.T) {
-	networkConfig := networkconfig.Mainnet
-
-	t.Run("When genesis versions are different", func(t *testing.T) {
-		server := tests.MockServer(nil)
-		defer server.Close()
-		c, err := mockClientWithNetwork(t.Context(), server.URL, 100*time.Millisecond, 500*time.Millisecond, networkConfig.BeaconConfig)
-		require.NoError(t, err, "failed to create client")
-		client := c.(*GoClient)
-		forkVersion := phase0.Version{0x01, 0x02, 0x03, 0x04}
-
-		output, err := client.assertSameGenesisVersion(forkVersion)
-		require.Equal(t, networkConfig.ForkVersion, output, "expected genesis version to be %s, got %s", networkConfig.ForkVersion, output)
-		require.Error(t, err, "expected error when genesis versions are different")
-	})
-}
-
->>>>>>> 6adb4d51
 func mockClient(ctx context.Context, serverURL string, commonTimeout, longTimeout time.Duration) (beacon.BeaconNode, error) {
 	return New(
 		ctx,
 		zap.NewNop(),
 		Options{
-<<<<<<< HEAD
-			Context:        ctx,
-=======
-			BeaconConfig:   beaconConfig,
->>>>>>> 6adb4d51
 			BeaconNodeAddr: serverURL,
 			CommonTimeout:  commonTimeout,
 			LongTimeout:    longTimeout,
