package goclient

import (
	"context"
	"fmt"
	"net/http"
	"testing"
	"time"

	"github.com/attestantio/go-eth2-client/api"
	v1 "github.com/attestantio/go-eth2-client/api/v1"
	"github.com/attestantio/go-eth2-client/spec/phase0"
	"github.com/ssvlabs/ssv-spec/types"
	"github.com/stretchr/testify/require"
	"go.uber.org/zap"

	"github.com/ssvlabs/ssv/beacon/goclient/tests"
	"github.com/ssvlabs/ssv/protocol/v2/blockchain/beacon"
)

func TestHealthy(t *testing.T) {
	const (
		commonTimeout = 100 * time.Millisecond
		longTimeout   = 500 * time.Millisecond
	)

	ctx := context.Background()
<<<<<<< HEAD
	undialableServer := tests.MockServer(t, func(_ http.ResponseWriter, r *http.Request) error { return nil })
=======
	undialableServer := mockServer(t, nil)
>>>>>>> 6bd0f570
	c, err := mockClient(ctx, undialableServer.URL, commonTimeout, longTimeout)
	require.NoError(t, err)

	client := c.(*GoClient)
	err = client.Healthy(ctx)
	require.NoError(t, err)

	t.Run("sync distance larger than allowed", func(t *testing.T) {
		client.nodeSyncingFn = func(ctx context.Context, opts *api.NodeSyncingOpts) (*api.Response[*v1.SyncState], error) {
			r := new(api.Response[*v1.SyncState])
			r.Data = &v1.SyncState{
				SyncDistance: phase0.Slot(3),
				IsSyncing:    true,
			}
			return r, nil
		}

		client.syncDistanceTolerance = 2

		err = client.Healthy(ctx)
		require.ErrorIs(t, err, errSyncing)
	})

	t.Run("sync distance within allowed limits", func(t *testing.T) {
		client.nodeSyncingFn = func(ctx context.Context, opts *api.NodeSyncingOpts) (*api.Response[*v1.SyncState], error) {
			r := new(api.Response[*v1.SyncState])
			r.Data = &v1.SyncState{
				SyncDistance: phase0.Slot(3),
				IsSyncing:    true,
			}
			return r, nil
		}

		client.syncDistanceTolerance = 3

		err = client.Healthy(ctx)
		require.NoError(t, err)
	})
}

func TestTimeouts(t *testing.T) {
	ctx := context.Background()

	const (
		commonTimeout = 100 * time.Millisecond
		longTimeout   = 500 * time.Millisecond
		// mockServerEpoch is the epoch to use in requests to the mock server.
		mockServerEpoch = 132502
	)

	// Too slow to dial.
	{
<<<<<<< HEAD
		undialableServer := tests.MockServer(t, func(w http.ResponseWriter, r *http.Request) error {
=======
		undialableServer := mockServer(t, func(r *http.Request, resp json.RawMessage) (json.RawMessage, error) {
>>>>>>> 6bd0f570
			time.Sleep(commonTimeout * 2)
			return resp, nil
		})
		_, err := mockClient(ctx, undialableServer.URL, commonTimeout, longTimeout)
		require.ErrorContains(t, err, "client is not active")
	}

	// Too slow to respond to the Validators request.
	{
<<<<<<< HEAD
		unresponsiveServer := tests.MockServer(t, func(w http.ResponseWriter, r *http.Request) error {
=======
		unresponsiveServer := mockServer(t, func(r *http.Request, resp json.RawMessage) (json.RawMessage, error) {
>>>>>>> 6bd0f570
			switch r.URL.Path {
			case "/eth/v2/debug/beacon/states/head":
				time.Sleep(longTimeout / 2)
			case "/eth/v1/beacon/states/head/validators":
				time.Sleep(longTimeout * 2)
			}
			return resp, nil
		})
		client, err := mockClient(ctx, unresponsiveServer.URL, commonTimeout, longTimeout)
		require.NoError(t, err)

		validators, err := client.GetValidatorData(nil) // Should call BeaconState internally.
		require.NoError(t, err)

		var validatorKeys []phase0.BLSPubKey
		for _, v := range validators {
			validatorKeys = append(validatorKeys, v.Validator.PublicKey)
		}

		_, err = client.GetValidatorData(validatorKeys) // Shouldn't call BeaconState internally.
		require.ErrorContains(t, err, "context deadline exceeded")

		duties, err := client.ProposerDuties(ctx, mockServerEpoch, nil)
		require.NoError(t, err)
		require.NotEmpty(t, duties)
	}

	// Too slow to respond to proposer duties request.
	{
<<<<<<< HEAD
		unresponsiveServer := tests.MockServer(t, func(w http.ResponseWriter, r *http.Request) error {
=======
		unresponsiveServer := mockServer(t, func(r *http.Request, resp json.RawMessage) (json.RawMessage, error) {
>>>>>>> 6bd0f570
			switch r.URL.Path {
			case "/eth/v1/validator/duties/proposer/" + fmt.Sprint(mockServerEpoch):
				time.Sleep(longTimeout * 2)
			}
			return resp, nil
		})
		client, err := mockClient(ctx, unresponsiveServer.URL, commonTimeout, longTimeout)
		require.NoError(t, err)

		_, err = client.ProposerDuties(ctx, mockServerEpoch, nil)
		require.ErrorContains(t, err, "context deadline exceeded")
	}

	// Fast enough.
	{
<<<<<<< HEAD
		fastServer := tests.MockServer(t, func(w http.ResponseWriter, r *http.Request) error {
=======
		fastServer := mockServer(t, func(r *http.Request, resp json.RawMessage) (json.RawMessage, error) {
>>>>>>> 6bd0f570
			time.Sleep(commonTimeout / 2)
			switch r.URL.Path {
			case "/eth/v2/debug/beacon/states/head":
				time.Sleep(longTimeout / 2)
			}
			return resp, nil
		})
		client, err := mockClient(ctx, fastServer.URL, commonTimeout, longTimeout)
		require.NoError(t, err)

		validators, err := client.GetValidatorData(nil)
		require.NoError(t, err)
		require.NotEmpty(t, validators)

		duties, err := client.ProposerDuties(ctx, mockServerEpoch, nil)
		require.NoError(t, err)
		require.NotEmpty(t, duties)
	}
}

func TestAssertSameGenesisVersionWhenSame(t *testing.T) {
	networks := []types.BeaconNetwork{types.MainNetwork, types.HoleskyNetwork, types.PraterNetwork, types.BeaconTestNetwork}

	for _, network := range networks {
		forkVersion := phase0.Version(beacon.NewNetwork(network).ForkVersion())

		ctx := context.Background()
		callback := func(r *http.Request, resp json.RawMessage) (json.RawMessage, error) {
			if r.URL.Path == "/eth/v1/beacon/genesis" {
				resp2 := json.RawMessage(fmt.Sprintf(`{"data": {
				"genesis_time": "1606824023",
				"genesis_validators_root": "0x4b363db94e286120d76eb905340fdd4e54bfe9f06bf33ff6cf5ad27f511bfe95",
				"genesis_fork_version": "%s"
			}}`, forkVersion))
				return resp2, nil
			}
			return resp, nil
		}

		undialableServer := mockServer(t, callback)
		t.Run(fmt.Sprintf("When genesis versions are the same (%s)", string(network)), func(t *testing.T) {
			c, err := mockClientWithNetwork(ctx, undialableServer.URL, 100*time.Millisecond, 500*time.Millisecond, network)
			require.NoError(t, err, "failed to create client")
			client := c.(*GoClient)

			output, err := client.assertSameGenesisVersion(forkVersion)
			require.Equal(t, forkVersion, output)
			require.NoError(t, err, "failed to assert same genesis version: %s", err)
		})
	}
}

func TestAssertSameGenesisVersionWhenDifferent(t *testing.T) {
	network := types.MainNetwork
	networkVersion := phase0.Version(beacon.NewNetwork(network).ForkVersion())

	t.Run("When genesis versions are different", func(t *testing.T) {
		ctx := context.Background()
		undialableServer := mockServer(t, nil)
		c, err := mockClientWithNetwork(ctx, undialableServer.URL, 100*time.Millisecond, 500*time.Millisecond, network)
		require.NoError(t, err, "failed to create client")
		client := c.(*GoClient)
		forkVersion := phase0.Version{0x01, 0x02, 0x03, 0x04}

		output, err := client.assertSameGenesisVersion(forkVersion)
		require.Equal(t, networkVersion, output, "expected genesis version to be %s, got %s", networkVersion, output)
		require.Error(t, err, "expected error when genesis versions are different")
	})
}

func mockClient(ctx context.Context, serverURL string, commonTimeout, longTimeout time.Duration) (beacon.BeaconNode, error) {
	return mockClientWithNetwork(ctx, serverURL, commonTimeout, longTimeout, types.MainNetwork)
}

func mockClientWithNetwork(ctx context.Context, serverURL string, commonTimeout, longTimeout time.Duration, network types.BeaconNetwork) (beacon.BeaconNode, error) {
	return New(
		zap.NewNop(),
		beacon.Options{
			Context:        ctx,
			Network:        beacon.NewNetwork(network),
			BeaconNodeAddr: serverURL,
			CommonTimeout:  commonTimeout,
			LongTimeout:    longTimeout,
		},
		tests.MockDataStore{},
		tests.MockSlotTickerProvider,
	)
<<<<<<< HEAD
=======
}

type requestCallback = func(r *http.Request, resp json.RawMessage) (json.RawMessage, error)

func mockServer(t *testing.T, onRequestFn requestCallback) *httptest.Server {
	var mockResponses map[string]json.RawMessage
	f, err := os.Open("testdata/mock-beacon-responses.json")
	require.NoError(t, err)
	require.NoError(t, json.NewDecoder(f).Decode(&mockResponses))

	return httptest.NewServer(http.HandlerFunc(func(w http.ResponseWriter, r *http.Request) {
		t.Logf("mock server handling request: %s", r.URL.Path)

		resp, ok := mockResponses[r.URL.Path]
		if !ok {
			require.FailNowf(t, "unexpected request", "unexpected request: %s", r.URL.Path)
			w.WriteHeader(http.StatusNotFound)
			return
		}
		var err error
		if onRequestFn != nil {
			resp, err = onRequestFn(r, resp)
			require.NoError(t, err)
		}

		w.Header().Set("Content-Type", "application/json")
		if _, err := w.Write(resp); err != nil {
			w.WriteHeader(http.StatusInternalServerError)
			return
		}
	}))
>>>>>>> 6bd0f570
}<|MERGE_RESOLUTION|>--- conflicted
+++ resolved
@@ -2,6 +2,7 @@
 
 import (
 	"context"
+	"encoding/json"
 	"fmt"
 	"net/http"
 	"testing"
@@ -25,11 +26,7 @@
 	)
 
 	ctx := context.Background()
-<<<<<<< HEAD
-	undialableServer := tests.MockServer(t, func(_ http.ResponseWriter, r *http.Request) error { return nil })
-=======
-	undialableServer := mockServer(t, nil)
->>>>>>> 6bd0f570
+	undialableServer := tests.MockServer(t, nil)
 	c, err := mockClient(ctx, undialableServer.URL, commonTimeout, longTimeout)
 	require.NoError(t, err)
 
@@ -82,11 +79,7 @@
 
 	// Too slow to dial.
 	{
-<<<<<<< HEAD
-		undialableServer := tests.MockServer(t, func(w http.ResponseWriter, r *http.Request) error {
-=======
-		undialableServer := mockServer(t, func(r *http.Request, resp json.RawMessage) (json.RawMessage, error) {
->>>>>>> 6bd0f570
+		undialableServer := tests.MockServer(t, func(r *http.Request, resp json.RawMessage) (json.RawMessage, error) {
 			time.Sleep(commonTimeout * 2)
 			return resp, nil
 		})
@@ -96,11 +89,7 @@
 
 	// Too slow to respond to the Validators request.
 	{
-<<<<<<< HEAD
-		unresponsiveServer := tests.MockServer(t, func(w http.ResponseWriter, r *http.Request) error {
-=======
-		unresponsiveServer := mockServer(t, func(r *http.Request, resp json.RawMessage) (json.RawMessage, error) {
->>>>>>> 6bd0f570
+		unresponsiveServer := tests.MockServer(t, func(r *http.Request, resp json.RawMessage) (json.RawMessage, error) {
 			switch r.URL.Path {
 			case "/eth/v2/debug/beacon/states/head":
 				time.Sleep(longTimeout / 2)
@@ -130,11 +119,7 @@
 
 	// Too slow to respond to proposer duties request.
 	{
-<<<<<<< HEAD
-		unresponsiveServer := tests.MockServer(t, func(w http.ResponseWriter, r *http.Request) error {
-=======
-		unresponsiveServer := mockServer(t, func(r *http.Request, resp json.RawMessage) (json.RawMessage, error) {
->>>>>>> 6bd0f570
+		unresponsiveServer := tests.MockServer(t, func(r *http.Request, resp json.RawMessage) (json.RawMessage, error) {
 			switch r.URL.Path {
 			case "/eth/v1/validator/duties/proposer/" + fmt.Sprint(mockServerEpoch):
 				time.Sleep(longTimeout * 2)
@@ -150,11 +135,7 @@
 
 	// Fast enough.
 	{
-<<<<<<< HEAD
-		fastServer := tests.MockServer(t, func(w http.ResponseWriter, r *http.Request) error {
-=======
-		fastServer := mockServer(t, func(r *http.Request, resp json.RawMessage) (json.RawMessage, error) {
->>>>>>> 6bd0f570
+		fastServer := tests.MockServer(t, func(r *http.Request, resp json.RawMessage) (json.RawMessage, error) {
 			time.Sleep(commonTimeout / 2)
 			switch r.URL.Path {
 			case "/eth/v2/debug/beacon/states/head":
@@ -194,7 +175,7 @@
 			return resp, nil
 		}
 
-		undialableServer := mockServer(t, callback)
+		undialableServer := tests.MockServer(t, callback)
 		t.Run(fmt.Sprintf("When genesis versions are the same (%s)", string(network)), func(t *testing.T) {
 			c, err := mockClientWithNetwork(ctx, undialableServer.URL, 100*time.Millisecond, 500*time.Millisecond, network)
 			require.NoError(t, err, "failed to create client")
@@ -213,7 +194,7 @@
 
 	t.Run("When genesis versions are different", func(t *testing.T) {
 		ctx := context.Background()
-		undialableServer := mockServer(t, nil)
+		undialableServer := tests.MockServer(t, nil)
 		c, err := mockClientWithNetwork(ctx, undialableServer.URL, 100*time.Millisecond, 500*time.Millisecond, network)
 		require.NoError(t, err, "failed to create client")
 		client := c.(*GoClient)
@@ -242,38 +223,4 @@
 		tests.MockDataStore{},
 		tests.MockSlotTickerProvider,
 	)
-<<<<<<< HEAD
-=======
-}
-
-type requestCallback = func(r *http.Request, resp json.RawMessage) (json.RawMessage, error)
-
-func mockServer(t *testing.T, onRequestFn requestCallback) *httptest.Server {
-	var mockResponses map[string]json.RawMessage
-	f, err := os.Open("testdata/mock-beacon-responses.json")
-	require.NoError(t, err)
-	require.NoError(t, json.NewDecoder(f).Decode(&mockResponses))
-
-	return httptest.NewServer(http.HandlerFunc(func(w http.ResponseWriter, r *http.Request) {
-		t.Logf("mock server handling request: %s", r.URL.Path)
-
-		resp, ok := mockResponses[r.URL.Path]
-		if !ok {
-			require.FailNowf(t, "unexpected request", "unexpected request: %s", r.URL.Path)
-			w.WriteHeader(http.StatusNotFound)
-			return
-		}
-		var err error
-		if onRequestFn != nil {
-			resp, err = onRequestFn(r, resp)
-			require.NoError(t, err)
-		}
-
-		w.Header().Set("Content-Type", "application/json")
-		if _, err := w.Write(resp); err != nil {
-			w.WriteHeader(http.StatusInternalServerError)
-			return
-		}
-	}))
->>>>>>> 6bd0f570
 }