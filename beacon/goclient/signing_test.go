--- conflicted
+++ resolved
@@ -26,12 +26,7 @@
 			ctx,
 			zap.NewNop(),
 			Options{
-<<<<<<< HEAD
-				Context:        ctx,
 				BeaconConfig:   networkconfig.TestNetwork.BeaconConfig,
-=======
-				BeaconConfig:   networkconfig.Mainnet.BeaconConfig,
->>>>>>> 59b1ad3f
 				BeaconNodeAddr: mockServer.URL,
 				CommonTimeout:  100 * time.Millisecond,
 				LongTimeout:    500 * time.Millisecond,
