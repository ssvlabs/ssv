package goclient

import (
	"context"
	"fmt"
	"net/http"
	"time"

	"github.com/attestantio/go-eth2-client/api"
	eth2apiv1 "github.com/attestantio/go-eth2-client/api/v1"
	"github.com/attestantio/go-eth2-client/spec"
	"github.com/attestantio/go-eth2-client/spec/phase0"
	"github.com/jellydator/ttlcache/v3"
	"go.uber.org/zap"
)

// AttesterDuties returns attester duties for a given epoch.
func (gc *GoClient) AttesterDuties(ctx context.Context, epoch phase0.Epoch, validatorIndices []phase0.ValidatorIndex) ([]*eth2apiv1.AttesterDuty, error) {
	start := time.Now()
	resp, err := gc.multiClient.AttesterDuties(ctx, &api.AttesterDutiesOpts{
		Epoch:   epoch,
		Indices: validatorIndices,
	})
	recordRequestDuration(gc.ctx, "AttesterDuties", gc.multiClient.Address(), http.MethodPost, time.Since(start), err)
	if err != nil {
		gc.log.Error(clResponseErrMsg,
			zap.String("api", "AttesterDuties"),
			zap.Error(err),
		)
		return nil, fmt.Errorf("failed to obtain attester duties: %w", err)
	}
	if resp == nil {
		gc.log.Error(clNilResponseErrMsg,
			zap.String("api", "AttesterDuties"),
		)
		return nil, fmt.Errorf("attester duties response is nil")
	}

	return resp.Data, nil
}

// GetAttestationData returns attestation data for a given slot.
// Multiple calls for the same slot are joined into a single request, after which
// the result is cached for a short duration, deep copied and returned
func (gc *GoClient) GetAttestationData(slot phase0.Slot) (
	*phase0.AttestationData,
	spec.DataVersion,
	error,
) {
<<<<<<< HEAD
	// Check cache.
	cachedResult := gc.attestationDataCache.Get(slot)
	if cachedResult != nil {
		return cachedResult.Value(), spec.DataVersionPhase0, nil
	}

=======
>>>>>>> 64bbeb6e
	// Have to make beacon node request and cache the result.
	result, err, _ := gc.attestationReqInflight.Do(slot, func() (*phase0.AttestationData, error) {
		// Check cache.
		cachedResult := gc.attestationDataCache.Get(slot)
		if cachedResult != nil {
			data, err := withCommitteeIndex(cachedResult.Value(), committeeIndex)
			if err != nil {
				return nil, fmt.Errorf("failed to set committee index: %w", err)
			}
			return data, nil
		}

		attDataReqStart := time.Now()
		resp, err := gc.multiClient.AttestationData(gc.ctx, &api.AttestationDataOpts{
			Slot: slot,
		})

		recordRequestDuration(gc.ctx, "AttestationData", gc.multiClient.Address(), http.MethodGet, time.Since(attDataReqStart), err)

		if err != nil {
			gc.log.Error(clResponseErrMsg,
				zap.String("api", "AttestationData"),
				zap.Error(err),
			)
			return nil, fmt.Errorf("failed to get attestation data: %w", err)
		}
		if resp == nil {
			gc.log.Error(clNilResponseErrMsg,
				zap.String("api", "AttestationData"),
			)
			return nil, fmt.Errorf("attestation data response is nil")
		}
		if resp.Data == nil {
			gc.log.Error(clNilResponseDataErrMsg,
				zap.String("api", "AttestationData"),
			)
			return nil, fmt.Errorf("attestation data is nil")
		}

		// Caching resulting value here (as part of inflight request) guarantees only 1 request
		// will ever be done for a given slot.
		gc.attestationDataCache.Set(slot, resp.Data, ttlcache.DefaultTTL)

		return resp.Data, nil
	})
	if err != nil {
		return nil, DataVersionNil, err
	}

	return result, spec.DataVersionPhase0, nil
}

// SubmitAttestations implements Beacon interface
func (gc *GoClient) SubmitAttestations(attestations []*spec.VersionedAttestation) error {
	clientAddress := gc.multiClient.Address()
	logger := gc.log.With(
		zap.String("api", "SubmitAttestations"),
		zap.String("client_addr", clientAddress))

	start := time.Now()
	err := gc.multiClient.SubmitAttestations(gc.ctx, &api.SubmitAttestationsOpts{Attestations: attestations})
	recordRequestDuration(gc.ctx, "SubmitAttestations", clientAddress, http.MethodPost, time.Since(start), err)
	if err != nil {
		logger.Error(clResponseErrMsg, zap.Error(err))
		return err
	}

	logger.Debug("consensus client submitted attestations")
	return nil
}<|MERGE_RESOLUTION|>--- conflicted
+++ resolved
@@ -47,26 +47,11 @@
 	spec.DataVersion,
 	error,
 ) {
-<<<<<<< HEAD
 	// Check cache.
 	cachedResult := gc.attestationDataCache.Get(slot)
 	if cachedResult != nil {
 		return cachedResult.Value(), spec.DataVersionPhase0, nil
 	}
-
-=======
->>>>>>> 64bbeb6e
-	// Have to make beacon node request and cache the result.
-	result, err, _ := gc.attestationReqInflight.Do(slot, func() (*phase0.AttestationData, error) {
-		// Check cache.
-		cachedResult := gc.attestationDataCache.Get(slot)
-		if cachedResult != nil {
-			data, err := withCommitteeIndex(cachedResult.Value(), committeeIndex)
-			if err != nil {
-				return nil, fmt.Errorf("failed to set committee index: %w", err)
-			}
-			return data, nil
-		}
 
 		attDataReqStart := time.Now()
 		resp, err := gc.multiClient.AttestationData(gc.ctx, &api.AttestationDataOpts{
