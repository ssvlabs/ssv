--- conflicted
+++ resolved
@@ -16,16 +16,12 @@
 
 // AttesterDuties returns attester duties for a given epoch.
 func (gc *GoClient) AttesterDuties(ctx context.Context, epoch phase0.Epoch, validatorIndices []phase0.ValidatorIndex) ([]*eth2apiv1.AttesterDuty, error) {
-<<<<<<< HEAD
+	start := time.Now()
 	resp, err := gc.multiClient.AttesterDuties(ctx, &api.AttesterDutiesOpts{
-=======
-	start := time.Now()
-	resp, err := gc.client.AttesterDuties(ctx, &api.AttesterDutiesOpts{
->>>>>>> 62d534e5
 		Epoch:   epoch,
 		Indices: validatorIndices,
 	})
-	recordRequestDuration(gc.ctx, "AttesterDuties", gc.client.Address(), http.MethodPost, time.Since(start), err)
+	recordRequestDuration(gc.ctx, "AttesterDuties", gc.multiClient.Address(), http.MethodPost, time.Since(start), err)
 	if err != nil {
 		gc.log.Error(clResponseErrMsg,
 			zap.String("api", "AttesterDuties"),
@@ -69,7 +65,7 @@
 			Slot: slot,
 		})
 
-		recordRequestDuration(gc.ctx, "AttestationData", gc.client.Address(), http.MethodGet, time.Since(attDataReqStart), err)
+		recordRequestDuration(gc.ctx, "AttestationData", gc.multiClient.Address(), http.MethodGet, time.Since(attDataReqStart), err)
 
 		if err != nil {
 			gc.log.Error(clResponseErrMsg,
@@ -126,14 +122,10 @@
 
 // SubmitAttestations implements Beacon interface
 func (gc *GoClient) SubmitAttestations(attestations []*phase0.Attestation) error {
-<<<<<<< HEAD
-	if err := gc.multiClient.SubmitAttestations(gc.ctx, attestations); err != nil {
-=======
 	start := time.Now()
-	err := gc.client.SubmitAttestations(gc.ctx, attestations)
-	recordRequestDuration(gc.ctx, "SubmitAttestations", gc.client.Address(), http.MethodPost, time.Since(start), err)
+	err := gc.multiClient.SubmitAttestations(gc.ctx, attestations)
+	recordRequestDuration(gc.ctx, "SubmitAttestations", gc.multiClient.Address(), http.MethodPost, time.Since(start), err)
 	if err != nil {
->>>>>>> 62d534e5
 		gc.log.Error(clResponseErrMsg,
 			zap.String("api", "SubmitAttestations"),
 			zap.Error(err),
