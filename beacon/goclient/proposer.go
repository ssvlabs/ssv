--- conflicted
+++ resolved
@@ -187,24 +187,17 @@
 		Proposal: signedBlock,
 	}
 
-<<<<<<< HEAD
 	start := time.Now()
 	err := gc.client.SubmitBlindedProposal(gc.ctx, opts)
-
 	recordRequestDuration(gc.ctx, "SubmitBlindedProposal", gc.client.Address(), http.MethodPost, time.Since(start), err)
-
-	return err
-=======
-	if err := gc.client.SubmitBlindedProposal(gc.ctx, opts); err != nil {
+	if err != nil {
 		gc.log.Error(clResponseErrMsg,
 			zap.String("api", "SubmitBlindedProposal"),
 			zap.Error(err),
 		)
-		return err
-	}
-
-	return nil
->>>>>>> 1424f8f7
+	}
+
+	return err
 }
 
 // SubmitBeaconBlock submit the block to the node
@@ -250,24 +243,16 @@
 		Proposal: signedBlock,
 	}
 
-<<<<<<< HEAD
 	start := time.Now()
 	err := gc.client.SubmitProposal(gc.ctx, opts)
-
 	recordRequestDuration(gc.ctx, "SubmitProposal", gc.client.Address(), http.MethodPost, time.Since(start), err)
-
-	return err
-=======
-	if err := gc.client.SubmitProposal(gc.ctx, opts); err != nil {
+	if err != nil {
 		gc.log.Error(clResponseErrMsg,
 			zap.String("api", "SubmitProposal"),
 			zap.Error(err),
 		)
-		return err
-	}
-
-	return nil
->>>>>>> 1424f8f7
+	}
+	return err
 }
 
 func (gc *GoClient) SubmitValidatorRegistration(pubkey []byte, feeRecipient bellatrix.ExecutionAddress, sig phase0.BLSSignature) error {
@@ -282,25 +267,16 @@
 			FeeRecipient:   recipient,
 		})
 	}
-<<<<<<< HEAD
 	start := time.Now()
 	err := gc.client.SubmitProposalPreparations(gc.ctx, preparations)
-
 	recordRequestDuration(gc.ctx, "SubmitProposalPreparations", gc.client.Address(), http.MethodPost, time.Since(start), err)
-
-	return err
-=======
-
-	if err := gc.client.SubmitProposalPreparations(gc.ctx, preparations); err != nil {
+	if err != nil {
 		gc.log.Error(clResponseErrMsg,
 			zap.String("api", "SubmitProposalPreparations"),
 			zap.Error(err),
 		)
-		return err
-	}
-
-	return nil
->>>>>>> 1424f8f7
+	}
+	return err
 }
 
 func (gc *GoClient) updateBatchRegistrationCache(registration *api.VersionedSignedValidatorRegistration) error {
@@ -406,19 +382,15 @@
 			bs = len(registrations)
 		}
 
-<<<<<<< HEAD
 		start := time.Now()
 		err := gc.client.SubmitValidatorRegistrations(gc.ctx, registrations[0:bs])
 
 		recordRequestDuration(gc.ctx, "SubmitValidatorRegistrations", gc.client.Address(), http.MethodPost, time.Since(start), err)
 		if err != nil {
-=======
-		if err := gc.client.SubmitValidatorRegistrations(gc.ctx, registrations[0:bs]); err != nil {
 			gc.log.Error(clResponseErrMsg,
 				zap.String("api", "SubmitValidatorRegistrations"),
 				zap.Error(err),
 			)
->>>>>>> 1424f8f7
 			return err
 		}
 
