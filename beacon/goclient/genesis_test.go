package goclient

import (
	"encoding/json"
	"net/http"
	"testing"
	"time"

	"github.com/ssvlabs/ssv-spec/types"
	"github.com/stretchr/testify/require"
<<<<<<< HEAD
	"go.uber.org/zap"

	"github.com/ssvlabs/ssv/beacon/goclient/mocks"
	"github.com/ssvlabs/ssv/protocol/v2/blockchain/beacon"
=======

	"github.com/ssvlabs/ssv/beacon/goclient/tests"
	"github.com/ssvlabs/ssv/logging"
	"github.com/ssvlabs/ssv/networkconfig"
)

const (
	genesisPath = "/eth/v1/beacon/genesis"
	specPath    = "/eth/v1/config/spec"
>>>>>>> c2bf1778
)

func Test_genesisForClient(t *testing.T) {
	ctx := t.Context()

	logger := logging.TestLogger(t)

	t.Run("success", func(t *testing.T) {
		mockServer := mocks.MockServer(func(r *http.Request, resp json.RawMessage) (json.RawMessage, error) {
			if r.URL.Path == genesisPath {
				return json.RawMessage(`{
					"data": {
						"genesis_time": "1606824023",
						"genesis_validators_root": "0x4b363db94e28612020049ce3795b0252c16c4241df2bc9ef221abde47527c0d0",
						"genesis_fork_version": "0x00000000"
					}
				}`), nil
			}
			if r.URL.Path == specPath {
				return json.RawMessage(`{
					"data": {
						"CONFIG_NAME": "mainnet",
						"GENESIS_FORK_VERSION": "0x00000000",
						"ALTAIR_FORK_VERSION": "0x01000000",
						"ALTAIR_FORK_EPOCH": "74240",
						"BELLATRIX_FORK_VERSION": "0x02000000",
						"BELLATRIX_FORK_EPOCH": "144896",
						"CAPELLA_FORK_VERSION": "0x03000000",
						"CAPELLA_FORK_EPOCH": "194048",
						"DENEB_FORK_VERSION": "0x04000000",
						"DENEB_FORK_EPOCH": "269568",
						"ELECTRA_FORK_VERSION": "0x05000000",
						"ELECTRA_FORK_EPOCH": "364032",
						"FULU_FORK_VERSION": "0x06000000",
						"FULU_FORK_EPOCH": "18446744073709551615",
						"MIN_GENESIS_TIME": "1606824000",
						"SECONDS_PER_SLOT": "12",
						"SLOTS_PER_EPOCH": "32",
						"EPOCHS_PER_SYNC_COMMITTEE_PERIOD": "256",
						"SYNC_COMMITTEE_SIZE": "512",
						"SYNC_COMMITTEE_SUBNET_COUNT": "4",
						"TARGET_AGGREGATORS_PER_COMMITTEE": "16",
						"TARGET_AGGREGATORS_PER_SYNC_SUBCOMMITTEE": "16",
						"INTERVALS_PER_SLOT": "3"
					}
				}`), nil
			}
			return resp, nil
		})
		defer mockServer.Close()

		client, err := New(
			ctx,
			logger,
			Options{
				BeaconConfig:   networkconfig.TestNetwork.BeaconConfig,
				BeaconNodeAddr: mockServer.URL,
				CommonTimeout:  100 * time.Millisecond,
				LongTimeout:    500 * time.Millisecond,
			},
<<<<<<< HEAD
			mocks.NewValidatorStore(),
			mocks.NewSlotTickerProvider,
=======
>>>>>>> c2bf1778
		)
		require.NoError(t, err)

		genesis, err := genesisForClient(ctx, logger, client.multiClient)
		require.NoError(t, err)
		require.NotNil(t, genesis)

		expectedTime := time.Unix(1606824023, 0)
		require.Equal(t, expectedTime, genesis.GenesisTime)
	})

	t.Run("nil_data", func(t *testing.T) {
		mockServer := mocks.MockServer(func(r *http.Request, resp json.RawMessage) (json.RawMessage, error) {
			if r.URL.Path == genesisPath {
				return json.RawMessage(`{"data": null}`), nil
			}
			return resp, nil
		})
		defer mockServer.Close()

		client, err := New(
			ctx,
			logger,
			Options{
				BeaconConfig:   networkconfig.TestNetwork.BeaconConfig,
				BeaconNodeAddr: mockServer.URL,
				CommonTimeout:  100 * time.Millisecond,
				LongTimeout:    500 * time.Millisecond,
			},
<<<<<<< HEAD
			mocks.NewValidatorStore(),
			mocks.NewSlotTickerProvider,
=======
>>>>>>> c2bf1778
		)
		require.Error(t, err)
		require.Contains(t, err.Error(), "timed out awaiting config initialization") // node cannot initialize if it cannot get genesis
		require.Nil(t, client)
	})

	t.Run("error", func(t *testing.T) {
		mockServer := mocks.MockServer(func(r *http.Request, resp json.RawMessage) (json.RawMessage, error) {
			if r.URL.Path == genesisPath {
				return json.RawMessage(`malformed`), nil
			}
			return resp, nil
		})
		defer mockServer.Close()

		client, err := New(
			ctx,
			logger,
			Options{
				BeaconConfig:   networkconfig.TestNetwork.BeaconConfig,
				BeaconNodeAddr: mockServer.URL,
				CommonTimeout:  100 * time.Millisecond,
				LongTimeout:    500 * time.Millisecond,
			},
<<<<<<< HEAD
			mocks.NewValidatorStore(),
			mocks.NewSlotTickerProvider,
=======
>>>>>>> c2bf1778
		)
		require.Error(t, err)
		require.Contains(t, err.Error(), "timed out awaiting config initialization") // node cannot initialize if it cannot get genesis
		require.Nil(t, client)
	})
}<|MERGE_RESOLUTION|>--- conflicted
+++ resolved
@@ -6,16 +6,9 @@
 	"testing"
 	"time"
 
-	"github.com/ssvlabs/ssv-spec/types"
 	"github.com/stretchr/testify/require"
-<<<<<<< HEAD
-	"go.uber.org/zap"
 
 	"github.com/ssvlabs/ssv/beacon/goclient/mocks"
-	"github.com/ssvlabs/ssv/protocol/v2/blockchain/beacon"
-=======
-
-	"github.com/ssvlabs/ssv/beacon/goclient/tests"
 	"github.com/ssvlabs/ssv/logging"
 	"github.com/ssvlabs/ssv/networkconfig"
 )
@@ -23,7 +16,6 @@
 const (
 	genesisPath = "/eth/v1/beacon/genesis"
 	specPath    = "/eth/v1/config/spec"
->>>>>>> c2bf1778
 )
 
 func Test_genesisForClient(t *testing.T) {
@@ -84,11 +76,7 @@
 				CommonTimeout:  100 * time.Millisecond,
 				LongTimeout:    500 * time.Millisecond,
 			},
-<<<<<<< HEAD
 			mocks.NewValidatorStore(),
-			mocks.NewSlotTickerProvider,
-=======
->>>>>>> c2bf1778
 		)
 		require.NoError(t, err)
 
@@ -118,11 +106,7 @@
 				CommonTimeout:  100 * time.Millisecond,
 				LongTimeout:    500 * time.Millisecond,
 			},
-<<<<<<< HEAD
 			mocks.NewValidatorStore(),
-			mocks.NewSlotTickerProvider,
-=======
->>>>>>> c2bf1778
 		)
 		require.Error(t, err)
 		require.Contains(t, err.Error(), "timed out awaiting config initialization") // node cannot initialize if it cannot get genesis
@@ -147,11 +131,7 @@
 				CommonTimeout:  100 * time.Millisecond,
 				LongTimeout:    500 * time.Millisecond,
 			},
-<<<<<<< HEAD
 			mocks.NewValidatorStore(),
-			mocks.NewSlotTickerProvider,
-=======
->>>>>>> c2bf1778
 		)
 		require.Error(t, err)
 		require.Contains(t, err.Error(), "timed out awaiting config initialization") // node cannot initialize if it cannot get genesis
