--- conflicted
+++ resolved
@@ -38,12 +38,7 @@
 			ctx,
 			zap.NewNop(),
 			Options{
-<<<<<<< HEAD
-				Context:        ctx,
 				BeaconConfig:   networkconfig.Mainnet.BeaconConfig,
-=======
-				Network:        beacon.NewNetwork(types.MainNetwork),
->>>>>>> 54f8a5c1
 				BeaconNodeAddr: mockServer.URL,
 				CommonTimeout:  100 * time.Millisecond,
 				LongTimeout:    500 * time.Millisecond,
@@ -73,12 +68,7 @@
 			ctx,
 			zap.NewNop(),
 			Options{
-<<<<<<< HEAD
-				Context:        ctx,
 				BeaconConfig:   networkconfig.Mainnet.BeaconConfig,
-=======
-				Network:        beacon.NewNetwork(types.MainNetwork),
->>>>>>> 54f8a5c1
 				BeaconNodeAddr: mockServer.URL,
 				CommonTimeout:  100 * time.Millisecond,
 				LongTimeout:    500 * time.Millisecond,
@@ -105,12 +95,7 @@
 			ctx,
 			zap.NewNop(),
 			Options{
-<<<<<<< HEAD
-				Context:        ctx,
 				BeaconConfig:   networkconfig.Mainnet.BeaconConfig,
-=======
-				Network:        beacon.NewNetwork(types.MainNetwork),
->>>>>>> 54f8a5c1
 				BeaconNodeAddr: mockServer.URL,
 				CommonTimeout:  100 * time.Millisecond,
 				LongTimeout:    500 * time.Millisecond,
