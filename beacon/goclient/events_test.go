package goclient

import (
	"encoding/json"
	"net/http"
	"strings"
	"testing"
	"time"

	apiv1 "github.com/attestantio/go-eth2-client/api/v1"
	"github.com/stretchr/testify/assert"
	"github.com/stretchr/testify/require"
	"go.uber.org/zap"

	"github.com/ssvlabs/ssv/beacon/goclient/tests"
)

func TestSubscribeToHeadEvents(t *testing.T) {
	t.Run("Should launch event listener when go client is instantiated", func(t *testing.T) {
		eventsEndpointSubscribedCh := make(chan any)
		var subscribedTopics []string
		server := tests.MockServer(func(r *http.Request, resp json.RawMessage) (json.RawMessage, error) {
			if strings.Contains(r.URL.Path, "/eth/v1/events") {
				queryValues := r.URL.Query()
				require.True(t, queryValues.Has("topics"))

				topics := queryValues["topics"]
				subscribedTopics = append(subscribedTopics, topics...)
				eventsEndpointSubscribedCh <- struct{}{}
			}
			return resp, nil
		})
		defer server.Close()

		client := eventsTestClient(t, server.URL)

		assert.NotNil(t, client)

		for {
			select {
			case <-eventsEndpointSubscribedCh:
				assert.Len(t, subscribedTopics, 2)
				assert.Contains(t, subscribedTopics, "block")
				assert.Contains(t, subscribedTopics, "head")
				return
			case <-time.After(time.Second * 5):
				t.Fatalf("timed out waiting for events endpoint to be subscribed")
			}
		}
	})

	t.Run("Should create subscriber", func(t *testing.T) {
		server := tests.MockServer(nil)
		client := eventsTestClient(t, server.URL)
		defer server.Close()

		err := client.SubscribeToHeadEvents(t.Context(), "test_caller", make(chan<- *apiv1.HeadEvent))

		assert.NoError(t, err)
		assert.Len(t, client.headEventSubscribers, 1)
		sub := client.headEventSubscribers[0]
		assert.Equal(t, "test_caller", sub.Identifier)
		assert.NotNil(t, sub.Channel)
	})

	t.Run("Should not create subscriber and return error when supported topics does not contain HeadEventTopic", func(t *testing.T) {
		server := tests.MockServer(nil)
		client := eventsTestClient(t, server.URL)
		client.supportedTopics = []EventTopic{}
		defer server.Close()

		err := client.SubscribeToHeadEvents(t.Context(), "test_caller", make(chan<- *apiv1.HeadEvent))

		assert.Error(t, err)
		assert.Equal(t, "the list of supported topics did not contain 'HeadEventTopic', cannot add new subscriber", err.Error())
		assert.Empty(t, client.headEventSubscribers)
	})
}

func eventsTestClient(t *testing.T, serverURL string) *GoClient {
<<<<<<< HEAD
	server, err := New(zap.NewNop(), Options{
		BeaconNodeAddr: serverURL,
		Context:        context.Background(),
	})
=======
	server, err := New(
		t.Context(),
		zap.NewNop(),
		Options{
			BeaconNodeAddr: serverURL,
			BeaconConfig:   networkconfig.Mainnet.BeaconConfig,
		},
		tests.MockSlotTickerProvider)
>>>>>>> 6adb4d51

	require.NoError(t, err)
	return server
}<|MERGE_RESOLUTION|>--- conflicted
+++ resolved
@@ -78,21 +78,12 @@
 }
 
 func eventsTestClient(t *testing.T, serverURL string) *GoClient {
-<<<<<<< HEAD
-	server, err := New(zap.NewNop(), Options{
-		BeaconNodeAddr: serverURL,
-		Context:        context.Background(),
-	})
-=======
 	server, err := New(
 		t.Context(),
 		zap.NewNop(),
 		Options{
 			BeaconNodeAddr: serverURL,
-			BeaconConfig:   networkconfig.Mainnet.BeaconConfig,
-		},
-		tests.MockSlotTickerProvider)
->>>>>>> 6adb4d51
+		})
 
 	require.NoError(t, err)
 	return server
