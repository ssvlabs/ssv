package goclient

import (
	"encoding/json"
	"net/http"
	"strings"
	"testing"
	"time"

	apiv1 "github.com/attestantio/go-eth2-client/api/v1"
	"github.com/ssvlabs/ssv-spec/types"
	"github.com/stretchr/testify/assert"
	"github.com/stretchr/testify/require"
	"go.uber.org/zap"

	"github.com/ssvlabs/ssv/beacon/goclient/mocks"
	"github.com/ssvlabs/ssv/protocol/v2/blockchain/beacon"
)

func TestSubscribeToHeadEvents(t *testing.T) {
	t.Run("Should launch event listener when go client is instantiated", func(t *testing.T) {
		eventsEndpointSubscribedCh := make(chan any)
		var subscribedTopics []string
		server := mocks.MockServer(func(r *http.Request, resp json.RawMessage) (json.RawMessage, error) {
			if strings.Contains(r.URL.Path, "/eth/v1/events") {
				queryValues := r.URL.Query()
				require.True(t, queryValues.Has("topics"))

				topics := queryValues["topics"]
				subscribedTopics = append(subscribedTopics, topics...)
				eventsEndpointSubscribedCh <- struct{}{}
			}
			return resp, nil
		})
		defer server.Close()

		client := eventsTestClient(t, server.URL)

		assert.NotNil(t, client)

		for {
			select {
			case <-eventsEndpointSubscribedCh:
				assert.Len(t, subscribedTopics, 2)
				assert.Contains(t, subscribedTopics, "block")
				assert.Contains(t, subscribedTopics, "head")
				return
			case <-time.After(time.Second * 5):
				t.Fatalf("timed out waiting for events endpoint to be subscribed")
			}
		}
	})

	t.Run("Should create subscriber", func(t *testing.T) {
		server := mocks.MockServer(nil)
		client := eventsTestClient(t, server.URL)
		defer server.Close()

		err := client.SubscribeToHeadEvents(t.Context(), "test_caller", make(chan<- *apiv1.HeadEvent))

		assert.NoError(t, err)
		assert.Len(t, client.headEventSubscribers, 1)
		sub := client.headEventSubscribers[0]
		assert.Equal(t, "test_caller", sub.Identifier)
		assert.NotNil(t, sub.Channel)
	})

	t.Run("Should not create subscriber and return error when supported topics does not contain HeadEventTopic", func(t *testing.T) {
		server := mocks.MockServer(nil)
		client := eventsTestClient(t, server.URL)
		client.supportedTopics = []EventTopic{}
		defer server.Close()

		err := client.SubscribeToHeadEvents(t.Context(), "test_caller", make(chan<- *apiv1.HeadEvent))

		assert.Error(t, err)
		assert.Equal(t, "the list of supported topics did not contain 'HeadEventTopic', cannot add new subscriber", err.Error())
		assert.Empty(t, client.headEventSubscribers)
	})
}

func eventsTestClient(t *testing.T, serverURL string) *GoClient {
	server, err := New(
<<<<<<< HEAD
		zap.NewNop(),
		Options{
			BeaconNodeAddr: serverURL,
			Context:        t.Context(),
			Network:        beacon.NewNetwork(types.MainNetwork),
		},
		mocks.NewValidatorStore(),
		mocks.NewSlotTickerProvider,
	)
=======
		t.Context(),
		zap.NewNop(),
		Options{
			BeaconNodeAddr: serverURL,
			Network:        beacon.NewNetwork(types.MainNetwork),
		},
		tests.MockSlotTickerProvider)
>>>>>>> 01a1c6cb

	require.NoError(t, err)
	return server
}<|MERGE_RESOLUTION|>--- conflicted
+++ resolved
@@ -81,25 +81,15 @@
 
 func eventsTestClient(t *testing.T, serverURL string) *GoClient {
 	server, err := New(
-<<<<<<< HEAD
-		zap.NewNop(),
-		Options{
-			BeaconNodeAddr: serverURL,
-			Context:        t.Context(),
-			Network:        beacon.NewNetwork(types.MainNetwork),
-		},
-		mocks.NewValidatorStore(),
-		mocks.NewSlotTickerProvider,
-	)
-=======
 		t.Context(),
 		zap.NewNop(),
 		Options{
 			BeaconNodeAddr: serverURL,
 			Network:        beacon.NewNetwork(types.MainNetwork),
 		},
-		tests.MockSlotTickerProvider)
->>>>>>> 01a1c6cb
+		mocks.NewValidatorStore(),
+		mocks.NewSlotTickerProvider,
+	)
 
 	require.NoError(t, err)
 	return server
