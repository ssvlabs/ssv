--- conflicted
+++ resolved
@@ -79,21 +79,13 @@
 }
 
 func eventsTestClient(t *testing.T, serverURL string) *GoClient {
-<<<<<<< HEAD
-	server, err := New(zap.NewNop(), Options{
-		BeaconNodeAddr: serverURL,
-		Context:        context.Background(),
-		BeaconConfig:   networkconfig.Mainnet.BeaconConfig,
-	},
-=======
 	server, err := New(
 		t.Context(),
 		zap.NewNop(),
 		Options{
 			BeaconNodeAddr: serverURL,
-			Network:        beacon.NewNetwork(types.MainNetwork),
+			BeaconConfig:   networkconfig.Mainnet.BeaconConfig,
 		},
->>>>>>> 54f8a5c1
 		tests.MockSlotTickerProvider)
 
 	require.NoError(t, err)
