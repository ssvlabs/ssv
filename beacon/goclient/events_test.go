--- conflicted
+++ resolved
@@ -80,13 +80,6 @@
 }
 
 func eventsTestClient(t *testing.T, serverURL string) *GoClient {
-<<<<<<< HEAD
-	server, err := New(zap.NewNop(), Options{
-		BeaconNodeAddr: serverURL,
-		Context:        t.Context(),
-		Network:        beacon.NewNetwork(types.MainNetwork),
-	},
-=======
 	server, err := New(
 		t.Context(),
 		zap.NewNop(),
@@ -94,7 +87,6 @@
 			BeaconNodeAddr: serverURL,
 			Network:        beacon.NewNetwork(types.MainNetwork),
 		},
->>>>>>> 01a1c6cb
 		tests.MockSlotTickerProvider)
 
 	require.NoError(t, err)
