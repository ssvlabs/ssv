package goclient

import (
	"crypto/sha256"
	"fmt"
	"hash"
	"net/http"
	"sync"
	"time"

	"github.com/attestantio/go-eth2-client/spec"
	"github.com/attestantio/go-eth2-client/spec/phase0"
	ssz "github.com/ferranbt/fastssz"
	"github.com/pkg/errors"
	spectypes "github.com/ssvlabs/ssv-spec/types"
	"go.uber.org/zap"
)

<<<<<<< HEAD
func (gc *GoClient) computeVoluntaryExitDomain() (phase0.Domain, error) {
	beaconConfig := gc.getBeaconConfig()
=======
func (gc *GoClient) voluntaryExitDomain(ctx context.Context) (phase0.Domain, error) {
	value := gc.voluntaryExitDomainCached.Load()
	if value != nil {
		return *value, nil
	}

	v, err := gc.computeVoluntaryExitDomain(ctx)
	if err != nil {
		return phase0.Domain{}, fmt.Errorf("compute voluntary exit domain: %w", err)
	}
	gc.voluntaryExitDomainCached.Store(&v)
	return v, nil
}

func (gc *GoClient) computeVoluntaryExitDomain(ctx context.Context) (phase0.Domain, error) {
	// TODO: pull from beacon node
	specResponse, err := gc.Spec(ctx)
	if err != nil {
		return phase0.Domain{}, fmt.Errorf("fetch spec: %w", err)
	}

	// EIP-7044 requires using CAPELLA_FORK_VERSION for DomainVoluntaryExit: https://eips.ethereum.org/EIPS/eip-7044
	forkVersionRaw, ok := specResponse["CAPELLA_FORK_VERSION"]
	if !ok {
		return phase0.Domain{}, fmt.Errorf("capella fork version not known by chain")
	}
	forkVersion, ok := forkVersionRaw.(phase0.Version)
	if !ok {
		return phase0.Domain{}, fmt.Errorf("failed to decode capella fork version")
	}
>>>>>>> 5478ec13

	forkData := &phase0.ForkData{
		CurrentVersion:        beaconConfig.Forks[spec.DataVersionCapella].CurrentVersion,
		GenesisValidatorsRoot: beaconConfig.GenesisValidatorsRoot,
	}

	root, err := forkData.HashTreeRoot()
	if err != nil {
		return phase0.Domain{}, fmt.Errorf("failed to calculate signature domain, err: %w", err)
	}

	var domain phase0.Domain
	copy(domain[:], spectypes.DomainVoluntaryExit[:])
	copy(domain[4:], root[:])

	return domain, nil
}

func (gc *GoClient) DomainData(
	ctx context.Context,
	epoch phase0.Epoch,
	domain phase0.DomainType,
) (phase0.Domain, error) {
	switch domain {
	case spectypes.DomainApplicationBuilder:
		// DomainApplicationBuilder is constructed based on what Ethereum network we are connected
		// to (Mainnet, Hoodi, etc.)
		var appDomain phase0.Domain
		forkData := phase0.ForkData{
			CurrentVersion:        gc.getBeaconConfig().GenesisForkVersion,
			GenesisValidatorsRoot: phase0.Root{},
		}
		root, err := forkData.HashTreeRoot()
		if err != nil {
			return phase0.Domain{}, errors.Wrap(err, "failed to get fork data root")
		}
		copy(appDomain[:], domain[:])
		copy(appDomain[4:], root[:])
		return appDomain, nil
	case spectypes.DomainVoluntaryExit:
<<<<<<< HEAD
		return gc.computeVoluntaryExitDomain()
=======
		// Deneb upgrade introduced https://eips.ethereum.org/EIPS/eip-7044 that requires special
		// handling for DomainVoluntaryExit
		return gc.voluntaryExitDomain(ctx)
>>>>>>> 5478ec13
	}

	start := time.Now()
	data, err := gc.multiClient.Domain(ctx, domain, epoch)
	recordRequestDuration(ctx, "Domain", gc.multiClient.Address(), http.MethodGet, time.Since(start), err)
	if err != nil {
		gc.log.Error(clResponseErrMsg,
			zap.String("api", "Domain"),
			zap.Error(err),
		)
		return phase0.Domain{}, err
	}

	return data, nil
}

// ComputeSigningRoot computes the root of the object by calculating the hash tree root of the signing data with the given domain.
// Spec pseudocode definition:
//
//		def compute_signing_root(ssz_object: SSZObject, domain: Domain) -> Root:
//	   """
//	   Return the signing root for the corresponding signing data.
//	   """
//	   return hash_tree_root(SigningData(
//	       object_root=hash_tree_root(ssz_object),
//	       domain=domain,
//	   ))
func (gc *GoClient) ComputeSigningRoot(object interface{}, domain phase0.Domain) ([32]byte, error) {
	if object == nil {
		return [32]byte{}, errors.New("cannot compute signing root of nil")
	}
	return gc.signingData(func() ([32]byte, error) {
		if v, ok := object.(ssz.HashRoot); ok {
			return v.HashTreeRoot()
		}
		return [32]byte{}, errors.New("cannot compute signing root")
	}, domain[:])
}

// signingData Computes the signing data by utilising the provided root function and then
// returning the signing data of the container object.
func (gc *GoClient) signingData(rootFunc func() ([32]byte, error), domain []byte) ([32]byte, error) {
	objRoot, err := rootFunc()
	if err != nil {
		return [32]byte{}, err
	}
	root := phase0.Root{}
	copy(root[:], objRoot[:])
	_domain := phase0.Domain{}
	copy(_domain[:], domain)
	container := &phase0.SigningData{
		ObjectRoot: root,
		Domain:     _domain,
	}
	return container.HashTreeRoot()
}

var sha256Pool = sync.Pool{New: func() interface{} {
	return sha256.New()
}}

// Hash defines a function that returns the sha256 checksum of the data passed in.
// https://github.com/ethereum/consensus-specs/blob/v0.9.3/specs/core/0_beacon-chain.md#hash
func Hash(data []byte) [32]byte {
	h, ok := sha256Pool.Get().(hash.Hash)
	if !ok {
		h = sha256.New()
	}
	defer sha256Pool.Put(h)
	h.Reset()

	var b [32]byte

	// The hash interface never returns an error, for that reason
	// we are not handling the error below. For reference, it is
	// stated here https://golang.org/pkg/hash/#Hash

	// #nosec G104
	h.Write(data)
	h.Sum(b[:0])

	return b
}

// this returns the 32byte fork data root for the “current_version“ and “genesis_validators_root“.
// This is used primarily in signature domains to avoid collisions across forks/chains.
//
// Spec pseudocode definition:
//
//		def compute_fork_data_root(current_version: Version, genesis_validators_root: Root) -> Root:
//	   """
//	   Return the 32-byte fork data root for the ``current_version`` and ``genesis_validators_root``.
//	   This is used primarily in signature domains to avoid collisions across forks/chains.
//	   """
//	   return hash_tree_root(ForkData(
//	       current_version=current_version,
//	       genesis_validators_root=genesis_validators_root,
//	   ))
func computeForkDataRoot(version phase0.Version, root phase0.Root) ([32]byte, error) {
	r, err := (&phase0.ForkData{
		CurrentVersion:        version,
		GenesisValidatorsRoot: root,
	}).HashTreeRoot()
	if err != nil {
		return [32]byte{}, err
	}
	return r, nil
}

// ComputeForkDigest returns the fork for the current version and genesis validator root
//
// Spec pseudocode definition:
//
//		def compute_fork_digest(current_version: Version, genesis_validators_root: Root) -> ForkDigest:
//	   """
//	   Return the 4-byte fork digest for the ``current_version`` and ``genesis_validators_root``.
//	   This is a digest primarily used for domain separation on the p2p layer.
//	   4-bytes suffices for practical separation of forks/chains.
//	   """
//	   return ForkDigest(compute_fork_data_root(current_version, genesis_validators_root)[:4])
func ComputeForkDigest(version phase0.Version, genesisValidatorsRoot phase0.Root) ([4]byte, error) {
	dataRoot, err := computeForkDataRoot(version, genesisValidatorsRoot)
	if err != nil {
		return [4]byte{}, err
	}
	return ToBytes4(dataRoot[:]), nil
}

// ToBytes4 is a convenience method for converting a byte slice to a fix
// sized 4 byte array. This method will truncate the input if it is larger
// than 4 bytes.
func ToBytes4(x []byte) [4]byte {
	var y [4]byte
	copy(y[:], x)
	return y
}<|MERGE_RESOLUTION|>--- conflicted
+++ resolved
@@ -1,6 +1,7 @@
 package goclient
 
 import (
+	"context"
 	"crypto/sha256"
 	"fmt"
 	"hash"
@@ -16,17 +17,13 @@
 	"go.uber.org/zap"
 )
 
-<<<<<<< HEAD
-func (gc *GoClient) computeVoluntaryExitDomain() (phase0.Domain, error) {
-	beaconConfig := gc.getBeaconConfig()
-=======
-func (gc *GoClient) voluntaryExitDomain(ctx context.Context) (phase0.Domain, error) {
+func (gc *GoClient) voluntaryExitDomain() (phase0.Domain, error) {
 	value := gc.voluntaryExitDomainCached.Load()
 	if value != nil {
 		return *value, nil
 	}
 
-	v, err := gc.computeVoluntaryExitDomain(ctx)
+	v, err := gc.computeVoluntaryExitDomain()
 	if err != nil {
 		return phase0.Domain{}, fmt.Errorf("compute voluntary exit domain: %w", err)
 	}
@@ -34,23 +31,8 @@
 	return v, nil
 }
 
-func (gc *GoClient) computeVoluntaryExitDomain(ctx context.Context) (phase0.Domain, error) {
-	// TODO: pull from beacon node
-	specResponse, err := gc.Spec(ctx)
-	if err != nil {
-		return phase0.Domain{}, fmt.Errorf("fetch spec: %w", err)
-	}
-
-	// EIP-7044 requires using CAPELLA_FORK_VERSION for DomainVoluntaryExit: https://eips.ethereum.org/EIPS/eip-7044
-	forkVersionRaw, ok := specResponse["CAPELLA_FORK_VERSION"]
-	if !ok {
-		return phase0.Domain{}, fmt.Errorf("capella fork version not known by chain")
-	}
-	forkVersion, ok := forkVersionRaw.(phase0.Version)
-	if !ok {
-		return phase0.Domain{}, fmt.Errorf("failed to decode capella fork version")
-	}
->>>>>>> 5478ec13
+func (gc *GoClient) computeVoluntaryExitDomain() (phase0.Domain, error) {
+	beaconConfig := gc.getBeaconConfig()
 
 	forkData := &phase0.ForkData{
 		CurrentVersion:        beaconConfig.Forks[spec.DataVersionCapella].CurrentVersion,
@@ -91,13 +73,9 @@
 		copy(appDomain[4:], root[:])
 		return appDomain, nil
 	case spectypes.DomainVoluntaryExit:
-<<<<<<< HEAD
-		return gc.computeVoluntaryExitDomain()
-=======
 		// Deneb upgrade introduced https://eips.ethereum.org/EIPS/eip-7044 that requires special
 		// handling for DomainVoluntaryExit
-		return gc.voluntaryExitDomain(ctx)
->>>>>>> 5478ec13
+		return gc.voluntaryExitDomain()
 	}
 
 	start := time.Now()
