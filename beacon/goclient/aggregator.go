--- conflicted
+++ resolved
@@ -193,15 +193,9 @@
 
 // waitToSlotTwoThirds waits until two-third of the slot has transpired (SECONDS_PER_SLOT * 2 / 3 seconds after the start of slot)
 func (gc *GoClient) waitToSlotTwoThirds(slot phase0.Slot) {
-<<<<<<< HEAD
-	oneInterval := gc.beaconConfig.IntervalDuration() /* one third of slot duration */
-
-	finalTime := gc.beaconConfig.GetSlotStartTime(slot).Add(2 * oneInterval)
-=======
 	config := gc.getBeaconConfig()
-	oneThird := config.SlotDuration / 3 /* one third of slot duration */
-	finalTime := config.GetSlotStartTime(slot).Add(2 * oneThird)
->>>>>>> c93cc439
+	oneInterval := config.IntervalDuration() /* one third of slot duration */
+	finalTime := config.GetSlotStartTime(slot).Add(2 * oneInterval)
 	wait := time.Until(finalTime)
 	if wait <= 0 {
 		return
