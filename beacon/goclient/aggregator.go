package goclient

import (
	"context"
	"crypto/sha256"
	"encoding/binary"
	"fmt"
	"net/http"
	"time"

	"github.com/attestantio/go-eth2-client/api"
	"github.com/attestantio/go-eth2-client/spec"
	"github.com/attestantio/go-eth2-client/spec/electra"
	"github.com/attestantio/go-eth2-client/spec/phase0"
	ssz "github.com/ferranbt/fastssz"
)

// SubmitAggregateSelectionProof returns an AggregateAndProof object
func (gc *GoClient) SubmitAggregateSelectionProof(
	ctx context.Context,
	slot phase0.Slot,
	committeeIndex phase0.CommitteeIndex,
	committeeLength uint64,
	index phase0.ValidatorIndex,
	slotSig []byte,
) (ssz.Marshaler, spec.DataVersion, error) {
	// As specified in spec, an aggregator should wait until two thirds of the way through slot
	// to broadcast the best aggregate to the global aggregate channel.
	// https://github.com/ethereum/consensus-specs/blob/v0.9.3/specs/validator/0_beacon-chain-validator.md#broadcast-aggregate
	if err := gc.waitToSlotTwoThirds(ctx, slot); err != nil {
		return nil, 0, fmt.Errorf("wait for 2/3 of slot: %w", err)
	}

	va, _, err := gc.fetchVersionedAggregate(ctx, slot, committeeIndex)
	if err != nil {
		return nil, DataVersionNil, err
	}

	var selectionProof phase0.BLSSignature
	copy(selectionProof[:], slotSig)

	return gc.versionedToAggregateAndProof(va, index, selectionProof)
}

// SubmitSignedAggregateSelectionProof broadcasts a signed aggregator msg
func (gc *GoClient) SubmitSignedAggregateSelectionProof(
	ctx context.Context,
	msg *spec.VersionedSignedAggregateAndProof,
) error {
	clientAddress := gc.multiClient.Address()
	logger := gc.log.With(
		zap.String("api", "SubmitAggregateAttestations"),
		zap.String("client_addr", clientAddress))

	start := time.Now()

	err := gc.multiClient.SubmitAggregateAttestations(ctx, &api.SubmitAggregateAttestationsOpts{SignedAggregateAndProofs: []*spec.VersionedSignedAggregateAndProof{msg}})
	recordRequestDuration(ctx, "SubmitAggregateAttestations", gc.multiClient.Address(), http.MethodPost, time.Since(start), err)
	if err != nil {
		logger.Error(clResponseErrMsg, zap.Error(err))
		return err
	}

	logger.Debug("consensus client submitted signed aggregate attestations")
	return nil
}

func (gc *GoClient) IsAggregator(
	ctx context.Context,
	slot phase0.Slot,
	committeeIndex phase0.CommitteeIndex,
	committeeLength uint64,
	slotSig []byte,
) bool {
	const targetAggregatorsPerCommittee = 16

	modulo := committeeLength / targetAggregatorsPerCommittee
	if modulo == 0 {
		modulo = 1
	}

	h := sha256.Sum256(slotSig)
	x := binary.LittleEndian.Uint64(h[:8])

	return x%modulo == 0
}

func (gc *GoClient) GetAggregateAttestation(
	ctx context.Context,
	slot phase0.Slot,
	committeeIndex phase0.CommitteeIndex,
) (ssz.Marshaler, error) {
	va, _, err := gc.fetchVersionedAggregate(ctx, slot, committeeIndex)
	if err != nil {
		return nil, err
	}
	agg, _, err := gc.versionedAggregateToSSZ(va)
	return agg, err
}

func (gc *GoClient) fetchVersionedAggregate(
	ctx context.Context,
	slot phase0.Slot,
	committeeIndex phase0.CommitteeIndex,
) (*spec.VersionedAttestation, spec.DataVersion, error) {
	attData, _, err := gc.GetAttestationData(ctx, slot)
	if err != nil {
<<<<<<< HEAD
		return nil, DataVersionNil, fmt.Errorf("get attestation data: %w", err)
=======
		return nil, DataVersionNil, fmt.Errorf("fetch attestation data: %w", err)
>>>>>>> 16635591
	}

	// Explicitly set Index field as beacon nodes may return inconsistent values.
	// EIP-7549: For Electra and later, index must always be 0, pre-Electra uses committee index.
	dataVersion, _ := gc.beaconConfig.ForkAtEpoch(gc.getBeaconConfig().EstimatedEpochAtSlot(attData.Slot))
<<<<<<< HEAD
	// Pre-Electra needs AttestationData.Index set
=======
	attData.Index = 0
>>>>>>> 16635591
	if dataVersion < spec.DataVersionElectra {
		attData.Index = committeeIndex
	}

	root, err := attData.HashTreeRoot()
	if err != nil {
<<<<<<< HEAD
		return nil, DataVersionNil, fmt.Errorf("attestation data root: %w", err)
=======
		return nil, DataVersionNil, fmt.Errorf("fetch attestation data root: %w", err)
>>>>>>> 16635591
	}

	start := time.Now()
	resp, err := gc.multiClient.AggregateAttestation(ctx, &api.AggregateAttestationOpts{
		Slot:                slot,
		AttestationDataRoot: root,
		CommitteeIndex:      committeeIndex, // ignored by older forks, used by newer
	})
<<<<<<< HEAD
	recordRequestDuration(ctx, "AggregateAttestation", gc.multiClient.Address(), http.MethodGet, time.Since(start), err)
	if err != nil {
		gc.log.Error(clResponseErrMsg, zap.String("api", "AggregateAttestation"), zap.Error(err))
		return nil, DataVersionNil, fmt.Errorf("aggregate attestation: %w", err)
	}
	if resp == nil || resp.Data == nil {
		gc.log.Error(clNilResponseDataErrMsg, zap.String("api", "AggregateAttestation"))
		return nil, DataVersionNil, fmt.Errorf("nil aggregate attestation response")
=======
	recordRequest(ctx, gc.log, "AggregateAttestation", gc.multiClient, http.MethodGet, true, time.Since(aggDataReqStart), err)
	if err != nil {
		return nil, DataVersionNil, errMultiClient(fmt.Errorf("fetch aggregate attestation: %w", err), "AggregateAttestation")
	}
	if aggDataResp == nil {
		return nil, DataVersionNil, errMultiClient(fmt.Errorf("aggregate attestation response is nil"), "AggregateAttestation")
	}
	if aggDataResp.Data == nil {
		return nil, DataVersionNil, errMultiClient(fmt.Errorf("aggregate attestation response data is nil"), "AggregateAttestation")
>>>>>>> 16635591
	}

	return resp.Data, resp.Data.Version, nil
}

<<<<<<< HEAD
func (gc *GoClient) versionedAggregateToSSZ(
	va *spec.VersionedAttestation,
) (ssz.Marshaler, spec.DataVersion, error) {
	switch va.Version {
	case spec.DataVersionElectra:
		if va.Electra == nil {
			return nil, DataVersionNil, fmt.Errorf("electra data is nil")
		}
		return va.Electra, va.Version, nil
	case spec.DataVersionDeneb:
		if va.Deneb == nil {
			return nil, DataVersionNil, fmt.Errorf("deneb data is nil")
		}
		return va.Deneb, va.Version, nil
	case spec.DataVersionCapella:
		if va.Capella == nil {
			return nil, DataVersionNil, fmt.Errorf("capella data is nil")
		}
		return va.Capella, va.Version, nil
	case spec.DataVersionBellatrix:
		if va.Bellatrix == nil {
			return nil, DataVersionNil, fmt.Errorf("bellatrix data is nil")
		}
		return va.Bellatrix, va.Version, nil
	case spec.DataVersionAltair:
		if va.Altair == nil {
			return nil, DataVersionNil, fmt.Errorf("altair data is nil")
		}
		return va.Altair, va.Version, nil
	default:
		if va.Phase0 == nil {
			return nil, DataVersionNil, fmt.Errorf("phase0 data is nil")
		}
		return va.Phase0, va.Version, nil
	}
}

func (gc *GoClient) versionedToAggregateAndProof(
	va *spec.VersionedAttestation,
	index phase0.ValidatorIndex,
	selectionProof phase0.BLSSignature,
) (ssz.Marshaler, spec.DataVersion, error) {
	switch va.Version {
	case spec.DataVersionElectra:
		if va.Electra == nil {
			return nil, DataVersionNil, fmt.Errorf("electra data is nil")
=======
	vAtt := aggDataResp.Data
	switch vAtt.Version {
	case spec.DataVersionPhase0:
		if vAtt.Phase0 == nil {
			return nil, DataVersionNil, errMultiClient(fmt.Errorf("aggregate attestation %s data is nil", vAtt.Version.String()), "AggregateAttestation")
>>>>>>> 16635591
		}
		return &phase0.AggregateAndProof{
			AggregatorIndex: index,
<<<<<<< HEAD
			Aggregate:       va.Electra,
			SelectionProof:  selectionProof,
		}, va.Version, nil
	case spec.DataVersionDeneb:
		if va.Deneb == nil {
			return nil, DataVersionNil, fmt.Errorf("deneb data is nil")
		}
		return &phase0.AggregateAndProof{
			AggregatorIndex: index,
			Aggregate:       va.Deneb,
			SelectionProof:  selectionProof,
		}, va.Version, nil
	case spec.DataVersionCapella:
		if va.Capella == nil {
			return nil, DataVersionNil, fmt.Errorf("capella data is nil")
		}
		return &phase0.AggregateAndProof{
			AggregatorIndex: index,
			Aggregate:       va.Capella,
			SelectionProof:  selectionProof,
		}, va.Version, nil
	case spec.DataVersionBellatrix:
		if va.Bellatrix == nil {
			return nil, DataVersionNil, fmt.Errorf("bellatrix data is nil")
		}
		return &phase0.AggregateAndProof{
			AggregatorIndex: index,
			Aggregate:       va.Bellatrix,
			SelectionProof:  selectionProof,
		}, va.Version, nil
	case spec.DataVersionAltair:
		if va.Altair == nil {
			return nil, DataVersionNil, fmt.Errorf("altair data is nil")
		}
		return &phase0.AggregateAndProof{
			AggregatorIndex: index,
			Aggregate:       va.Altair,
			SelectionProof:  selectionProof,
		}, va.Version, nil
	default:
		if va.Phase0 == nil {
			return nil, DataVersionNil, fmt.Errorf("phase0 data is nil")
=======
			Aggregate:       vAtt.Phase0,
			SelectionProof:  selectionProof,
		}, vAtt.Version, nil
	case spec.DataVersionAltair:
		if vAtt.Altair == nil {
			return nil, DataVersionNil, errMultiClient(fmt.Errorf("aggregate attestation %s data is nil", vAtt.Version.String()), "AggregateAttestation")
		}
		return &phase0.AggregateAndProof{
			AggregatorIndex: index,
			Aggregate:       vAtt.Altair,
			SelectionProof:  selectionProof,
		}, vAtt.Version, nil
	case spec.DataVersionBellatrix:
		if vAtt.Bellatrix == nil {
			return nil, DataVersionNil, errMultiClient(fmt.Errorf("aggregate attestation %s data is nil", vAtt.Version.String()), "AggregateAttestation")
		}
		return &phase0.AggregateAndProof{
			AggregatorIndex: index,
			Aggregate:       vAtt.Bellatrix,
			SelectionProof:  selectionProof,
		}, vAtt.Version, nil
	case spec.DataVersionCapella:
		if vAtt.Capella == nil {
			return nil, DataVersionNil, errMultiClient(fmt.Errorf("aggregate attestation %s data is nil", vAtt.Version.String()), "AggregateAttestation")
		}
		return &phase0.AggregateAndProof{
			AggregatorIndex: index,
			Aggregate:       vAtt.Capella,
			SelectionProof:  selectionProof,
		}, vAtt.Version, nil
	case spec.DataVersionDeneb:
		if vAtt.Deneb == nil {
			return nil, DataVersionNil, errMultiClient(fmt.Errorf("aggregate attestation %s data is nil", vAtt.Version.String()), "AggregateAttestation")
		}
		return &phase0.AggregateAndProof{
			AggregatorIndex: index,
			Aggregate:       vAtt.Deneb,
			SelectionProof:  selectionProof,
		}, vAtt.Version, nil
	case spec.DataVersionElectra:
		if vAtt.Electra == nil {
			return nil, DataVersionNil, errMultiClient(fmt.Errorf("aggregate attestation %s data is nil", vAtt.Version.String()), "AggregateAttestation")
>>>>>>> 16635591
		}
		return &electra.AggregateAndProof{
			AggregatorIndex: index,
<<<<<<< HEAD
			Aggregate:       va.Phase0,
			SelectionProof:  selectionProof,
		}, va.Version, nil
	}
=======
			Aggregate:       vAtt.Electra,
			SelectionProof:  selectionProof,
		}, vAtt.Version, nil
	case spec.DataVersionFulu:
		if vAtt.Fulu == nil {
			return nil, DataVersionNil, errMultiClient(fmt.Errorf("aggregate attestation %s data is nil", vAtt.Version.String()), "AggregateAttestation")
		}
		return &electra.AggregateAndProof{
			AggregatorIndex: index,
			Aggregate:       vAtt.Fulu,
			SelectionProof:  selectionProof,
		}, vAtt.Version, nil
	default:
		return nil, DataVersionNil, fmt.Errorf("unknown data version: %d", vAtt.Version)
	}
}

// SubmitSignedAggregateSelectionProof broadcasts a signed aggregator msg
func (gc *GoClient) SubmitSignedAggregateSelectionProof(
	ctx context.Context,
	msg *spec.VersionedSignedAggregateAndProof,
) error {
	start := time.Now()
	err := gc.multiClient.SubmitAggregateAttestations(ctx, &api.SubmitAggregateAttestationsOpts{SignedAggregateAndProofs: []*spec.VersionedSignedAggregateAndProof{msg}})
	recordRequest(ctx, gc.log, "SubmitAggregateAttestations", gc.multiClient, http.MethodPost, true, time.Since(start), err)
	if err != nil {
		return errMultiClient(fmt.Errorf("submit aggregate attestations: %w", err), "SubmitAggregateAttestations")
	}

	return nil
>>>>>>> 16635591
}

// waitToSlotTwoThirds waits until two-third of the slot has transpired (SECONDS_PER_SLOT * 2 / 3 seconds after the start of slot)
func (gc *GoClient) waitToSlotTwoThirds(ctx context.Context, slot phase0.Slot) error {
	config := gc.getBeaconConfig()
	oneInterval := config.IntervalDuration()
	finalTime := config.SlotStartTime(slot).Add(2 * oneInterval)
	wait := time.Until(finalTime)
	if wait <= 0 {
		return nil
	}

	select {
	case <-ctx.Done():
		return ctx.Err()
	case <-time.After(wait):
		return nil
	}
}<|MERGE_RESOLUTION|>--- conflicted
+++ resolved
@@ -2,8 +2,6 @@
 
 import (
 	"context"
-	"crypto/sha256"
-	"encoding/binary"
 	"fmt"
 	"net/http"
 	"time"
@@ -31,124 +29,31 @@
 		return nil, 0, fmt.Errorf("wait for 2/3 of slot: %w", err)
 	}
 
-	va, _, err := gc.fetchVersionedAggregate(ctx, slot, committeeIndex)
-	if err != nil {
-		return nil, DataVersionNil, err
-	}
-
-	var selectionProof phase0.BLSSignature
-	copy(selectionProof[:], slotSig)
-
-	return gc.versionedToAggregateAndProof(va, index, selectionProof)
-}
-
-// SubmitSignedAggregateSelectionProof broadcasts a signed aggregator msg
-func (gc *GoClient) SubmitSignedAggregateSelectionProof(
-	ctx context.Context,
-	msg *spec.VersionedSignedAggregateAndProof,
-) error {
-	clientAddress := gc.multiClient.Address()
-	logger := gc.log.With(
-		zap.String("api", "SubmitAggregateAttestations"),
-		zap.String("client_addr", clientAddress))
-
-	start := time.Now()
-
-	err := gc.multiClient.SubmitAggregateAttestations(ctx, &api.SubmitAggregateAttestationsOpts{SignedAggregateAndProofs: []*spec.VersionedSignedAggregateAndProof{msg}})
-	recordRequestDuration(ctx, "SubmitAggregateAttestations", gc.multiClient.Address(), http.MethodPost, time.Since(start), err)
-	if err != nil {
-		logger.Error(clResponseErrMsg, zap.Error(err))
-		return err
-	}
-
-	logger.Debug("consensus client submitted signed aggregate attestations")
-	return nil
-}
-
-func (gc *GoClient) IsAggregator(
-	ctx context.Context,
-	slot phase0.Slot,
-	committeeIndex phase0.CommitteeIndex,
-	committeeLength uint64,
-	slotSig []byte,
-) bool {
-	const targetAggregatorsPerCommittee = 16
-
-	modulo := committeeLength / targetAggregatorsPerCommittee
-	if modulo == 0 {
-		modulo = 1
-	}
-
-	h := sha256.Sum256(slotSig)
-	x := binary.LittleEndian.Uint64(h[:8])
-
-	return x%modulo == 0
-}
-
-func (gc *GoClient) GetAggregateAttestation(
-	ctx context.Context,
-	slot phase0.Slot,
-	committeeIndex phase0.CommitteeIndex,
-) (ssz.Marshaler, error) {
-	va, _, err := gc.fetchVersionedAggregate(ctx, slot, committeeIndex)
-	if err != nil {
-		return nil, err
-	}
-	agg, _, err := gc.versionedAggregateToSSZ(va)
-	return agg, err
-}
-
-func (gc *GoClient) fetchVersionedAggregate(
-	ctx context.Context,
-	slot phase0.Slot,
-	committeeIndex phase0.CommitteeIndex,
-) (*spec.VersionedAttestation, spec.DataVersion, error) {
 	attData, _, err := gc.GetAttestationData(ctx, slot)
 	if err != nil {
-<<<<<<< HEAD
-		return nil, DataVersionNil, fmt.Errorf("get attestation data: %w", err)
-=======
 		return nil, DataVersionNil, fmt.Errorf("fetch attestation data: %w", err)
->>>>>>> 16635591
 	}
 
 	// Explicitly set Index field as beacon nodes may return inconsistent values.
 	// EIP-7549: For Electra and later, index must always be 0, pre-Electra uses committee index.
 	dataVersion, _ := gc.beaconConfig.ForkAtEpoch(gc.getBeaconConfig().EstimatedEpochAtSlot(attData.Slot))
-<<<<<<< HEAD
-	// Pre-Electra needs AttestationData.Index set
-=======
 	attData.Index = 0
->>>>>>> 16635591
 	if dataVersion < spec.DataVersionElectra {
 		attData.Index = committeeIndex
 	}
 
+	// Get aggregate attestation data.
 	root, err := attData.HashTreeRoot()
 	if err != nil {
-<<<<<<< HEAD
-		return nil, DataVersionNil, fmt.Errorf("attestation data root: %w", err)
-=======
 		return nil, DataVersionNil, fmt.Errorf("fetch attestation data root: %w", err)
->>>>>>> 16635591
 	}
 
-	start := time.Now()
-	resp, err := gc.multiClient.AggregateAttestation(ctx, &api.AggregateAttestationOpts{
+	aggDataReqStart := time.Now()
+	aggDataResp, err := gc.multiClient.AggregateAttestation(ctx, &api.AggregateAttestationOpts{
 		Slot:                slot,
 		AttestationDataRoot: root,
-		CommitteeIndex:      committeeIndex, // ignored by older forks, used by newer
+		CommitteeIndex:      committeeIndex,
 	})
-<<<<<<< HEAD
-	recordRequestDuration(ctx, "AggregateAttestation", gc.multiClient.Address(), http.MethodGet, time.Since(start), err)
-	if err != nil {
-		gc.log.Error(clResponseErrMsg, zap.String("api", "AggregateAttestation"), zap.Error(err))
-		return nil, DataVersionNil, fmt.Errorf("aggregate attestation: %w", err)
-	}
-	if resp == nil || resp.Data == nil {
-		gc.log.Error(clNilResponseDataErrMsg, zap.String("api", "AggregateAttestation"))
-		return nil, DataVersionNil, fmt.Errorf("nil aggregate attestation response")
-=======
 	recordRequest(ctx, gc.log, "AggregateAttestation", gc.multiClient, http.MethodGet, true, time.Since(aggDataReqStart), err)
 	if err != nil {
 		return nil, DataVersionNil, errMultiClient(fmt.Errorf("fetch aggregate attestation: %w", err), "AggregateAttestation")
@@ -158,113 +63,19 @@
 	}
 	if aggDataResp.Data == nil {
 		return nil, DataVersionNil, errMultiClient(fmt.Errorf("aggregate attestation response data is nil"), "AggregateAttestation")
->>>>>>> 16635591
 	}
 
-	return resp.Data, resp.Data.Version, nil
-}
+	var selectionProof phase0.BLSSignature
+	copy(selectionProof[:], slotSig)
 
-<<<<<<< HEAD
-func (gc *GoClient) versionedAggregateToSSZ(
-	va *spec.VersionedAttestation,
-) (ssz.Marshaler, spec.DataVersion, error) {
-	switch va.Version {
-	case spec.DataVersionElectra:
-		if va.Electra == nil {
-			return nil, DataVersionNil, fmt.Errorf("electra data is nil")
-		}
-		return va.Electra, va.Version, nil
-	case spec.DataVersionDeneb:
-		if va.Deneb == nil {
-			return nil, DataVersionNil, fmt.Errorf("deneb data is nil")
-		}
-		return va.Deneb, va.Version, nil
-	case spec.DataVersionCapella:
-		if va.Capella == nil {
-			return nil, DataVersionNil, fmt.Errorf("capella data is nil")
-		}
-		return va.Capella, va.Version, nil
-	case spec.DataVersionBellatrix:
-		if va.Bellatrix == nil {
-			return nil, DataVersionNil, fmt.Errorf("bellatrix data is nil")
-		}
-		return va.Bellatrix, va.Version, nil
-	case spec.DataVersionAltair:
-		if va.Altair == nil {
-			return nil, DataVersionNil, fmt.Errorf("altair data is nil")
-		}
-		return va.Altair, va.Version, nil
-	default:
-		if va.Phase0 == nil {
-			return nil, DataVersionNil, fmt.Errorf("phase0 data is nil")
-		}
-		return va.Phase0, va.Version, nil
-	}
-}
-
-func (gc *GoClient) versionedToAggregateAndProof(
-	va *spec.VersionedAttestation,
-	index phase0.ValidatorIndex,
-	selectionProof phase0.BLSSignature,
-) (ssz.Marshaler, spec.DataVersion, error) {
-	switch va.Version {
-	case spec.DataVersionElectra:
-		if va.Electra == nil {
-			return nil, DataVersionNil, fmt.Errorf("electra data is nil")
-=======
 	vAtt := aggDataResp.Data
 	switch vAtt.Version {
 	case spec.DataVersionPhase0:
 		if vAtt.Phase0 == nil {
 			return nil, DataVersionNil, errMultiClient(fmt.Errorf("aggregate attestation %s data is nil", vAtt.Version.String()), "AggregateAttestation")
->>>>>>> 16635591
 		}
 		return &phase0.AggregateAndProof{
 			AggregatorIndex: index,
-<<<<<<< HEAD
-			Aggregate:       va.Electra,
-			SelectionProof:  selectionProof,
-		}, va.Version, nil
-	case spec.DataVersionDeneb:
-		if va.Deneb == nil {
-			return nil, DataVersionNil, fmt.Errorf("deneb data is nil")
-		}
-		return &phase0.AggregateAndProof{
-			AggregatorIndex: index,
-			Aggregate:       va.Deneb,
-			SelectionProof:  selectionProof,
-		}, va.Version, nil
-	case spec.DataVersionCapella:
-		if va.Capella == nil {
-			return nil, DataVersionNil, fmt.Errorf("capella data is nil")
-		}
-		return &phase0.AggregateAndProof{
-			AggregatorIndex: index,
-			Aggregate:       va.Capella,
-			SelectionProof:  selectionProof,
-		}, va.Version, nil
-	case spec.DataVersionBellatrix:
-		if va.Bellatrix == nil {
-			return nil, DataVersionNil, fmt.Errorf("bellatrix data is nil")
-		}
-		return &phase0.AggregateAndProof{
-			AggregatorIndex: index,
-			Aggregate:       va.Bellatrix,
-			SelectionProof:  selectionProof,
-		}, va.Version, nil
-	case spec.DataVersionAltair:
-		if va.Altair == nil {
-			return nil, DataVersionNil, fmt.Errorf("altair data is nil")
-		}
-		return &phase0.AggregateAndProof{
-			AggregatorIndex: index,
-			Aggregate:       va.Altair,
-			SelectionProof:  selectionProof,
-		}, va.Version, nil
-	default:
-		if va.Phase0 == nil {
-			return nil, DataVersionNil, fmt.Errorf("phase0 data is nil")
-=======
 			Aggregate:       vAtt.Phase0,
 			SelectionProof:  selectionProof,
 		}, vAtt.Version, nil
@@ -307,16 +118,9 @@
 	case spec.DataVersionElectra:
 		if vAtt.Electra == nil {
 			return nil, DataVersionNil, errMultiClient(fmt.Errorf("aggregate attestation %s data is nil", vAtt.Version.String()), "AggregateAttestation")
->>>>>>> 16635591
 		}
 		return &electra.AggregateAndProof{
 			AggregatorIndex: index,
-<<<<<<< HEAD
-			Aggregate:       va.Phase0,
-			SelectionProof:  selectionProof,
-		}, va.Version, nil
-	}
-=======
 			Aggregate:       vAtt.Electra,
 			SelectionProof:  selectionProof,
 		}, vAtt.Version, nil
@@ -347,7 +151,6 @@
 	}
 
 	return nil
->>>>>>> 16635591
 }
 
 // waitToSlotTwoThirds waits until two-third of the slot has transpired (SECONDS_PER_SLOT * 2 / 3 seconds after the start of slot)
