--- conflicted
+++ resolved
@@ -18,12 +18,6 @@
 	"github.com/stretchr/testify/require"
 	"go.uber.org/zap"
 
-<<<<<<< HEAD
-	"github.com/ssvlabs/ssv/protocol/v2/blockchain/beacon"
-=======
-	"github.com/ssvlabs/ssv/networkconfig"
-	"github.com/ssvlabs/ssv/operator/slotticker"
->>>>>>> ccbb20ee
 	"github.com/ssvlabs/ssv/utils/hashmap"
 )
 
@@ -199,15 +193,6 @@
 				CommonTimeout:  1 * time.Second,
 				LongTimeout:    1 * time.Second,
 			},
-<<<<<<< HEAD
-=======
-			func() slotticker.SlotTicker {
-				return slotticker.New(zap.NewNop(), slotticker.Config{
-					SlotDuration: 12 * time.Second,
-					GenesisTime:  time.Now(),
-				})
-			},
->>>>>>> ccbb20ee
 		)
 		require.NoError(t, err)
 
@@ -459,15 +444,6 @@
 			LongTimeout:                 time.Second,
 			WithWeightedAttestationData: withWeightedAttestationData,
 		},
-<<<<<<< HEAD
-=======
-		func() slotticker.SlotTicker {
-			return slotticker.New(zap.NewNop(), slotticker.Config{
-				SlotDuration: 12 * time.Second,
-				GenesisTime:  time.Now(),
-			})
-		},
->>>>>>> ccbb20ee
 	)
 	return client, err
 }
