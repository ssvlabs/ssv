--- conflicted
+++ resolved
@@ -202,11 +202,6 @@
 			t.Context(),
 			zap.NewNop(),
 			Options{
-<<<<<<< HEAD
-				Context:        ctx,
-=======
-				BeaconConfig:   networkconfig.Mainnet.BeaconConfig,
->>>>>>> 6adb4d51
 				BeaconNodeAddr: server.URL,
 				CommonTimeout:  1 * time.Second,
 				LongTimeout:    1 * time.Second,
@@ -496,11 +491,6 @@
 		ctx,
 		zap.NewNop(),
 		Options{
-<<<<<<< HEAD
-			Context:                     ctx,
-=======
-			BeaconConfig:                networkconfig.Mainnet.BeaconConfig,
->>>>>>> 6adb4d51
 			BeaconNodeAddr:              beaconServerURL,
 			CommonTimeout:               defaultHardTimeout,
 			LongTimeout:                 time.Second,
