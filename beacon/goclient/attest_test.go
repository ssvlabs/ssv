package goclient

import (
	"context"
	"encoding/hex"
	"fmt"
	"math/rand"
	"net/http"
	"net/http/httptest"
	"strconv"
	"strings"
	"testing"
	"time"

	"github.com/attestantio/go-eth2-client/spec"
	"github.com/attestantio/go-eth2-client/spec/phase0"
	"github.com/sourcegraph/conc/pool"
	"github.com/stretchr/testify/require"
	"go.uber.org/zap"

	"github.com/ssvlabs/ssv/networkconfig"
	"github.com/ssvlabs/ssv/operator/slotticker"
	"github.com/ssvlabs/ssv/utils/hashmap"
)

var (
	// epochs is a bunch of random epochs.
	epochs = []phase0.Epoch{318584, 318585, 318586, 318587, 318588}

	defaultHardTimeout = time.Second * 2
	defaultSoftTimeout = time.Duration(float64(defaultHardTimeout) / 2.5)

	// roots is a bunch of random roots.
	roots = []string{
		"0x1662a3d288b0338436d74083b4ce68908a0ece0661aa236acd95c8a4c3f6e8fc",
		"0x631d529ec5a78dcdeed7c253549a937d12cecbf9090e4a6ba9bd62141d62fa46",
		"0x623ec12028d777d55a9e007c8bcd3fb6262878f2dfd00d1d810374b8f63df7b3",
		"0x623ec12028d777d55a9e007ccccc3fb6262878f2dfd00d1d810374b8f63df7b3",
		"0x623ec12028d777d55a9e007ddddd3fb6262878f2dfd00d1d810374b8f63df7b3",
	}

	beaconEndpointResponses = map[string][]byte{
		"/eth/v1/events": []byte(`{
			"slot": "4239945",
			"block": "0xa5e8aca6e7542aeb1cb4a779821880b2f8cc020b56fbe17f94ef949eee295713"
		}`),
		"/eth/v1/node/syncing": []byte(`{
			"data": {
				"head_slot": "4239945",
				"sync_distance": "1", 
				"is_syncing": false,
				"is_optimistic": false,
				"el_offline": false
			}
		}`),
		"/eth/v1/node/version": []byte(`{
			"data": {
				"version": "Lighthouse/v4.5.0-441fc16/x86_64-linux"
			}
		}`),
		"/eth/v1/beacon/genesis": []byte(`{
			"data": {
				"genesis_time": "1695902400",
				"genesis_validators_root": "0x9143aa7c615a7f7115e2b6aac319c03529df8242ae705fba9df39b79c59fa8b1",
				"genesis_fork_version": "0x00000000"
			}
		}`),
		"/eth/v1/config/spec": []byte(`{
			"data": {
				"CONFIG_NAME": "holesky",
				"GENESIS_FORK_VERSION": "0x00000000",
				"CAPELLA_FORK_VERSION": "0x04017000", 
				"MIN_GENESIS_TIME": "1695902100",
				"SECONDS_PER_SLOT": "12",
				"SLOTS_PER_EPOCH": "32",
				"EPOCHS_PER_SYNC_COMMITTEE_PERIOD": "256",
				"SYNC_COMMITTEE_SIZE": "512",
				"SYNC_COMMITTEE_SUBNET_COUNT": "4",
				"TARGET_AGGREGATORS_PER_COMMITTEE": "16",
				"TARGET_AGGREGATORS_PER_SYNC_SUBCOMMITTEE": "16",
				"INTERVALS_PER_SLOT": "3",
				"ALTAIR_FORK_EPOCH": "74240",
				"BELLATRIX_FORK_EPOCH": "144896",
				"CAPELLA_FORK_EPOCH": "194048",
				"DENEB_FORK_EPOCH": "269568",
				"ELECTRA_FORK_EPOCH": "18446744073709551615"
			}
		}`),
	}
)

func TestGoClient_GetAttestationData_Simple(t *testing.T) {
	const withWeightedAttestationData = false

	t.Run("requests must be cached (per slot)", func(t *testing.T) {
		slot1 := phase0.Slot(12345678)
		slot2 := phase0.Slot(12345679)

		server, serverGotRequests := createBeaconServer(t, beaconServerResponseOptions{})

		client, err := createClient(t.Context(), server.URL, withWeightedAttestationData)
		require.NoError(t, err)

		// First request with slot1.
		gotResult1a, gotVersion, err := client.GetAttestationData(t.Context(), slot1)
		require.NoError(t, err)
		require.Equal(t, spec.DataVersionPhase0, gotVersion)
		require.Equal(t, slot1, gotResult1a.Slot)
		require.NotEmpty(t, gotResult1a.BeaconBlockRoot)
		require.NotEmpty(t, gotResult1a.Source.Epoch)
		require.NotEmpty(t, gotResult1a.Source.Root)
		require.NotEmpty(t, gotResult1a.Target.Epoch)
		require.NotEmpty(t, gotResult1a.Target.Root)

		// Second request with slot1, result should have been cached.
		gotResult1b, gotVersion, err := client.GetAttestationData(t.Context(), slot1)
		require.NoError(t, err)
		require.Equal(t, spec.DataVersionPhase0, gotVersion)
		require.Equal(t, slot1, gotResult1b.Slot)
		require.NotEmpty(t, gotResult1b.BeaconBlockRoot)
		require.NotEmpty(t, gotResult1b.Source.Epoch)
		require.NotEmpty(t, gotResult1b.Source.Root)
		require.NotEmpty(t, gotResult1b.Target.Epoch)
		require.NotEmpty(t, gotResult1b.Target.Root)
		// Cached result returned must contain the same data.
		require.Equal(t, gotResult1b.BeaconBlockRoot, gotResult1a.BeaconBlockRoot)
		require.Equal(t, gotResult1b.Source.Epoch, gotResult1a.Source.Epoch)
		require.Equal(t, gotResult1b.Source.Root, gotResult1a.Source.Root)
		require.Equal(t, gotResult1b.Target.Epoch, gotResult1a.Target.Epoch)
		require.Equal(t, gotResult1b.Target.Root, gotResult1a.Target.Root)

		// Third request with slot2.
		gotResult2a, gotVersion, err := client.GetAttestationData(t.Context(), slot2)
		require.NoError(t, err)
		require.Equal(t, spec.DataVersionPhase0, gotVersion)
		require.Equal(t, slot2, gotResult2a.Slot)
		require.NotEmpty(t, gotResult2a.BeaconBlockRoot)
		require.NotEmpty(t, gotResult2a.Source.Epoch)
		require.NotEmpty(t, gotResult2a.Source.Root)
		require.NotEmpty(t, gotResult2a.Target.Epoch)
		require.NotEmpty(t, gotResult2a.Target.Root)

		// Fourth request with slot2, result should have been cached.
		gotResult2b, gotVersion, err := client.GetAttestationData(t.Context(), slot2)
		require.NoError(t, err)
		require.Equal(t, spec.DataVersionPhase0, gotVersion)
		require.Equal(t, slot2, gotResult2b.Slot)
		require.NotEmpty(t, gotResult2b.BeaconBlockRoot)
		require.NotEmpty(t, gotResult2b.Source.Epoch)
		require.NotEmpty(t, gotResult2b.Source.Root)
		require.NotEmpty(t, gotResult2b.Target.Epoch)
		require.NotEmpty(t, gotResult2b.Target.Root)
		// Cached result returned must contain the same data.
		require.Equal(t, gotResult2b.BeaconBlockRoot, gotResult2a.BeaconBlockRoot)
		require.Equal(t, gotResult2b.Source.Epoch, gotResult2a.Source.Epoch)
		require.Equal(t, gotResult2b.Source.Root, gotResult2a.Source.Root)
		require.Equal(t, gotResult2b.Target.Epoch, gotResult2a.Target.Epoch)
		require.Equal(t, gotResult2b.Target.Root, gotResult2a.Target.Root)

		// Second request with slot1, result STILL should be cached.
		gotResult1c, gotVersion, err := client.GetAttestationData(t.Context(), slot1)
		require.NoError(t, err)
		require.Equal(t, spec.DataVersionPhase0, gotVersion)
		require.Equal(t, slot1, gotResult1c.Slot)
		require.NotEmpty(t, gotResult1c.BeaconBlockRoot)
		require.NotEmpty(t, gotResult1c.Source.Epoch)
		require.NotEmpty(t, gotResult1c.Source.Root)
		require.NotEmpty(t, gotResult1c.Target.Epoch)
		require.NotEmpty(t, gotResult1c.Target.Root)
		// Cached result returned must contain the same data.
		require.Equal(t, gotResult1c.BeaconBlockRoot, gotResult1a.BeaconBlockRoot)
		require.Equal(t, gotResult1c.Source.Epoch, gotResult1a.Source.Epoch)
		require.Equal(t, gotResult1c.Source.Root, gotResult1a.Source.Root)
		require.Equal(t, gotResult1c.Target.Epoch, gotResult1a.Target.Epoch)
		require.Equal(t, gotResult1c.Target.Root, gotResult1a.Target.Root)

		uniqueSlots := serverGotRequests.SlowLen()
		require.Equal(t, 2, uniqueSlots)
		reqCntSlot1, ok := serverGotRequests.Get(slot1)
		require.True(t, ok)
		require.Equal(t, 1, reqCntSlot1)
		reqCntSlot2, ok := serverGotRequests.Get(slot2)
		require.True(t, ok)
		require.Equal(t, 1, reqCntSlot2)
	})

	t.Run("returns error when server responds with error", func(t *testing.T) {
		beaconServer, _ := createBeaconServer(t, beaconServerResponseOptions{WithAttestationDataEndpointError: true})
		client, err := createClient(t.Context(), beaconServer.URL, withWeightedAttestationData)
		require.NoError(t, err)

		response, dataVersion, err := client.GetAttestationData(t.Context(), phase0.Slot(100))

		require.Nil(t, response)
		require.Equal(t, DataVersionNil, dataVersion)
		require.Error(t, err)
		require.Equal(t, err.Error(), "failed to get attestation data: GET failed with status 500")
	})

	t.Run("concurrency: race conditions and deadlocks", func(t *testing.T) {
		server, serverGotRequests := createBeaconServer(t, beaconServerResponseOptions{WithAttestationDataEndpointError: false})

		client, err := New(
			t.Context(),
			zap.NewNop(),
			Options{
<<<<<<< HEAD
				Context:        ctx,
				BeaconConfig:   networkconfig.Mainnet.BeaconConfig,
=======
				Network:        beacon.NewNetwork(types.MainNetwork),
>>>>>>> 54f8a5c1
				BeaconNodeAddr: server.URL,
				CommonTimeout:  1 * time.Second,
				LongTimeout:    1 * time.Second,
			},
			func() slotticker.SlotTicker {
				return slotticker.New(zap.NewNop(), slotticker.Config{
					SlotDuration: 12 * time.Second,
					GenesisTime:  time.Now(),
				})
			},
		)
		require.NoError(t, err)

		// slotsTotalCnt is how many slots we want to spread our GetAttestationData requests between.
		const slotsTotalCnt = 10
		// slotStartPos start at some non-0 slot (GetAttestationData requests will be made in the slot
		// range [slotStartPos, slotStartPos + slotsTotalCnt).
		const slotStartPos = 100000000

		gotResults := hashmap.New[phase0.Slot, *phase0.AttestationData]()

		p := pool.New()
		for i := 0; i < 1000; i++ {
			slot := phase0.Slot(slotStartPos + i%slotsTotalCnt)
			p.Go(func() {
				gotResult, gotVersion, err := client.GetAttestationData(t.Context(), slot)
				require.NoError(t, err)
				require.Equal(t, spec.DataVersionPhase0, gotVersion)
				require.Equal(t, slot, gotResult.Slot)

				prevResult, ok := gotResults.GetOrSet(slot, gotResult)
				if ok {
					// Compare the result we got against previously observed (should have same data).
					require.Equal(t, prevResult.BeaconBlockRoot, gotResult.BeaconBlockRoot)
					require.Equal(t, prevResult.Source.Epoch, gotResult.Source.Epoch)
					require.Equal(t, prevResult.Source.Root, gotResult.Source.Root)
					require.Equal(t, prevResult.Target.Epoch, gotResult.Target.Epoch)
					require.Equal(t, prevResult.Target.Root, gotResult.Target.Root)
				}
			})
		}

		p.Wait()

		for i := 0; i < slotsTotalCnt; i++ {
			slot := phase0.Slot(slotStartPos + i)
			// There is about ~1 % chance a particular slot didn't receive any requests, just
			// accounting for that here by setting reqCnt to 1 in this case.
			reqCnt, _ := serverGotRequests.GetOrSet(slot, 1)
			require.Equal(t, 1, reqCnt)
		}
		uniqueSlots := serverGotRequests.SlowLen()
		require.Equal(t, slotsTotalCnt, uniqueSlots)
	})
}

func TestGoClient_GetAttestationData_Weighted(t *testing.T) {
	ctx := t.Context()
	const withWeightedAttestationData = true

	t.Run("single beacon client: returns response provided by server", func(t *testing.T) {
		const testSlot = phase0.Slot(100)
		beaconServer, serverHandledRequests := createBeaconServer(t, beaconServerResponseOptions{WithAttestationDataEndpointError: false})
		client, err := createClient(ctx, beaconServer.URL, withWeightedAttestationData)
		require.NoError(t, err)

		response, dataVersion, err := client.GetAttestationData(t.Context(), testSlot)

		require.NoError(t, err)
		require.Equal(t, spec.DataVersionPhase0, dataVersion)
		require.NotNil(t, response)
		require.Contains(t, roots, "0x"+hex.EncodeToString(response.BeaconBlockRoot[:]))
		require.Contains(t, roots, "0x"+hex.EncodeToString(response.Source.Root[:]))
		require.Contains(t, roots, "0x"+hex.EncodeToString(response.Target.Root[:]))
		require.Contains(t, epochs, response.Target.Epoch)
		require.Contains(t, epochs, response.Source.Epoch)
		require.Equal(t, testSlot, response.Slot)
		slotRequests, contains := serverHandledRequests.Get(testSlot)
		require.True(t, contains)
		require.NotZero(t, slotRequests)
	})

	t.Run("single beacon client: returns response provided by server when soft timeout reached", func(t *testing.T) {
		const testSlot = phase0.Slot(100)
		beaconServer, serverHandledRequests := createBeaconServer(t, beaconServerResponseOptions{
			AttestationDataResponseDuration: time.Duration(float64(defaultSoftTimeout) * 1.1),
		})
		client, err := createClient(ctx, beaconServer.URL, withWeightedAttestationData)
		require.NoError(t, err)

		response, dataVersion, err := client.GetAttestationData(t.Context(), testSlot)

		require.NoError(t, err)
		require.Equal(t, spec.DataVersionPhase0, dataVersion)
		require.NotNil(t, response)
		require.Contains(t, roots, "0x"+hex.EncodeToString(response.BeaconBlockRoot[:]))
		require.Contains(t, roots, "0x"+hex.EncodeToString(response.Source.Root[:]))
		require.Contains(t, roots, "0x"+hex.EncodeToString(response.Target.Root[:]))
		require.Contains(t, epochs, response.Target.Epoch)
		require.Contains(t, epochs, response.Source.Epoch)
		require.Equal(t, testSlot, response.Slot)
		slotRequests, contains := serverHandledRequests.Get(testSlot)
		require.True(t, contains)
		require.NotZero(t, slotRequests)
	})

	t.Run("single beacon client: does not await soft timeout", func(t *testing.T) {
		beaconServer, _ := createBeaconServer(t, beaconServerResponseOptions{WithAttestationDataEndpointError: false})
		client, err := createClient(ctx, beaconServer.URL, withWeightedAttestationData)
		require.NoError(t, err)

		startTime := time.Now()
		_, _, err = client.GetAttestationData(t.Context(), phase0.Slot(100))

		require.NoError(t, err)
		require.Less(t, time.Since(startTime), defaultSoftTimeout)
	})

	t.Run("single beacon client: returns error when server responds with error", func(t *testing.T) {
		testSlot := phase0.Slot(100)
		beaconServer, _ := createBeaconServer(t, beaconServerResponseOptions{WithAttestationDataEndpointError: true})
		client, err := createClient(ctx, beaconServer.URL, withWeightedAttestationData)
		require.NoError(t, err)

		response, dataVersion, err := client.GetAttestationData(t.Context(), testSlot)

		require.Nil(t, response)
		require.Equal(t, DataVersionNil, dataVersion)
		require.Error(t, err)
		require.Equal(t, err.Error(), "no attestations received")
	})

	t.Run("single beacon client: should not return error when Slot via Block Root Header returns error", func(t *testing.T) {
		beaconServer, _ := createBeaconServer(t, beaconServerResponseOptions{
			WithHeaderEndpointError: true,
		})
		client, err := createClient(ctx, beaconServer.URL, withWeightedAttestationData)
		require.NoError(t, err)

		_, _, err = client.GetAttestationData(t.Context(), phase0.Slot(100))

		require.NoError(t, err)
	})

	t.Run("single beacon client: populates blockRootToSlot cache", func(t *testing.T) {
		expectedCachedSlot := phase0.Slot(500)
		beaconServer, _ := createBeaconServer(t, beaconServerResponseOptions{
			SlotReturnedFromHeaderEndpoint: expectedCachedSlot,
		})
		client, err := createClient(ctx, beaconServer.URL, withWeightedAttestationData)
		require.NoError(t, err)

		client.GetAttestationData(t.Context(), phase0.Slot(100))

		require.Equal(t, 1, client.blockRootToSlotCache.Len())
		for root, item := range client.blockRootToSlotCache.Items() {
			require.Contains(t, roots, "0x"+hex.EncodeToString(root[:]))
			require.Equal(t, expectedCachedSlot, item.Value())
		}
	})

	t.Run("multiple beacon clients: does not await for soft timeout when all servers respond", func(t *testing.T) {
		const numberOfBeaconServers = 3
		var beaconServersURLs []string
		for i := 0; i < numberOfBeaconServers; i++ {
			server, _ := createBeaconServer(t, beaconServerResponseOptions{})
			beaconServersURLs = append(beaconServersURLs, server.URL)
		}
		client, err := createClient(ctx, strings.Join(beaconServersURLs, ";"), withWeightedAttestationData)
		require.NoError(t, err)

		startTime := time.Now()
		client.GetAttestationData(t.Context(), phase0.Slot(100))

		require.Less(t, time.Since(startTime), defaultSoftTimeout)
	})

	t.Run("multiple beacon clients: awaits for soft timeout when one of the servers is a slow responder", func(t *testing.T) {
		const numberOfFastServers = 2
		var beaconServersURLs []string
		for i := 0; i < numberOfFastServers; i++ {
			server, _ := createBeaconServer(t, beaconServerResponseOptions{})
			beaconServersURLs = append(beaconServersURLs, server.URL)
		}
		slowServer, _ := createBeaconServer(t, beaconServerResponseOptions{AttestationDataResponseDuration: time.Minute})
		beaconServersURLs = append(beaconServersURLs, slowServer.URL)

		client, err := createClient(ctx, strings.Join(beaconServersURLs, ";"), withWeightedAttestationData)
		require.NoError(t, err)

		startTime := time.Now()
		_, _, err = client.GetAttestationData(t.Context(), phase0.Slot(100))

		require.NoError(t, err)
		timeElapsed := time.Since(startTime)
		require.GreaterOrEqual(t, timeElapsed, defaultSoftTimeout)
		require.LessOrEqual(t, timeElapsed, defaultSoftTimeout+(defaultSoftTimeout/10)) //time elapsed should not be greater than soft timeout + 10%
	})

	t.Run("multiple beacon clients: awaits for hard timeout when no responses after soft timeout reached", func(t *testing.T) {
		const numberOfSlowServers = 3
		var beaconServersURLs []string
		for i := 0; i < numberOfSlowServers; i++ {
			server, _ := createBeaconServer(t, beaconServerResponseOptions{AttestationDataResponseDuration: defaultHardTimeout * 2})
			beaconServersURLs = append(beaconServersURLs, server.URL)
		}
		client, err := createClient(ctx, strings.Join(beaconServersURLs, ";"), withWeightedAttestationData)
		require.NoError(t, err)

		startTime := time.Now()
		response, version, err := client.GetAttestationData(t.Context(), phase0.Slot(100))

		require.Error(t, err)
		require.Equal(t, err.Error(), "no attestations received")
		require.Nil(t, response)
		require.Equal(t, DataVersionNil, version)
		timeElapsed := time.Since(startTime)
		require.GreaterOrEqual(t, timeElapsed, defaultHardTimeout)
		require.LessOrEqual(t, timeElapsed, defaultHardTimeout+(defaultHardTimeout/10)) //time elapsed should not be greater than hard timeout + 10%
	})

	t.Run("multiple beacon clients: succeeds within soft timeout when BeaconBlockHeader(scoring) has timeout higher than hard timeout", func(t *testing.T) {
		const numberOfServers = 3
		var beaconServersURLs []string
		for i := 0; i < numberOfServers; i++ {
			server, _ := createBeaconServer(t, beaconServerResponseOptions{BeaconHeadersResponseDuration: defaultHardTimeout * 2})
			beaconServersURLs = append(beaconServersURLs, server.URL)
		}
		client, err := createClient(ctx, strings.Join(beaconServersURLs, ";"), withWeightedAttestationData)
		require.NoError(t, err)

		startTime := time.Now()
		response, version, err := client.GetAttestationData(t.Context(), phase0.Slot(100))

		require.NoError(t, err)
		require.NotNil(t, response)
		require.Equal(t, spec.DataVersionPhase0, version)
		timeElapsed := time.Since(startTime)
		require.LessOrEqual(t, timeElapsed, client.weightedAttestationDataSoftTimeout)
	})

	t.Run("multiple beacon clients: responses are correctly weighted", func(t *testing.T) {
		const testSlot, testEpoch = phase0.Slot(100), phase0.Epoch(10)
		const numberOfBeaconServers = 3
		var (
			beaconServersURLs []string
			sourceEpoch       = testEpoch
			bestSourceEpoch   = testEpoch + 1 // epoch number has a lot of weight, increasing its value  makes it 'best'
			targetEpoch       = testEpoch
		)
		for i := 0; i < numberOfBeaconServers; i++ {
			lastServer := i == numberOfBeaconServers-1
			if lastServer {
				sourceEpoch = bestSourceEpoch
			}
			attestationDataResponse := createAttestationDataResponse(
				testSlot,
				0,
				roots[1],
				roots[2],
				roots[3],
				sourceEpoch,
				targetEpoch,
			)
			server, _ := createBeaconServer(t, beaconServerResponseOptions{
				AttestationDataResponse: attestationDataResponse,
			})
			beaconServersURLs = append(beaconServersURLs, server.URL)
		}

		client, err := createClient(ctx, strings.Join(beaconServersURLs, ";"), withWeightedAttestationData)
		require.NoError(t, err)

		response, version, err := client.GetAttestationData(t.Context(), testSlot)

		require.NoError(t, err)
		require.Equal(t, spec.DataVersionPhase0, version)
		require.NotNil(t, response)
		require.Equal(t, roots[1], "0x"+hex.EncodeToString(response.BeaconBlockRoot[:]))
		require.Equal(t, roots[2], "0x"+hex.EncodeToString(response.Source.Root[:]))
		require.Equal(t, roots[3], "0x"+hex.EncodeToString(response.Target.Root[:]))
		require.Equal(t, testEpoch, response.Target.Epoch)
		require.Equal(t, bestSourceEpoch, response.Source.Epoch)
		require.Equal(t, testSlot, response.Slot)
	})
}

func createClient(
	ctx context.Context,
	beaconServerURL string,
	withWeightedAttestationData bool) (*GoClient, error) {
	client, err := New(
		ctx,
		zap.NewNop(),
		Options{
<<<<<<< HEAD
			Context:                     ctx,
			BeaconConfig:                networkconfig.Mainnet.BeaconConfig,
=======
			Network:                     beacon.NewNetwork(types.MainNetwork),
>>>>>>> 54f8a5c1
			BeaconNodeAddr:              beaconServerURL,
			CommonTimeout:               defaultHardTimeout,
			LongTimeout:                 time.Second,
			WithWeightedAttestationData: withWeightedAttestationData,
		},
		func() slotticker.SlotTicker {
			return slotticker.New(zap.NewNop(), slotticker.Config{
				SlotDuration: 12 * time.Second,
				GenesisTime:  time.Now(),
			})
		},
	)
	return client, err
}

type beaconServerResponseOptions struct {
	WithAttestationDataEndpointError,
	WithHeaderEndpointError bool
	// BeaconHeadersResponseDuration helps configure scenarios where the '/eth/v1/beacon/headers' Beacon endpoint responds with a delay specified by this variable.
	BeaconHeadersResponseDuration,
	// AttestationDataResponseDuration helps configure scenarios where the '/eth/v1/validator/attestation_data' Beacon endpoint responds with a delay specified by this variable.
	AttestationDataResponseDuration time.Duration
	AttestationDataResponse        []byte
	SlotReturnedFromHeaderEndpoint phase0.Slot
}

func createBeaconServer(t *testing.T, options beaconServerResponseOptions) (*httptest.Server, *hashmap.Map[phase0.Slot, int]) {
	// serverGotRequests keeps track of server requests made (in thread-safe manner).
	serverGotRequests := hashmap.New[phase0.Slot, int]()

	server := httptest.NewServer(http.HandlerFunc(func(w http.ResponseWriter, r *http.Request) {
		w.Header().Set("Content-Type", "application/json")
		for endpoint, responseBody := range beaconEndpointResponses {
			if r.URL.Path == endpoint {
				if _, err := w.Write(responseBody); err != nil {
					w.WriteHeader(http.StatusInternalServerError)
					return
				}
				return
			}
		}

		//this endpoint is not called for simple attestation data
		if strings.HasPrefix(r.URL.Path, "/eth/v1/beacon/headers") {
			time.Sleep(options.BeaconHeadersResponseDuration)
			if options.WithHeaderEndpointError {
				w.WriteHeader(http.StatusInternalServerError)
				return
			}
			resp := []byte(fmt.Sprintf(`{
				"execution_optimistic": false,
				"finalized": false,
				"data": {
					"header": {
						"message": {
							"slot": "%d",
							"proposer_index": "595427",
							"parent_root": "0xba8c80a13eecced00fe61d628d15d471694a2d253c0a9d9157055a6f19941fee",
							"state_root": "0x9689b331f33a227d54ad7c4c17e2b7c8e2e3fec9c925e6f212fe9e3941e4f6f9",
							"body_root": "0x6be1346b5e812847696c6f18d86754b930ebe4421a1d108b3ae14d02e19a7cef"
						},
						"signature": "0xb4edd7ffa8cba8e976dfcb5d375f4715fb2993fd27677776805733d454895e76f2d249b81a34a0ae6a37c1072d713bcd0fbc5617b13a51e36807bc17d8de1dd18d670a8bc8e8f9481e888822d08dba067e58844d8796653536cd450ad01acf90"
					},
					"root": "0x2922d4d36529c39ae7c463bc0a18f434d616954bdc0a38f7c24e0847a181de15",
					"canonical": true
				}
			}`, options.SlotReturnedFromHeaderEndpoint))
			if _, err := w.Write(resp); err != nil {
				w.WriteHeader(http.StatusInternalServerError)
				return
			}
			return
		}

		require.Equal(t, http.MethodGet, r.Method)
		require.Equal(t, "/eth/v1/validator/attestation_data", r.URL.Path)

		slotStr := r.URL.Query().Get("slot")
		slotUint, err := strconv.ParseUint(slotStr, 10, 64)
		require.NoError(t, err)
		require.NotZero(t, slotUint)
		slot := phase0.Slot(slotUint)

		// Record this server request.
		for {
			prevCnt, _ := serverGotRequests.GetOrSet(slot, 0)
			success := serverGotRequests.CompareAndSwap(slot, prevCnt, prevCnt+1)
			if success {
				break
			}
		}

		committeeIndexStr := r.URL.Query().Get("committee_index")
		committeeIndex, err := strconv.ParseUint(committeeIndexStr, 10, 64)
		require.NoError(t, err)
		require.Zero(t, committeeIndex)

		//setup scenario when the endpoint responds with the pre-configured delay (tests related to timeouts)
		time.Sleep(options.AttestationDataResponseDuration)

		if options.WithAttestationDataEndpointError {
			w.WriteHeader(http.StatusInternalServerError)
			return
		}
		var attestationDataResponse []byte
		if len(options.AttestationDataResponse) != 0 {
			attestationDataResponse = options.AttestationDataResponse
		} else {
			attestationDataResponse = createAttestationDataResponse(
				slot,
				phase0.CommitteeIndex(committeeIndex),
				roots[rand.Int()%len(roots)],
				roots[rand.Int()%len(roots)],
				roots[rand.Int()%len(roots)],
				epochs[rand.Int()%len(epochs)],
				epochs[rand.Int()%len(epochs)])
		}
		if _, err := w.Write(attestationDataResponse); err != nil {
			w.WriteHeader(http.StatusInternalServerError)
			return
		}
	}))

	return server, serverGotRequests
}

func createAttestationDataResponse(
	slot phase0.Slot,
	committeeIndex phase0.CommitteeIndex,
	blockRoot, sourceRoot, targetRoot string,
	sourceEpoch, targetEpoch phase0.Epoch,
) []byte {
	resp := []byte(fmt.Sprintf(`{
		"data": {
		  "slot": "%d",
		  "index": "%d",
		  "beacon_block_root": "%s",
		  "source": {
			"epoch": "%d",
			"root": "%s"
		  },
		  "target": {
			"epoch": "%d",
			"root": "%s"
		  }
		}
	  }`, slot, committeeIndex, blockRoot, sourceEpoch, sourceRoot, targetEpoch, targetRoot))

	return resp
}<|MERGE_RESOLUTION|>--- conflicted
+++ resolved
@@ -204,12 +204,7 @@
 			t.Context(),
 			zap.NewNop(),
 			Options{
-<<<<<<< HEAD
-				Context:        ctx,
 				BeaconConfig:   networkconfig.Mainnet.BeaconConfig,
-=======
-				Network:        beacon.NewNetwork(types.MainNetwork),
->>>>>>> 54f8a5c1
 				BeaconNodeAddr: server.URL,
 				CommonTimeout:  1 * time.Second,
 				LongTimeout:    1 * time.Second,
@@ -505,12 +500,7 @@
 		ctx,
 		zap.NewNop(),
 		Options{
-<<<<<<< HEAD
-			Context:                     ctx,
 			BeaconConfig:                networkconfig.Mainnet.BeaconConfig,
-=======
-			Network:                     beacon.NewNetwork(types.MainNetwork),
->>>>>>> 54f8a5c1
 			BeaconNodeAddr:              beaconServerURL,
 			CommonTimeout:               defaultHardTimeout,
 			LongTimeout:                 time.Second,
