--- conflicted
+++ resolved
@@ -18,12 +18,7 @@
 	"github.com/stretchr/testify/require"
 	"go.uber.org/zap"
 
-<<<<<<< HEAD
 	"github.com/ssvlabs/ssv/beacon/goclient/mocks"
-	"github.com/ssvlabs/ssv/operator/slotticker"
-	"github.com/ssvlabs/ssv/protocol/v2/blockchain/beacon"
-=======
->>>>>>> c2bf1778
 	"github.com/ssvlabs/ssv/utils/hashmap"
 )
 
@@ -218,16 +213,7 @@
 				CommonTimeout:  1 * time.Second,
 				LongTimeout:    1 * time.Second,
 			},
-<<<<<<< HEAD
 			mocks.NewValidatorStore(),
-			func() slotticker.SlotTicker {
-				return slotticker.New(zap.NewNop(), slotticker.Config{
-					SlotDuration: 12 * time.Second,
-					GenesisTime:  time.Now(),
-				})
-			},
-=======
->>>>>>> c2bf1778
 		)
 		require.NoError(t, err)
 
@@ -518,16 +504,7 @@
 			LongTimeout:                 time.Second,
 			WithWeightedAttestationData: withWeightedAttestationData,
 		},
-<<<<<<< HEAD
 		mocks.NewValidatorStore(),
-		func() slotticker.SlotTicker {
-			return slotticker.New(zap.NewNop(), slotticker.Config{
-				SlotDuration: 12 * time.Second,
-				GenesisTime:  time.Now(),
-			})
-		},
-=======
->>>>>>> c2bf1778
 	)
 	return client, err
 }
