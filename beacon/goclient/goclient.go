package goclient

import (
	"context"
	"fmt"
	"math"
	"strings"
	"sync"
	"time"

	eth2client "github.com/attestantio/go-eth2-client"
	"github.com/attestantio/go-eth2-client/api"
	apiv1 "github.com/attestantio/go-eth2-client/api/v1"
	eth2clienthttp "github.com/attestantio/go-eth2-client/http"
	eth2clientmulti "github.com/attestantio/go-eth2-client/multi"
	"github.com/attestantio/go-eth2-client/spec"
	"github.com/attestantio/go-eth2-client/spec/phase0"
	"github.com/jellydator/ttlcache/v3"
	"github.com/pkg/errors"
	"github.com/rs/zerolog"
	specssv "github.com/ssvlabs/ssv-spec/ssv"
	"go.uber.org/zap"
	"tailscale.com/util/singleflight"

	"github.com/ssvlabs/ssv/logging/fields"
	"github.com/ssvlabs/ssv/networkconfig"
	"github.com/ssvlabs/ssv/operator/slotticker"
)

const (
	// DataVersionNil is just a placeholder for a nil data version.
	// Don't check for it, check for errors or nil data instead.
	DataVersionNil spec.DataVersion = math.MaxUint64

	// Client timeouts.
	DefaultCommonTimeout = time.Second * 5  // For dialing and most requests.
	DefaultLongTimeout   = time.Second * 60 // For long requests.

	BlockRootToSlotCacheCapacityEpochs = 64

	clResponseErrMsg            = "Consensus client returned an error"
	clNilResponseErrMsg         = "Consensus client returned a nil response"
	clNilResponseDataErrMsg     = "Consensus client returned a nil response data"
	clNilResponseForkDataErrMsg = "Consensus client returned a nil response fork data"
)

// NodeClient is the type of the Beacon node.
type NodeClient string

const (
	NodeLighthouse NodeClient = "lighthouse"
	NodePrysm      NodeClient = "prysm"
	NodeNimbus     NodeClient = "nimbus"
	NodeUnknown    NodeClient = "unknown"
)

// ParseNodeClient derives the client from node's version string.
func ParseNodeClient(version string) NodeClient {
	version = strings.ToLower(version)
	switch {
	case strings.Contains(version, "lighthouse"):
		return NodeLighthouse
	case strings.Contains(version, "prysm"):
		return NodePrysm
	case strings.Contains(version, "nimbus"):
		return NodeNimbus
	default:
		return NodeUnknown
	}
}

// Client defines all go-eth2-client interfaces used in ssv
type Client interface {
	MultiClient

	eth2client.NodeVersionProvider
	eth2client.NodeClientProvider
	eth2client.BlindedProposalSubmitter
}

type MultiClient interface {
	eth2client.Service
	eth2client.SpecProvider
	eth2client.GenesisProvider

	eth2client.AttestationDataProvider
	eth2client.AttestationsSubmitter
	eth2client.AggregateAttestationProvider
	eth2client.AggregateAttestationsSubmitter
	eth2client.BeaconCommitteeSubscriptionsSubmitter
	eth2client.SyncCommitteeSubscriptionsSubmitter
	eth2client.AttesterDutiesProvider
	eth2client.ProposerDutiesProvider
	eth2client.SyncCommitteeDutiesProvider
	eth2client.NodeSyncingProvider
	eth2client.ProposalProvider
	eth2client.ProposalSubmitter
	eth2client.DomainProvider
	eth2client.SyncCommitteeMessagesSubmitter
	eth2client.BeaconBlockRootProvider
	eth2client.SyncCommitteeContributionProvider
	eth2client.SyncCommitteeContributionsSubmitter
	eth2client.BeaconBlockHeadersProvider
	eth2client.ValidatorsProvider
	eth2client.ProposalPreparationsSubmitter
	eth2client.EventsProvider
	eth2client.ValidatorRegistrationsSubmitter
	eth2client.VoluntaryExitSubmitter
	eth2client.ValidatorLivenessProvider
}

type EventTopic string

const (
	EventTopicHead EventTopic = "head"
)

// GoClient implementing Beacon struct
type GoClient struct {
	log *zap.Logger
	ctx context.Context

	beaconConfigMu   sync.Mutex
	beaconConfig     *networkconfig.BeaconConfig
	beaconConfigInit chan struct{}

	clients     []Client
	multiClient MultiClient
	specssv.VersionCalls

	syncDistanceTolerance phase0.Slot
	nodeSyncingFn         func(ctx context.Context, opts *api.NodeSyncingOpts) (*api.Response[*apiv1.SyncState], error)

	// registrationMu synchronises access to registrations
	registrationMu sync.Mutex
	// registrations is a set of validator-registrations (their latest versions) to be sent to
	// Beacon node to ensure various entities in Ethereum network, such as Relays, are aware of
	// participating validators
	registrations map[phase0.BLSPubKey]*validatorRegistration

	// attestationReqInflight helps prevent duplicate attestation data requests
	// from running in parallel.
	attestationReqInflight singleflight.Group[phase0.Slot, *phase0.AttestationData]
	// attestationDataCache helps reuse recently fetched attestation data.
	// AttestationData is cached by slot only, because Beacon nodes should return the same
	// data regardless of the requested committeeIndex.
	attestationDataCache               *ttlcache.Cache[phase0.Slot, *phase0.AttestationData]
	weightedAttestationDataSoftTimeout time.Duration
	weightedAttestationDataHardTimeout time.Duration

	// blockRootToSlotReqInflight helps prevent duplicate BeaconBlockHeader requests
	// from running in parallel.
	blockRootToSlotReqInflight singleflight.Group[phase0.Root, phase0.Slot]
	// blockRootToSlotCache is used for attestation data scoring. When multiple Consensus clients are used,
	// the cache helps reduce the number of Consensus Client calls by `n-1`, where `n` is the number of Consensus clients
	// that successfully fetched attestation data and proceeded to the scoring phase. Capacity is rather an arbitrary number,
	// intended for cases where some objects within the application may need to fetch attestation data for more than one slot.
	blockRootToSlotCache *ttlcache.Cache[phase0.Root, phase0.Slot]

	commonTimeout time.Duration
	longTimeout   time.Duration

	withWeightedAttestationData bool

	subscribersLock      sync.RWMutex
	headEventSubscribers []subscriber[*apiv1.HeadEvent]
	supportedTopics      []EventTopic

	lastProcessedHeadEventSlotLock sync.Mutex
	lastProcessedHeadEventSlot     phase0.Slot

	ForkLock           sync.RWMutex
	ForkEpochElectra   phase0.Epoch
	ForkEpochDeneb     phase0.Epoch
	ForkEpochCapella   phase0.Epoch
	ForkEpochBellatrix phase0.Epoch
	ForkEpochAltair    phase0.Epoch
}

// New init new client and go-client instance
func New(
	logger *zap.Logger,
<<<<<<< HEAD
	opt beaconprotocol.Options,
=======
	opt Options,
	slotTickerProvider slotticker.Provider,
>>>>>>> ccbb20ee
) (*GoClient, error) {
	logger.Info("consensus client: connecting", fields.Address(opt.BeaconNodeAddr))

	commonTimeout := opt.CommonTimeout
	if commonTimeout == 0 {
		commonTimeout = DefaultCommonTimeout
	}
	longTimeout := opt.LongTimeout
	if longTimeout == 0 {
		longTimeout = DefaultLongTimeout
	}

	client := &GoClient{
<<<<<<< HEAD
		log:                                logger.Named("consensus_client"),
		ctx:                                opt.Context,
		beaconConfigInit:                   make(chan struct{}),
		syncDistanceTolerance:              phase0.Slot(opt.SyncDistanceTolerance),
		registrations:                      map[phase0.BLSPubKey]*validatorRegistration{},
=======
		log:                   logger.Named("consensus_client"),
		ctx:                   opt.Context,
		beaconConfig:          opt.BeaconConfig,
		syncDistanceTolerance: phase0.Slot(opt.SyncDistanceTolerance),
		registrations:         map[phase0.BLSPubKey]*validatorRegistration{},
		attestationDataCache: ttlcache.New(
			// we only fetch attestation data during the slot of the relevant duty (and never later),
			// hence caching it for 2 slots is sufficient
			ttlcache.WithTTL[phase0.Slot, *phase0.AttestationData](2 * opt.BeaconConfig.SlotDuration),
		),
		blockRootToSlotCache: ttlcache.New(ttlcache.WithCapacity[phase0.Root, phase0.Slot](
			uint64(opt.BeaconConfig.SlotsPerEpoch) * BlockRootToSlotCacheCapacityEpochs),
		),
>>>>>>> ccbb20ee
		commonTimeout:                      commonTimeout,
		longTimeout:                        longTimeout,
		withWeightedAttestationData:        opt.WithWeightedAttestationData,
		weightedAttestationDataSoftTimeout: commonTimeout / 2,
		weightedAttestationDataHardTimeout: commonTimeout,
		supportedTopics:                    []EventTopic{EventTopicHead},
		// Initialize forks with FAR_FUTURE_EPOCH.
		ForkEpochAltair:    math.MaxUint64,
		ForkEpochBellatrix: math.MaxUint64,
		ForkEpochCapella:   math.MaxUint64,
		ForkEpochDeneb:     math.MaxUint64,
		ForkEpochElectra:   math.MaxUint64,
	}

	if opt.BeaconNodeAddr == "" {
		return nil, fmt.Errorf("no beacon node address provided")
	}

	beaconAddrList := strings.Split(opt.BeaconNodeAddr, ";") // TODO: Decide what symbol to use as a separator. Bootnodes are currently separated by ";". Deployment bot currently uses ",".
	for _, beaconAddr := range beaconAddrList {
		if err := client.addSingleClient(opt.Context, beaconAddr); err != nil {
			return nil, err
		}
	}

	err := client.initMultiClient(opt.Context)
	if err != nil {
		logger.Error("Consensus multi client initialization failed",
			zap.String("address", opt.BeaconNodeAddr),
			zap.Error(err),
		)

		return nil, err
	}

	client.nodeSyncingFn = client.nodeSyncing

	ctx, cancel := context.WithTimeout(client.ctx, client.longTimeout)
	defer cancel()

	select {
	case <-ctx.Done():
		return nil, fmt.Errorf("timed out awaiting config initialization: %w", ctx.Err())
	case <-client.beaconConfigInit:
	}

	if client.beaconConfig == nil {
		return nil, fmt.Errorf("no beacon config set")
	}

	client.blockRootToSlotCache = ttlcache.New(ttlcache.WithCapacity[phase0.Root, phase0.Slot](
		uint64(client.beaconConfig.SlotsPerEpoch) * BlockRootToSlotCacheCapacityEpochs),
	)

	client.attestationDataCache = ttlcache.New(
		// we only fetch attestation data during the slot of the relevant duty (and never later),
		// hence caching it for 2 slots is sufficient
		ttlcache.WithTTL[phase0.Slot, *phase0.AttestationData](2 * client.beaconConfig.SlotDuration),
	)

	slotTickerProvider := func() slotticker.SlotTicker {
		return slotticker.New(logger, slotticker.Config{
			SlotDuration: client.beaconConfig.SlotDuration,
			GenesisTime:  client.beaconConfig.GenesisTime,
		})
	}

	go client.registrationSubmitter(slotTickerProvider)
	// Start automatic expired item deletion for attestationDataCache.
	go client.attestationDataCache.Start()

	logger.Info("starting event listener")
	if err := client.startEventListener(opt.Context); err != nil {
		return nil, errors.Wrap(err, "failed to launch event listener")
	}

	return client, nil
}

func (gc *GoClient) initMultiClient(ctx context.Context) error {
	var services []eth2client.Service
	for _, client := range gc.clients {
		services = append(services, client)
	}

	multiClient, err := eth2clientmulti.New(
		ctx,
		eth2clientmulti.WithClients(services),
		eth2clientmulti.WithLogLevel(zerolog.DebugLevel),
		eth2clientmulti.WithTimeout(gc.commonTimeout),
	)
	if err != nil {
		return fmt.Errorf("create multi client: %w", err)
	}

	gc.multiClient = multiClient.(*eth2clientmulti.Service)
	return nil
}

func (gc *GoClient) addSingleClient(ctx context.Context, addr string) error {
	httpClient, err := eth2clienthttp.New(
		ctx,
		// WithAddress supplies the address of the beacon node, in host:port format.
		eth2clienthttp.WithAddress(addr),
		// LogLevel supplies the level of logging to carry out.
		eth2clienthttp.WithLogLevel(zerolog.DebugLevel),
		eth2clienthttp.WithTimeout(gc.commonTimeout),
		eth2clienthttp.WithReducedMemoryUsage(true),
		eth2clienthttp.WithAllowDelayedStart(true),
		eth2clienthttp.WithHooks(gc.singleClientHooks()),
	)
	if err != nil {
		gc.log.Error("Consensus http client initialization failed",
			zap.String("address", addr),
			zap.Error(err),
		)

		return fmt.Errorf("create http client: %w", err)
	}

	gc.clients = append(gc.clients, httpClient.(*eth2clienthttp.Service))

	return nil
}

func (gc *GoClient) singleClientHooks() *eth2clienthttp.Hooks {
	return &eth2clienthttp.Hooks{
		OnActive: func(ctx context.Context, s *eth2clienthttp.Service) {
			logger := gc.log.With(
				fields.Name(s.Name()),
				fields.Address(s.Address()),
			)
			// If err is nil, nodeVersionResp is never nil.
			nodeVersionResp, err := s.NodeVersion(ctx, &api.NodeVersionOpts{})
			if err != nil {
				logger.Error(clResponseErrMsg,
					zap.String("api", "NodeVersion"),
					zap.Error(err),
				)
				return
			}

			logger.Info("consensus client connected",
				zap.String("client", string(ParseNodeClient(nodeVersionResp.Data))),
				zap.String("version", nodeVersionResp.Data),
			)

			beaconConfig, err := gc.fetchBeaconConfig(s)
			if err != nil {
				logger.Error(clResponseErrMsg,
					zap.String("api", "fetchBeaconConfig"),
					zap.Error(err),
				)
				return
			}

			currentConfig, err := gc.applyBeaconConfig(s.Address(), beaconConfig)
			if err != nil {
				logger.Fatal("client returned unexpected beacon config, make sure all clients use the same Ethereum network",
					zap.Stringer("client_config", beaconConfig),
					zap.Stringer("expected_config", currentConfig),
				)
				return // Tests may override Fatal's behavior
			}

			spec, err := s.Spec(ctx, &api.SpecOpts{})
			if err != nil {
				logger.Error(clResponseErrMsg,
					zap.String("api", "Spec"),
					zap.Error(err),
				)
				return
			}

			if err := gc.checkForkValues(spec); err != nil {
				logger.Error("failed to check fork values",
					zap.Error(err),
				)
				return
			}
			gc.ForkLock.RLock()
			logger.Info("retrieved fork epochs",
				zap.Uint64("current_data_version", uint64(gc.DataVersion(gc.beaconConfig.EstimatedCurrentEpoch()))),
				zap.Uint64("altair", uint64(gc.ForkEpochAltair)),
				zap.Uint64("bellatrix", uint64(gc.ForkEpochBellatrix)),
				zap.Uint64("capella", uint64(gc.ForkEpochCapella)),
				zap.Uint64("deneb", uint64(gc.ForkEpochDeneb)),
				zap.Uint64("electra", uint64(gc.ForkEpochElectra)),
			)
			gc.ForkLock.RUnlock()
		},
		OnInactive: func(ctx context.Context, s *eth2clienthttp.Service) {
			gc.log.Warn("consensus client disconnected",
				fields.Name(s.Name()),
				fields.Address(s.Address()),
			)
		},
		OnSynced: func(ctx context.Context, s *eth2clienthttp.Service) {
			gc.log.Info("consensus client synced",
				fields.Name(s.Name()),
				fields.Address(s.Address()),
			)
		},
		OnDesynced: func(ctx context.Context, s *eth2clienthttp.Service) {
			gc.log.Warn("consensus client desynced",
				fields.Name(s.Name()),
				fields.Address(s.Address()),
			)
		},
	}
}

func (gc *GoClient) applyBeaconConfig(nodeAddress string, beaconConfig networkconfig.BeaconConfig) (networkconfig.BeaconConfig, error) {
	gc.beaconConfigMu.Lock()
	defer gc.beaconConfigMu.Unlock()

	if gc.beaconConfig == nil {
		gc.beaconConfig = &beaconConfig
		close(gc.beaconConfigInit)

		gc.log.Info("beacon config has been initialized",
			zap.Stringer("beacon_config", beaconConfig),
			fields.Address(nodeAddress),
		)
		return beaconConfig, nil
	}

	if *gc.beaconConfig != beaconConfig {
		return *gc.beaconConfig, fmt.Errorf("beacon config misalign, current %v, got %v", gc.beaconConfig, beaconConfig)
	}

	return *gc.beaconConfig, nil
}

func (gc *GoClient) nodeSyncing(ctx context.Context, opts *api.NodeSyncingOpts) (*api.Response[*apiv1.SyncState], error) {
	return gc.multiClient.NodeSyncing(ctx, opts)
}

var errSyncing = errors.New("syncing")

// Healthy returns if beacon node is currently healthy: responds to requests, not in the syncing state, not optimistic
// (for optimistic see https://github.com/ethereum/consensus-specs/blob/dev/sync/optimistic.md#block-production).
func (gc *GoClient) Healthy(ctx context.Context) error {
	nodeSyncingResp, err := gc.nodeSyncingFn(ctx, &api.NodeSyncingOpts{})
	if err != nil {
		gc.log.Error(clResponseErrMsg,
			zap.String("api", "NodeSyncing"),
			zap.Error(err),
		)
		// TODO: get rid of global variable, pass metrics to goClient
		recordBeaconClientStatus(ctx, statusUnknown, gc.multiClient.Address())
		return fmt.Errorf("failed to obtain node syncing status: %w", err)
	}
	if nodeSyncingResp == nil {
		gc.log.Error(clNilResponseErrMsg,
			zap.String("api", "NodeSyncing"),
		)
		recordBeaconClientStatus(ctx, statusUnknown, gc.multiClient.Address())
		return fmt.Errorf("node syncing response is nil")
	}
	if nodeSyncingResp.Data == nil {
		gc.log.Error(clNilResponseDataErrMsg,
			zap.String("api", "NodeSyncing"),
		)
		recordBeaconClientStatus(ctx, statusUnknown, gc.multiClient.Address())
		return fmt.Errorf("node syncing data is nil")
	}
	syncState := nodeSyncingResp.Data
	recordBeaconClientStatus(ctx, statusSyncing, gc.multiClient.Address())
	recordSyncDistance(ctx, syncState.SyncDistance, gc.multiClient.Address())

	if syncState.IsSyncing && syncState.SyncDistance > gc.syncDistanceTolerance {
		gc.log.Error("Consensus client is not synced")
		return errSyncing
	}
	if syncState.IsOptimistic {
		gc.log.Error("Consensus client is in optimistic mode")
		return fmt.Errorf("optimistic")
	}

	recordBeaconClientStatus(ctx, statusSynced, gc.multiClient.Address())

	return nil
}<|MERGE_RESOLUTION|>--- conflicted
+++ resolved
@@ -180,12 +180,7 @@
 // New init new client and go-client instance
 func New(
 	logger *zap.Logger,
-<<<<<<< HEAD
-	opt beaconprotocol.Options,
-=======
 	opt Options,
-	slotTickerProvider slotticker.Provider,
->>>>>>> ccbb20ee
 ) (*GoClient, error) {
 	logger.Info("consensus client: connecting", fields.Address(opt.BeaconNodeAddr))
 
@@ -199,27 +194,11 @@
 	}
 
 	client := &GoClient{
-<<<<<<< HEAD
 		log:                                logger.Named("consensus_client"),
 		ctx:                                opt.Context,
 		beaconConfigInit:                   make(chan struct{}),
 		syncDistanceTolerance:              phase0.Slot(opt.SyncDistanceTolerance),
 		registrations:                      map[phase0.BLSPubKey]*validatorRegistration{},
-=======
-		log:                   logger.Named("consensus_client"),
-		ctx:                   opt.Context,
-		beaconConfig:          opt.BeaconConfig,
-		syncDistanceTolerance: phase0.Slot(opt.SyncDistanceTolerance),
-		registrations:         map[phase0.BLSPubKey]*validatorRegistration{},
-		attestationDataCache: ttlcache.New(
-			// we only fetch attestation data during the slot of the relevant duty (and never later),
-			// hence caching it for 2 slots is sufficient
-			ttlcache.WithTTL[phase0.Slot, *phase0.AttestationData](2 * opt.BeaconConfig.SlotDuration),
-		),
-		blockRootToSlotCache: ttlcache.New(ttlcache.WithCapacity[phase0.Root, phase0.Slot](
-			uint64(opt.BeaconConfig.SlotsPerEpoch) * BlockRootToSlotCacheCapacityEpochs),
-		),
->>>>>>> ccbb20ee
 		commonTimeout:                      commonTimeout,
 		longTimeout:                        longTimeout,
 		withWeightedAttestationData:        opt.WithWeightedAttestationData,
