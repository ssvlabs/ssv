--- conflicted
+++ resolved
@@ -38,18 +38,12 @@
 	DefaultCommonTimeout = time.Second * 5  // For dialing and most requests.
 	DefaultLongTimeout   = time.Second * 60 // For long requests.
 
-<<<<<<< HEAD
 	BlockRootToSlotCacheCapacityEpochs = 64
 
-	clResponseErrMsg        = "Consensus client returned an error"
-	clNilResponseErrMsg     = "Consensus client returned a nil response"
-	clNilResponseDataErrMsg = "Consensus client returned a nil response data"
-=======
 	clResponseErrMsg            = "Consensus client returned an error"
 	clNilResponseErrMsg         = "Consensus client returned a nil response"
 	clNilResponseDataErrMsg     = "Consensus client returned a nil response data"
 	clNilResponseForkDataErrMsg = "Consensus client returned a nil response fork data"
->>>>>>> 6bd0f570
 )
 
 // NodeClient is the type of the Beacon node.
@@ -166,13 +160,12 @@
 	commonTimeout time.Duration
 	longTimeout   time.Duration
 
-<<<<<<< HEAD
 	withWeightedAttestationData bool
 
 	subscribersLock      sync.RWMutex
 	headEventSubscribers []subscriber[*apiv1.HeadEvent]
 	supportedTopics      []EventTopic
-=======
+
 	genesisForkVersion phase0.Version
 	ForkLock           sync.RWMutex
 	ForkEpochElectra   phase0.Epoch
@@ -180,7 +173,6 @@
 	ForkEpochCapella   phase0.Epoch
 	ForkEpochBellatrix phase0.Epoch
 	ForkEpochAltair    phase0.Epoch
->>>>>>> 6bd0f570
 }
 
 // New init new client and go-client instance
@@ -213,7 +205,6 @@
 			// hence caching it for 2 slots is sufficient
 			ttlcache.WithTTL[phase0.Slot, *phase0.AttestationData](2 * opt.Network.SlotDurationSec()),
 		),
-<<<<<<< HEAD
 		blockRootToSlotCache: ttlcache.New(ttlcache.WithCapacity[phase0.Root, phase0.Slot](
 			opt.Network.SlotsPerEpoch() * BlockRootToSlotCacheCapacityEpochs),
 		),
@@ -223,17 +214,13 @@
 		weightedAttestationDataSoftTimeout: commonTimeout / 2,
 		weightedAttestationDataHardTimeout: commonTimeout,
 		supportedTopics:                    []EventTopic{HeadEventTopic},
-=======
-		commonTimeout:      commonTimeout,
-		longTimeout:        longTimeout,
-		genesisForkVersion: phase0.Version(opt.Network.ForkVersion()),
+		genesisForkVersion:                 phase0.Version(opt.Network.ForkVersion()),
 		// Initialize forks with FAR_FUTURE_EPOCH.
 		ForkEpochAltair:    math.MaxUint64,
 		ForkEpochBellatrix: math.MaxUint64,
 		ForkEpochCapella:   math.MaxUint64,
 		ForkEpochDeneb:     math.MaxUint64,
 		ForkEpochElectra:   math.MaxUint64,
->>>>>>> 6bd0f570
 	}
 
 	if opt.BeaconNodeAddr == "" {
