--- conflicted
+++ resolved
@@ -117,11 +117,6 @@
 	multiClient MultiClient
 	specssv.VersionCalls
 
-<<<<<<< HEAD
-	genesis atomic.Pointer[apiv1.Genesis]
-
-=======
->>>>>>> 13fbc846
 	syncDistanceTolerance phase0.Slot
 	nodeSyncingFn         func(ctx context.Context, opts *api.NodeSyncingOpts) (*api.Response[*apiv1.SyncState], error)
 
@@ -365,23 +360,6 @@
 // so we decided that it's best to assert that GenesisForkVersion is the same.
 // To add more assertions, we check the whole apiv1.Genesis (GenesisTime and GenesisValidatorsRoot)
 // as they should be same too.
-<<<<<<< HEAD
-func (gc *GoClient) assertSameGenesisVersion(genesis *apiv1.Genesis) (phase0.Version, error) {
-	if gc.genesis.CompareAndSwap(nil, genesis) {
-		return genesis.GenesisForkVersion, nil
-	}
-
-	if genesis == nil {
-		return phase0.Version{}, fmt.Errorf("genesis is nil")
-	}
-
-	expected := *gc.genesis.Load()
-	if expected.GenesisForkVersion != genesis.GenesisForkVersion {
-		return expected.GenesisForkVersion, fmt.Errorf("genesis fork version mismatch, expected %v, got %v", expected.GenesisForkVersion, genesis.GenesisForkVersion)
-	}
-
-	return expected.GenesisForkVersion, nil
-=======
 func (gc *GoClient) assertSameGenesisVersion(genesisVersion phase0.Version) (phase0.Version, error) {
 	if gc.genesisForkVersion != genesisVersion {
 		fmt.Printf("genesis fork version mismatch, expected %v, got %v", gc.genesisForkVersion, genesisVersion)
@@ -389,7 +367,6 @@
 	}
 
 	return gc.genesisForkVersion, nil
->>>>>>> 13fbc846
 }
 
 func (gc *GoClient) nodeSyncing(ctx context.Context, opts *api.NodeSyncingOpts) (*api.Response[*apiv1.SyncState], error) {
@@ -467,8 +444,4 @@
 	}
 
 	return nil
-}
-
-func (gc *GoClient) Genesis() *apiv1.Genesis {
-	return gc.genesis.Load()
 }