package goclient

import (
	"context"
	"fmt"
	"math"
	"strings"
	"sync"
	"time"

	eth2client "github.com/attestantio/go-eth2-client"
	"github.com/attestantio/go-eth2-client/api"
	apiv1 "github.com/attestantio/go-eth2-client/api/v1"
	eth2clienthttp "github.com/attestantio/go-eth2-client/http"
	eth2clientmulti "github.com/attestantio/go-eth2-client/multi"
	"github.com/attestantio/go-eth2-client/spec"
	"github.com/attestantio/go-eth2-client/spec/phase0"
	"github.com/jellydator/ttlcache/v3"
	"github.com/pkg/errors"
	"github.com/rs/zerolog"
	spectypes "github.com/ssvlabs/ssv-spec/types"
	"go.uber.org/zap"
	"tailscale.com/util/singleflight"

	"github.com/ssvlabs/ssv/logging/fields"
	"github.com/ssvlabs/ssv/networkconfig"
)

const (
	// DataVersionNil is just a placeholder for a nil data version.
	// Don't check for it, check for errors or nil data instead.
	DataVersionNil spec.DataVersion = math.MaxUint64

	// Client timeouts.
	DefaultCommonTimeout = time.Second * 5  // For dialing and most requests.
	DefaultLongTimeout   = time.Second * 60 // For long requests.

	clResponseErrMsg        = "Consensus client returned an error"
	clNilResponseErrMsg     = "Consensus client returned a nil response"
	clNilResponseDataErrMsg = "Consensus client returned a nil response data"
)

// NodeClient is the type of the Beacon node.
type NodeClient string

const (
	NodeLighthouse NodeClient = "lighthouse"
	NodePrysm      NodeClient = "prysm"
	NodeNimbus     NodeClient = "nimbus"
	NodeUnknown    NodeClient = "unknown"
)

// ParseNodeClient derives the client from node's version string.
func ParseNodeClient(version string) NodeClient {
	version = strings.ToLower(version)
	switch {
	case strings.Contains(version, "lighthouse"):
		return NodeLighthouse
	case strings.Contains(version, "prysm"):
		return NodePrysm
	case strings.Contains(version, "nimbus"):
		return NodeNimbus
	default:
		return NodeUnknown
	}
}

// Client defines all go-eth2-client interfaces used in ssv
type Client interface {
	MultiClient

	eth2client.NodeVersionProvider
	eth2client.NodeClientProvider
	eth2client.BlindedProposalSubmitter
}

type MultiClient interface {
	eth2client.Service
	eth2client.SpecProvider
	eth2client.GenesisProvider

	eth2client.AttestationDataProvider
	eth2client.AttestationsSubmitter
	eth2client.AggregateAttestationProvider
	eth2client.AggregateAttestationsSubmitter
	eth2client.BeaconCommitteeSubscriptionsSubmitter
	eth2client.SyncCommitteeSubscriptionsSubmitter
	eth2client.AttesterDutiesProvider
	eth2client.ProposerDutiesProvider
	eth2client.SyncCommitteeDutiesProvider
	eth2client.NodeSyncingProvider
	eth2client.ProposalProvider
	eth2client.ProposalSubmitter
	eth2client.DomainProvider
	eth2client.SyncCommitteeMessagesSubmitter
	eth2client.BeaconBlockRootProvider
	eth2client.SyncCommitteeContributionProvider
	eth2client.SyncCommitteeContributionsSubmitter
	eth2client.ValidatorsProvider
	eth2client.ProposalPreparationsSubmitter
	eth2client.EventsProvider
	eth2client.ValidatorRegistrationsSubmitter
	eth2client.VoluntaryExitSubmitter
}

// GoClient implementing Beacon struct
type GoClient struct {
<<<<<<< HEAD
	log          *zap.Logger
	ctx          context.Context
	beaconConfig *networkconfig.Beacon // using pointer to make sure it's fetched
	client       Client
	nodeVersion  string
	nodeClient   NodeClient
=======
	log         *zap.Logger
	ctx         context.Context
	network     beaconprotocol.Network
	clients     []Client
	multiClient MultiClient
>>>>>>> c55c696a

	syncDistanceTolerance phase0.Slot
	nodeSyncingFn         func(ctx context.Context, opts *api.NodeSyncingOpts) (*api.Response[*apiv1.SyncState], error)

	registrationMu       sync.Mutex
	registrationLastSlot phase0.Slot
	registrationCache    map[phase0.BLSPubKey]*api.VersionedSignedValidatorRegistration

	// attestationReqInflight helps prevent duplicate attestation data requests
	// from running in parallel.
	attestationReqInflight singleflight.Group[phase0.Slot, *phase0.AttestationData]

	// attestationDataCache helps reuse recently fetched attestation data.
	// AttestationData is cached by slot only, because Beacon nodes should return the same
	// data regardless of the requested committeeIndex.
	attestationDataCache *ttlcache.Cache[phase0.Slot, *phase0.AttestationData]

	commonTimeout time.Duration
	longTimeout   time.Duration
}

// New init new client and go-client instance
func New(
	logger *zap.Logger,
	opt Options,
) (*GoClient, error) {
	logger.Info("consensus client: connecting", fields.Address(opt.BeaconNodeAddr))

	commonTimeout := opt.CommonTimeout
	if commonTimeout == 0 {
		commonTimeout = DefaultCommonTimeout
	}
	longTimeout := opt.LongTimeout
	if longTimeout == 0 {
		longTimeout = DefaultLongTimeout
	}

	beaconAddrList := strings.Split(opt.BeaconNodeAddr, ";") // TODO: Decide what symbol to use as a separator. Bootnodes are currently separated by ";". Deployment bot currently uses ",".
	if len(beaconAddrList) == 0 {
		return nil, fmt.Errorf("no beacon node address provided")
	}

	var consensusClients []Client
	var consensusClientsAsServices []eth2client.Service
	for _, beaconAddr := range beaconAddrList {
		httpClient, err := setupHTTPClient(opt.Context, logger, beaconAddr, commonTimeout)
		if err != nil {
			return nil, err
		}

		nodeVersionResp, err := httpClient.NodeVersion(opt.Context, &api.NodeVersionOpts{})
		if err != nil {
			logger.Error(clResponseErrMsg,
				zap.String("api", "NodeVersion"),
				zap.Error(err),
			)
			return nil, fmt.Errorf("failed to get node version: %w", err)
		}
		if nodeVersionResp == nil {
			logger.Error(clNilResponseErrMsg,
				zap.String("api", "NodeVersion"),
			)
			return nil, fmt.Errorf("node version response is nil")
		}

		logger.Info("consensus client connected",
			fields.Name(httpClient.Name()),
			fields.Address(httpClient.Address()),
			zap.String("client", string(ParseNodeClient(nodeVersionResp.Data))),
			zap.String("version", nodeVersionResp.Data),
		)

		consensusClients = append(consensusClients, httpClient)
		consensusClientsAsServices = append(consensusClientsAsServices, httpClient)
	}

	err := assertSameGenesis(opt.Context, consensusClients...)
	if err != nil {
		return nil, fmt.Errorf("assert same spec: %w", err)
	}

	multiClient, err := eth2clientmulti.New(
		opt.Context,
		eth2clientmulti.WithClients(consensusClientsAsServices),
		eth2clientmulti.WithLogLevel(zerolog.DebugLevel),
		eth2clientmulti.WithTimeout(commonTimeout),
	)
	if err != nil {
		logger.Error("Consensus multi client initialization failed",
			zap.String("address", opt.BeaconNodeAddr),
			zap.Error(err),
		)

		return nil, fmt.Errorf("create multi client: %w", err)
	}
	consensusClient := multiClient.(*eth2clientmulti.Service)

	client := &GoClient{
		log:                   logger,
		ctx:                   opt.Context,
<<<<<<< HEAD
		client:                httpClient.(*eth2clienthttp.Service),
=======
		network:               opt.Network,
		clients:               consensusClients,
		multiClient:           consensusClient,
>>>>>>> c55c696a
		syncDistanceTolerance: phase0.Slot(opt.SyncDistanceTolerance),
		registrationCache:     map[phase0.BLSPubKey]*api.VersionedSignedValidatorRegistration{},
		commonTimeout:         commonTimeout,
		longTimeout:           longTimeout,
	}

	client.nodeSyncingFn = client.nodeSyncing

	go client.registrationSubmitter(slotTickerProvider)
	// Start automatic expired item deletion for attestationDataCache.
	go client.attestationDataCache.Start()

	return client, nil
}

func setupHTTPClient(ctx context.Context, logger *zap.Logger, addr string, commonTimeout time.Duration) (*eth2clienthttp.Service, error) {
	httpClient, err := eth2clienthttp.New(
		ctx,
		// WithAddress supplies the address of the beacon node, in host:port format.
		eth2clienthttp.WithAddress(addr),
		// LogLevel supplies the level of logging to carry out.
		eth2clienthttp.WithLogLevel(zerolog.DebugLevel),
		eth2clienthttp.WithTimeout(commonTimeout),
		eth2clienthttp.WithReducedMemoryUsage(true),
		eth2clienthttp.WithAllowDelayedStart(true),
	)
	if err != nil {
		logger.Error("Consensus http client initialization failed",
			zap.String("address", addr),
			zap.Error(err),
		)

		return nil, fmt.Errorf("create http client: %w", err)
	}

	return httpClient.(*eth2clienthttp.Service), nil
}

// assertSameGenesis should receive a non-empty list
func assertSameGenesis(ctx context.Context, services ...Client) error {
	firstGenesis, err := services[0].Genesis(ctx, &api.GenesisOpts{})
	if err != nil {
		return fmt.Errorf("get first genesis: %w", err)
	}
<<<<<<< HEAD
	client.nodeVersion = nodeVersionResp.Data
	client.nodeClient = ParseNodeClient(nodeVersionResp.Data)

	beaconConfig, err := client.fetchBeaconConfig()
	if err != nil {
		return nil, fmt.Errorf("fetch spec config: %w", err)
	}
	client.beaconConfig = beaconConfig

	client.attestationDataCache = ttlcache.New(
		// we only fetch attestation data during the slot of the relevant duty (and never later),
		// hence caching it for 2 slots is sufficient
		ttlcache.WithTTL[phase0.Slot, *phase0.AttestationData](2 * beaconConfig.SlotDuration),
	)

	// Start automatic expired item deletion for attestationDataCache.
	go client.attestationDataCache.Start()

	logger.Info("consensus client connected",
		fields.Name(httpClient.Name()),
		fields.Address(httpClient.Address()),
		zap.String("client", string(client.nodeClient)),
		zap.String("version", client.nodeVersion),
		zap.String("config", beaconConfig.String()),
	)

	return client, nil
=======

	for _, service := range services[1:] {
		srvGenesis, err := service.Genesis(ctx, &api.GenesisOpts{})
		if err != nil {
			return fmt.Errorf("get service genesis: %w", err)
		}

		if err := sameGenesis(firstGenesis.Data, srvGenesis.Data); err != nil {
			return fmt.Errorf("different genesis: %w", err)
		}
	}

	return nil
>>>>>>> c55c696a
}

func sameGenesis(a, b *apiv1.Genesis) error {
	if a == nil || b == nil { // Input parameters should never be nil, so the check may fail if both are nil
		return fmt.Errorf("genesis is nil")
	}

	if !a.GenesisTime.Equal(b.GenesisTime) {
		return fmt.Errorf("genesis time mismatch, got %v and %v", a.GenesisTime, b.GenesisTime)
	}

	if a.GenesisValidatorsRoot != b.GenesisValidatorsRoot {
		return fmt.Errorf("genesis validators root mismatch, got %v and %v", a.GenesisValidatorsRoot, b.GenesisValidatorsRoot)
	}

	if a.GenesisForkVersion != b.GenesisForkVersion {
		return fmt.Errorf("genesis fork version mismatch, got %v and %v", a.GenesisForkVersion, b.GenesisForkVersion)
	}

	return nil
}

func (gc *GoClient) nodeSyncing(ctx context.Context, opts *api.NodeSyncingOpts) (*api.Response[*apiv1.SyncState], error) {
	return gc.multiClient.NodeSyncing(ctx, opts)
}

var errSyncing = errors.New("syncing")

// Healthy returns if beacon node is currently healthy: responds to requests, not in the syncing state, not optimistic
// (for optimistic see https://github.com/ethereum/consensus-specs/blob/dev/sync/optimistic.md#block-production).
func (gc *GoClient) Healthy(ctx context.Context) error {
	nodeSyncingResp, err := gc.nodeSyncingFn(ctx, &api.NodeSyncingOpts{})
	if err != nil {
		gc.log.Error(clResponseErrMsg,
			zap.String("api", "NodeSyncing"),
			zap.Error(err),
		)
		// TODO: get rid of global variable, pass metrics to goClient
		recordBeaconClientStatus(ctx, statusUnknown, gc.multiClient.Address())
		return fmt.Errorf("failed to obtain node syncing status: %w", err)
	}
	if nodeSyncingResp == nil {
		gc.log.Error(clNilResponseErrMsg,
			zap.String("api", "NodeSyncing"),
		)
		recordBeaconClientStatus(ctx, statusUnknown, gc.multiClient.Address())
		return fmt.Errorf("node syncing response is nil")
	}
	if nodeSyncingResp.Data == nil {
		gc.log.Error(clNilResponseDataErrMsg,
			zap.String("api", "NodeSyncing"),
		)
		recordBeaconClientStatus(ctx, statusUnknown, gc.multiClient.Address())
		return fmt.Errorf("node syncing data is nil")
	}
	syncState := nodeSyncingResp.Data
	recordBeaconClientStatus(ctx, statusSyncing, gc.multiClient.Address())
	recordSyncDistance(ctx, syncState.SyncDistance, gc.multiClient.Address())

	// TODO: also check if syncState.ElOffline when github.com/attestantio/go-eth2-client supports it
	if syncState.IsSyncing && syncState.SyncDistance > gc.syncDistanceTolerance {
		gc.log.Error("Consensus client is not synced")
		return errSyncing
	}
	if syncState.IsOptimistic {
		gc.log.Error("Consensus client is in optimistic mode")
		return fmt.Errorf("optimistic")
	}

	recordBeaconClientStatus(ctx, statusSynced, gc.multiClient.Address())

	return nil
}

func (gc *GoClient) Events(ctx context.Context, topics []string, handler eth2client.EventHandlerFunc) error {
	if err := gc.multiClient.Events(ctx, topics, handler); err != nil {
		gc.log.Error(clResponseErrMsg,
			zap.String("api", "Events"),
			zap.Error(err),
		)

		return err
	}

	return nil
}<|MERGE_RESOLUTION|>--- conflicted
+++ resolved
@@ -18,7 +18,6 @@
 	"github.com/jellydator/ttlcache/v3"
 	"github.com/pkg/errors"
 	"github.com/rs/zerolog"
-	spectypes "github.com/ssvlabs/ssv-spec/types"
 	"go.uber.org/zap"
 	"tailscale.com/util/singleflight"
 
@@ -105,20 +104,11 @@
 
 // GoClient implementing Beacon struct
 type GoClient struct {
-<<<<<<< HEAD
 	log          *zap.Logger
 	ctx          context.Context
 	beaconConfig *networkconfig.Beacon // using pointer to make sure it's fetched
-	client       Client
-	nodeVersion  string
-	nodeClient   NodeClient
-=======
-	log         *zap.Logger
-	ctx         context.Context
-	network     beaconprotocol.Network
-	clients     []Client
-	multiClient MultiClient
->>>>>>> c55c696a
+	clients      []Client
+	multiClient  MultiClient
 
 	syncDistanceTolerance phase0.Slot
 	nodeSyncingFn         func(ctx context.Context, opts *api.NodeSyncingOpts) (*api.Response[*apiv1.SyncState], error)
@@ -219,13 +209,8 @@
 	client := &GoClient{
 		log:                   logger,
 		ctx:                   opt.Context,
-<<<<<<< HEAD
-		client:                httpClient.(*eth2clienthttp.Service),
-=======
-		network:               opt.Network,
 		clients:               consensusClients,
 		multiClient:           consensusClient,
->>>>>>> c55c696a
 		syncDistanceTolerance: phase0.Slot(opt.SyncDistanceTolerance),
 		registrationCache:     map[phase0.BLSPubKey]*api.VersionedSignedValidatorRegistration{},
 		commonTimeout:         commonTimeout,
@@ -234,7 +219,19 @@
 
 	client.nodeSyncingFn = client.nodeSyncing
 
-	go client.registrationSubmitter(slotTickerProvider)
+	beaconConfig, err := client.fetchBeaconConfig()
+	if err != nil {
+		return nil, fmt.Errorf("fetch spec config: %w", err)
+	}
+
+	client.beaconConfig = beaconConfig
+
+	client.attestationDataCache = ttlcache.New(
+		// we only fetch attestation data during the slot of the relevant duty (and never later),
+		// hence caching it for 2 slots is sufficient
+		ttlcache.WithTTL[phase0.Slot, *phase0.AttestationData](2 * beaconConfig.SlotDuration),
+	)
+
 	// Start automatic expired item deletion for attestationDataCache.
 	go client.attestationDataCache.Start()
 
@@ -270,35 +267,6 @@
 	if err != nil {
 		return fmt.Errorf("get first genesis: %w", err)
 	}
-<<<<<<< HEAD
-	client.nodeVersion = nodeVersionResp.Data
-	client.nodeClient = ParseNodeClient(nodeVersionResp.Data)
-
-	beaconConfig, err := client.fetchBeaconConfig()
-	if err != nil {
-		return nil, fmt.Errorf("fetch spec config: %w", err)
-	}
-	client.beaconConfig = beaconConfig
-
-	client.attestationDataCache = ttlcache.New(
-		// we only fetch attestation data during the slot of the relevant duty (and never later),
-		// hence caching it for 2 slots is sufficient
-		ttlcache.WithTTL[phase0.Slot, *phase0.AttestationData](2 * beaconConfig.SlotDuration),
-	)
-
-	// Start automatic expired item deletion for attestationDataCache.
-	go client.attestationDataCache.Start()
-
-	logger.Info("consensus client connected",
-		fields.Name(httpClient.Name()),
-		fields.Address(httpClient.Address()),
-		zap.String("client", string(client.nodeClient)),
-		zap.String("version", client.nodeVersion),
-		zap.String("config", beaconConfig.String()),
-	)
-
-	return client, nil
-=======
 
 	for _, service := range services[1:] {
 		srvGenesis, err := service.Genesis(ctx, &api.GenesisOpts{})
@@ -312,7 +280,6 @@
 	}
 
 	return nil
->>>>>>> c55c696a
 }
 
 func sameGenesis(a, b *apiv1.Genesis) error {
