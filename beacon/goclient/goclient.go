package goclient

import (
	"context"
	"fmt"
	"math"
	"strings"
	"sync"
	"sync/atomic"
	"time"

	eth2client "github.com/attestantio/go-eth2-client"
	"github.com/attestantio/go-eth2-client/api"
	apiv1 "github.com/attestantio/go-eth2-client/api/v1"
	eth2clienthttp "github.com/attestantio/go-eth2-client/http"
	eth2clientmulti "github.com/attestantio/go-eth2-client/multi"
	"github.com/attestantio/go-eth2-client/spec"
	"github.com/attestantio/go-eth2-client/spec/phase0"
	"github.com/jellydator/ttlcache/v3"
	"github.com/pkg/errors"
	"github.com/rs/zerolog"
	"go.uber.org/zap"
	"tailscale.com/util/singleflight"

	"github.com/ssvlabs/ssv/logging/fields"
	"github.com/ssvlabs/ssv/networkconfig"
	"github.com/ssvlabs/ssv/operator/slotticker"
<<<<<<< HEAD
	beaconprotocol "github.com/ssvlabs/ssv/protocol/v2/blockchain/beacon"
	"github.com/ssvlabs/ssv/protocol/v2/types"
	"github.com/ssvlabs/ssv/utils/casts"
=======
>>>>>>> c2bf1778
)

const (
	// DataVersionNil is just a placeholder for a nil data version.
	// Don't check for it, check for errors or nil data instead.
	DataVersionNil spec.DataVersion = math.MaxUint64

	// Client timeouts.
	DefaultCommonTimeout = time.Second * 5  // For dialing and most requests.
	DefaultLongTimeout   = time.Second * 60 // For long requests.

	BlockRootToSlotCacheCapacityEpochs = 64

	clResponseErrMsg            = "Consensus client returned an error"
	clNilResponseErrMsg         = "Consensus client returned a nil response"
	clNilResponseDataErrMsg     = "Consensus client returned a nil response data"
	clNilResponseForkDataErrMsg = "Consensus client returned a nil response fork data"
)

// NodeClient is the type of the Beacon node.
type NodeClient string

const (
	NodeLighthouse NodeClient = "lighthouse"
	NodePrysm      NodeClient = "prysm"
	NodeNimbus     NodeClient = "nimbus"
	NodeUnknown    NodeClient = "unknown"
)

// ParseNodeClient derives the client from node's version string.
func ParseNodeClient(version string) NodeClient {
	version = strings.ToLower(version)
	switch {
	case strings.Contains(version, "lighthouse"):
		return NodeLighthouse
	case strings.Contains(version, "prysm"):
		return NodePrysm
	case strings.Contains(version, "nimbus"):
		return NodeNimbus
	default:
		return NodeUnknown
	}
}

// Client defines all go-eth2-client interfaces used in ssv
type Client interface {
	MultiClient

	eth2client.NodeVersionProvider
	eth2client.NodeClientProvider
	eth2client.BlindedProposalSubmitter
}

type MultiClient interface {
	eth2client.Service
	eth2client.SpecProvider
	eth2client.GenesisProvider

	eth2client.AttestationDataProvider
	eth2client.AttestationsSubmitter
	eth2client.AggregateAttestationProvider
	eth2client.AggregateAttestationsSubmitter
	eth2client.BeaconCommitteeSubscriptionsSubmitter
	eth2client.SyncCommitteeSubscriptionsSubmitter
	eth2client.AttesterDutiesProvider
	eth2client.ProposerDutiesProvider
	eth2client.SyncCommitteeDutiesProvider
	eth2client.NodeSyncingProvider
	eth2client.ProposalProvider
	eth2client.ProposalSubmitter
	eth2client.DomainProvider
	eth2client.SyncCommitteeMessagesSubmitter
	eth2client.BeaconBlockRootProvider
	eth2client.SyncCommitteeContributionProvider
	eth2client.SyncCommitteeContributionsSubmitter
	eth2client.BeaconBlockHeadersProvider
	eth2client.ValidatorsProvider
	eth2client.ProposalPreparationsSubmitter
	eth2client.EventsProvider
	eth2client.ValidatorRegistrationsSubmitter
	eth2client.VoluntaryExitSubmitter
	eth2client.ValidatorLivenessProvider
	eth2client.ForkScheduleProvider
}

type validatorStore interface {
	SelfParticipatingValidators(epoch phase0.Epoch) []*types.SSVShare
}

type EventTopic string

const (
	EventTopicHead  EventTopic = "head"
	EventTopicBlock EventTopic = "block"
)

// GoClient implementing Beacon struct
type GoClient struct {
	log *zap.Logger

	beaconConfigMu   sync.RWMutex
	beaconConfig     *networkconfig.BeaconConfig
	beaconConfigInit chan struct{}

	clients     []Client
	multiClient MultiClient

	syncDistanceTolerance phase0.Slot
	nodeSyncingFn         func(ctx context.Context, opts *api.NodeSyncingOpts) (*api.Response[*apiv1.SyncState], error)

	validatorStore validatorStore

	// registrationMu synchronises access to registrations
	registrationMu sync.Mutex
	// registrations is a set of validator-registrations (their latest versions) to be sent to
	// Beacon node to ensure various entities in Ethereum network, such as Relays, are aware of
	// participating validators
	registrations map[phase0.BLSPubKey]*validatorRegistration

	// attestationReqInflight helps prevent duplicate attestation data requests
	// from running in parallel.
	attestationReqInflight singleflight.Group[phase0.Slot, *phase0.AttestationData]
	// attestationDataCache helps reuse recently fetched attestation data.
	// AttestationData is cached by slot only, because Beacon nodes should return the same
	// data regardless of the requested committeeIndex.
	attestationDataCache               *ttlcache.Cache[phase0.Slot, *phase0.AttestationData]
	weightedAttestationDataSoftTimeout time.Duration
	weightedAttestationDataHardTimeout time.Duration

	// blockRootToSlotCache is used for attestation data scoring. When multiple Consensus clients are used,
	// the cache helps reduce the number of Consensus Client calls by `n-1`, where `n` is the number of Consensus clients
	// that successfully fetched attestation data and proceeded to the scoring phase. Capacity is rather an arbitrary number,
	// intended for cases where some objects within the application may need to fetch attestation data for more than one slot.
	blockRootToSlotCache *ttlcache.Cache[phase0.Root, phase0.Slot]

	commonTimeout time.Duration
	longTimeout   time.Duration

	withWeightedAttestationData bool

	withParallelSubmissions bool

	subscribersLock      sync.RWMutex
	headEventSubscribers []subscriber[*apiv1.HeadEvent]
	supportedTopics      []EventTopic

	lastProcessedEventSlotLock sync.Mutex
	lastProcessedEventSlot     phase0.Slot

	// voluntaryExitDomainCached is voluntary exit domain value calculated lazily and re-used
	// since it doesn't change over time
	voluntaryExitDomainCached atomic.Pointer[phase0.Domain]
}

// New init new client and go-client instance
func New(
	ctx context.Context,
	logger *zap.Logger,
	opt Options,
<<<<<<< HEAD
	validatorStore validatorStore,
	slotTickerProvider slotticker.Provider,
=======
>>>>>>> c2bf1778
) (*GoClient, error) {
	logger.Info("consensus client: connecting", fields.Address(opt.BeaconNodeAddr))

	commonTimeout := opt.CommonTimeout
	if commonTimeout == 0 {
		commonTimeout = DefaultCommonTimeout
	}
	longTimeout := opt.LongTimeout
	if longTimeout == 0 {
		longTimeout = DefaultLongTimeout
	}

	client := &GoClient{
<<<<<<< HEAD
		log:                   logger.Named("consensus_client"),
		network:               opt.Network,
		syncDistanceTolerance: phase0.Slot(opt.SyncDistanceTolerance),
		validatorStore:        validatorStore,
		registrations:         map[phase0.BLSPubKey]*validatorRegistration{},
		attestationDataCache: ttlcache.New(
			// we only fetch attestation data during the slot of the relevant duty (and never later),
			// hence caching it for 2 slots is sufficient
			ttlcache.WithTTL[phase0.Slot, *phase0.AttestationData](2 * opt.Network.SlotDurationSec()),
		),
		blockRootToSlotCache: ttlcache.New(ttlcache.WithCapacity[phase0.Root, phase0.Slot](
			opt.Network.SlotsPerEpoch() * BlockRootToSlotCacheCapacityEpochs),
		),
=======
		log:                                logger.Named("consensus_client"),
		beaconConfigInit:                   make(chan struct{}),
		syncDistanceTolerance:              phase0.Slot(opt.SyncDistanceTolerance),
		registrations:                      map[phase0.BLSPubKey]*validatorRegistration{},
>>>>>>> c2bf1778
		commonTimeout:                      commonTimeout,
		longTimeout:                        longTimeout,
		withWeightedAttestationData:        opt.WithWeightedAttestationData,
		withParallelSubmissions:            opt.WithParallelSubmissions,
		weightedAttestationDataSoftTimeout: time.Duration(float64(commonTimeout) / 2.5),
		weightedAttestationDataHardTimeout: commonTimeout,
		supportedTopics:                    []EventTopic{EventTopicHead, EventTopicBlock},
	}

	if opt.BeaconNodeAddr == "" {
		return nil, fmt.Errorf("no beacon node address provided")
	}

	beaconAddrList := strings.Split(opt.BeaconNodeAddr, ";") // TODO: Decide what symbol to use as a separator. Bootnodes are currently separated by ";". Deployment bot currently uses ",".
	for _, beaconAddr := range beaconAddrList {
		if err := client.addSingleClient(ctx, beaconAddr); err != nil {
			return nil, err
		}
	}

	err := client.initMultiClient(ctx)
	if err != nil {
		logger.Error("Consensus multi client initialization failed",
			zap.String("address", opt.BeaconNodeAddr),
			zap.Error(err),
		)

		return nil, err
	}

	client.nodeSyncingFn = client.nodeSyncing

	initCtx, initCtxCancel := context.WithTimeout(ctx, client.longTimeout)
	defer initCtxCancel()

	select {
	case <-initCtx.Done():
		logger.Warn("timeout occurred while waiting for beacon config initialization",
			zap.Duration("timeout", client.longTimeout),
			zap.Error(initCtx.Err()),
		)
		return nil, fmt.Errorf("timed out awaiting config initialization: %w", initCtx.Err())
	case <-client.beaconConfigInit:
	}

	config := client.getBeaconConfig()
	if config == nil {
		return nil, fmt.Errorf("no beacon config set")
	}

	client.blockRootToSlotCache = ttlcache.New(
		ttlcache.WithCapacity[phase0.Root, phase0.Slot](config.SlotsPerEpoch * BlockRootToSlotCacheCapacityEpochs),
	)

	client.attestationDataCache = ttlcache.New(
		// we only fetch attestation data during the slot of the relevant duty (and never later),
		// hence caching it for 2 slots is sufficient
		ttlcache.WithTTL[phase0.Slot, *phase0.AttestationData](2 * config.SlotDuration),
	)

	slotTickerProvider := func() slotticker.SlotTicker {
		return slotticker.New(logger, slotticker.Config{
			SlotDuration: config.SlotDuration,
			GenesisTime:  config.GenesisTime,
		})
	}

	go client.registrationSubmitter(ctx, slotTickerProvider)

	// Start automatic expired item deletion for attestationDataCache.
	go client.attestationDataCache.Start()

	logger.Info("starting event listener")
	if err := client.startEventListener(ctx); err != nil {
		return nil, errors.Wrap(err, "failed to launch event listener")
	}

	return client, nil
}

// getBeaconConfig provides thread-safe access to the beacon configuration
func (gc *GoClient) getBeaconConfig() *networkconfig.BeaconConfig {
	gc.beaconConfigMu.RLock()
	defer gc.beaconConfigMu.RUnlock()
	return gc.beaconConfig
}

func (gc *GoClient) initMultiClient(ctx context.Context) error {
	var services []eth2client.Service
	for _, client := range gc.clients {
		services = append(services, client)
	}

	multiClient, err := eth2clientmulti.New(
		ctx,
		eth2clientmulti.WithClients(services),
		eth2clientmulti.WithLogLevel(zerolog.DebugLevel),
		eth2clientmulti.WithTimeout(gc.commonTimeout),
	)
	if err != nil {
		return fmt.Errorf("create multi client: %w", err)
	}

	gc.multiClient = multiClient.(*eth2clientmulti.Service)
	return nil
}

func (gc *GoClient) addSingleClient(ctx context.Context, addr string) error {
	httpClient, err := eth2clienthttp.New(
		ctx,
		// WithAddress supplies the address of the beacon node, in host:port format.
		eth2clienthttp.WithAddress(addr),
		// LogLevel supplies the level of logging to carry out.
		eth2clienthttp.WithLogLevel(zerolog.DebugLevel),
		eth2clienthttp.WithTimeout(gc.commonTimeout),
		eth2clienthttp.WithReducedMemoryUsage(true),
		eth2clienthttp.WithAllowDelayedStart(true),
		eth2clienthttp.WithHooks(gc.singleClientHooks()),
	)
	if err != nil {
		gc.log.Error("Consensus http client initialization failed",
			zap.String("address", addr),
			zap.Error(err),
		)

		return fmt.Errorf("create http client: %w", err)
	}

	gc.clients = append(gc.clients, httpClient.(*eth2clienthttp.Service))

	return nil
}

func (gc *GoClient) singleClientHooks() *eth2clienthttp.Hooks {
	return &eth2clienthttp.Hooks{
		OnActive: func(ctx context.Context, s *eth2clienthttp.Service) {
			logger := gc.log.With(
				fields.Name(s.Name()),
				fields.Address(s.Address()),
			)
			// If err is nil, nodeVersionResp is never nil.
			nodeVersionResp, err := s.NodeVersion(ctx, &api.NodeVersionOpts{})
			if err != nil {
				logger.Error(clResponseErrMsg,
					zap.String("api", "NodeVersion"),
					zap.Error(err),
				)
				return
			}

			logger.Info("consensus client connected",
				zap.String("client", string(ParseNodeClient(nodeVersionResp.Data))),
				zap.String("version", nodeVersionResp.Data),
			)

			beaconConfig, err := gc.fetchBeaconConfig(ctx, s)
			if err != nil {
				logger.Error(clResponseErrMsg,
					zap.String("api", "fetchBeaconConfig"),
					zap.Error(err),
				)
				return
			}

			currentConfig, err := gc.applyBeaconConfig(s.Address(), beaconConfig)
			if err != nil {
				logger.Fatal("client returned unexpected beacon config, make sure all clients use the same Ethereum network",
					zap.Error(err),
					zap.Any("current_forks", currentConfig.Forks),
					zap.Any("got_forks", beaconConfig.Forks),
					zap.Stringer("client_config", beaconConfig),
					zap.Stringer("expected_config", currentConfig),
				)
				return // Tests may override Fatal's behavior
			}

			dataVersion, _ := currentConfig.ForkAtEpoch(currentConfig.EstimatedCurrentEpoch())
			logger.Info("retrieved beacon config",
				zap.Uint64("data_version", uint64(dataVersion)),
				zap.Stringer("config", currentConfig),
			)
		},
		OnInactive: func(ctx context.Context, s *eth2clienthttp.Service) {
			gc.log.Warn("consensus client disconnected",
				fields.Name(s.Name()),
				fields.Address(s.Address()),
			)
		},
		OnSynced: func(ctx context.Context, s *eth2clienthttp.Service) {
			gc.log.Info("consensus client synced",
				fields.Name(s.Name()),
				fields.Address(s.Address()),
			)
		},
		OnDesynced: func(ctx context.Context, s *eth2clienthttp.Service) {
			gc.log.Warn("consensus client desynced",
				fields.Name(s.Name()),
				fields.Address(s.Address()),
			)
		},
	}
}

func (gc *GoClient) applyBeaconConfig(nodeAddress string, beaconConfig networkconfig.BeaconConfig) (networkconfig.BeaconConfig, error) {
	gc.beaconConfigMu.Lock()
	defer gc.beaconConfigMu.Unlock()

	if gc.beaconConfig == nil {
		gc.beaconConfig = &beaconConfig
		close(gc.beaconConfigInit)

		gc.log.Info("beacon config has been initialized",
			zap.Stringer("beacon_config", beaconConfig),
			fields.Address(nodeAddress),
		)
		return beaconConfig, nil
	}

	if err := gc.beaconConfig.AssertSame(beaconConfig); err != nil {
		return *gc.beaconConfig, fmt.Errorf("beacon config misalign: %w", err)
	}

	return *gc.beaconConfig, nil
}

func (gc *GoClient) nodeSyncing(ctx context.Context, opts *api.NodeSyncingOpts) (*api.Response[*apiv1.SyncState], error) {
	return gc.multiClient.NodeSyncing(ctx, opts)
}

var errSyncing = errors.New("syncing")

// Healthy returns if beacon node is currently healthy: responds to requests, not in the syncing state, not optimistic
// (for optimistic see https://github.com/ethereum/consensus-specs/blob/dev/sync/optimistic.md#block-production).
func (gc *GoClient) Healthy(ctx context.Context) error {
	nodeSyncingResp, err := gc.nodeSyncingFn(ctx, &api.NodeSyncingOpts{})
	if err != nil {
		gc.log.Error(clResponseErrMsg,
			zap.String("api", "NodeSyncing"),
			zap.Error(err),
		)
		// TODO: get rid of global variable, pass metrics to goClient
		recordBeaconClientStatus(ctx, statusUnknown, gc.multiClient.Address())
		return fmt.Errorf("failed to obtain node syncing status: %w", err)
	}
	if nodeSyncingResp == nil {
		gc.log.Error(clNilResponseErrMsg,
			zap.String("api", "NodeSyncing"),
		)
		recordBeaconClientStatus(ctx, statusUnknown, gc.multiClient.Address())
		return fmt.Errorf("node syncing response is nil")
	}
	if nodeSyncingResp.Data == nil {
		gc.log.Error(clNilResponseDataErrMsg,
			zap.String("api", "NodeSyncing"),
		)
		recordBeaconClientStatus(ctx, statusUnknown, gc.multiClient.Address())
		return fmt.Errorf("node syncing data is nil")
	}
	syncState := nodeSyncingResp.Data
	recordBeaconClientStatus(ctx, statusSyncing, gc.multiClient.Address())
	recordSyncDistance(ctx, syncState.SyncDistance, gc.multiClient.Address())

	if syncState.IsSyncing && syncState.SyncDistance > gc.syncDistanceTolerance {
		gc.log.Error("Consensus client is not synced")
		return errSyncing
	}
	if syncState.IsOptimistic {
		gc.log.Error("Consensus client is in optimistic mode")
		return fmt.Errorf("optimistic")
	}

	recordBeaconClientStatus(ctx, statusSynced, gc.multiClient.Address())

	return nil
}<|MERGE_RESOLUTION|>--- conflicted
+++ resolved
@@ -25,12 +25,7 @@
 	"github.com/ssvlabs/ssv/logging/fields"
 	"github.com/ssvlabs/ssv/networkconfig"
 	"github.com/ssvlabs/ssv/operator/slotticker"
-<<<<<<< HEAD
-	beaconprotocol "github.com/ssvlabs/ssv/protocol/v2/blockchain/beacon"
 	"github.com/ssvlabs/ssv/protocol/v2/types"
-	"github.com/ssvlabs/ssv/utils/casts"
-=======
->>>>>>> c2bf1778
 )
 
 const (
@@ -190,11 +185,7 @@
 	ctx context.Context,
 	logger *zap.Logger,
 	opt Options,
-<<<<<<< HEAD
 	validatorStore validatorStore,
-	slotTickerProvider slotticker.Provider,
-=======
->>>>>>> c2bf1778
 ) (*GoClient, error) {
 	logger.Info("consensus client: connecting", fields.Address(opt.BeaconNodeAddr))
 
@@ -208,26 +199,11 @@
 	}
 
 	client := &GoClient{
-<<<<<<< HEAD
-		log:                   logger.Named("consensus_client"),
-		network:               opt.Network,
-		syncDistanceTolerance: phase0.Slot(opt.SyncDistanceTolerance),
-		validatorStore:        validatorStore,
-		registrations:         map[phase0.BLSPubKey]*validatorRegistration{},
-		attestationDataCache: ttlcache.New(
-			// we only fetch attestation data during the slot of the relevant duty (and never later),
-			// hence caching it for 2 slots is sufficient
-			ttlcache.WithTTL[phase0.Slot, *phase0.AttestationData](2 * opt.Network.SlotDurationSec()),
-		),
-		blockRootToSlotCache: ttlcache.New(ttlcache.WithCapacity[phase0.Root, phase0.Slot](
-			opt.Network.SlotsPerEpoch() * BlockRootToSlotCacheCapacityEpochs),
-		),
-=======
 		log:                                logger.Named("consensus_client"),
 		beaconConfigInit:                   make(chan struct{}),
 		syncDistanceTolerance:              phase0.Slot(opt.SyncDistanceTolerance),
+		validatorStore:                     validatorStore,
 		registrations:                      map[phase0.BLSPubKey]*validatorRegistration{},
->>>>>>> c2bf1778
 		commonTimeout:                      commonTimeout,
 		longTimeout:                        longTimeout,
 		withWeightedAttestationData:        opt.WithWeightedAttestationData,
