--- conflicted
+++ resolved
@@ -161,28 +161,13 @@
 	activatedClients *hashmap.Map[string, struct{}]
 }
 
-<<<<<<< HEAD
 func New(ctx context.Context, logger *zap.Logger, opt Options) (*GoClient, error) {
-=======
-// New init new client and go-client instance
-func New(
-	ctx context.Context,
-	logger *zap.Logger,
-	opt Options,
-) (*GoClient, error) {
 	if opt.BeaconNodeAddr == "" {
 		return nil, fmt.Errorf("no beacon node address provided")
 	}
 
 	beaconAddrList := strings.Split(opt.BeaconNodeAddr, ";")
 
-	logger.Info("consensus client: connecting (multi client)",
-		fields.Addresses(beaconAddrList),
-		zap.Bool("with_weighted_attestation_data", opt.WithWeightedAttestationData),
-		zap.Bool("with_parallel_submissions", opt.WithParallelSubmissions),
-	)
-
->>>>>>> 09bb69ad
 	commonTimeout := opt.CommonTimeout
 	if commonTimeout == 0 {
 		commonTimeout = DefaultCommonTimeout
@@ -216,20 +201,13 @@
 
 	err := client.initMultiClient(ctx)
 	if err != nil {
-<<<<<<< HEAD
 		return nil, fmt.Errorf("initialize consensus client(s), address(es)=%s: %w", opt.BeaconNodeAddr, err)
-=======
-		logger.Error("Consensus multi client initialization failed",
-			zap.String("address", opt.BeaconNodeAddr),
-			zap.Error(err),
-		)
-		return nil, err
->>>>>>> 09bb69ad
-	}
+	}
+
+	client.log.Debug("connected successfully, fetching beacon config")
 
 	initCtx, initCtxCancel := context.WithTimeout(ctx, client.longTimeout)
 	defer initCtxCancel()
-
 	select {
 	case <-initCtx.Done():
 		return nil, fmt.Errorf("timed out awaiting Beacon config initialization, timeout=%s: %w", client.longTimeout, initCtx.Err())
@@ -240,6 +218,8 @@
 	if config == nil {
 		return nil, fmt.Errorf("no beacon config set")
 	}
+
+	client.log.Debug("fetched beacon config successfully")
 
 	client.blockRootToSlotCache = ttlcache.New(
 		ttlcache.WithCapacity[phase0.Root, phase0.Slot](config.SlotsPerEpoch * BlockRootToSlotCacheCapacityEpochs),
