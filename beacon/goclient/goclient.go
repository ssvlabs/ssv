package goclient

import (
	"context"
	"fmt"
	"math"
	"strings"
	"sync"
	"sync/atomic"
	"time"

	eth2client "github.com/attestantio/go-eth2-client"
	"github.com/attestantio/go-eth2-client/api"
	apiv1 "github.com/attestantio/go-eth2-client/api/v1"
	eth2clienthttp "github.com/attestantio/go-eth2-client/http"
	eth2clientmulti "github.com/attestantio/go-eth2-client/multi"
	"github.com/attestantio/go-eth2-client/spec"
	"github.com/attestantio/go-eth2-client/spec/phase0"
	"github.com/jellydator/ttlcache/v3"
	"github.com/pkg/errors"
	"github.com/rs/zerolog"
<<<<<<< HEAD
	specssv "github.com/ssvlabs/ssv-spec/ssv"
=======
	spectypes "github.com/ssvlabs/ssv-spec/types"
>>>>>>> 54f8a5c1
	"go.uber.org/zap"
	"tailscale.com/util/singleflight"

	"github.com/ssvlabs/ssv/logging/fields"
	"github.com/ssvlabs/ssv/networkconfig"
	"github.com/ssvlabs/ssv/operator/slotticker"
)

const (
	// DataVersionNil is just a placeholder for a nil data version.
	// Don't check for it, check for errors or nil data instead.
	DataVersionNil spec.DataVersion = math.MaxUint64

	// Client timeouts.
	DefaultCommonTimeout = time.Second * 5  // For dialing and most requests.
	DefaultLongTimeout   = time.Second * 60 // For long requests.

	BlockRootToSlotCacheCapacityEpochs = 64

	clResponseErrMsg            = "Consensus client returned an error"
	clNilResponseErrMsg         = "Consensus client returned a nil response"
	clNilResponseDataErrMsg     = "Consensus client returned a nil response data"
	clNilResponseForkDataErrMsg = "Consensus client returned a nil response fork data"
)

// NodeClient is the type of the Beacon node.
type NodeClient string

const (
	NodeLighthouse NodeClient = "lighthouse"
	NodePrysm      NodeClient = "prysm"
	NodeNimbus     NodeClient = "nimbus"
	NodeUnknown    NodeClient = "unknown"
)

// ParseNodeClient derives the client from node's version string.
func ParseNodeClient(version string) NodeClient {
	version = strings.ToLower(version)
	switch {
	case strings.Contains(version, "lighthouse"):
		return NodeLighthouse
	case strings.Contains(version, "prysm"):
		return NodePrysm
	case strings.Contains(version, "nimbus"):
		return NodeNimbus
	default:
		return NodeUnknown
	}
}

// Client defines all go-eth2-client interfaces used in ssv
type Client interface {
	MultiClient

	eth2client.NodeVersionProvider
	eth2client.NodeClientProvider
	eth2client.BlindedProposalSubmitter
}

type MultiClient interface {
	eth2client.Service
	eth2client.SpecProvider
	eth2client.GenesisProvider

	eth2client.AttestationDataProvider
	eth2client.AttestationsSubmitter
	eth2client.AggregateAttestationProvider
	eth2client.AggregateAttestationsSubmitter
	eth2client.BeaconCommitteeSubscriptionsSubmitter
	eth2client.SyncCommitteeSubscriptionsSubmitter
	eth2client.AttesterDutiesProvider
	eth2client.ProposerDutiesProvider
	eth2client.SyncCommitteeDutiesProvider
	eth2client.NodeSyncingProvider
	eth2client.ProposalProvider
	eth2client.ProposalSubmitter
	eth2client.DomainProvider
	eth2client.SyncCommitteeMessagesSubmitter
	eth2client.BeaconBlockRootProvider
	eth2client.SyncCommitteeContributionProvider
	eth2client.SyncCommitteeContributionsSubmitter
	eth2client.BeaconBlockHeadersProvider
	eth2client.ValidatorsProvider
	eth2client.ProposalPreparationsSubmitter
	eth2client.EventsProvider
	eth2client.ValidatorRegistrationsSubmitter
	eth2client.VoluntaryExitSubmitter
	eth2client.ValidatorLivenessProvider
	eth2client.ForkScheduleProvider
}

type EventTopic string

const (
	EventTopicHead  EventTopic = "head"
	EventTopicBlock EventTopic = "block"
)

// GoClient implementing Beacon struct
type GoClient struct {
<<<<<<< HEAD
	log          *zap.Logger
	ctx          context.Context
	beaconConfig networkconfig.BeaconConfig
	clients      []Client
	multiClient  MultiClient
	specssv.VersionCalls
=======
	log         *zap.Logger
	network     beaconprotocol.Network
	clients     []Client
	multiClient MultiClient
>>>>>>> 54f8a5c1

	syncDistanceTolerance phase0.Slot
	nodeSyncingFn         func(ctx context.Context, opts *api.NodeSyncingOpts) (*api.Response[*apiv1.SyncState], error)

	// registrationMu synchronises access to registrations
	registrationMu sync.Mutex
	// registrations is a set of validator-registrations (their latest versions) to be sent to
	// Beacon node to ensure various entities in Ethereum network, such as Relays, are aware of
	// participating validators
	registrations map[phase0.BLSPubKey]*validatorRegistration

	// attestationReqInflight helps prevent duplicate attestation data requests
	// from running in parallel.
	attestationReqInflight singleflight.Group[phase0.Slot, *phase0.AttestationData]
	// attestationDataCache helps reuse recently fetched attestation data.
	// AttestationData is cached by slot only, because Beacon nodes should return the same
	// data regardless of the requested committeeIndex.
	attestationDataCache               *ttlcache.Cache[phase0.Slot, *phase0.AttestationData]
	weightedAttestationDataSoftTimeout time.Duration
	weightedAttestationDataHardTimeout time.Duration

	// blockRootToSlotCache is used for attestation data scoring. When multiple Consensus clients are used,
	// the cache helps reduce the number of Consensus Client calls by `n-1`, where `n` is the number of Consensus clients
	// that successfully fetched attestation data and proceeded to the scoring phase. Capacity is rather an arbitrary number,
	// intended for cases where some objects within the application may need to fetch attestation data for more than one slot.
	blockRootToSlotCache *ttlcache.Cache[phase0.Root, phase0.Slot]

	commonTimeout time.Duration
	longTimeout   time.Duration

	withWeightedAttestationData bool

	withParallelSubmissions bool

	subscribersLock      sync.RWMutex
	headEventSubscribers []subscriber[*apiv1.HeadEvent]
	supportedTopics      []EventTopic

	lastProcessedEventSlotLock sync.Mutex
	lastProcessedEventSlot     phase0.Slot

	genesisForkVersion phase0.Version
	ForkLock           sync.RWMutex
	ForkEpochElectra   phase0.Epoch
	ForkEpochDeneb     phase0.Epoch
	ForkEpochCapella   phase0.Epoch
	ForkEpochBellatrix phase0.Epoch
	ForkEpochAltair    phase0.Epoch

	// voluntaryExitDomainCached is voluntary exit domain value calculated lazily and re-used
	// since it doesn't change over time
	voluntaryExitDomainCached atomic.Pointer[phase0.Domain]
}

// New init new client and go-client instance
func New(
	ctx context.Context,
	logger *zap.Logger,
	opt Options,
	slotTickerProvider slotticker.Provider,
) (*GoClient, error) {
	logger.Info("consensus client: connecting",
		fields.Address(opt.BeaconNodeAddr),
		fields.Network(opt.BeaconConfig.GetBeaconName()))

	commonTimeout := opt.CommonTimeout
	if commonTimeout == 0 {
		commonTimeout = DefaultCommonTimeout
	}
	longTimeout := opt.LongTimeout
	if longTimeout == 0 {
		longTimeout = DefaultLongTimeout
	}

	client := &GoClient{
		log:                   logger.Named("consensus_client"),
<<<<<<< HEAD
		ctx:                   opt.Context,
		beaconConfig:          opt.BeaconConfig,
=======
		network:               opt.Network,
>>>>>>> 54f8a5c1
		syncDistanceTolerance: phase0.Slot(opt.SyncDistanceTolerance),
		registrations:         map[phase0.BLSPubKey]*validatorRegistration{},
		attestationDataCache: ttlcache.New(
			// we only fetch attestation data during the slot of the relevant duty (and never later),
			// hence caching it for 2 slots is sufficient
			ttlcache.WithTTL[phase0.Slot, *phase0.AttestationData](2 * opt.BeaconConfig.SlotDuration),
		),
		blockRootToSlotCache: ttlcache.New(ttlcache.WithCapacity[phase0.Root, phase0.Slot](
			uint64(opt.BeaconConfig.SlotsPerEpoch) * BlockRootToSlotCacheCapacityEpochs),
		),
		commonTimeout:                      commonTimeout,
		longTimeout:                        longTimeout,
		withWeightedAttestationData:        opt.WithWeightedAttestationData,
		withParallelSubmissions:            opt.WithParallelSubmissions,
		weightedAttestationDataSoftTimeout: time.Duration(float64(commonTimeout) / 2.5),
		weightedAttestationDataHardTimeout: commonTimeout,
		supportedTopics:                    []EventTopic{EventTopicHead, EventTopicBlock},
		genesisForkVersion:                 opt.BeaconConfig.ForkVersion,
		// Initialize forks with FAR_FUTURE_EPOCH.
		ForkEpochAltair:    math.MaxUint64,
		ForkEpochBellatrix: math.MaxUint64,
		ForkEpochCapella:   math.MaxUint64,
		ForkEpochDeneb:     math.MaxUint64,
		ForkEpochElectra:   math.MaxUint64,
	}

	if opt.BeaconNodeAddr == "" {
		return nil, fmt.Errorf("no beacon node address provided")
	}

	beaconAddrList := strings.Split(opt.BeaconNodeAddr, ";") // TODO: Decide what symbol to use as a separator. Bootnodes are currently separated by ";". Deployment bot currently uses ",".
	for _, beaconAddr := range beaconAddrList {
		if err := client.addSingleClient(ctx, beaconAddr); err != nil {
			return nil, err
		}
	}

	err := client.initMultiClient(ctx)
	if err != nil {
		logger.Error("Consensus multi client initialization failed",
			zap.String("address", opt.BeaconNodeAddr),
			zap.Error(err),
		)

		return nil, err
	}

	client.nodeSyncingFn = client.nodeSyncing

	go client.registrationSubmitter(ctx, slotTickerProvider)
	// Start automatic expired item deletion for attestationDataCache.
	go client.attestationDataCache.Start()

	logger.Info("starting event listener")
	if err := client.startEventListener(ctx); err != nil {
		return nil, errors.Wrap(err, "failed to launch event listener")
	}

	return client, nil
}

func (gc *GoClient) initMultiClient(ctx context.Context) error {
	var services []eth2client.Service
	for _, client := range gc.clients {
		services = append(services, client)
	}

	multiClient, err := eth2clientmulti.New(
		ctx,
		eth2clientmulti.WithClients(services),
		eth2clientmulti.WithLogLevel(zerolog.DebugLevel),
		eth2clientmulti.WithTimeout(gc.commonTimeout),
	)
	if err != nil {
		return fmt.Errorf("create multi client: %w", err)
	}

	gc.multiClient = multiClient.(*eth2clientmulti.Service)
	return nil
}

func (gc *GoClient) addSingleClient(ctx context.Context, addr string) error {
	httpClient, err := eth2clienthttp.New(
		ctx,
		// WithAddress supplies the address of the beacon node, in host:port format.
		eth2clienthttp.WithAddress(addr),
		// LogLevel supplies the level of logging to carry out.
		eth2clienthttp.WithLogLevel(zerolog.DebugLevel),
		eth2clienthttp.WithTimeout(gc.commonTimeout),
		eth2clienthttp.WithReducedMemoryUsage(true),
		eth2clienthttp.WithAllowDelayedStart(true),
		eth2clienthttp.WithHooks(gc.singleClientHooks()),
	)
	if err != nil {
		gc.log.Error("Consensus http client initialization failed",
			zap.String("address", addr),
			zap.Error(err),
		)

		return fmt.Errorf("create http client: %w", err)
	}

	gc.clients = append(gc.clients, httpClient.(*eth2clienthttp.Service))

	return nil
}

func (gc *GoClient) singleClientHooks() *eth2clienthttp.Hooks {
	return &eth2clienthttp.Hooks{
		OnActive: func(ctx context.Context, s *eth2clienthttp.Service) {
			// If err is nil, nodeVersionResp is never nil.
			nodeVersionResp, err := s.NodeVersion(ctx, &api.NodeVersionOpts{})
			if err != nil {
				gc.log.Error(clResponseErrMsg,
					zap.String("address", s.Address()),
					zap.String("api", "NodeVersion"),
					zap.Error(err),
				)
				return
			}

			gc.log.Info("consensus client connected",
				fields.Name(s.Name()),
				fields.Address(s.Address()),
				zap.String("client", string(ParseNodeClient(nodeVersionResp.Data))),
				zap.String("version", nodeVersionResp.Data),
			)

			genesis, err := genesisForClient(ctx, gc.log, s)
			if err != nil {
				gc.log.Error(clResponseErrMsg,
					zap.String("address", s.Address()),
					zap.String("api", "Genesis"),
					zap.Error(err),
				)
				return
			}

			if expected, err := gc.assertSameGenesisVersion(genesis.GenesisForkVersion); err != nil {
				gc.log.Fatal("client returned unexpected genesis fork version, make sure all clients use the same Ethereum network",
					zap.String("address", s.Address()),
					zap.Any("client_genesis", genesis.GenesisForkVersion),
					zap.Any("expected_genesis", expected),
					zap.Error(err),
				)
				return // Tests may override Fatal's behavior
			}

			spec, err := specImpl(ctx, gc.log, s)
			if err != nil {
				gc.log.Error(clResponseErrMsg,
					zap.String("address", s.Address()),
					zap.String("api", "Spec"),
					zap.Error(err),
				)
				return
			}

			if err := gc.checkForkValues(spec); err != nil {
				gc.log.Error("failed to check fork values",
					zap.String("address", s.Address()),
					zap.Error(err),
				)
				return
			}
			gc.ForkLock.RLock()
			gc.log.Info("retrieved fork epochs",
				zap.String("node_addr", s.Address()),
				zap.Uint64("current_data_version", uint64(gc.DataVersion(gc.beaconConfig.EstimatedCurrentEpoch()))),
				zap.Uint64("altair", uint64(gc.ForkEpochAltair)),
				zap.Uint64("bellatrix", uint64(gc.ForkEpochBellatrix)),
				zap.Uint64("capella", uint64(gc.ForkEpochCapella)),
				zap.Uint64("deneb", uint64(gc.ForkEpochDeneb)),
				zap.Uint64("electra", uint64(gc.ForkEpochElectra)),
			)
			gc.ForkLock.RUnlock()
		},
		OnInactive: func(ctx context.Context, s *eth2clienthttp.Service) {
			gc.log.Warn("consensus client disconnected",
				fields.Name(s.Name()),
				fields.Address(s.Address()),
			)
		},
		OnSynced: func(ctx context.Context, s *eth2clienthttp.Service) {
			gc.log.Info("consensus client synced",
				fields.Name(s.Name()),
				fields.Address(s.Address()),
			)
		},
		OnDesynced: func(ctx context.Context, s *eth2clienthttp.Service) {
			gc.log.Warn("consensus client desynced",
				fields.Name(s.Name()),
				fields.Address(s.Address()),
			)
		},
	}
}

// assertSameGenesis checks if genesis is same.
// Clients may have different values returned by Spec call,
// so we decided that it's best to assert that GenesisForkVersion is the same.
// To add more assertions, we check the whole apiv1.Genesis (GenesisTime and GenesisValidatorsRoot)
// as they should be same too.
func (gc *GoClient) assertSameGenesisVersion(genesisVersion phase0.Version) (phase0.Version, error) {
	if gc.genesisForkVersion != genesisVersion {
		fmt.Printf("genesis fork version mismatch, expected %v, got %v", gc.genesisForkVersion, genesisVersion)
		return gc.genesisForkVersion, fmt.Errorf("genesis fork version mismatch, expected %v, got %v", gc.genesisForkVersion, genesisVersion)
	}

	return gc.genesisForkVersion, nil
}

func (gc *GoClient) nodeSyncing(ctx context.Context, opts *api.NodeSyncingOpts) (*api.Response[*apiv1.SyncState], error) {
	return gc.multiClient.NodeSyncing(ctx, opts)
}

var errSyncing = errors.New("syncing")

// Healthy returns if beacon node is currently healthy: responds to requests, not in the syncing state, not optimistic
// (for optimistic see https://github.com/ethereum/consensus-specs/blob/dev/sync/optimistic.md#block-production).
func (gc *GoClient) Healthy(ctx context.Context) error {
	nodeSyncingResp, err := gc.nodeSyncingFn(ctx, &api.NodeSyncingOpts{})
	if err != nil {
		gc.log.Error(clResponseErrMsg,
			zap.String("api", "NodeSyncing"),
			zap.Error(err),
		)
		// TODO: get rid of global variable, pass metrics to goClient
		recordBeaconClientStatus(ctx, statusUnknown, gc.multiClient.Address())
		return fmt.Errorf("failed to obtain node syncing status: %w", err)
	}
	if nodeSyncingResp == nil {
		gc.log.Error(clNilResponseErrMsg,
			zap.String("api", "NodeSyncing"),
		)
		recordBeaconClientStatus(ctx, statusUnknown, gc.multiClient.Address())
		return fmt.Errorf("node syncing response is nil")
	}
	if nodeSyncingResp.Data == nil {
		gc.log.Error(clNilResponseDataErrMsg,
			zap.String("api", "NodeSyncing"),
		)
		recordBeaconClientStatus(ctx, statusUnknown, gc.multiClient.Address())
		return fmt.Errorf("node syncing data is nil")
	}
	syncState := nodeSyncingResp.Data
	recordBeaconClientStatus(ctx, statusSyncing, gc.multiClient.Address())
	recordSyncDistance(ctx, syncState.SyncDistance, gc.multiClient.Address())

	if syncState.IsSyncing && syncState.SyncDistance > gc.syncDistanceTolerance {
		gc.log.Error("Consensus client is not synced")
		return errSyncing
	}
	if syncState.IsOptimistic {
		gc.log.Error("Consensus client is in optimistic mode")
		return fmt.Errorf("optimistic")
	}

	recordBeaconClientStatus(ctx, statusSynced, gc.multiClient.Address())

	return nil
}<|MERGE_RESOLUTION|>--- conflicted
+++ resolved
@@ -19,11 +19,7 @@
 	"github.com/jellydator/ttlcache/v3"
 	"github.com/pkg/errors"
 	"github.com/rs/zerolog"
-<<<<<<< HEAD
 	specssv "github.com/ssvlabs/ssv-spec/ssv"
-=======
-	spectypes "github.com/ssvlabs/ssv-spec/types"
->>>>>>> 54f8a5c1
 	"go.uber.org/zap"
 	"tailscale.com/util/singleflight"
 
@@ -124,19 +120,10 @@
 
 // GoClient implementing Beacon struct
 type GoClient struct {
-<<<<<<< HEAD
-	log          *zap.Logger
-	ctx          context.Context
+	log         *zap.Logger
 	beaconConfig networkconfig.BeaconConfig
-	clients      []Client
-	multiClient  MultiClient
-	specssv.VersionCalls
-=======
-	log         *zap.Logger
-	network     beaconprotocol.Network
 	clients     []Client
 	multiClient MultiClient
->>>>>>> 54f8a5c1
 
 	syncDistanceTolerance phase0.Slot
 	nodeSyncingFn         func(ctx context.Context, opts *api.NodeSyncingOpts) (*api.Response[*apiv1.SyncState], error)
@@ -213,12 +200,7 @@
 
 	client := &GoClient{
 		log:                   logger.Named("consensus_client"),
-<<<<<<< HEAD
-		ctx:                   opt.Context,
 		beaconConfig:          opt.BeaconConfig,
-=======
-		network:               opt.Network,
->>>>>>> 54f8a5c1
 		syncDistanceTolerance: phase0.Slot(opt.SyncDistanceTolerance),
 		registrations:         map[phase0.BLSPubKey]*validatorRegistration{},
 		attestationDataCache: ttlcache.New(
