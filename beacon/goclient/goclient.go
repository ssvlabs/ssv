package goclient

import (
	"context"
	"fmt"
	"math"
	"strings"
	"sync"
	"time"

	eth2client "github.com/attestantio/go-eth2-client"
	"github.com/attestantio/go-eth2-client/api"
<<<<<<< HEAD
	v1 "github.com/attestantio/go-eth2-client/api/v1"
=======
	apiv1 "github.com/attestantio/go-eth2-client/api/v1"
>>>>>>> 62d534e5
	eth2clienthttp "github.com/attestantio/go-eth2-client/http"
	eth2clientmulti "github.com/attestantio/go-eth2-client/multi"
	"github.com/attestantio/go-eth2-client/spec"
	"github.com/attestantio/go-eth2-client/spec/phase0"
	"github.com/jellydator/ttlcache/v3"
	"github.com/pkg/errors"
	"github.com/rs/zerolog"
	"go.uber.org/zap"
	"tailscale.com/util/singleflight"

	spectypes "github.com/ssvlabs/ssv-spec/types"
	"github.com/ssvlabs/ssv/logging/fields"
	operatordatastore "github.com/ssvlabs/ssv/operator/datastore"
	"github.com/ssvlabs/ssv/operator/slotticker"
	beaconprotocol "github.com/ssvlabs/ssv/protocol/v2/blockchain/beacon"
	"github.com/ssvlabs/ssv/utils/casts"
)

const (
	// DataVersionNil is just a placeholder for a nil data version.
	// Don't check for it, check for errors or nil data instead.
	DataVersionNil spec.DataVersion = math.MaxUint64

	// Client timeouts.
	DefaultCommonTimeout = time.Second * 5  // For dialing and most requests.
	DefaultLongTimeout   = time.Second * 60 // For long requests.

	clResponseErrMsg        = "Consensus client returned an error"
	clNilResponseErrMsg     = "Consensus client returned a nil response"
	clNilResponseDataErrMsg = "Consensus client returned a nil response data"
)

// NodeClient is the type of the Beacon node.
type NodeClient string

const (
	NodeLighthouse NodeClient = "lighthouse"
	NodePrysm      NodeClient = "prysm"
	NodeNimbus     NodeClient = "nimbus"
	NodeUnknown    NodeClient = "unknown"
)

// ParseNodeClient derives the client from node's version string.
func ParseNodeClient(version string) NodeClient {
	version = strings.ToLower(version)
	switch {
	case strings.Contains(version, "lighthouse"):
		return NodeLighthouse
	case strings.Contains(version, "prysm"):
		return NodePrysm
	case strings.Contains(version, "nimbus"):
		return NodeNimbus
	default:
		return NodeUnknown
	}
}

// Client defines all go-eth2-client interfaces used in ssv
type Client interface {
	MultiClient

	eth2client.NodeVersionProvider
	eth2client.NodeClientProvider
	eth2client.BlindedProposalSubmitter
}

type MultiClient interface {
	eth2client.Service
	eth2client.SpecProvider
	eth2client.GenesisProvider

	eth2client.AttestationDataProvider
	eth2client.AttestationsSubmitter
	eth2client.AggregateAttestationProvider
	eth2client.AggregateAttestationsSubmitter
	eth2client.BeaconCommitteeSubscriptionsSubmitter
	eth2client.SyncCommitteeSubscriptionsSubmitter
	eth2client.AttesterDutiesProvider
	eth2client.ProposerDutiesProvider
	eth2client.SyncCommitteeDutiesProvider
	eth2client.NodeSyncingProvider
	eth2client.ProposalProvider
	eth2client.ProposalSubmitter
	eth2client.DomainProvider
	eth2client.SyncCommitteeMessagesSubmitter
	eth2client.BeaconBlockRootProvider
	eth2client.SyncCommitteeContributionProvider
	eth2client.SyncCommitteeContributionsSubmitter
	eth2client.ValidatorsProvider
	eth2client.ProposalPreparationsSubmitter
	eth2client.EventsProvider
	eth2client.ValidatorRegistrationsSubmitter
	eth2client.VoluntaryExitSubmitter
}

// GoClient implementing Beacon struct
type GoClient struct {
	log         *zap.Logger
	ctx         context.Context
	network     beaconprotocol.Network
	clients     []Client
	multiClient MultiClient
	gasLimit    uint64

	syncDistanceTolerance phase0.Slot
	nodeSyncingFn         func(ctx context.Context, opts *api.NodeSyncingOpts) (*api.Response[*apiv1.SyncState], error)

	operatorDataStore operatordatastore.OperatorDataStore

	registrationMu       sync.Mutex
	registrationLastSlot phase0.Slot
	registrationCache    map[phase0.BLSPubKey]*api.VersionedSignedValidatorRegistration

	// attestationReqInflight helps prevent duplicate attestation data requests
	// from running in parallel.
	attestationReqInflight singleflight.Group[phase0.Slot, *phase0.AttestationData]

	// attestationDataCache helps reuse recently fetched attestation data.
	// AttestationData is cached by slot only, because Beacon nodes should return the same
	// data regardless of the requested committeeIndex.
	attestationDataCache *ttlcache.Cache[phase0.Slot, *phase0.AttestationData]

	commonTimeout time.Duration
	longTimeout   time.Duration
}

// New init new client and go-client instance
func New(
	logger *zap.Logger,
	opt beaconprotocol.Options,
	operatorDataStore operatordatastore.OperatorDataStore,
	slotTickerProvider slotticker.Provider,
) (*GoClient, error) {
	logger.Info("consensus client: connecting", fields.Address(opt.BeaconNodeAddr), fields.Network(string(opt.Network.BeaconNetwork)))

	commonTimeout := opt.CommonTimeout
	if commonTimeout == 0 {
		commonTimeout = DefaultCommonTimeout
	}
	longTimeout := opt.LongTimeout
	if longTimeout == 0 {
		longTimeout = DefaultLongTimeout
	}

	beaconAddrList := strings.Split(opt.BeaconNodeAddr, ",")
	if len(beaconAddrList) == 0 {
		return nil, fmt.Errorf("no beacon node address provided")
	}

	var consensusClients []Client
	var consensusClientsAsServices []eth2client.Service
	for _, beaconAddr := range beaconAddrList {
		httpClient, err := setupHTTPClient(opt.Context, logger, beaconAddr, commonTimeout)
		if err != nil {
			return nil, err
		}

		consensusClients = append(consensusClients, httpClient)
		consensusClientsAsServices = append(consensusClientsAsServices, httpClient)
	}

	same, err := assertSameSpec(opt.Context, consensusClients...)
	if err != nil {
		return nil, fmt.Errorf("assert same spec: %w", err)
	}
	if !same {
		return nil, fmt.Errorf("consensus clients' specs are not same")
	}

	multiClient, err := eth2clientmulti.New(
		opt.Context,
		eth2clientmulti.WithClients(consensusClientsAsServices),
		eth2clientmulti.WithLogLevel(zerolog.DebugLevel),
		eth2clientmulti.WithTimeout(commonTimeout),
	)
	if err != nil {
		logger.Error("Consensus multi client initialization failed",
			zap.String("address", opt.BeaconNodeAddr),
			zap.Error(err),
		)

		return nil, fmt.Errorf("create multi client: %w", err)
	}
	consensusClient := multiClient.(*eth2clientmulti.Service)

	client := &GoClient{
<<<<<<< HEAD
		log:               logger,
		ctx:               opt.Context,
		network:           opt.Network,
		clients:           consensusClients,
		multiClient:       consensusClient,
		gasLimit:          opt.GasLimit,
		operatorDataStore: operatorDataStore,
		registrationCache: map[phase0.BLSPubKey]*api.VersionedSignedValidatorRegistration{},
=======
		log:                   logger,
		ctx:                   opt.Context,
		network:               opt.Network,
		client:                httpClient.(*eth2clienthttp.Service),
		gasLimit:              opt.GasLimit,
		syncDistanceTolerance: phase0.Slot(opt.SyncDistanceTolerance),
		operatorDataStore:     operatorDataStore,
		registrationCache:     map[phase0.BLSPubKey]*api.VersionedSignedValidatorRegistration{},
>>>>>>> 62d534e5
		attestationDataCache: ttlcache.New(
			// we only fetch attestation data during the slot of the relevant duty (and never later),
			// hence caching it for 2 slots is sufficient
			ttlcache.WithTTL[phase0.Slot, *phase0.AttestationData](2 * opt.Network.SlotDurationSec()),
		),
		commonTimeout: commonTimeout,
		longTimeout:   longTimeout,
	}

<<<<<<< HEAD
	go client.registrationSubmitter(slotTickerProvider)
	// Start automatic expired item deletion for attestationDataCache.
	go client.attestationDataCache.Start()

	return client, nil
}

func setupHTTPClient(ctx context.Context, logger *zap.Logger, addr string, commonTimeout time.Duration) (*eth2clienthttp.Service, error) {
	httpClient, err := eth2clienthttp.New(
		ctx,
		// WithAddress supplies the address of the beacon node, in host:port format.
		eth2clienthttp.WithAddress(addr),
		// LogLevel supplies the level of logging to carry out.
		eth2clienthttp.WithLogLevel(zerolog.DebugLevel),
		eth2clienthttp.WithTimeout(commonTimeout),
		eth2clienthttp.WithReducedMemoryUsage(true),
	)
	if err != nil {
		logger.Error("Consensus http client initialization failed",
			zap.String("address", addr),
			zap.Error(err),
		)

		return nil, fmt.Errorf("create http client: %w", err)
	}

	nodeVersionResp, err := httpClient.(*eth2clienthttp.Service).NodeVersion(ctx, &api.NodeVersionOpts{})
=======
	client.nodeSyncingFn = client.nodeSyncing

	nodeVersionResp, err := client.client.NodeVersion(opt.Context, &api.NodeVersionOpts{})
>>>>>>> 62d534e5
	if err != nil {
		logger.Error(clResponseErrMsg,
			zap.String("api", "NodeVersion"),
			zap.Error(err),
		)
		return nil, fmt.Errorf("failed to get node version: %w", err)
	}
	if nodeVersionResp == nil {
		logger.Error(clNilResponseErrMsg,
			zap.String("api", "NodeVersion"),
		)
		return nil, fmt.Errorf("node version response is nil")
	}

	logger.Info("consensus client connected",
		fields.Name(httpClient.Name()),
		fields.Address(httpClient.Address()),
		zap.String("client", string(ParseNodeClient(nodeVersionResp.Data))),
		zap.String("version", nodeVersionResp.Data),
	)

	return httpClient.(*eth2clienthttp.Service), nil
}

// assertSameSpec should receive a non-empty list
func assertSameSpec(ctx context.Context, services ...Client) (bool, error) {
	firstSpec, err := services[0].Spec(ctx, &api.SpecOpts{})
	if err != nil {
		return false, fmt.Errorf("get first spec: %w", err)
	}

	firstGenesis, err := services[0].Genesis(ctx, &api.GenesisOpts{})
	if err != nil {
		return false, fmt.Errorf("get first genesis: %w", err)
	}

	for _, service := range services[1:] {
		srvSpec, err := service.Spec(ctx, &api.SpecOpts{})
		if err != nil {
			return false, fmt.Errorf("get service spec: %w", err)
		}

		srvGenesis, err := service.Genesis(ctx, &api.GenesisOpts{})
		if err != nil {
			return false, fmt.Errorf("get service genesis: %w", err)
		}

		if !sameSpec(firstSpec.Data, srvSpec.Data) {
			return false, nil
		}

		if !sameGenesis(firstGenesis.Data, srvGenesis.Data) {
			return false, nil
		}
	}

	return true, nil
}

<<<<<<< HEAD
func sameSpec(a, b map[string]any) bool {
	paramsToCheck := []string{
		"CONFIG_NAME",
		"CAPELLA_FORK_VERSION",
		"SECONDS_PER_SLOT",
		"SLOTS_PER_EPOCH",
		"EPOCHS_PER_SYNC_COMMITTEE_PERIOD",
		"SYNC_COMMITTEE_SIZE",
		"SYNC_COMMITTEE_SUBNET_COUNT",
		"TARGET_AGGREGATORS_PER_COMMITTEE",
		"TARGET_AGGREGATORS_PER_SYNC_SUBCOMMITTEE",
		"INTERVALS_PER_SLOT",
	}

	for _, param := range paramsToCheck {
		if a[param] != b[param] {
			return false
		}
	}

	return true
}

func sameGenesis(a, b *v1.Genesis) bool {
	if a == nil || b == nil { // Input parameters should never be nil, so the check may fail if both are nil
		return false
	}

	return a == b
=======
func (gc *GoClient) nodeSyncing(ctx context.Context, opts *api.NodeSyncingOpts) (*api.Response[*apiv1.SyncState], error) {
	return gc.client.NodeSyncing(ctx, opts)
}

func (gc *GoClient) NodeClient() NodeClient {
	return gc.nodeClient
>>>>>>> 62d534e5
}

var errSyncing = errors.New("syncing")

// Healthy returns if beacon node is currently healthy: responds to requests, not in the syncing state, not optimistic
// (for optimistic see https://github.com/ethereum/consensus-specs/blob/dev/sync/optimistic.md#block-production).
func (gc *GoClient) Healthy(ctx context.Context) error {
<<<<<<< HEAD
	nodeSyncingResp, err := gc.multiClient.NodeSyncing(ctx, &api.NodeSyncingOpts{})
=======
	nodeSyncingResp, err := gc.nodeSyncingFn(ctx, &api.NodeSyncingOpts{})
>>>>>>> 62d534e5
	if err != nil {
		gc.log.Error(clResponseErrMsg,
			zap.String("api", "NodeSyncing"),
			zap.Error(err),
		)
		// TODO: get rid of global variable, pass metrics to goClient
		recordBeaconClientStatus(ctx, statusUnknown, gc.client.Address())
		return fmt.Errorf("failed to obtain node syncing status: %w", err)
	}
	if nodeSyncingResp == nil {
		gc.log.Error(clNilResponseErrMsg,
			zap.String("api", "NodeSyncing"),
		)
		recordBeaconClientStatus(ctx, statusUnknown, gc.client.Address())
		return fmt.Errorf("node syncing response is nil")
	}
	if nodeSyncingResp.Data == nil {
		gc.log.Error(clNilResponseDataErrMsg,
			zap.String("api", "NodeSyncing"),
		)
		recordBeaconClientStatus(ctx, statusUnknown, gc.client.Address())
		return fmt.Errorf("node syncing data is nil")
	}
	syncState := nodeSyncingResp.Data
	recordBeaconClientStatus(ctx, statusSyncing, gc.client.Address())
	recordSyncDistance(ctx, syncState.SyncDistance, gc.client.Address())

	// TODO: also check if syncState.ElOffline when github.com/attestantio/go-eth2-client supports it
	if syncState.IsSyncing && syncState.SyncDistance > gc.syncDistanceTolerance {
		gc.log.Error("Consensus client is not synced")
		return errSyncing
	}
	if syncState.IsOptimistic {
		gc.log.Error("Consensus client is in optimistic mode")
		return fmt.Errorf("optimistic")
	}

	recordBeaconClientStatus(ctx, statusSynced, gc.client.Address())

	return nil
}

// GetBeaconNetwork returns the beacon network the node is on
func (gc *GoClient) GetBeaconNetwork() spectypes.BeaconNetwork {
	return gc.network.BeaconNetwork
}

// SlotStartTime returns the start time in terms of its unix epoch
// value.
func (gc *GoClient) slotStartTime(slot phase0.Slot) time.Time {
	duration := time.Second * casts.DurationFromUint64(uint64(slot)*uint64(gc.network.SlotDurationSec().Seconds()))
	startTime := time.Unix(gc.network.MinGenesisTime(), 0).Add(duration)
	return startTime
}

func (gc *GoClient) Events(ctx context.Context, topics []string, handler eth2client.EventHandlerFunc) error {
	if err := gc.multiClient.Events(ctx, topics, handler); err != nil {
		gc.log.Error(clResponseErrMsg,
			zap.String("api", "Events"),
			zap.Error(err),
		)

		return err
	}

	return nil
}<|MERGE_RESOLUTION|>--- conflicted
+++ resolved
@@ -10,11 +10,7 @@
 
 	eth2client "github.com/attestantio/go-eth2-client"
 	"github.com/attestantio/go-eth2-client/api"
-<<<<<<< HEAD
-	v1 "github.com/attestantio/go-eth2-client/api/v1"
-=======
 	apiv1 "github.com/attestantio/go-eth2-client/api/v1"
->>>>>>> 62d534e5
 	eth2clienthttp "github.com/attestantio/go-eth2-client/http"
 	eth2clientmulti "github.com/attestantio/go-eth2-client/multi"
 	"github.com/attestantio/go-eth2-client/spec"
@@ -26,6 +22,7 @@
 	"tailscale.com/util/singleflight"
 
 	spectypes "github.com/ssvlabs/ssv-spec/types"
+
 	"github.com/ssvlabs/ssv/logging/fields"
 	operatordatastore "github.com/ssvlabs/ssv/operator/datastore"
 	"github.com/ssvlabs/ssv/operator/slotticker"
@@ -201,25 +198,15 @@
 	consensusClient := multiClient.(*eth2clientmulti.Service)
 
 	client := &GoClient{
-<<<<<<< HEAD
-		log:               logger,
-		ctx:               opt.Context,
-		network:           opt.Network,
-		clients:           consensusClients,
-		multiClient:       consensusClient,
-		gasLimit:          opt.GasLimit,
-		operatorDataStore: operatorDataStore,
-		registrationCache: map[phase0.BLSPubKey]*api.VersionedSignedValidatorRegistration{},
-=======
 		log:                   logger,
 		ctx:                   opt.Context,
 		network:               opt.Network,
-		client:                httpClient.(*eth2clienthttp.Service),
+		clients:               consensusClients,
+		multiClient:           consensusClient,
 		gasLimit:              opt.GasLimit,
 		syncDistanceTolerance: phase0.Slot(opt.SyncDistanceTolerance),
 		operatorDataStore:     operatorDataStore,
 		registrationCache:     map[phase0.BLSPubKey]*api.VersionedSignedValidatorRegistration{},
->>>>>>> 62d534e5
 		attestationDataCache: ttlcache.New(
 			// we only fetch attestation data during the slot of the relevant duty (and never later),
 			// hence caching it for 2 slots is sufficient
@@ -229,7 +216,8 @@
 		longTimeout:   longTimeout,
 	}
 
-<<<<<<< HEAD
+	client.nodeSyncingFn = client.nodeSyncing
+
 	go client.registrationSubmitter(slotTickerProvider)
 	// Start automatic expired item deletion for attestationDataCache.
 	go client.attestationDataCache.Start()
@@ -257,11 +245,6 @@
 	}
 
 	nodeVersionResp, err := httpClient.(*eth2clienthttp.Service).NodeVersion(ctx, &api.NodeVersionOpts{})
-=======
-	client.nodeSyncingFn = client.nodeSyncing
-
-	nodeVersionResp, err := client.client.NodeVersion(opt.Context, &api.NodeVersionOpts{})
->>>>>>> 62d534e5
 	if err != nil {
 		logger.Error(clResponseErrMsg,
 			zap.String("api", "NodeVersion"),
@@ -321,7 +304,6 @@
 	return true, nil
 }
 
-<<<<<<< HEAD
 func sameSpec(a, b map[string]any) bool {
 	paramsToCheck := []string{
 		"CONFIG_NAME",
@@ -345,20 +327,16 @@
 	return true
 }
 
-func sameGenesis(a, b *v1.Genesis) bool {
+func sameGenesis(a, b *apiv1.Genesis) bool {
 	if a == nil || b == nil { // Input parameters should never be nil, so the check may fail if both are nil
 		return false
 	}
 
 	return a == b
-=======
+}
+
 func (gc *GoClient) nodeSyncing(ctx context.Context, opts *api.NodeSyncingOpts) (*api.Response[*apiv1.SyncState], error) {
-	return gc.client.NodeSyncing(ctx, opts)
-}
-
-func (gc *GoClient) NodeClient() NodeClient {
-	return gc.nodeClient
->>>>>>> 62d534e5
+	return gc.multiClient.NodeSyncing(ctx, opts)
 }
 
 var errSyncing = errors.New("syncing")
@@ -366,37 +344,33 @@
 // Healthy returns if beacon node is currently healthy: responds to requests, not in the syncing state, not optimistic
 // (for optimistic see https://github.com/ethereum/consensus-specs/blob/dev/sync/optimistic.md#block-production).
 func (gc *GoClient) Healthy(ctx context.Context) error {
-<<<<<<< HEAD
-	nodeSyncingResp, err := gc.multiClient.NodeSyncing(ctx, &api.NodeSyncingOpts{})
-=======
 	nodeSyncingResp, err := gc.nodeSyncingFn(ctx, &api.NodeSyncingOpts{})
->>>>>>> 62d534e5
 	if err != nil {
 		gc.log.Error(clResponseErrMsg,
 			zap.String("api", "NodeSyncing"),
 			zap.Error(err),
 		)
 		// TODO: get rid of global variable, pass metrics to goClient
-		recordBeaconClientStatus(ctx, statusUnknown, gc.client.Address())
+		recordBeaconClientStatus(ctx, statusUnknown, gc.multiClient.Address())
 		return fmt.Errorf("failed to obtain node syncing status: %w", err)
 	}
 	if nodeSyncingResp == nil {
 		gc.log.Error(clNilResponseErrMsg,
 			zap.String("api", "NodeSyncing"),
 		)
-		recordBeaconClientStatus(ctx, statusUnknown, gc.client.Address())
+		recordBeaconClientStatus(ctx, statusUnknown, gc.multiClient.Address())
 		return fmt.Errorf("node syncing response is nil")
 	}
 	if nodeSyncingResp.Data == nil {
 		gc.log.Error(clNilResponseDataErrMsg,
 			zap.String("api", "NodeSyncing"),
 		)
-		recordBeaconClientStatus(ctx, statusUnknown, gc.client.Address())
+		recordBeaconClientStatus(ctx, statusUnknown, gc.multiClient.Address())
 		return fmt.Errorf("node syncing data is nil")
 	}
 	syncState := nodeSyncingResp.Data
-	recordBeaconClientStatus(ctx, statusSyncing, gc.client.Address())
-	recordSyncDistance(ctx, syncState.SyncDistance, gc.client.Address())
+	recordBeaconClientStatus(ctx, statusSyncing, gc.multiClient.Address())
+	recordSyncDistance(ctx, syncState.SyncDistance, gc.multiClient.Address())
 
 	// TODO: also check if syncState.ElOffline when github.com/attestantio/go-eth2-client supports it
 	if syncState.IsSyncing && syncState.SyncDistance > gc.syncDistanceTolerance {
@@ -408,7 +382,7 @@
 		return fmt.Errorf("optimistic")
 	}
 
-	recordBeaconClientStatus(ctx, statusSynced, gc.client.Address())
+	recordBeaconClientStatus(ctx, statusSynced, gc.multiClient.Address())
 
 	return nil
 }
