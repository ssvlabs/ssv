package goclient

import (
	"context"
	"errors"
	"fmt"
	"math"
	"strings"
	"sync"
	"sync/atomic"
	"time"

	eth2client "github.com/attestantio/go-eth2-client"
	"github.com/attestantio/go-eth2-client/api"
	apiv1 "github.com/attestantio/go-eth2-client/api/v1"
	eth2clienthttp "github.com/attestantio/go-eth2-client/http"
	eth2clientmulti "github.com/attestantio/go-eth2-client/multi"
	"github.com/attestantio/go-eth2-client/spec"
	"github.com/attestantio/go-eth2-client/spec/phase0"
	"github.com/jellydator/ttlcache/v3"
	"github.com/rs/zerolog"
	"go.uber.org/zap"
	"tailscale.com/util/singleflight"

	"github.com/ssvlabs/ssv/logging/fields"
	"github.com/ssvlabs/ssv/networkconfig"
)

const (
	// DataVersionNil is just a placeholder for a nil data version.
	// Don't check for it, check for errors or nil data instead.
	DataVersionNil spec.DataVersion = math.MaxUint64

	// Client timeouts.
	DefaultCommonTimeout = time.Second * 5  // For dialing and most requests.
	DefaultLongTimeout   = time.Second * 60 // For long requests.

	BlockRootToSlotCacheCapacityEpochs = 64

	clResponseErrMsg            = "Consensus client returned an error"
	clNilResponseErrMsg         = "Consensus client returned a nil response"
	clNilResponseDataErrMsg     = "Consensus client returned a nil response data"
	clNilResponseForkDataErrMsg = "Consensus client returned a nil response fork data"
)

// NodeClient is the type of the Beacon node.
type NodeClient string

const (
	NodeLighthouse NodeClient = "lighthouse"
	NodePrysm      NodeClient = "prysm"
	NodeNimbus     NodeClient = "nimbus"
	NodeUnknown    NodeClient = "unknown"
)

// ParseNodeClient derives the client from node's version string.
func ParseNodeClient(version string) NodeClient {
	version = strings.ToLower(version)
	switch {
	case strings.Contains(version, "lighthouse"):
		return NodeLighthouse
	case strings.Contains(version, "prysm"):
		return NodePrysm
	case strings.Contains(version, "nimbus"):
		return NodeNimbus
	default:
		return NodeUnknown
	}
}

// Client defines all go-eth2-client interfaces used in ssv
type Client interface {
	MultiClient

	eth2client.NodeVersionProvider
	eth2client.NodeClientProvider
	eth2client.BlindedProposalSubmitter
}

type MultiClient interface {
	eth2client.Service
	eth2client.SpecProvider
	eth2client.GenesisProvider

	eth2client.AttestationDataProvider
	eth2client.AttestationsSubmitter
	eth2client.AggregateAttestationProvider
	eth2client.AggregateAttestationsSubmitter
	eth2client.BeaconCommitteeSubscriptionsSubmitter
	eth2client.SyncCommitteeSubscriptionsSubmitter
	eth2client.AttesterDutiesProvider
	eth2client.ProposerDutiesProvider
	eth2client.SyncCommitteeDutiesProvider
	eth2client.NodeSyncingProvider
	eth2client.ProposalProvider
	eth2client.ProposalSubmitter
	eth2client.DomainProvider
	eth2client.SyncCommitteeMessagesSubmitter
	eth2client.BeaconBlockRootProvider
	eth2client.SyncCommitteeContributionProvider
	eth2client.SyncCommitteeContributionsSubmitter
	eth2client.BeaconBlockHeadersProvider
	eth2client.ValidatorsProvider
	eth2client.ProposalPreparationsSubmitter
	eth2client.EventsProvider
	eth2client.ValidatorRegistrationsSubmitter
	eth2client.VoluntaryExitSubmitter
	eth2client.ValidatorLivenessProvider
	eth2client.ForkScheduleProvider
}

type EventTopic string

const (
	EventTopicHead  EventTopic = "head"
	EventTopicBlock EventTopic = "block"
)

// GoClient implementing Beacon struct
type GoClient struct {
	log *zap.Logger

	beaconConfigMu   sync.RWMutex
	beaconConfig     *networkconfig.BeaconConfig
	beaconConfigInit chan struct{}

	clients     []Client
	multiClient MultiClient

	syncDistanceTolerance phase0.Slot

<<<<<<< HEAD
=======
	// registrationMu synchronizes access to registrations
	registrationMu sync.Mutex
	// registrations is a set of validator-registrations (their latest versions) to be sent to
	// Beacon node to ensure various entities in Ethereum network, such as Relays, are aware of
	// participating validators
	registrations map[phase0.BLSPubKey]*validatorRegistration

>>>>>>> d2dd4f94
	// attestationReqInflight helps prevent duplicate attestation data requests
	// from running in parallel.
	attestationReqInflight singleflight.Group[phase0.Slot, *phase0.AttestationData]
	// attestationDataCache helps reuse recently fetched attestation data.
	// AttestationData is cached by slot only, because Beacon nodes should return the same
	// data regardless of the requested committeeIndex.
	attestationDataCache               *ttlcache.Cache[phase0.Slot, *phase0.AttestationData]
	weightedAttestationDataSoftTimeout time.Duration
	weightedAttestationDataHardTimeout time.Duration

	// blockRootToSlotCache is used for attestation data scoring. When multiple Consensus clients are used,
	// the cache helps reduce the number of Consensus Client calls by `n-1`, where `n` is the number of Consensus clients
	// that successfully fetched attestation data and proceeded to the scoring phase. Capacity is rather an arbitrary number,
	// intended for cases where some objects within the application may need to fetch attestation data for more than one slot.
	blockRootToSlotCache *ttlcache.Cache[phase0.Root, phase0.Slot]

	commonTimeout time.Duration
	longTimeout   time.Duration

	withWeightedAttestationData bool

	withParallelSubmissions bool

	subscribersLock      sync.RWMutex
	headEventSubscribers []subscriber[*apiv1.HeadEvent]
	supportedTopics      []EventTopic

	lastProcessedEventSlotLock sync.Mutex
	lastProcessedEventSlot     phase0.Slot

	// voluntaryExitDomainCached is voluntary exit domain value calculated lazily and re-used
	// since it doesn't change over time
	voluntaryExitDomainCached atomic.Pointer[phase0.Domain]
}

// New init new client and go-client instance
func New(
	ctx context.Context,
	logger *zap.Logger,
	opt Options,
) (*GoClient, error) {
	logger.Info("consensus client: connecting",
		fields.Address(opt.BeaconNodeAddr),
		zap.Bool("with_weighted_attestation_data", opt.WithWeightedAttestationData),
		zap.Bool("with_parallel_submissions", opt.WithParallelSubmissions),
	)

	commonTimeout := opt.CommonTimeout
	if commonTimeout == 0 {
		commonTimeout = DefaultCommonTimeout
	}
	longTimeout := opt.LongTimeout
	if longTimeout == 0 {
		longTimeout = DefaultLongTimeout
	}

	client := &GoClient{
		log:                                logger.Named("consensus_client"),
		beaconConfigInit:                   make(chan struct{}),
		syncDistanceTolerance:              phase0.Slot(opt.SyncDistanceTolerance),
		commonTimeout:                      commonTimeout,
		longTimeout:                        longTimeout,
		withWeightedAttestationData:        opt.WithWeightedAttestationData,
		withParallelSubmissions:            opt.WithParallelSubmissions,
		weightedAttestationDataSoftTimeout: time.Duration(float64(commonTimeout) / 2.5),
		weightedAttestationDataHardTimeout: commonTimeout,
		supportedTopics:                    []EventTopic{EventTopicHead, EventTopicBlock},
	}

	if opt.BeaconNodeAddr == "" {
		return nil, fmt.Errorf("no beacon node address provided")
	}

	beaconAddrList := strings.Split(opt.BeaconNodeAddr, ";") // TODO: Decide what symbol to use as a separator. Bootnodes are currently separated by ";". Deployment bot currently uses ",".
	for _, beaconAddr := range beaconAddrList {
		if err := client.addSingleClient(ctx, beaconAddr); err != nil {
			return nil, err
		}
	}

	err := client.initMultiClient(ctx)
	if err != nil {
		logger.Error("Consensus multi client initialization failed",
			zap.String("address", opt.BeaconNodeAddr),
			zap.Error(err),
		)

		return nil, err
	}

	initCtx, initCtxCancel := context.WithTimeout(ctx, client.longTimeout)
	defer initCtxCancel()

	select {
	case <-initCtx.Done():
		logger.Warn("timeout occurred while waiting for beacon config initialization",
			zap.Duration("timeout", client.longTimeout),
			zap.Error(initCtx.Err()),
		)
		return nil, fmt.Errorf("timed out awaiting config initialization: %w", initCtx.Err())
	case <-client.beaconConfigInit:
	}

	config := client.getBeaconConfig()
	if config == nil {
		return nil, fmt.Errorf("no beacon config set")
	}

	client.blockRootToSlotCache = ttlcache.New(
		ttlcache.WithCapacity[phase0.Root, phase0.Slot](config.SlotsPerEpoch * BlockRootToSlotCacheCapacityEpochs),
	)

	client.attestationDataCache = ttlcache.New(
		// we only fetch attestation data during the slot of the relevant duty (and never later),
		// hence caching it for 2 slots is sufficient
		ttlcache.WithTTL[phase0.Slot, *phase0.AttestationData](2 * config.SlotDuration),
	)

	// Start automatic expired item deletion for attestationDataCache.
	go client.attestationDataCache.Start()

	logger.Info("starting event listener")
	if err := client.startEventListener(ctx); err != nil {
		return nil, fmt.Errorf("failed to launch event listener: %w", err)
	}

	return client, nil
}

// getBeaconConfig provides thread-safe access to the beacon configuration
func (gc *GoClient) getBeaconConfig() *networkconfig.BeaconConfig {
	gc.beaconConfigMu.RLock()
	defer gc.beaconConfigMu.RUnlock()
	return gc.beaconConfig
}

func (gc *GoClient) initMultiClient(ctx context.Context) error {
	services := make([]eth2client.Service, 0, len(gc.clients))
	for _, client := range gc.clients {
		services = append(services, client)
	}

	multiClient, err := eth2clientmulti.New(
		ctx,
		eth2clientmulti.WithClients(services),
		eth2clientmulti.WithLogLevel(zerolog.DebugLevel),
		eth2clientmulti.WithTimeout(gc.commonTimeout),
	)
	if err != nil {
		return fmt.Errorf("create multi client: %w", err)
	}

	gc.multiClient = multiClient.(*eth2clientmulti.Service)
	return nil
}

func (gc *GoClient) addSingleClient(ctx context.Context, addr string) error {
	httpClient, err := eth2clienthttp.New(
		ctx,
		// WithAddress supplies the address of the beacon node, in host:port format.
		eth2clienthttp.WithAddress(addr),
		// LogLevel supplies the level of logging to carry out.
		eth2clienthttp.WithLogLevel(zerolog.DebugLevel),
		eth2clienthttp.WithTimeout(gc.commonTimeout),
		eth2clienthttp.WithReducedMemoryUsage(true),
		eth2clienthttp.WithAllowDelayedStart(true),
		eth2clienthttp.WithHooks(gc.singleClientHooks()),
	)
	if err != nil {
		gc.log.Error("Consensus http client initialization failed",
			zap.String("address", addr),
			zap.Error(err),
		)

		return fmt.Errorf("create http client: %w", err)
	}

	gc.clients = append(gc.clients, httpClient.(*eth2clienthttp.Service))

	return nil
}

func (gc *GoClient) singleClientHooks() *eth2clienthttp.Hooks {
	return &eth2clienthttp.Hooks{
		OnActive: func(ctx context.Context, s *eth2clienthttp.Service) {
			logger := gc.log.With(
				fields.Name(s.Name()),
				fields.Address(s.Address()),
			)
			// If err is nil, nodeVersionResp is never nil.
			nodeVersionResp, err := s.NodeVersion(ctx, &api.NodeVersionOpts{})
			if err != nil {
				logger.Error(clResponseErrMsg,
					zap.String("api", "NodeVersion"),
					zap.Error(err),
				)
				return
			}

			logger.Info("consensus client connected",
				zap.String("client", string(ParseNodeClient(nodeVersionResp.Data))),
				zap.String("version", nodeVersionResp.Data),
			)

			beaconConfig, err := gc.fetchBeaconConfig(ctx, s)
			if err != nil {
				logger.Error(clResponseErrMsg,
					zap.String("api", "fetchBeaconConfig"),
					zap.Error(err),
				)
				return
			}

			currentConfig, err := gc.applyBeaconConfig(s.Address(), beaconConfig)
			if err != nil {
				logger.Fatal("client returned unexpected beacon config, make sure all clients use the same Ethereum network",
					zap.Error(err),
					zap.Any("current_forks", currentConfig.Forks),
					zap.Any("got_forks", beaconConfig.Forks),
					zap.Stringer("client_config", beaconConfig),
					zap.Stringer("expected_config", currentConfig),
				)
				return // Tests may override Fatal's behavior
			}

			dataVersion, _ := currentConfig.ForkAtEpoch(currentConfig.EstimatedCurrentEpoch())
			logger.Info("retrieved beacon config",
				zap.Uint64("data_version", uint64(dataVersion)),
				zap.Stringer("config", currentConfig),
			)
		},
		OnInactive: func(ctx context.Context, s *eth2clienthttp.Service) {
			gc.log.Warn("consensus client disconnected",
				fields.Name(s.Name()),
				fields.Address(s.Address()),
			)
		},
		OnSynced: func(ctx context.Context, s *eth2clienthttp.Service) {
			gc.log.Info("consensus client synced",
				fields.Name(s.Name()),
				fields.Address(s.Address()),
			)
		},
		OnDesynced: func(ctx context.Context, s *eth2clienthttp.Service) {
			gc.log.Warn("consensus client desynced",
				fields.Name(s.Name()),
				fields.Address(s.Address()),
			)
		},
	}
}

func (gc *GoClient) applyBeaconConfig(nodeAddress string, beaconConfig *networkconfig.BeaconConfig) (*networkconfig.BeaconConfig, error) {
	gc.beaconConfigMu.Lock()
	defer gc.beaconConfigMu.Unlock()

	if gc.beaconConfig == nil {
		gc.beaconConfig = beaconConfig
		close(gc.beaconConfigInit)

		gc.log.Info("beacon config has been initialized",
			zap.Stringer("beacon_config", beaconConfig),
			fields.Address(nodeAddress),
		)
		return beaconConfig, nil
	}

	if err := gc.beaconConfig.AssertSame(beaconConfig); err != nil {
		return gc.beaconConfig, fmt.Errorf("beacon config misalign: %w", err)
	}

	return gc.beaconConfig, nil
}

var errSyncing = errors.New("syncing")

// Healthy returns if the consensus client (for single client) or at least one of consensus clients (for multi client)
// is currently healthy. It's healthy if it: responds to requests, is not in the syncing state, is not optimistic
// (for optimistic see https://github.com/ethereum/consensus-specs/blob/dev/sync/optimistic.md#block-production).
func (gc *GoClient) Healthy(ctx context.Context) error {
	ctx, cancel := context.WithCancel(ctx)
	defer cancel()

	var hasHealthy atomic.Bool
	errCh := make(chan error, len(gc.clients))

	for _, client := range gc.clients {
		go func() {
			if err := gc.checkNodeHealth(ctx, client); err != nil {
				errCh <- err
				return
			}

			if hasHealthy.CompareAndSwap(false, true) {
				cancel() // one healthy node is enough
			}
		}()
	}

	// Wait only for the result: either one success, or all errors
	var errs error
	for i := 0; i < len(gc.clients); i++ {
		select {
		case <-ctx.Done():
			// If we have a healthy client, return no error
			if hasHealthy.Load() {
				return nil
			}
			// Otherwise, collect errors and keep going
		case err := <-errCh:
			errs = errors.Join(errs, err)
		}
	}

	if !hasHealthy.Load() {
		return errs
	}

	return nil
}

// checkNodeHealth checks client's healthiness by checking if it's synced.
func (gc *GoClient) checkNodeHealth(ctx context.Context, client Client) error {
	logger := gc.log.With(
		zap.String("api", "NodeSyncing"),
		zap.String("address", client.Address()),
	)

	nodeSyncingResp, err := client.NodeSyncing(ctx, &api.NodeSyncingOpts{})
	if err != nil {
		if errors.Is(err, context.Canceled) {
			return nil // already found healthy nodes
		}
		logger.Error(clResponseErrMsg, zap.Error(err))
		recordBeaconClientStatus(ctx, statusUnknown, client.Address())
		return fmt.Errorf("failed to obtain node syncing status: %w", err)
	}
	if nodeSyncingResp == nil {
		logger.Error(clNilResponseErrMsg)
		recordBeaconClientStatus(ctx, statusUnknown, client.Address())
		return fmt.Errorf("node syncing response is nil")
	}
	if nodeSyncingResp.Data == nil {
		logger.Error(clNilResponseDataErrMsg)
		recordBeaconClientStatus(ctx, statusUnknown, client.Address())
		return fmt.Errorf("node syncing data is nil")
	}
	syncState := nodeSyncingResp.Data
	recordBeaconClientStatus(ctx, statusSyncing, client.Address())
	recordSyncDistance(ctx, syncState.SyncDistance, client.Address())

	if syncState.IsSyncing && syncState.SyncDistance > gc.syncDistanceTolerance {
		logger.Error("Consensus client is not synced")
		return errSyncing
	}
	if syncState.IsOptimistic {
		logger.Error("Consensus client is in optimistic mode")
		return fmt.Errorf("optimistic")
	}

	recordBeaconClientStatus(ctx, statusSynced, client.Address())

	return nil
}<|MERGE_RESOLUTION|>--- conflicted
+++ resolved
@@ -129,16 +129,6 @@
 
 	syncDistanceTolerance phase0.Slot
 
-<<<<<<< HEAD
-=======
-	// registrationMu synchronizes access to registrations
-	registrationMu sync.Mutex
-	// registrations is a set of validator-registrations (their latest versions) to be sent to
-	// Beacon node to ensure various entities in Ethereum network, such as Relays, are aware of
-	// participating validators
-	registrations map[phase0.BLSPubKey]*validatorRegistration
-
->>>>>>> d2dd4f94
 	// attestationReqInflight helps prevent duplicate attestation data requests
 	// from running in parallel.
 	attestationReqInflight singleflight.Group[phase0.Slot, *phase0.AttestationData]
