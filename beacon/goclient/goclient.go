--- conflicted
+++ resolved
@@ -23,9 +23,6 @@
 	"tailscale.com/util/singleflight"
 
 	spectypes "github.com/ssvlabs/ssv-spec/types"
-	"go.uber.org/zap"
-	"tailscale.com/util/singleflight"
-
 	"github.com/ssvlabs/ssv/logging/fields"
 	operatordatastore "github.com/ssvlabs/ssv/operator/datastore"
 	"github.com/ssvlabs/ssv/operator/slotticker"
@@ -308,14 +305,9 @@
 
 	// TODO: also check if syncState.ElOffline when github.com/attestantio/go-eth2-client supports it
 	metricsBeaconNodeStatus.Set(float64(statusSyncing))
-<<<<<<< HEAD
 	if syncState.IsSyncing && syncState.SyncDistance > gc.allowUnsyncedSlots {
+		gc.log.Error("Consensus client is not synced")
 		return errSyncing
-=======
-	if syncState.IsSyncing {
-		gc.log.Error("Consensus client is not synced")
-		return fmt.Errorf("syncing")
->>>>>>> 4ed1fad3
 	}
 	if syncState.IsOptimistic {
 		gc.log.Error("Consensus client is in optimistic mode")
