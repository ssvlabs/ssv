--- conflicted
+++ resolved
@@ -9,11 +9,8 @@
 	client "github.com/attestantio/go-eth2-client"
 	"github.com/attestantio/go-eth2-client/api"
 	eth2clienthttp "github.com/attestantio/go-eth2-client/http"
-<<<<<<< HEAD
 	"github.com/attestantio/go-eth2-client/spec"
 	"github.com/attestantio/go-eth2-client/spec/phase0"
-=======
->>>>>>> 5478ec13
 	"go.uber.org/zap"
 
 	"github.com/ssvlabs/ssv/networkconfig"
@@ -165,17 +162,13 @@
 		}
 	}
 
-<<<<<<< HEAD
 	forkData, err := gc.getForkData(specResponse)
 	if err != nil {
 		gc.log.Error(clResponseErrMsg, zap.String("api", "Spec"), zap.Error(err))
 		return networkconfig.BeaconConfig{}, fmt.Errorf("failed to extract fork data: %w", err)
 	}
 
-	genesisResponse, err := genesisForClient(gc.ctx, gc.log, client)
-=======
 	genesisResponse, err := genesisForClient(ctx, gc.log, client)
->>>>>>> 5478ec13
 	if err != nil {
 		gc.log.Error(clResponseErrMsg, zap.String("api", "Genesis"), zap.Error(err))
 		return networkconfig.BeaconConfig{}, fmt.Errorf("failed to obtain genesis response: %w", err)
