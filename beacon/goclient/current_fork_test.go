package goclient

import (
	"encoding/json"
	"net/http"
	"testing"
	"time"

	"github.com/attestantio/go-eth2-client/spec/phase0"
	"github.com/stretchr/testify/require"
	"go.uber.org/zap"

	"github.com/ssvlabs/ssv-spec/types"

	"github.com/ssvlabs/ssv/beacon/goclient/tests"
	"github.com/ssvlabs/ssv/protocol/v2/blockchain/beacon"
)

const forkSchedulePath = "/eth/v1/config/fork_schedule"

func TestCurrentFork(t *testing.T) {
<<<<<<< HEAD
	ctx := t.Context()

=======
>>>>>>> 01a1c6cb
	network := beacon.NewNetwork(types.MainNetwork)

	t.Run("success", func(t *testing.T) {
		mockServer := tests.MockServer(func(r *http.Request, resp json.RawMessage) (json.RawMessage, error) {
			if r.URL.Path == forkSchedulePath {
				return json.RawMessage(`{
					"data": [
						{
							"previous_version": "0x00010203",
							"current_version": "0x04050607",
							"epoch": "100"
						},
						{
							"previous_version": "0x04050607",
							"current_version": "0x08090a0b",
							"epoch": "150"
						},
						{
							"previous_version": "0x08090a0b",
							"current_version": "0x0c0d0e0f",
							"epoch": "300"
						}
					]
				}`), nil
			}
			return resp, nil
		})
		defer mockServer.Close()

		client, err := New(
			t.Context(),
			zap.NewNop(),
			Options{
				Network:        network,
				BeaconNodeAddr: mockServer.URL,
				CommonTimeout:  100 * time.Millisecond,
				LongTimeout:    500 * time.Millisecond,
			},
			tests.MockSlotTickerProvider,
		)
		require.NoError(t, err)

		currentFork, err := client.ForkAtEpoch(t.Context(), 200)
		require.NoError(t, err)
		require.NotNil(t, currentFork)

		require.EqualValues(t, 150, currentFork.Epoch)
		require.Equal(t, phase0.Version{0x04, 0x05, 0x06, 0x07}, currentFork.PreviousVersion)
		require.Equal(t, phase0.Version{0x08, 0x09, 0x0a, 0x0b}, currentFork.CurrentVersion)
	})

	t.Run("nil_data", func(t *testing.T) {
		mockServer := tests.MockServer(func(r *http.Request, resp json.RawMessage) (json.RawMessage, error) {
			if r.URL.Path == forkSchedulePath {
				return json.RawMessage(`{"data": null}`), nil
			}
			return resp, nil
		})
		defer mockServer.Close()

		client, err := New(
			t.Context(),
			zap.NewNop(),
			Options{
				Network:        network,
				BeaconNodeAddr: mockServer.URL,
				CommonTimeout:  100 * time.Millisecond,
				LongTimeout:    500 * time.Millisecond,
			},
			tests.MockSlotTickerProvider,
		)
		require.NoError(t, err)

		_, err = client.ForkAtEpoch(t.Context(), 1)
		require.Error(t, err)
		require.Contains(t, err.Error(), "fork schedule response data is nil")
	})

	t.Run("no_current_fork", func(t *testing.T) {
		mockServer := tests.MockServer(func(r *http.Request, resp json.RawMessage) (json.RawMessage, error) {
			if r.URL.Path == forkSchedulePath {
				return json.RawMessage(`{
					"data": [
						{
							"previous_version": "0x00010203",
							"current_version": "0x04050607",
							"epoch": "200"
						},
						{
							"previous_version": "0x04050607",
							"current_version": "0x08090a0b",
							"epoch": "300"
						}
					]
				}`), nil
			}
			return resp, nil
		})
		defer mockServer.Close()

		client, err := New(
			t.Context(),
			zap.NewNop(),
			Options{
				Network:        network,
				BeaconNodeAddr: mockServer.URL,
				CommonTimeout:  100 * time.Millisecond,
				LongTimeout:    500 * time.Millisecond,
			},
			tests.MockSlotTickerProvider,
		)
		require.NoError(t, err)

		_, err = client.ForkAtEpoch(t.Context(), 100)
		require.Error(t, err)
		require.Contains(t, err.Error(), "could not find fork at epoch 100")
	})
}<|MERGE_RESOLUTION|>--- conflicted
+++ resolved
@@ -19,11 +19,6 @@
 const forkSchedulePath = "/eth/v1/config/fork_schedule"
 
 func TestCurrentFork(t *testing.T) {
-<<<<<<< HEAD
-	ctx := t.Context()
-
-=======
->>>>>>> 01a1c6cb
 	network := beacon.NewNetwork(types.MainNetwork)
 
 	t.Run("success", func(t *testing.T) {
