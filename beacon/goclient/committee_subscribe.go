--- conflicted
+++ resolved
@@ -11,44 +11,29 @@
 
 // SubmitBeaconCommitteeSubscriptions is implementation for subscribing committee to subnet (p2p topic)
 func (gc *GoClient) SubmitBeaconCommitteeSubscriptions(ctx context.Context, subscription []*eth2apiv1.BeaconCommitteeSubscription) error {
-<<<<<<< HEAD
 	start := time.Now()
 	err := gc.client.SubmitBeaconCommitteeSubscriptions(ctx, subscription)
-
 	recordRequestDuration(gc.ctx, "SubmitBeaconCommitteeSubscriptions", gc.client.Address(), http.MethodPost, time.Since(start), err)
-
-	return err
-=======
-	if err := gc.client.SubmitBeaconCommitteeSubscriptions(ctx, subscription); err != nil {
+	if err != nil {
 		gc.log.Error(clResponseErrMsg,
 			zap.String("api", "SubmitBeaconCommitteeSubscriptions"),
 			zap.Error(err),
 		)
-		return err
 	}
-
-	return nil
->>>>>>> 1424f8f7
+	return err
 }
 
 // SubmitSyncCommitteeSubscriptions is implementation for subscribing sync committee to subnet (p2p topic)
 func (gc *GoClient) SubmitSyncCommitteeSubscriptions(ctx context.Context, subscription []*eth2apiv1.SyncCommitteeSubscription) error {
-<<<<<<< HEAD
 	start := time.Now()
 	err := gc.client.SubmitSyncCommitteeSubscriptions(ctx, subscription)
-
 	recordRequestDuration(gc.ctx, "SubmitSyncCommitteeSubscriptions", gc.client.Address(), http.MethodPost, time.Since(start), err)
-
-	return err
-=======
-	if err := gc.client.SubmitSyncCommitteeSubscriptions(ctx, subscription); err != nil {
+	if err != nil {
 		gc.log.Error(clResponseErrMsg,
 			zap.String("api", "SubmitSyncCommitteeSubscriptions"),
 			zap.Error(err),
 		)
-		return err
 	}
 
-	return nil
->>>>>>> 1424f8f7
+	return err
 }