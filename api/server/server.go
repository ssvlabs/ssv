package server

import (
	"net/http"
	"runtime"
	"time"

	"github.com/go-chi/chi/v5"
	"github.com/go-chi/chi/v5/middleware"
	"go.uber.org/zap"

	"github.com/ssvlabs/ssv/api"
	"github.com/ssvlabs/ssv/api/handlers"
	"github.com/ssvlabs/ssv/utils/commons"
)

// Server represents the HTTP API server for SSV.
type Server struct {
	logger *zap.Logger
	addr   string

	node       *handlers.Node
	validators *handlers.Validators
	exporter   *handlers.Exporter
	httpServer *http.Server

	full bool
}

// New creates a new Server instance.
func New(
	logger *zap.Logger,
	addr string,
	node *handlers.Node,
	validators *handlers.Validators,
	exporter *handlers.Exporter,
	full bool,
) *Server {
	return &Server{
		logger:     logger,
		addr:       addr,
		node:       node,
		validators: validators,
		exporter:   exporter,
		full:       full,
	}
}

// Run starts the server and blocks until it's shut down.
func (s *Server) Run() error {
	router := chi.NewRouter()
	router.Use(middleware.Recoverer)
	router.Use(middleware.Throttle(runtime.NumCPU() * 4))
	router.Use(middleware.Compress(5, "application/json"))
	router.Use(middlewareLogger(s.logger))
	router.Use(middlewareNodeVersion)

	// @Summary Get node identity information
	// @Description Returns the identity information of the SSV node
	// @Tags Node
	// @Produce json
	// @Success 200 {object} handlers.NodeIdentityResponse
	// @Router /v1/node/identity [get]
	router.Get("/v1/node/identity", api.Handler(s.node.Identity))

	// @Summary Get connected peers
	// @Description Returns the list of peers connected to the SSV node
	// @Tags Node
	// @Produce json
	// @Success 200 {object} handlers.PeersResponse
	// @Router /v1/node/peers [get]
	router.Get("/v1/node/peers", api.Handler(s.node.Peers))

	// @Summary Get subscribed topics
	// @Description Returns the list of topics the SSV node is subscribed to
	// @Tags Node
	// @Produce json
	// @Success 200 {object} handlers.TopicsResponse
	// @Router /v1/node/topics [get]
	router.Get("/v1/node/topics", api.Handler(s.node.Topics))

	// @Summary Get node health status
	// @Description Returns the health status of the SSV node
	// @Tags Node
	// @Produce json
	// @Success 200 {object} handlers.HealthResponse
	// @Router /v1/node/health [get]
	router.Get("/v1/node/health", api.Handler(s.node.Health))

	// @Summary Get validators
	// @Description Returns the list of validators managed by the SSV node
	// @Tags Validators
	// @Produce json
	// @Success 200 {object} handlers.ValidatorsResponse
	// @Router /v1/validators [get]
	router.Get("/v1/validators", api.Handler(s.validators.List))

	// We kept both GET and POST methods to ensure compatibility and avoid breaking changes for clients that may rely on either method
	if s.full {
<<<<<<< HEAD
		router.Get("/v1/exporter/traces/validator", api.Handler(s.exporter.ValidatorTraces))
		router.Get("/v1/exporter/traces/committee", api.Handler(s.exporter.CommitteeTraces))
		router.Get("/v1/exporter/decideds", api.Handler(s.exporter.TraceDecideds))
		router.Post("/v1/exporter/decideds", api.Handler(s.exporter.TraceDecideds))
	} else {
		router.Get("/v1/exporter/decideds", api.Handler(s.exporter.Decideds))
=======
		// @Summary Get validator traces
		// @Description Returns traces for a specific validator
		// @Tags Exporter
		// @Produce json
		// @Success 200 {object} handlers.ValidatorTracesResponse
		// @Router /v1/exporter/traces/validator [get]
		router.Post("/v1/exporter/traces/validator", api.Handler(s.exporter.ValidatorTraces))

		// @Summary Get committee traces
		// @Description Returns traces for a specific committee
		// @Tags Exporter
		// @Produce json
		// @Success 200 {object} handlers.CommitteeTracesResponse
		// @Router /v1/exporter/traces/committee [get]
		router.Post("/v1/exporter/traces/committee", api.Handler(s.exporter.CommitteeTraces))

		// @Summary Get decided messages traces
		// @Description Returns traces of decided messages
		// @Tags Exporter
		// @Produce json
		// @Success 200 {object} handlers.TraceDecidedsResponse
		// @Router /v1/exporter/decideds [get]
		router.Get("/v1/exporter/decideds", api.Handler(s.exporter.TraceDecideds))

		// @Summary Get decided messages traces
		// @Description Returns traces of decided messages
		// @Tags Exporter
		// @Produce json
		// @Success 200 {object} handlers.TraceDecidedsResponse
		// @Router /v1/exporter/decideds [post]
		router.Post("/v1/exporter/decideds", api.Handler(s.exporter.TraceDecideds))
	} else {
		// @Summary Get decided messages
		// @Description Returns decided messages
		// @Tags Exporter
		// @Produce json
		// @Success 200 {object} handlers.DecidedsResponse
		// @Router /v1/exporter/decideds [get]
		router.Get("/v1/exporter/decideds", api.Handler(s.exporter.Decideds))

		// @Summary Get decided messages
		// @Description Returns decided messages
		// @Tags Exporter
		// @Produce json
		// @Success 200 {object} handlers.DecidedsResponse
		// @Router /v1/exporter/decideds [post]
>>>>>>> 9910856c
		router.Post("/v1/exporter/decideds", api.Handler(s.exporter.Decideds))
	}

	s.logger.Info("Serving SSV API", zap.String("addr", s.addr))

	s.httpServer = &http.Server{
		Addr:              s.addr,
		Handler:           router,
		ReadHeaderTimeout: 10 * time.Second,
		ReadTimeout:       12 * time.Second,
		WriteTimeout:      12 * time.Second,
	}
	return s.httpServer.ListenAndServe()
}

// middlewareLogger creates a middleware that logs API requests.
func middlewareLogger(logger *zap.Logger) func(next http.Handler) http.Handler {
	return func(next http.Handler) http.Handler {
		fn := func(w http.ResponseWriter, r *http.Request) {
			ww := middleware.NewWrapResponseWriter(w, r.ProtoMajor)
			start := time.Now()
			defer func() {
				logger.Debug(
					"served SSV API request",
					zap.String("method", r.Method),
					zap.String("path", r.URL.Path),
					zap.Int("status", ww.Status()),
					zap.Int64("request_length", r.ContentLength),
					zap.Int("response_length", ww.BytesWritten()),
					zap.Duration("took", time.Since(start)),
				)
			}()
			next.ServeHTTP(ww, r)
		}
		return http.HandlerFunc(fn)
	}
}

// middlewareNodeVersion adds the SSV node version as a response header.
func middlewareNodeVersion(next http.Handler) http.Handler {
	return http.HandlerFunc(func(w http.ResponseWriter, r *http.Request) {
		w.Header().Set("X-SSV-Node-Version", commons.GetNodeVersion())
		next.ServeHTTP(w, r)
	})
}<|MERGE_RESOLUTION|>--- conflicted
+++ resolved
@@ -97,14 +97,6 @@
 
 	// We kept both GET and POST methods to ensure compatibility and avoid breaking changes for clients that may rely on either method
 	if s.full {
-<<<<<<< HEAD
-		router.Get("/v1/exporter/traces/validator", api.Handler(s.exporter.ValidatorTraces))
-		router.Get("/v1/exporter/traces/committee", api.Handler(s.exporter.CommitteeTraces))
-		router.Get("/v1/exporter/decideds", api.Handler(s.exporter.TraceDecideds))
-		router.Post("/v1/exporter/decideds", api.Handler(s.exporter.TraceDecideds))
-	} else {
-		router.Get("/v1/exporter/decideds", api.Handler(s.exporter.Decideds))
-=======
 		// @Summary Get validator traces
 		// @Description Returns traces for a specific validator
 		// @Tags Exporter
@@ -151,7 +143,6 @@
 		// @Produce json
 		// @Success 200 {object} handlers.DecidedsResponse
 		// @Router /v1/exporter/decideds [post]
->>>>>>> 9910856c
 		router.Post("/v1/exporter/decideds", api.Handler(s.exporter.Decideds))
 	}
 
