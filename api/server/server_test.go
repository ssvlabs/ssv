--- conflicted
+++ resolved
@@ -19,14 +19,10 @@
 	"go.uber.org/zap/zaptest"
 
 	"github.com/ssvlabs/ssv/api"
-<<<<<<< HEAD
-	"github.com/ssvlabs/ssv/api/handlers"
-	pinnedpeers "github.com/ssvlabs/ssv/api/handlers/pinned_peers"
-=======
 	hexporter "github.com/ssvlabs/ssv/api/handlers/exporter"
 	hnode "github.com/ssvlabs/ssv/api/handlers/node"
+	pinnedpeers "github.com/ssvlabs/ssv/api/handlers/pinned_peers"
 	hvalidators "github.com/ssvlabs/ssv/api/handlers/validators"
->>>>>>> 09bb69ad
 	"github.com/ssvlabs/ssv/utils/commons"
 )
 
@@ -150,16 +146,10 @@
 	t.Parallel()
 
 	logger := zaptest.NewLogger(t)
-<<<<<<< HEAD
-	node := &handlers.Node{}
-	validators := &handlers.Validators{}
-	exporter := &handlers.Exporter{}
-	pinned := &pinnedpeers.Handler{}
-=======
 	node := &hnode.Node{}
 	validators := &hvalidators.Validators{}
 	exporter := &hexporter.Exporter{}
->>>>>>> 09bb69ad
+	pinned := &pinnedpeers.Handler{}
 
 	server := New(
 		logger,
@@ -200,16 +190,10 @@
 	srv := New(
 		logger,
 		addr,
-<<<<<<< HEAD
-		&handlers.Node{},
+		&hnode.Node{},
 		&pinnedpeers.Handler{},
-		&handlers.Validators{},
-		&handlers.Exporter{},
-=======
-		&hnode.Node{},
 		&hvalidators.Validators{},
 		&hexporter.Exporter{},
->>>>>>> 09bb69ad
 		false,
 	)
 
@@ -272,16 +256,10 @@
 	srv := New(
 		logger,
 		addr,
-<<<<<<< HEAD
-		&handlers.Node{},
+		&hnode.Node{},
 		&pinnedpeers.Handler{},
-		&handlers.Validators{},
-		&handlers.Exporter{},
-=======
-		&hnode.Node{},
 		&hvalidators.Validators{},
 		&hexporter.Exporter{},
->>>>>>> 09bb69ad
 		true,
 	)
 
