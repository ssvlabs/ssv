package operator

import (
	"context"
	"encoding/base64"
	"encoding/binary"
	"encoding/hex"
	"fmt"
	"log"
	"math/big"
	"net/http"
	"net/url"
	"os"
	"strings"
	"sync"
	"time"

	"github.com/attestantio/go-eth2-client/spec"
	"github.com/attestantio/go-eth2-client/spec/phase0"
	cockroachdb "github.com/cockroachdb/pebble"
	"github.com/ilyakaznacheev/cleanenv"
	"github.com/pkg/errors"
	"github.com/spf13/cobra"
	"go.uber.org/zap"

	spectypes "github.com/ssvlabs/ssv-spec/types"
<<<<<<< HEAD
=======

>>>>>>> c91aef35
	"github.com/ssvlabs/ssv/api/handlers"
	apiserver "github.com/ssvlabs/ssv/api/server"
	"github.com/ssvlabs/ssv/beacon/goclient"
	global_config "github.com/ssvlabs/ssv/cli/config"
	"github.com/ssvlabs/ssv/doppelganger"
	"github.com/ssvlabs/ssv/eth/eventhandler"
	"github.com/ssvlabs/ssv/eth/eventparser"
	"github.com/ssvlabs/ssv/eth/eventsyncer"
	"github.com/ssvlabs/ssv/eth/executionclient"
	"github.com/ssvlabs/ssv/eth/localevents"
	exporterapi "github.com/ssvlabs/ssv/exporter/api"
	"github.com/ssvlabs/ssv/exporter/api/decided"
	ibftstorage "github.com/ssvlabs/ssv/ibft/storage"
	ssv_identity "github.com/ssvlabs/ssv/identity"
	"github.com/ssvlabs/ssv/logging"
	"github.com/ssvlabs/ssv/logging/fields"
	"github.com/ssvlabs/ssv/message/signatureverifier"
	"github.com/ssvlabs/ssv/message/validation"
	"github.com/ssvlabs/ssv/migrations"
	"github.com/ssvlabs/ssv/monitoring/metrics"
	"github.com/ssvlabs/ssv/network"
	networkcommons "github.com/ssvlabs/ssv/network/commons"
	p2pv1 "github.com/ssvlabs/ssv/network/p2p"
	"github.com/ssvlabs/ssv/networkconfig"
	"github.com/ssvlabs/ssv/nodeprobe"
	"github.com/ssvlabs/ssv/observability"
	"github.com/ssvlabs/ssv/operator"
	operatordatastore "github.com/ssvlabs/ssv/operator/datastore"
	"github.com/ssvlabs/ssv/operator/duties/dutystore"
	"github.com/ssvlabs/ssv/operator/slotticker"
	operatorstorage "github.com/ssvlabs/ssv/operator/storage"
	"github.com/ssvlabs/ssv/operator/validator"
	"github.com/ssvlabs/ssv/operator/validator/metadata"
	"github.com/ssvlabs/ssv/operator/validators"
	qbftstorage "github.com/ssvlabs/ssv/protocol/v2/qbft/storage"
	"github.com/ssvlabs/ssv/protocol/v2/types"
	registrystorage "github.com/ssvlabs/ssv/registry/storage"
	"github.com/ssvlabs/ssv/ssvsigner"
	"github.com/ssvlabs/ssv/ssvsigner/ekm"
	"github.com/ssvlabs/ssv/ssvsigner/keys"
	"github.com/ssvlabs/ssv/ssvsigner/keys/rsaencryption"
	"github.com/ssvlabs/ssv/ssvsigner/keystore"
	ssvsignertls "github.com/ssvlabs/ssv/ssvsigner/tls"
<<<<<<< HEAD
=======
	badger "github.com/ssvlabs/ssv/storage/badger"
>>>>>>> c91aef35
	"github.com/ssvlabs/ssv/storage/basedb"
	pebble "github.com/ssvlabs/ssv/storage/pebble"
	"github.com/ssvlabs/ssv/utils/commons"
	"github.com/ssvlabs/ssv/utils/format"
)

type KeyStore struct {
	PrivateKeyFile string `yaml:"PrivateKeyFile" env:"PRIVATE_KEY_FILE" env-description:"Path to operator private key file"`
	PasswordFile   string `yaml:"PasswordFile" env:"PASSWORD_FILE" env-description:"Path to password file for private key decryption"`
}

type SSVSignerConfig struct {
	Endpoint             string        `yaml:"Endpoint" env:"ENDPOINT" env-description:"Endpoint of ssv-signer. It must be a correct URL"`
	RequestTimeout       time.Duration `yaml:"RequestTimeout" env:"REQUEST_TIMEOUT" env-description:"Request timeout for ssv-signer" env-default:"10s"`
	KeystoreFile         string        `yaml:"KeystoreFile" env:"KEYSTORE_FILE" env-description:"Path to ssv-signer client keystore file"`
	KeystorePasswordFile string        `yaml:"KeystorePasswordFile" env:"KEYSTORE_PASSWORD_FILE" env-description:"Path to file containing the password for client keystore file"`
	ServerCertFile       string        `yaml:"ServerCertFile" env:"SERVER_CERT_FILE" env-description:"Path to trusted server certificate file for ssv-signer"`
}

type config struct {
	global_config.GlobalConfig   `yaml:"global"`
	DBOptions                    basedb.Options          `yaml:"db"`
	SSVOptions                   operator.Options        `yaml:"ssv"`
	ExecutionClient              executionclient.Options `yaml:"eth1"` // TODO: execution_client in yaml
	ConsensusClient              goclient.Options        `yaml:"eth2"` // TODO: consensus_client in yaml
	P2pNetworkConfig             p2pv1.Config            `yaml:"p2p"`
	KeyStore                     KeyStore                `yaml:"KeyStore"`
	SSVSigner                    SSVSignerConfig         `yaml:"SSVSigner" env-prefix:"SSV_SIGNER_"`
	Graffiti                     string                  `yaml:"Graffiti" env:"GRAFFITI" env-description:"Custom graffiti for block proposals" env-default:"ssv.network"`
	ProposerDelay                time.Duration           `yaml:"ProposerDelay" env:"PROPOSER_DELAY" env-description:"Duration to wait out before requesting Ethereum block to propose if this Operator is proposer-duty Leader (eg. 300ms). See https://github.com/ssvlabs/ssv/blob/main/docs/MEV_CONSIDERATIONS.md#getting-started-with-mev-configuration for detailed instructions on how to use it."`
	OperatorPrivateKey           string                  `yaml:"OperatorPrivateKey" env:"OPERATOR_KEY" env-description:"Operator private key for contract event decryption"`
	MetricsAPIPort               int                     `yaml:"MetricsAPIPort" env:"METRICS_API_PORT" env-description:"Port for metrics API server"`
	EnableTraces                 bool                    `yaml:"EnableTraces" env:"ENABLE_TRACES" env-description:"Enable Open Telemetry traces"`
	EnableProfile                bool                    `yaml:"EnableProfile" env:"ENABLE_PROFILE" env-description:"Enable Go profiling tools"`
	NetworkPrivateKey            string                  `yaml:"NetworkPrivateKey" env:"NETWORK_PRIVATE_KEY" env-description:"Private key for P2P network identity"`
	WsAPIPort                    int                     `yaml:"WebSocketAPIPort" env:"WS_API_PORT" env-description:"Port for WebSocket API server"`
	WithPing                     bool                    `yaml:"WithPing" env:"WITH_PING" env-description:"Enable WebSocket ping messages"`
	SSVAPIPort                   int                     `yaml:"SSVAPIPort" env:"SSV_API_PORT" env-description:"Port for SSV API server"`
	LocalEventsPath              string                  `yaml:"LocalEventsPath" env:"EVENTS_PATH" env-description:"Path to local events file"`
	EnableDoppelgangerProtection bool                    `yaml:"EnableDoppelgangerProtection" env:"ENABLE_DOPPELGANGER_PROTECTION" env-description:"Enable doppelganger protection for validators"`
}

var cfg config

var globalArgs global_config.Args

// StartNodeCmd is the command to start SSV node
var StartNodeCmd = &cobra.Command{
	Use:   "start-node",
	Short: "Starts an instance of SSV node",
	Run: func(cmd *cobra.Command, args []string) {
		commons.SetBuildData(cmd.Parent().Short, cmd.Parent().Version)

		logger, err := setupGlobal()
		if err != nil {
			log.Fatal("could not create logger ", err)
		}

		defer logging.CapturePanic(logger)

		logger.Info(fmt.Sprintf("starting %v", commons.GetBuildData()))

		var observabilityOptions []observability.Option
		if cfg.MetricsAPIPort > 0 {
			observabilityOptions = append(observabilityOptions, observability.WithMetrics())
		}
		if cfg.EnableTraces {
			observabilityOptions = append(observabilityOptions, observability.WithTraces())
		}

		observabilityShutdown, err := observability.Initialize(
			cmd.Context(),
			cmd.Parent().Short,
			cmd.Parent().Version,
			observabilityOptions...)
		if err != nil {
			logger.Fatal("could not initialize observability configuration", zap.Error(err))
		}

		defer func() {
			if err = observabilityShutdown(cmd.Context()); err != nil {
				logger.Error("could not shutdown observability object", zap.Error(err))
			}
		}()

		ssvNetworkConfig, err := setupSSVNetwork(logger)
		if err != nil {
			logger.Fatal("could not setup network", zap.Error(err))
		}

		consensusClient, err := goclient.New(cmd.Context(), logger, cfg.ConsensusClient)
		if err != nil {
			logger.Fatal("failed to create beacon go-client", zap.Error(err),
				fields.Address(cfg.ConsensusClient.BeaconNodeAddr))
		}

		networkConfig := networkconfig.NetworkConfig{
			Name:         cfg.SSVOptions.NetworkName,
			SSVConfig:    ssvNetworkConfig,
			BeaconConfig: consensusClient.BeaconConfig(),
		}

		cfg.DBOptions.Ctx = cmd.Context()

		var db basedb.Database
		switch cfg.DBOptions.Engine {
		case "pebble":
			logger.Info("using pebble db")
			db, err = setupPebbleDB(logger, networkConfig)
		case "badger":
			logger.Info("using badger db")
			db, err = setupBadgerDB(logger, networkConfig)
		default:
			err = fmt.Errorf("invalid db engine: %s", cfg.DBOptions.Engine)
		}
		if err != nil {
			logger.Fatal("could not setup db", zap.Error(err))
		}

		usingSSVSigner, usingKeystore, usingPrivKey := assertSigningConfig(logger)

		nodeStorage, err := operatorstorage.NewNodeStorage(networkConfig, logger, db)
		if err != nil {
			logger.Fatal("failed to create node storage", zap.Error(err))
		}

		var operatorPrivKey keys.OperatorPrivateKey
		var ssvSignerClient *ssvsigner.Client
		var operatorPubKeyBase64 string

		if usingSSVSigner {
			logger := logger.With(zap.String("ssv_signer_endpoint", cfg.SSVSigner.Endpoint))
			logger.Info("using ssv-signer for signing")

			if _, err := url.ParseRequestURI(cfg.SSVSigner.Endpoint); err != nil {
				logger.Fatal("invalid ssv signer endpoint format", zap.Error(err))
			}

			ssvSignerOptions := []ssvsigner.ClientOption{
				ssvsigner.WithLogger(logger),
				ssvsigner.WithRequestTimeout(cfg.SSVSigner.RequestTimeout),
			}

			if cfg.SSVSigner.KeystoreFile != "" || cfg.SSVSigner.ServerCertFile != "" {
				tlsConfig := &ssvsignertls.Config{
					ClientKeystoreFile:         cfg.SSVSigner.KeystoreFile,
					ClientKeystorePasswordFile: cfg.SSVSigner.KeystorePasswordFile,
					ClientServerCertFile:       cfg.SSVSigner.ServerCertFile,
				}

				clientConfig, err := tlsConfig.LoadClientTLSConfig()
				if err != nil {
					logger.Fatal("failed to load ssv-signer TLS config", zap.Error(err))
				}

				ssvSignerOptions = append(ssvSignerOptions, ssvsigner.WithTLSConfig(clientConfig))
			}

			ssvSignerClient = ssvsigner.NewClient(
				cfg.SSVSigner.Endpoint,
				ssvSignerOptions...,
			)

			operatorPubKeyString, err := ssvSignerClient.OperatorIdentity(cmd.Context())
			if err != nil {
				logger.Fatal("ssv-signer unavailable", zap.Error(err))
			}

			logger = logger.With(zap.String(fields.FieldPubKey, operatorPubKeyString))
			logger.Info("ssv-signer operator identity")

			operatorPubKey, err := keys.PublicKeyFromString(operatorPubKeyString)
			if err != nil {
				logger.Fatal("could not extract operator public key from string", zap.Error(err))
			}

			operatorPubKeyBase64, err = operatorPubKey.Base64()
			if err != nil {
				logger.Fatal("could not get operator public key base64", zap.Error(err))
			}

			// Ensure the pubkey is saved on first run and never changes afterwards
			if err := ensureOperatorPubKey(nodeStorage, operatorPubKeyBase64); err != nil {
				logger.Fatal("could not save base64-encoded operator public key", zap.Error(err))
			}
		} else {
			if usingKeystore {
				logger.Info("getting operator private key from keystore")

				var decryptedKeystore []byte
				operatorPrivKey, decryptedKeystore, err = privateKeyFromKeystore(cfg.KeyStore.PrivateKeyFile, cfg.KeyStore.PasswordFile)
				if err != nil {
					logger.Fatal("could not extract private key from keystore", zap.Error(err))
				}

				pemBase64 := base64.StdEncoding.EncodeToString(decryptedKeystore)
				if err := ensureOperatorPrivateKey(nodeStorage, operatorPrivKey, pemBase64); err != nil {
					logger.Fatal("could not save operator private key", zap.Error(err))
				}

			} else if usingPrivKey {
				logger.Info("getting operator private key from args")

				operatorPrivKey, err = keys.PrivateKeyFromString(cfg.OperatorPrivateKey)
				if err != nil {
					logger.Fatal("could not decode operator private key", zap.Error(err))
				}

				if err := ensureOperatorPrivateKey(nodeStorage, operatorPrivKey, cfg.OperatorPrivateKey); err != nil {
					logger.Fatal("could not save operator private key", zap.Error(err))
				}
			}

			operatorPubKeyBase64, err = operatorPrivKey.Public().Base64()
			if err != nil {
				logger.Fatal("could not get operator public key base64", zap.Error(err))
			}
		}

		logger.Info("successfully loaded operator keys", zap.String(fields.FieldPubKey, operatorPubKeyBase64))

		usingLocalEvents := len(cfg.LocalEventsPath) != 0

		if err := validateConfig(nodeStorage, networkConfig.NetworkName(), usingLocalEvents, usingSSVSigner); err != nil {
			logger.Fatal("failed to validate config", zap.Error(err))
		}

		cfg.P2pNetworkConfig.Ctx = cmd.Context()
		operatorDataStore := setupOperatorDataStore(logger, nodeStorage, operatorPubKeyBase64)

		executionAddrList := strings.Split(cfg.ExecutionClient.Addr, ";") // TODO: Decide what symbol to use as a separator. Bootnodes are currently separated by ";". Deployment bot currently uses ",".
		if len(executionAddrList) == 0 {
			logger.Fatal("no execution node address provided")
		}

		var executionClient executionclient.Provider

		if len(executionAddrList) == 1 {
			ec, err := executionclient.New(
				cmd.Context(),
				executionAddrList[0],
				ssvNetworkConfig.RegistryContractAddr,
				executionclient.WithLogger(logger),
				executionclient.WithFollowDistance(executionclient.DefaultFollowDistance),
				executionclient.WithConnectionTimeout(cfg.ExecutionClient.ConnectionTimeout),
				executionclient.WithReconnectionInitialInterval(executionclient.DefaultReconnectionInitialInterval),
				executionclient.WithReconnectionMaxInterval(executionclient.DefaultReconnectionMaxInterval),
				executionclient.WithHealthInvalidationInterval(executionclient.DefaultHealthInvalidationInterval),
				executionclient.WithSyncDistanceTolerance(cfg.ExecutionClient.SyncDistanceTolerance),
			)
			if err != nil {
				logger.Fatal("could not connect to execution client", zap.Error(err))
			}

			executionClient = ec
		} else {
			ec, err := executionclient.NewMulti(
				cmd.Context(),
				executionAddrList,
				ssvNetworkConfig.RegistryContractAddr,
				executionclient.WithLoggerMulti(logger),
				executionclient.WithFollowDistanceMulti(executionclient.DefaultFollowDistance),
				executionclient.WithConnectionTimeoutMulti(cfg.ExecutionClient.ConnectionTimeout),
				executionclient.WithReconnectionInitialIntervalMulti(executionclient.DefaultReconnectionInitialInterval),
				executionclient.WithReconnectionMaxIntervalMulti(executionclient.DefaultReconnectionMaxInterval),
				executionclient.WithHealthInvalidationIntervalMulti(executionclient.DefaultHealthInvalidationInterval),
				executionclient.WithSyncDistanceToleranceMulti(cfg.ExecutionClient.SyncDistanceTolerance),
			)
			if err != nil {
				logger.Fatal("could not connect to execution client", zap.Error(err))
			}

			executionClient = ec
		}

		var keyManager ekm.KeyManager

		if usingSSVSigner {
			remoteKeyManager, err := ekm.NewRemoteKeyManager(
				cmd.Context(),
				logger,
				networkConfig,
				ssvSignerClient,
				db,
				operatorDataStore.GetOperatorID,
			)
			if err != nil {
				logger.Fatal("could not create remote key manager", zap.Error(err))
			}

			keyManager = remoteKeyManager
			cfg.P2pNetworkConfig.OperatorSigner = remoteKeyManager
			cfg.SSVOptions.ValidatorOptions.OperatorSigner = remoteKeyManager
		} else {
			localKeyManager, err := ekm.NewLocalKeyManager(logger, db, networkConfig, operatorPrivKey)
			if err != nil {
				logger.Fatal("could not create new eth-key-manager signer", zap.Error(err))
			}

			keyManager = localKeyManager
			cfg.P2pNetworkConfig.OperatorSigner = operatorPrivKey
			cfg.SSVOptions.ValidatorOptions.OperatorSigner = types.NewSsvOperatorSigner(operatorPrivKey, operatorDataStore.GetOperatorID)
		}

		cfg.P2pNetworkConfig.NodeStorage = nodeStorage
		cfg.P2pNetworkConfig.OperatorPubKeyHash = format.OperatorID(operatorDataStore.GetOperatorData().PublicKey)
		cfg.P2pNetworkConfig.OperatorDataStore = operatorDataStore
		cfg.P2pNetworkConfig.FullNode = cfg.SSVOptions.ValidatorOptions.FullNode
		cfg.P2pNetworkConfig.NetworkConfig = networkConfig

		validatorsMap := validators.New(cmd.Context())

		dutyStore := dutystore.New()
		cfg.SSVOptions.DutyStore = dutyStore

		signatureVerifier := signatureverifier.NewSignatureVerifier(nodeStorage)

		messageValidator := validation.New(
			networkConfig,
			nodeStorage.ValidatorStore(),
			nodeStorage,
			dutyStore,
			signatureVerifier,
			networkConfig.Forks[spec.DataVersionElectra].Epoch,
			validation.WithLogger(logger),
		)

		cfg.P2pNetworkConfig.MessageValidator = messageValidator
		cfg.SSVOptions.ValidatorOptions.MessageValidator = messageValidator

		p2pNetwork := setupP2P(logger, db)

		cfg.SSVOptions.Context = cmd.Context()
		cfg.SSVOptions.DB = db
		cfg.SSVOptions.BeaconNode = consensusClient
		cfg.SSVOptions.ExecutionClient = executionClient
		cfg.SSVOptions.NetworkConfig = networkConfig
		cfg.SSVOptions.P2PNetwork = p2pNetwork
		cfg.SSVOptions.ValidatorOptions.NetworkConfig = networkConfig
		cfg.SSVOptions.ValidatorOptions.Context = cmd.Context()
		cfg.SSVOptions.ValidatorOptions.DB = db
		cfg.SSVOptions.ValidatorOptions.Network = p2pNetwork
		cfg.SSVOptions.ValidatorOptions.Beacon = consensusClient
		cfg.SSVOptions.ValidatorOptions.BeaconSigner = keyManager
		cfg.SSVOptions.ValidatorOptions.ValidatorsMap = validatorsMap

		cfg.SSVOptions.ValidatorOptions.OperatorDataStore = operatorDataStore
		cfg.SSVOptions.ValidatorOptions.RegistryStorage = nodeStorage
		cfg.SSVOptions.ValidatorOptions.RecipientsStorage = nodeStorage

		if cfg.WsAPIPort != 0 {
			ws := exporterapi.NewWsServer(cmd.Context(), logger, nil, http.NewServeMux(), cfg.WithPing)
			cfg.SSVOptions.WS = ws
			cfg.SSVOptions.WsAPIPort = cfg.WsAPIPort
			cfg.SSVOptions.ValidatorOptions.NewDecidedHandler = decided.NewStreamPublisher(logger, networkConfig.DomainType, ws)
		}

		cfg.SSVOptions.ValidatorOptions.DutyRoles = []spectypes.BeaconRole{spectypes.BNRoleAttester} // TODO could be better to set in other place

		storageRoles := []spectypes.BeaconRole{
			spectypes.BNRoleAttester,
			spectypes.BNRoleProposer,
			spectypes.BNRoleSyncCommittee,
			spectypes.BNRoleAggregator,
			spectypes.BNRoleSyncCommitteeContribution,
			spectypes.BNRoleValidatorRegistration,
			spectypes.BNRoleVoluntaryExit,
		}

		slotTickerProvider := func() slotticker.SlotTicker {
			return slotticker.New(logger, slotticker.Config{
				SlotDuration: networkConfig.SlotDuration,
				GenesisTime:  networkConfig.GenesisTime,
			})
		}

		storageMap := ibftstorage.NewStores()

		for _, storageRole := range storageRoles {
			s := ibftstorage.New(logger, cfg.SSVOptions.ValidatorOptions.DB, storageRole, networkConfig, slotTickerProvider)
			storageMap.Add(storageRole, s)
		}

		if cfg.SSVOptions.ValidatorOptions.Exporter {
			retain := cfg.SSVOptions.ValidatorOptions.ExporterRetainSlots
			threshold := cfg.SSVOptions.NetworkConfig.EstimatedCurrentSlot()
			initSlotPruning(cmd.Context(), logger, storageMap, slotTickerProvider, threshold, retain)
		}

		cfg.SSVOptions.ValidatorOptions.StorageMap = storageMap
		cfg.SSVOptions.ValidatorOptions.Graffiti = []byte(cfg.Graffiti)
		cfg.SSVOptions.ValidatorOptions.ProposerDelay = cfg.ProposerDelay
		cfg.SSVOptions.ValidatorOptions.ValidatorStore = nodeStorage.ValidatorStore()

		fixedSubnets, err := networkcommons.SubnetsFromString(cfg.P2pNetworkConfig.Subnets)
		if err != nil {
			logger.Fatal("failed to parse fixed subnets", zap.Error(err))
		}
		if cfg.SSVOptions.ValidatorOptions.Exporter {
			fixedSubnets = networkcommons.AllSubnets
		}

		metadataSyncer := metadata.NewSyncer(
			logger,
			nodeStorage.Shares(),
			nodeStorage.ValidatorStore().WithOperatorID(operatorDataStore.GetOperatorID),
			consensusClient,
			fixedSubnets,
			metadata.WithSyncInterval(cfg.SSVOptions.ValidatorOptions.MetadataUpdateInterval),
		)
		cfg.SSVOptions.ValidatorOptions.ValidatorSyncer = metadataSyncer

		var doppelgangerHandler doppelganger.Provider
		if cfg.EnableDoppelgangerProtection {
			doppelgangerHandler = doppelganger.NewHandler(&doppelganger.Options{
				BeaconConfig:       networkConfig.BeaconConfig,
				BeaconNode:         consensusClient,
				ValidatorProvider:  nodeStorage.ValidatorStore().WithOperatorID(operatorDataStore.GetOperatorID),
				SlotTickerProvider: slotTickerProvider,
				Logger:             logger,
			})
			logger.Info("Doppelganger protection enabled.")
		} else {
			doppelgangerHandler = doppelganger.NoOpHandler{}
			logger.Info("Doppelganger protection disabled.")
		}
		cfg.SSVOptions.ValidatorOptions.DoppelgangerHandler = doppelgangerHandler

		validatorCtrl := validator.NewController(logger, cfg.SSVOptions.ValidatorOptions)
		cfg.SSVOptions.ValidatorController = validatorCtrl
		cfg.SSVOptions.ValidatorStore = nodeStorage.ValidatorStore()

		operatorNode := operator.New(logger, cfg.SSVOptions, slotTickerProvider, storageMap)

		if cfg.MetricsAPIPort > 0 {
			go startMetricsHandler(logger, db, cfg.MetricsAPIPort, cfg.EnableProfile, operatorNode)
		}

		nodeProber := nodeprobe.NewProber(
			logger,
			func() {
				logger.Fatal("ethereum node(s) are either out of sync or down. Ensure the nodes are healthy to resume.")
			},
			map[string]nodeprobe.Node{
				"execution client": executionClient,

				// Underlying options.Beacon's value implements nodeprobe.StatusChecker.
				// However, as it uses spec's specssv.BeaconNode interface, avoiding type assertion requires modifications in spec.
				// If options.Beacon doesn't implement nodeprobe.StatusChecker due to a mistake, this would panic early.
				"consensus client": consensusClient,
			},
		)

		nodeProber.Start(cmd.Context())
		nodeProber.Wait()
		logger.Info("ethereum node(s) are healthy")

		eventSyncer := syncContractEvents(
			cmd.Context(),
			logger,
			executionClient,
			validatorCtrl,
			networkConfig,
			nodeStorage,
			operatorDataStore,
			operatorPrivKey,
			keyManager,
			doppelgangerHandler,
		)
		if len(cfg.LocalEventsPath) == 0 {
			nodeProber.AddNode("event syncer", eventSyncer)
		}

		if _, err := metadataSyncer.SyncOnStartup(cmd.Context()); err != nil {
			logger.Fatal("failed to sync metadata on startup", zap.Error(err))
		}

		if usingSSVSigner {
			ensureNoMissingKeys(cmd.Context(), logger, nodeStorage, operatorDataStore, ssvSignerClient)
		}

		// Increase MaxPeers if the operator is subscribed to many subnets.
		// TODO: use OperatorCommittees when it's fixed.
		if cfg.P2pNetworkConfig.DynamicMaxPeers {
			var (
				baseMaxPeers        = 60
				maxPeersLimit       = cfg.P2pNetworkConfig.DynamicMaxPeersLimit
				idealPeersPerSubnet = 3
			)
			start := time.Now()
			myValidators := nodeStorage.ValidatorStore().OperatorValidators(operatorDataStore.GetOperatorID())
			mySubnets := networkcommons.Subnets{}
			myActiveSubnets := 0
			for _, v := range myValidators {
				subnet := networkcommons.CommitteeSubnet(v.CommitteeID())
				if !mySubnets.IsSet(subnet) {
					mySubnets.Set(subnet)
					myActiveSubnets++
				}
			}
			idealMaxPeers := min(baseMaxPeers+idealPeersPerSubnet*myActiveSubnets, maxPeersLimit)
			if cfg.P2pNetworkConfig.MaxPeers < idealMaxPeers {
				logger.Warn("increasing MaxPeers to match the operator's subscribed subnets",
					zap.Int("old_max_peers", cfg.P2pNetworkConfig.MaxPeers),
					zap.Int("new_max_peers", idealMaxPeers),
					zap.Int("subscribed_subnets", myActiveSubnets),
					zap.Duration("took", time.Since(start)),
				)
				cfg.P2pNetworkConfig.MaxPeers = idealMaxPeers
			}

			cfg.P2pNetworkConfig.GetValidatorStats = func() (uint64, uint64, uint64, error) {
				return validatorCtrl.GetValidatorStats()
			}
			if err := p2pNetwork.Setup(); err != nil {
				logger.Fatal("failed to setup network", zap.Error(err))
			}
			if err := p2pNetwork.Start(); err != nil {
				logger.Fatal("failed to start network", zap.Error(err))
			}
		}

		if cfg.SSVAPIPort > 0 {
			apiServer := apiserver.New(
				logger,
				fmt.Sprintf(":%d", cfg.SSVAPIPort),
				&handlers.Node{
					// TODO: replace with narrower interface! (instead of accessing the entire PeersIndex)
					ListenAddresses: []string{fmt.Sprintf("tcp://%s:%d", cfg.P2pNetworkConfig.HostAddress, cfg.P2pNetworkConfig.TCPPort), fmt.Sprintf("udp://%s:%d", cfg.P2pNetworkConfig.HostAddress, cfg.P2pNetworkConfig.UDPPort)},
					PeersIndex:      p2pNetwork.(p2pv1.PeersIndexProvider).PeersIndex(),
					Network:         p2pNetwork.(p2pv1.HostProvider).Host().Network(),
					TopicIndex:      p2pNetwork.(handlers.TopicIndex),
					NodeProber:      nodeProber,
				},
				&handlers.Validators{
					Shares: nodeStorage.Shares(),
				},
				&handlers.Exporter{
					ParticipantStores: storageMap,
				},
			)
			go func() {
				err := apiServer.Run()
				if err != nil {
					logger.Fatal("failed to start API server", zap.Error(err))
				}
			}()
		}
		if err := operatorNode.Start(); err != nil {
			logger.Fatal("failed to start SSV node", zap.Error(err))
		}
	},
}

func ensureNoMissingKeys(
	ctx context.Context,
	logger *zap.Logger,
	nodeStorage operatorstorage.Storage,
	operatorDataStore operatordatastore.OperatorDataStore,
	ssvSignerClient *ssvsigner.Client,
) {
	if operatorDataStore.GetOperatorID() == 0 {
		logger.Fatal("operator ID is not ready")
	}

	shares := nodeStorage.Shares().List(
		nil,
		registrystorage.ByNotLiquidated(),
		registrystorage.ByOperatorID(operatorDataStore.GetOperatorID()),
	)
	if len(shares) == 0 {
		return
	}

	var localKeys []phase0.BLSPubKey
	for _, share := range shares {
		localKeys = append(localKeys, phase0.BLSPubKey(share.SharePubKey))
	}

	missingKeys, err := ssvSignerClient.MissingKeys(ctx, localKeys)
	if err != nil {
		logger.Fatal("failed to check for missing keys", zap.Error(err))
	}

	if len(missingKeys) > 0 {
		if len(missingKeys) > 50 {
			logger = logger.With(zap.Int("count", len(missingKeys)))
		} else {
			logger = logger.With(zap.Stringers("keys", missingKeys))
		}

		logger.Fatal("remote signer misses keys")
	}
}

func privateKeyFromKeystore(privKeyFile, passwordFile string) (keys.OperatorPrivateKey, []byte, error) {
	// #nosec G304
	encryptedJSON, err := os.ReadFile(privKeyFile)
	if err != nil {
		return nil, nil, fmt.Errorf("could not read PEM file: %w", err)
	}

	// #nosec G304
	keyStorePassword, err := os.ReadFile(passwordFile)
	if err != nil {
		return nil, nil, fmt.Errorf("could not read password file: %w", err)
	}

	operatorPrivKeyBytes, err := keystore.DecryptKeystore(encryptedJSON, string(keyStorePassword))
	if err != nil {
		return nil, nil, fmt.Errorf("could not decrypt operator private key keystore: %w", err)
	}

	operatorPrivKey, err := keys.PrivateKeyFromBytes(operatorPrivKeyBytes)
	if err != nil {
		return nil, nil, fmt.Errorf("could not extract operator private key from bytes: %w", err)
	}

	return operatorPrivKey, operatorPrivKeyBytes, nil
}

func assertSigningConfig(logger *zap.Logger) (usingSSVSigner, usingKeystore, usingPrivKey bool) {
	if cfg.SSVSigner.Endpoint != "" {
		usingSSVSigner = true
	}
	if cfg.KeyStore.PrivateKeyFile != "" || cfg.KeyStore.PasswordFile != "" {
		if cfg.KeyStore.PrivateKeyFile == "" || cfg.KeyStore.PasswordFile == "" {
			logger.Fatal("both keystore and password files must be provided if using keystore")
		}
		usingKeystore = true
	}
	if cfg.OperatorPrivateKey != "" {
		usingPrivKey = true
	}

	logger = logger.
		With(zap.String("ssv_signer_endpoint", cfg.SSVSigner.Endpoint),
			zap.String("private_key_file", cfg.KeyStore.PrivateKeyFile),
			zap.String("password_file", cfg.KeyStore.PasswordFile),
			zap.Int("operator_private_key_len", len(cfg.OperatorPrivateKey)), // not exposing the private key
		)

	if usingSSVSigner && (usingKeystore || usingPrivKey) {
		logger.Fatal("cannot enable both remote signing (SSVSigner.Endpoint) and local signing (PrivateKeyFile/OperatorPrivateKey)")
	} else if usingKeystore && usingPrivKey {
		logger.Fatal("cannot enable both OperatorPrivateKey and PrivateKeyFile")
	}

	return usingSSVSigner, usingKeystore, usingPrivKey
}

func validateConfig(nodeStorage operatorstorage.Storage, networkName string, usingLocalEvents, usingRemoteSigner bool) error {
	storedConfig, foundConfig, err := nodeStorage.GetConfig(nil)
	if err != nil {
		return fmt.Errorf("failed to get stored config: %w", err)
	}

	currentConfig := &operatorstorage.ConfigLock{
		NetworkName:      networkName,
		UsingLocalEvents: usingLocalEvents,
		UsingSSVSigner:   usingRemoteSigner,
	}

	if foundConfig {
		if err := storedConfig.ValidateCompatibility(currentConfig); err != nil {
			return fmt.Errorf("incompatible config change: %w", err)
		}
	} else {
		if err := nodeStorage.SaveConfig(nil, currentConfig); err != nil {
			return fmt.Errorf("failed to store config: %w", err)
		}
	}

	return nil
}

func init() {
	global_config.ProcessArgs(&cfg, &globalArgs, StartNodeCmd)
}

func setupGlobal() (*zap.Logger, error) {
	if globalArgs.ConfigPath != "" {
		if err := cleanenv.ReadConfig(globalArgs.ConfigPath, &cfg); err != nil {
			return nil, fmt.Errorf("could not read config: %w", err)
		}
	}
	if globalArgs.ShareConfigPath != "" {
		if err := cleanenv.ReadConfig(globalArgs.ShareConfigPath, &cfg); err != nil {
			return nil, fmt.Errorf("could not read share config: %w", err)
		}
	}

	err := logging.SetGlobalLogger(
		cfg.LogLevel,
		cfg.LogLevelFormat,
		cfg.LogFormat,
		&logging.LogFileOptions{
			FilePath:   cfg.LogFilePath,
			MaxSize:    cfg.LogFileSize,
			MaxBackups: cfg.LogFileBackups,
		},
	)
	if err != nil {
		return nil, fmt.Errorf("logging.SetGlobalLogger: %w", err)
	}

	return zap.L(), nil
}

func setupBadgerDB(logger *zap.Logger, networkConfig networkconfig.NetworkConfig) (*badger.DB, error) {
	db, err := badger.New(logger, cfg.DBOptions)
	if err != nil {
<<<<<<< HEAD
		return nil, errors.Wrap(err, "failed to open db")
=======
		return nil, fmt.Errorf("failed to open db: %w", err)
>>>>>>> c91aef35
	}

	migrationOpts := migrations.Options{
		Db:           db,
		DbPath:       cfg.DBOptions.Path,
		BeaconConfig: networkConfig.BeaconConfig,
	}
	applied, err := migrations.Run(cfg.DBOptions.Ctx, logger, migrationOpts)
	if err != nil {
		return nil, fmt.Errorf("failed to run migrations: %w", err)
	}
	if applied == 0 {
		return db, nil
	}

	// If migrations were applied, we run a full garbage collection cycle
	// to reclaim any space that may have been freed up.
	start := time.Now()

	ctx, cancel := context.WithTimeout(cfg.DBOptions.Ctx, 6*time.Minute)
	defer cancel()

	logger.Debug("running full GC cycle...", fields.Duration(start))

	if err := db.FullGC(ctx); err != nil {
		return nil, fmt.Errorf("failed to collect garbage: %w", err)
	}

	logger.Debug("post-migrations garbage collection completed", fields.Duration(start))

	return db, nil
}

func setupPebbleDB(logger *zap.Logger, networkConfig networkconfig.NetworkConfig) (*pebble.DB, error) {
	dbPath := cfg.DBOptions.Path + "-pebble" // opinionated approach to avoid corrupting old db location

	db, err := pebble.New(logger, dbPath, &cockroachdb.Options{})
	if err != nil {
		return nil, fmt.Errorf("failed to open db: %w", err)
	}

	migrationOpts := migrations.Options{
		Db:           db,
		DbPath:       dbPath,
		BeaconConfig: networkConfig.BeaconConfig,
	}

	applied, err := migrations.Run(cfg.DBOptions.Ctx, logger, migrationOpts)
	if err != nil {
		return nil, fmt.Errorf("failed to run migrations: %w", err)
	}
	if applied == 0 {
		return db, nil
	}

	// If migrations were applied, we run a full garbage collection cycle
	// to reclaim any space that may have been freed up.
	start := time.Now()
<<<<<<< HEAD
	// Run a long garbage collection cycle with a timeout.
	ctx, cancel := context.WithTimeout(ctx, 6*time.Minute)
=======

	ctx, cancel := context.WithTimeout(cfg.DBOptions.Ctx, 6*time.Minute)
>>>>>>> c91aef35
	defer cancel()

	logger.Debug("running full GC cycle...", fields.Duration(start))

	if err := db.FullGC(ctx); err != nil {
		return nil, fmt.Errorf("failed to collect garbage: %w", err)
	}

	logger.Debug("post-migrations garbage collection completed", fields.Duration(start))

	return db, nil
}

func setupOperatorDataStore(
	logger *zap.Logger,
	nodeStorage operatorstorage.Storage,
	base64PubKey string,
) operatordatastore.OperatorDataStore {
	operatorData, found, err := nodeStorage.GetOperatorDataByPubKey(nil, base64PubKey)
	if err != nil {
		logger.Fatal("could not get operator data by public key", zap.Error(err))
	}
	if !found {
		operatorData = &registrystorage.OperatorData{
			PublicKey: base64PubKey,
		}
	}
	if operatorData == nil {
		logger.Fatal("invalid operator data in database: nil")
	}

	return operatordatastore.New(operatorData)
}

// ensureOperatorPrivateKey makes sure the operator private key hash
// is saved exactly once and never changes thereafter.
// On first run it saves the current hash; on subsequent runs it errors
// if the stored hash doesn't match either the current or legacy hash.
func ensureOperatorPrivateKey(
	nodeStorage operatorstorage.Storage,
	operatorPrivKey keys.OperatorPrivateKey,
	operatorPrivKeyPEM string,
) error {
	storedHash, found, err := nodeStorage.GetPrivateKeyHash()
	if err != nil {
		return fmt.Errorf("could not get hashed private key: %w", err)
	}

	// Current hashing method (PEM‑encoded → StorageHash)
	currentHash := operatorPrivKey.StorageHash()

	// Backwards compatibility for the old hashing method,
	// which was hashing the text from the configuration directly,
	// whereas StorageHash re-encodes with PEM format.
	cliPrivKeyDecoded, err := base64.StdEncoding.DecodeString(operatorPrivKeyPEM)
	if err != nil {
		return fmt.Errorf("could not decode private key: %w", err)
	}

	// Legacy hashing method (base64‑decoded bytes → HashKeyBytes)
	legacyHash := rsaencryption.HashKeyBytes(cliPrivKeyDecoded)

	if !found {
		// First run: persist the hash.
		if err := nodeStorage.SavePrivateKeyHash(currentHash); err != nil {
			return fmt.Errorf("could not save hashed private key: %w", err)
		}
		return nil
	}

	// Subsequent runs: enforce immutability.
	if currentHash != storedHash &&
		legacyHash != storedHash {
		// Prevent the node from running with a different key.
		return fmt.Errorf("operator private key is not matching the one encrypted the storage")
	}

	return nil
}

// ensureOperatorPubKey makes sure the operator public key is stored exactly once
// and never changes. On first run it saves the key; thereafter it returns an error
// if the stored key and the new key don't match.
func ensureOperatorPubKey(nodeStorage operatorstorage.Storage, operatorPubKeyBase64 string) error {
	storedPubKey, found, err := nodeStorage.GetPublicKey()
	if err != nil {
		return fmt.Errorf("could not get public key: %w", err)
	}

	if !found {
		// No key yet in storage → first run, so save it.
		if err := nodeStorage.SavePublicKey(operatorPubKeyBase64); err != nil {
			return fmt.Errorf("could not save public key: %w", err)
		}
		return nil
	}

	// Key already exists → enforce immutability
	if storedPubKey != operatorPubKeyBase64 {
		// Prevent the node from running with a different key.
		return fmt.Errorf("operator public key is not matching the one in the storage")
	}

	// Everything matches
	return nil
}

func setupSSVNetwork(logger *zap.Logger) (networkconfig.SSVConfig, error) {
	var ssvConfig networkconfig.SSVConfig

	if cfg.SSVOptions.CustomNetwork != nil {
		ssvConfig = *cfg.SSVOptions.CustomNetwork
		logger.Info("using custom network config")
	} else if cfg.SSVOptions.NetworkName != "" {
		snc, err := networkconfig.GetSSVConfigByName(cfg.SSVOptions.NetworkName)
		if err != nil {
			return ssvConfig, err
		}
		ssvConfig = snc
		logger.Info("found network config by name",
			zap.String("name", cfg.SSVOptions.NetworkName),
		)
	}

	if cfg.SSVOptions.CustomDomainType != "" {
		if !strings.HasPrefix(cfg.SSVOptions.CustomDomainType, "0x") {
			return networkconfig.SSVConfig{}, errors.New("custom domain type must be a hex string")
		}
		domainBytes, err := hex.DecodeString(cfg.SSVOptions.CustomDomainType[2:])
		if err != nil {
			return networkconfig.SSVConfig{}, errors.Wrap(err, "failed to decode custom domain type")
		}
		if len(domainBytes) != 4 {
			return networkconfig.SSVConfig{}, errors.New("custom domain type must be 4 bytes")
		}

		// https://github.com/ssvlabs/ssv/pull/1808 incremented the post-fork domain type by 1, so we have to maintain the compatibility.
		postForkDomain := binary.BigEndian.Uint32(domainBytes) + 1
		binary.BigEndian.PutUint32(ssvConfig.DomainType[:], postForkDomain)

		logger.Warn("running with custom domain type; it's deprecated, consider using custom network instead",
			fields.Domain(ssvConfig.DomainType),
		)
	}

	nodeType := "light"
	if cfg.SSVOptions.ValidatorOptions.FullNode {
		nodeType = "full"
	}

	logger.Info("setting ssv network",
		zap.Any("config", ssvConfig),
		zap.String("nodeType", nodeType),
		zap.String("registryContract", ssvConfig.RegistryContractAddr.String()),
	)

	return ssvConfig, nil
}

func setupP2P(logger *zap.Logger, db basedb.Database) network.P2PNetwork {
	istore := ssv_identity.NewIdentityStore(logger, db)
	netPrivKey, err := istore.SetupNetworkKey(cfg.NetworkPrivateKey)
	if err != nil {
		logger.Fatal("failed to setup network private key", zap.Error(err))
	}
	cfg.P2pNetworkConfig.NetworkPrivateKey = netPrivKey

	n, err := p2pv1.New(logger, &cfg.P2pNetworkConfig)
	if err != nil {
		logger.Fatal("failed to setup p2p network", zap.Error(err))
	}
	return n
}

// syncContractEvents blocks until historical events are synced and then spawns a goroutine syncing ongoing events.
func syncContractEvents(
	ctx context.Context,
	logger *zap.Logger,
	executionClient executionclient.Provider,
	validatorCtrl validator.Controller,
	networkConfig networkconfig.NetworkConfig,
	nodeStorage operatorstorage.Storage,
	operatorDataStore operatordatastore.OperatorDataStore,
	operatorDecrypter keys.OperatorDecrypter,
	keyManager ekm.KeyManager,
	doppelgangerHandler eventhandler.DoppelgangerProvider,
) *eventsyncer.EventSyncer {
	eventFilterer, err := executionClient.Filterer()
	if err != nil {
		logger.Fatal("failed to set up event filterer", zap.Error(err))
	}

	eventParser := eventparser.New(eventFilterer)

	eventHandler, err := eventhandler.New(
		nodeStorage,
		eventParser,
		validatorCtrl,
		networkConfig,
		operatorDataStore,
		operatorDecrypter,
		keyManager,
		doppelgangerHandler,
		eventhandler.WithFullNode(),
		eventhandler.WithLogger(logger),
	)
	if err != nil {
		logger.Fatal("failed to setup event data handler", zap.Error(err))
	}

	eventSyncer := eventsyncer.New(
		nodeStorage,
		executionClient,
		eventHandler,
		eventsyncer.WithLogger(logger),
	)

	fromBlock, found, err := nodeStorage.GetLastProcessedBlock(nil)
	if err != nil {
		logger.Fatal("syncing registry contract events failed, could not get last processed block", zap.Error(err))
	}
	if !found {
		fromBlock = networkConfig.RegistrySyncOffset
	} else if fromBlock == nil {
		logger.Fatal("syncing registry contract events failed, last processed block is nil")
	} else {
		// Start syncing from the next block.
		fromBlock = new(big.Int).SetUint64(fromBlock.Uint64() + 1)
	}

	// load & parse local events yaml if exists, otherwise sync from contract
	if len(cfg.LocalEventsPath) != 0 {
		localEvents, err := localevents.Load(cfg.LocalEventsPath)
		if err != nil {
			logger.Fatal("failed to load local events", zap.Error(err))
		}

		if err := eventHandler.HandleLocalEvents(ctx, localEvents); err != nil {
			logger.Fatal("error occurred while running event data handler", zap.Error(err))
		}
	} else {
		// Sync historical registry events.
		logger.Debug("syncing historical registry events", zap.Uint64("fromBlock", fromBlock.Uint64()))
		lastProcessedBlock, err := eventSyncer.SyncHistory(ctx, fromBlock.Uint64())
		switch {
		case errors.Is(err, executionclient.ErrNothingToSync):
			// Nothing was synced, keep fromBlock as is.
		case err == nil:
			// Advance fromBlock to the block after lastProcessedBlock.
			fromBlock = new(big.Int).SetUint64(lastProcessedBlock + 1)
		default:
			logger.Fatal("failed to sync historical registry events", zap.Error(err))
		}

		// Print registry stats.
		shares := nodeStorage.Shares().List(nil)
		operators, err := nodeStorage.ListOperators(nil, 0, 0)
		if err != nil {
			logger.Error("failed to get operators", zap.Error(err))
		}

		operatorValidators := 0
		liquidatedValidators := 0
		operatorID := operatorDataStore.GetOperatorID()
		if operatorDataStore.OperatorIDReady() {
			for _, share := range shares {
				if share.BelongsToOperator(operatorID) {
					operatorValidators++
				}
				if share.Liquidated {
					liquidatedValidators++
				}
			}
		}
		logger.Info("historical registry sync stats",
			zap.Uint64("my_operator_id", operatorID),
			zap.Int("operators", len(operators)),
			zap.Int("validators", len(shares)),
			zap.Int("liquidated_validators", liquidatedValidators),
			zap.Int("my_validators", operatorValidators),
		)

		// Sync ongoing registry events in the background.
		go func() {
			err = eventSyncer.SyncOngoing(ctx, fromBlock.Uint64())

			// Crash if ongoing sync has stopped, regardless of the reason.
			logger.Fatal("failed syncing ongoing registry events",
				zap.Uint64("last_processed_block", lastProcessedBlock),
				zap.Error(err))
		}()
	}

	return eventSyncer
}

func startMetricsHandler(logger *zap.Logger, db basedb.Database, port int, enableProf bool, opNode *operator.Node) {
	logger = logger.Named(logging.NameMetricsHandler)
	// init and start HTTP handler
	metricsHandler := metrics.NewHandler(logger, db, enableProf, opNode)
	addr := fmt.Sprintf(":%d", port)
	if err := metricsHandler.Start(http.NewServeMux(), addr); err != nil {
		logger.Panic("failed to serve metrics", zap.Error(err))
	}
}

func initSlotPruning(ctx context.Context, logger *zap.Logger, stores *ibftstorage.ParticipantStores, slotTickerProvider slotticker.Provider, slot phase0.Slot, retain uint64) {
	var wg sync.WaitGroup

	threshold := slot - phase0.Slot(retain)

	// async perform initial slot gc
	_ = stores.Each(func(_ spectypes.BeaconRole, store qbftstorage.ParticipantStore) error {
		wg.Add(1)
		go func() {
			defer wg.Done()
			store.Prune(ctx, threshold)
		}()
		return nil
	})

	wg.Wait()

	// start background job for removing old slots on every tick
	_ = stores.Each(func(_ spectypes.BeaconRole, store qbftstorage.ParticipantStore) error {
		go store.PruneContinously(ctx, slotTickerProvider, phase0.Slot(retain))
		return nil
	})
}<|MERGE_RESOLUTION|>--- conflicted
+++ resolved
@@ -24,10 +24,7 @@
 	"go.uber.org/zap"
 
 	spectypes "github.com/ssvlabs/ssv-spec/types"
-<<<<<<< HEAD
-=======
-
->>>>>>> c91aef35
+
 	"github.com/ssvlabs/ssv/api/handlers"
 	apiserver "github.com/ssvlabs/ssv/api/server"
 	"github.com/ssvlabs/ssv/beacon/goclient"
@@ -71,10 +68,7 @@
 	"github.com/ssvlabs/ssv/ssvsigner/keys/rsaencryption"
 	"github.com/ssvlabs/ssv/ssvsigner/keystore"
 	ssvsignertls "github.com/ssvlabs/ssv/ssvsigner/tls"
-<<<<<<< HEAD
-=======
 	badger "github.com/ssvlabs/ssv/storage/badger"
->>>>>>> c91aef35
 	"github.com/ssvlabs/ssv/storage/basedb"
 	pebble "github.com/ssvlabs/ssv/storage/pebble"
 	"github.com/ssvlabs/ssv/utils/commons"
@@ -461,7 +455,7 @@
 		if cfg.SSVOptions.ValidatorOptions.Exporter {
 			retain := cfg.SSVOptions.ValidatorOptions.ExporterRetainSlots
 			threshold := cfg.SSVOptions.NetworkConfig.EstimatedCurrentSlot()
-			initSlotPruning(cmd.Context(), logger, storageMap, slotTickerProvider, threshold, retain)
+			initSlotPruning(cmd.Context(), storageMap, slotTickerProvider, threshold, retain)
 		}
 
 		cfg.SSVOptions.ValidatorOptions.StorageMap = storageMap
@@ -787,11 +781,7 @@
 func setupBadgerDB(logger *zap.Logger, networkConfig networkconfig.NetworkConfig) (*badger.DB, error) {
 	db, err := badger.New(logger, cfg.DBOptions)
 	if err != nil {
-<<<<<<< HEAD
-		return nil, errors.Wrap(err, "failed to open db")
-=======
 		return nil, fmt.Errorf("failed to open db: %w", err)
->>>>>>> c91aef35
 	}
 
 	migrationOpts := migrations.Options{
@@ -850,13 +840,8 @@
 	// If migrations were applied, we run a full garbage collection cycle
 	// to reclaim any space that may have been freed up.
 	start := time.Now()
-<<<<<<< HEAD
-	// Run a long garbage collection cycle with a timeout.
-	ctx, cancel := context.WithTimeout(ctx, 6*time.Minute)
-=======
 
 	ctx, cancel := context.WithTimeout(cfg.DBOptions.Ctx, 6*time.Minute)
->>>>>>> c91aef35
 	defer cancel()
 
 	logger.Debug("running full GC cycle...", fields.Duration(start))
@@ -1163,7 +1148,7 @@
 	}
 }
 
-func initSlotPruning(ctx context.Context, logger *zap.Logger, stores *ibftstorage.ParticipantStores, slotTickerProvider slotticker.Provider, slot phase0.Slot, retain uint64) {
+func initSlotPruning(ctx context.Context, stores *ibftstorage.ParticipantStores, slotTickerProvider slotticker.Provider, slot phase0.Slot, retain uint64) {
 	var wg sync.WaitGroup
 
 	threshold := slot - phase0.Slot(retain)
