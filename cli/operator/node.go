package operator

import (
	"context"
	"encoding/base64"
	"encoding/binary"
	"encoding/hex"
	"fmt"
	"log"
	"math/big"
	"net/http"
	"os"
	"strings"
	"sync"
	"time"

	"github.com/attestantio/go-eth2-client/spec/phase0"
	ethcommon "github.com/ethereum/go-ethereum/common"
	"github.com/ilyakaznacheev/cleanenv"
	"github.com/pkg/errors"
	"github.com/spf13/cobra"
	spectypes "github.com/ssvlabs/ssv-spec/types"
	"go.uber.org/zap"

	"github.com/ssvlabs/ssv/api/handlers"
	apiserver "github.com/ssvlabs/ssv/api/server"
	"github.com/ssvlabs/ssv/beacon/goclient"
	global_config "github.com/ssvlabs/ssv/cli/config"
	"github.com/ssvlabs/ssv/doppelganger"
	"github.com/ssvlabs/ssv/ekm"
	"github.com/ssvlabs/ssv/eth/eventhandler"
	"github.com/ssvlabs/ssv/eth/eventparser"
	"github.com/ssvlabs/ssv/eth/eventsyncer"
	"github.com/ssvlabs/ssv/eth/executionclient"
	"github.com/ssvlabs/ssv/eth/localevents"
	exporterapi "github.com/ssvlabs/ssv/exporter/api"
	"github.com/ssvlabs/ssv/exporter/api/decided"
	dutytracestore "github.com/ssvlabs/ssv/exporter/v2/store"
	ibftstorage "github.com/ssvlabs/ssv/ibft/storage"
	ssv_identity "github.com/ssvlabs/ssv/identity"
	"github.com/ssvlabs/ssv/logging"
	"github.com/ssvlabs/ssv/logging/fields"
	"github.com/ssvlabs/ssv/message/signatureverifier"
	"github.com/ssvlabs/ssv/message/validation"
	"github.com/ssvlabs/ssv/migrations"
	"github.com/ssvlabs/ssv/monitoring/metrics"
	"github.com/ssvlabs/ssv/network"
	networkcommons "github.com/ssvlabs/ssv/network/commons"
	p2pv1 "github.com/ssvlabs/ssv/network/p2p"
	"github.com/ssvlabs/ssv/network/records"
	"github.com/ssvlabs/ssv/networkconfig"
	"github.com/ssvlabs/ssv/nodeprobe"
	"github.com/ssvlabs/ssv/observability"
	"github.com/ssvlabs/ssv/operator"
	operatordatastore "github.com/ssvlabs/ssv/operator/datastore"
	"github.com/ssvlabs/ssv/operator/duties/dutystore"
	"github.com/ssvlabs/ssv/operator/keys"
	"github.com/ssvlabs/ssv/operator/keystore"
	"github.com/ssvlabs/ssv/operator/slotticker"
	operatorstorage "github.com/ssvlabs/ssv/operator/storage"
	"github.com/ssvlabs/ssv/operator/validator"
	"github.com/ssvlabs/ssv/operator/validator/metadata"
	"github.com/ssvlabs/ssv/operator/validators"
	beaconprotocol "github.com/ssvlabs/ssv/protocol/v2/blockchain/beacon"
	qbftstorage "github.com/ssvlabs/ssv/protocol/v2/qbft/storage"
	"github.com/ssvlabs/ssv/protocol/v2/types"
	registrystorage "github.com/ssvlabs/ssv/registry/storage"
	"github.com/ssvlabs/ssv/storage/basedb"
	"github.com/ssvlabs/ssv/storage/kv"
	"github.com/ssvlabs/ssv/utils/commons"
	"github.com/ssvlabs/ssv/utils/format"
	"github.com/ssvlabs/ssv/utils/rsaencryption"
)

type KeyStore struct {
	PrivateKeyFile string `yaml:"PrivateKeyFile" env:"PRIVATE_KEY_FILE" env-description:"Operator private key file"`
	PasswordFile   string `yaml:"PasswordFile" env:"PASSWORD_FILE" env-description:"Password for operator private key file decryption"`
}

type config struct {
	global_config.GlobalConfig   `yaml:"global"`
	DBOptions                    basedb.Options                   `yaml:"db"`
	SSVOptions                   operator.Options                 `yaml:"ssv"`
	ExecutionClient              executionclient.ExecutionOptions `yaml:"eth1"` // TODO: execution_client in yaml
	ConsensusClient              beaconprotocol.Options           `yaml:"eth2"` // TODO: consensus_client in yaml
	P2pNetworkConfig             p2pv1.Config                     `yaml:"p2p"`
	KeyStore                     KeyStore                         `yaml:"KeyStore"`
	Graffiti                     string                           `yaml:"Graffiti" env:"GRAFFITI" env-description:"Custom graffiti for block proposals." env-default:"ssv.network" `
	OperatorPrivateKey           string                           `yaml:"OperatorPrivateKey" env:"OPERATOR_KEY" env-description:"Operator private key, used to decrypt contract events"`
	MetricsAPIPort               int                              `yaml:"MetricsAPIPort" env:"METRICS_API_PORT" env-description:"Port to listen on for the metrics API."`
	EnableProfile                bool                             `yaml:"EnableProfile" env:"ENABLE_PROFILE" env-description:"flag that indicates whether go profiling tools are enabled"`
	NetworkPrivateKey            string                           `yaml:"NetworkPrivateKey" env:"NETWORK_PRIVATE_KEY" env-description:"private key for network identity"`
	WsAPIPort                    int                              `yaml:"WebSocketAPIPort" env:"WS_API_PORT" env-description:"Port to listen on for the websocket API."`
	WithPing                     bool                             `yaml:"WithPing" env:"WITH_PING" env-description:"Whether to send websocket ping messages'"`
	SSVAPIPort                   int                              `yaml:"SSVAPIPort" env:"SSV_API_PORT" env-description:"Port to listen on for the SSV API."`
	LocalEventsPath              string                           `yaml:"LocalEventsPath" env:"EVENTS_PATH" env-description:"path to local events"`
	EnableDoppelgangerProtection bool                             `yaml:"EnableDoppelgangerProtection" env:"ENABLE_DOPPELGANGER_PROTECTION" env-description:"Flag to enable Doppelganger protection for validators."`
}

var cfg config

var globalArgs global_config.Args

// StartNodeCmd is the command to start SSV node
var StartNodeCmd = &cobra.Command{
	Use:   "start-node",
	Short: "Starts an instance of SSV node",
	Run: func(cmd *cobra.Command, args []string) {
		commons.SetBuildData(cmd.Parent().Short, cmd.Parent().Version)

		logger, err := setupGlobal()
		if err != nil {
			log.Fatal("could not create logger ", err)
		}

		defer logging.CapturePanic(logger)

		logger.Info(fmt.Sprintf("starting %v", commons.GetBuildData()))

		observabilityShutdown, err := observability.Initialize(
			cmd.Parent().Short,
			cmd.Parent().Version,
			observability.WithMetrics())
		if err != nil {
			logger.Fatal("could not initialize observability configuration", zap.Error(err))
		}

		defer func() {
			if err = observabilityShutdown(cmd.Context()); err != nil {
				logger.Error("could not shutdown observability object", zap.Error(err))
			}
		}()

		networkConfig, err := setupSSVNetwork(logger)
		if err != nil {
			logger.Fatal("could not setup network", zap.Error(err))
		}
		cfg.DBOptions.Ctx = cmd.Context()
		db, err := setupDB(logger, networkConfig.Beacon.GetNetwork())
		if err != nil {
			logger.Fatal("could not setup db", zap.Error(err))
		}

		var operatorPrivKey keys.OperatorPrivateKey
		var operatorPrivKeyText string
		if cfg.KeyStore.PrivateKeyFile != "" {
			// nolint: gosec
			encryptedJSON, err := os.ReadFile(cfg.KeyStore.PrivateKeyFile)
			if err != nil {
				logger.Fatal("could not read PEM file", zap.Error(err))
			}

			// nolint: gosec
			keyStorePassword, err := os.ReadFile(cfg.KeyStore.PasswordFile)
			if err != nil {
				logger.Fatal("could not read password file", zap.Error(err))
			}

			decryptedKeystore, err := keystore.DecryptKeystore(encryptedJSON, string(keyStorePassword))
			if err != nil {
				logger.Fatal("could not decrypt operator private key keystore", zap.Error(err))
			}
			operatorPrivKey, err = keys.PrivateKeyFromBytes(decryptedKeystore)
			if err != nil {
				logger.Fatal("could not extract operator private key from file", zap.Error(err))
			}

			operatorPrivKeyText = base64.StdEncoding.EncodeToString(decryptedKeystore)
		} else {
			operatorPrivKey, err = keys.PrivateKeyFromString(cfg.OperatorPrivateKey)
			if err != nil {
				logger.Fatal("could not decode operator private key", zap.Error(err))
			}
			operatorPrivKeyText = cfg.OperatorPrivateKey
		}
		cfg.P2pNetworkConfig.OperatorSigner = operatorPrivKey

		nodeStorage, operatorData := setupOperatorStorage(logger, db, operatorPrivKey, operatorPrivKeyText)
		operatorDataStore := operatordatastore.New(operatorData)

		usingLocalEvents := len(cfg.LocalEventsPath) != 0

		if err := validateConfig(nodeStorage, networkConfig.NetworkName(), usingLocalEvents); err != nil {
			logger.Fatal("failed to validate config", zap.Error(err))
		}

		ekmHashedKey, err := operatorPrivKey.EKMHash()
		if err != nil {
			logger.Fatal("could not get operator private key hash", zap.Error(err))
		}

		keyManager, err := ekm.NewETHKeyManagerSigner(logger, db, networkConfig, ekmHashedKey)
		if err != nil {
			logger.Fatal("could not create new eth-key-manager signer", zap.Error(err))
		}

		cfg.P2pNetworkConfig.Ctx = cmd.Context()

		slotTickerProvider := func() slotticker.SlotTicker {
			return slotticker.New(logger, slotticker.Config{
				SlotDuration: networkConfig.SlotDurationSec(),
				GenesisTime:  networkConfig.GetGenesisTime(),
			})
		}

		cfg.ConsensusClient.Context = cmd.Context()
		cfg.ConsensusClient.Network = networkConfig.Beacon.GetNetwork()

		consensusClient := setupConsensusClient(logger, operatorDataStore, slotTickerProvider)

		executionAddrList := strings.Split(cfg.ExecutionClient.Addr, ";") // TODO: Decide what symbol to use as a separator. Bootnodes are currently separated by ";". Deployment bot currently uses ",".
		if len(executionAddrList) == 0 {
			logger.Fatal("no execution node address provided")
		}

		var executionClient executionclient.Provider

		if len(executionAddrList) == 1 {
			ec, err := executionclient.New(
				cmd.Context(),
				executionAddrList[0],
				ethcommon.HexToAddress(networkConfig.RegistryContractAddr),
				executionclient.WithLogger(logger),
				executionclient.WithFollowDistance(executionclient.DefaultFollowDistance),
				executionclient.WithConnectionTimeout(cfg.ExecutionClient.ConnectionTimeout),
				executionclient.WithReconnectionInitialInterval(executionclient.DefaultReconnectionInitialInterval),
				executionclient.WithReconnectionMaxInterval(executionclient.DefaultReconnectionMaxInterval),
				executionclient.WithHealthInvalidationInterval(executionclient.DefaultHealthInvalidationInterval),
				executionclient.WithSyncDistanceTolerance(cfg.ExecutionClient.SyncDistanceTolerance),
			)
			if err != nil {
				logger.Fatal("could not connect to execution client", zap.Error(err))
			}

			executionClient = ec
		} else {
			ec, err := executionclient.NewMulti(
				cmd.Context(),
				executionAddrList,
				ethcommon.HexToAddress(networkConfig.RegistryContractAddr),
				executionclient.WithLoggerMulti(logger),
				executionclient.WithFollowDistanceMulti(executionclient.DefaultFollowDistance),
				executionclient.WithConnectionTimeoutMulti(cfg.ExecutionClient.ConnectionTimeout),
				executionclient.WithReconnectionInitialIntervalMulti(executionclient.DefaultReconnectionInitialInterval),
				executionclient.WithReconnectionMaxIntervalMulti(executionclient.DefaultReconnectionMaxInterval),
				executionclient.WithHealthInvalidationIntervalMulti(executionclient.DefaultHealthInvalidationInterval),
				executionclient.WithSyncDistanceToleranceMulti(cfg.ExecutionClient.SyncDistanceTolerance),
			)
			if err != nil {
				logger.Fatal("could not connect to execution client", zap.Error(err))
			}

			executionClient = ec
		}

		cfg.P2pNetworkConfig.NodeStorage = nodeStorage
		cfg.P2pNetworkConfig.OperatorPubKeyHash = format.OperatorID(operatorData.PublicKey)
		cfg.P2pNetworkConfig.OperatorDataStore = operatorDataStore
		cfg.P2pNetworkConfig.FullNode = cfg.SSVOptions.ValidatorOptions.FullNode
		cfg.P2pNetworkConfig.Network = networkConfig

		validatorsMap := validators.New(cmd.Context())

		dutyStore := dutystore.New()
		cfg.SSVOptions.DutyStore = dutyStore

		signatureVerifier := signatureverifier.NewSignatureVerifier(nodeStorage)

		messageValidator := validation.New(
			networkConfig,
			nodeStorage.ValidatorStore(),
			dutyStore,
			signatureVerifier,
			validation.WithLogger(logger),
		)

		cfg.P2pNetworkConfig.MessageValidator = messageValidator
		cfg.SSVOptions.ValidatorOptions.MessageValidator = messageValidator

		p2pNetwork := setupP2P(logger, db)

		cfg.SSVOptions.Context = cmd.Context()
		cfg.SSVOptions.DB = db
		cfg.SSVOptions.BeaconNode = consensusClient
		cfg.SSVOptions.ExecutionClient = executionClient
		cfg.SSVOptions.Network = networkConfig
		cfg.SSVOptions.P2PNetwork = p2pNetwork
		cfg.SSVOptions.ValidatorOptions.NetworkConfig = networkConfig
		cfg.SSVOptions.ValidatorOptions.Context = cmd.Context()
		cfg.SSVOptions.ValidatorOptions.DB = db
		cfg.SSVOptions.ValidatorOptions.Network = p2pNetwork
		cfg.SSVOptions.ValidatorOptions.Beacon = consensusClient
		cfg.SSVOptions.ValidatorOptions.BeaconSigner = keyManager
		cfg.SSVOptions.ValidatorOptions.ValidatorsMap = validatorsMap

		cfg.SSVOptions.ValidatorOptions.OperatorDataStore = operatorDataStore
		cfg.SSVOptions.ValidatorOptions.RegistryStorage = nodeStorage
		cfg.SSVOptions.ValidatorOptions.RecipientsStorage = nodeStorage

		if cfg.WsAPIPort != 0 {
			ws := exporterapi.NewWsServer(cmd.Context(), nil, http.NewServeMux(), cfg.WithPing)
			cfg.SSVOptions.WS = ws
			cfg.SSVOptions.WsAPIPort = cfg.WsAPIPort
			cfg.SSVOptions.ValidatorOptions.NewDecidedHandler = decided.NewStreamPublisher(networkConfig, logger, ws)
		}

		cfg.SSVOptions.ValidatorOptions.DutyRoles = []spectypes.BeaconRole{spectypes.BNRoleAttester} // TODO could be better to set in other place

		storageRoles := []spectypes.BeaconRole{
			spectypes.BNRoleAttester,
			spectypes.BNRoleProposer,
			spectypes.BNRoleSyncCommittee,
			spectypes.BNRoleAggregator,
			spectypes.BNRoleSyncCommitteeContribution,
			spectypes.BNRoleValidatorRegistration,
			spectypes.BNRoleVoluntaryExit,
		}

		storageMap := ibftstorage.NewStores()

		for _, storageRole := range storageRoles {
			s := ibftstorage.New(cfg.SSVOptions.ValidatorOptions.DB, storageRole)
			storageMap.Add(storageRole, s)
		}

		cfg.SSVOptions.ValidatorOptions.Exporter = false

		if cfg.SSVOptions.ValidatorOptions.Exporter {
			retain := cfg.SSVOptions.ValidatorOptions.ExporterRetainSlots
			threshold := cfg.SSVOptions.Network.Beacon.EstimatedCurrentSlot()
			initSlotPruning(cmd.Context(), logger, storageMap, slotTickerProvider, threshold, retain)
		}

		cfg.SSVOptions.ValidatorOptions.StorageMap = storageMap
		cfg.SSVOptions.ValidatorOptions.Graffiti = []byte(cfg.Graffiti)
		cfg.SSVOptions.ValidatorOptions.ValidatorStore = nodeStorage.ValidatorStore()
		cfg.SSVOptions.ValidatorOptions.OperatorSigner = types.NewSsvOperatorSigner(operatorPrivKey, operatorDataStore.GetOperatorID)

		fixedSubnets, err := records.Subnets{}.FromString(cfg.P2pNetworkConfig.Subnets)
		if err != nil {
			logger.Fatal("failed to parse fixed subnets", zap.Error(err))
		}
		if cfg.SSVOptions.ValidatorOptions.Exporter {
			fixedSubnets, err = records.Subnets{}.FromString(records.AllSubnets)
			if err != nil {
				logger.Fatal("failed to parse all fixed subnets", zap.Error(err))
			}
		}

		metadataSyncer := metadata.NewSyncer(
			logger,
			nodeStorage.Shares(),
			nodeStorage.ValidatorStore().WithOperatorID(operatorDataStore.GetOperatorID),
			networkConfig.Beacon,
			consensusClient,
			fixedSubnets,
			metadata.WithSyncInterval(cfg.SSVOptions.ValidatorOptions.MetadataUpdateInterval),
		)
		cfg.SSVOptions.ValidatorOptions.ValidatorSyncer = metadataSyncer

<<<<<<< HEAD
		// Validator duty tracing
		var tracer validator.DutyTracer
		if cfg.SSVOptions.ValidatorOptions.ExporterDutyTracing {
			logger.Info("exporter duty tracing enabled")
			tracer = validator.NewTracer(cmd.Context(), logger,
				nodeStorage.ValidatorStore(), consensusClient,
				dutytracestore.New(db), networkConfig.Beacon.GetBeaconNetwork())

			go tracer.StartEvictionJob(cmd.Context(), slotTickerProvider)
		}

		cfg.SSVOptions.ValidatorOptions.DutyTracer = tracer
=======
		var doppelgangerHandler doppelganger.Provider
		if cfg.EnableDoppelgangerProtection {
			doppelgangerHandler = doppelganger.NewHandler(&doppelganger.Options{
				Network:            networkConfig,
				BeaconNode:         consensusClient,
				ValidatorProvider:  nodeStorage.ValidatorStore().WithOperatorID(operatorDataStore.GetOperatorID),
				SlotTickerProvider: slotTickerProvider,
				Logger:             logger,
			})
			logger.Info("Doppelganger protection enabled.")
		} else {
			doppelgangerHandler = doppelganger.NoOpHandler{}
			logger.Info("Doppelganger protection disabled.")
		}
		cfg.SSVOptions.ValidatorOptions.DoppelgangerHandler = doppelgangerHandler
>>>>>>> 3d788242

		validatorCtrl := validator.NewController(logger, cfg.SSVOptions.ValidatorOptions)
		cfg.SSVOptions.ValidatorController = validatorCtrl
		cfg.SSVOptions.ValidatorStore = nodeStorage.ValidatorStore()

		operatorNode := operator.New(logger, cfg.SSVOptions, slotTickerProvider, storageMap)

		if cfg.MetricsAPIPort > 0 {
			go startMetricsHandler(logger, db, cfg.MetricsAPIPort, cfg.EnableProfile, operatorNode)
		}

		nodeProber := nodeprobe.NewProber(
			logger,
			func() {
				logger.Fatal("ethereum node(s) are either out of sync or down. Ensure the nodes are healthy to resume.")
			},
			map[string]nodeprobe.Node{
				"execution client": executionClient,

				// Underlying options.Beacon's value implements nodeprobe.StatusChecker.
				// However, as it uses spec's specssv.BeaconNode interface, avoiding type assertion requires modifications in spec.
				// If options.Beacon doesn't implement nodeprobe.StatusChecker due to a mistake, this would panic early.
				"consensus client": consensusClient,
			},
		)

		nodeProber.Start(cmd.Context())
		nodeProber.Wait()
		logger.Info("ethereum node(s) are healthy")

		eventSyncer := syncContractEvents(
			cmd.Context(),
			logger,
			executionClient,
			validatorCtrl,
			networkConfig,
			nodeStorage,
			operatorDataStore,
			operatorPrivKey,
			keyManager,
			doppelgangerHandler,
		)
		if len(cfg.LocalEventsPath) == 0 {
			nodeProber.AddNode("event syncer", eventSyncer)
		}

		if _, err := metadataSyncer.SyncOnStartup(cmd.Context()); err != nil {
			logger.Fatal("failed to sync metadata on startup", zap.Error(err))
		}

		// Increase MaxPeers if the operator is subscribed to many subnets.
		// TODO: use OperatorCommittees when it's fixed.
		if cfg.P2pNetworkConfig.DynamicMaxPeers {
			var (
				baseMaxPeers        = 60
				maxPeersLimit       = cfg.P2pNetworkConfig.DynamicMaxPeersLimit
				idealPeersPerSubnet = 3
			)
			start := time.Now()
			myValidators := nodeStorage.ValidatorStore().OperatorValidators(operatorData.ID)
			mySubnets := make(records.Subnets, networkcommons.SubnetsCount)
			myActiveSubnets := 0
			for _, v := range myValidators {
				subnet := networkcommons.CommitteeSubnet(v.CommitteeID())
				if mySubnets[subnet] == 0 {
					mySubnets[subnet] = 1
					myActiveSubnets++
				}
			}
			idealMaxPeers := min(baseMaxPeers+idealPeersPerSubnet*myActiveSubnets, maxPeersLimit)
			if cfg.P2pNetworkConfig.MaxPeers < idealMaxPeers {
				logger.Warn("increasing MaxPeers to match the operator's subscribed subnets",
					zap.Int("old_max_peers", cfg.P2pNetworkConfig.MaxPeers),
					zap.Int("new_max_peers", idealMaxPeers),
					zap.Int("subscribed_subnets", myActiveSubnets),
					zap.Duration("took", time.Since(start)),
				)
				cfg.P2pNetworkConfig.MaxPeers = idealMaxPeers
			}

			cfg.P2pNetworkConfig.GetValidatorStats = func() (uint64, uint64, uint64, error) {
				return validatorCtrl.GetValidatorStats()
			}
			if err := p2pNetwork.Setup(logger); err != nil {
				logger.Fatal("failed to setup network", zap.Error(err))
			}
			if err := p2pNetwork.Start(logger); err != nil {
				logger.Fatal("failed to start network", zap.Error(err))
			}
		}

		if cfg.SSVAPIPort > 0 {
			apiServer := apiserver.New(
				logger,
				fmt.Sprintf(":%d", cfg.SSVAPIPort),
				&handlers.Node{
					// TODO: replace with narrower interface! (instead of accessing the entire PeersIndex)
					ListenAddresses: []string{fmt.Sprintf("tcp://%s:%d", cfg.P2pNetworkConfig.HostAddress, cfg.P2pNetworkConfig.TCPPort), fmt.Sprintf("udp://%s:%d", cfg.P2pNetworkConfig.HostAddress, cfg.P2pNetworkConfig.UDPPort)},
					PeersIndex:      p2pNetwork.(p2pv1.PeersIndexProvider).PeersIndex(),
					Network:         p2pNetwork.(p2pv1.HostProvider).Host().Network(),
					TopicIndex:      p2pNetwork.(handlers.TopicIndex),
					NodeProber:      nodeProber,
				},
				&handlers.Validators{
					Shares: nodeStorage.Shares(),
				},
				&handlers.Exporter{
					NetworkConfig:     networkConfig,
					ParticipantStores: storageMap,
					TraceStore:        tracer,
					Validators:        nodeStorage.ValidatorStore(),
				},
				cfg.SSVOptions.ValidatorOptions.ExporterDutyTracing,
			)
			go func() {
				err := apiServer.Run()
				if err != nil {
					logger.Fatal("failed to start API server", zap.Error(err))
				}
			}()
		}
		if err := operatorNode.Start(logger); err != nil {
			logger.Fatal("failed to start SSV node", zap.Error(err))
		}
	},
}

func validateConfig(nodeStorage operatorstorage.Storage, networkName string, usingLocalEvents bool) error {
	storedConfig, foundConfig, err := nodeStorage.GetConfig(nil)
	if err != nil {
		return fmt.Errorf("failed to get stored config: %w", err)
	}

	currentConfig := &operatorstorage.ConfigLock{
		NetworkName:      networkName,
		UsingLocalEvents: usingLocalEvents,
	}

	if foundConfig {
		if err := storedConfig.ValidateCompatibility(currentConfig); err != nil {
			return fmt.Errorf("incompatible config change: %w", err)
		}
	} else {

		if err := nodeStorage.SaveConfig(nil, currentConfig); err != nil {
			return fmt.Errorf("failed to store config: %w", err)
		}
	}

	return nil
}

func init() {
	global_config.ProcessArgs(&cfg, &globalArgs, StartNodeCmd)
}

func setupGlobal() (*zap.Logger, error) {
	if globalArgs.ConfigPath != "" {
		if err := cleanenv.ReadConfig(globalArgs.ConfigPath, &cfg); err != nil {
			return nil, fmt.Errorf("could not read config: %w", err)
		}
	}
	if globalArgs.ShareConfigPath != "" {
		if err := cleanenv.ReadConfig(globalArgs.ShareConfigPath, &cfg); err != nil {
			return nil, fmt.Errorf("could not read share config: %w", err)
		}
	}

	err := logging.SetGlobalLogger(
		cfg.LogLevel,
		cfg.LogLevelFormat,
		cfg.LogFormat,
		&logging.LogFileOptions{
			FileName:   cfg.LogFilePath,
			MaxSize:    cfg.LogFileSize,
			MaxBackups: cfg.LogFileBackups,
		},
	)
	if err != nil {
		return nil, fmt.Errorf("logging.SetGlobalLogger: %w", err)
	}

	return zap.L(), nil
}

func setupDB(logger *zap.Logger, eth2Network beaconprotocol.Network) (*kv.BadgerDB, error) {
	db, err := kv.New(logger, cfg.DBOptions)
	if err != nil {
		return nil, errors.Wrap(err, "failed to open db")
	}

	migrationOpts := migrations.Options{
		Db:      db,
		DbPath:  cfg.DBOptions.Path,
		Network: eth2Network,
	}
	applied, err := migrations.Run(cfg.DBOptions.Ctx, logger, migrationOpts)
	if err != nil {
		return nil, errors.Wrap(err, "failed to run migrations")
	}
	if applied == 0 {
		return db, nil
	}

	// If migrations were applied, we run a full garbage collection cycle
	// to reclaim any space that may have been freed up.
	start := time.Now()
	ctx, cancel := context.WithTimeout(context.Background(), 6*time.Minute)
	defer cancel()
	if err := db.FullGC(ctx); err != nil {
		return nil, errors.Wrap(err, "failed to collect garbage")
	}

	logger.Debug("post-migrations garbage collection completed", fields.Duration(start))

	return db, nil
}

func setupOperatorStorage(logger *zap.Logger, db basedb.Database, configPrivKey keys.OperatorPrivateKey, configPrivKeyText string) (operatorstorage.Storage, *registrystorage.OperatorData) {
	nodeStorage, err := operatorstorage.NewNodeStorage(logger, db)
	if err != nil {
		logger.Fatal("failed to create node storage", zap.Error(err))
	}

	storedPrivKeyHash, found, err := nodeStorage.GetPrivateKeyHash()
	if err != nil {
		logger.Fatal("could not get hashed private key", zap.Error(err))
	}

	configStoragePrivKeyHash, err := configPrivKey.StorageHash()
	if err != nil {
		logger.Fatal("could not hash private key", zap.Error(err))
	}

	// Backwards compatibility for the old hashing method,
	// which was hashing the text from the configuration directly,
	// whereas StorageHash re-encodes with PEM format.
	cliPrivKeyDecoded, err := base64.StdEncoding.DecodeString(configPrivKeyText)
	if err != nil {
		logger.Fatal("could not decode private key", zap.Error(err))
	}
	configStoragePrivKeyLegacyHash, err := rsaencryption.HashRsaKey(cliPrivKeyDecoded)
	if err != nil {
		logger.Fatal("could not hash private key", zap.Error(err))
	}

	if !found {
		if err := nodeStorage.SavePrivateKeyHash(configStoragePrivKeyHash); err != nil {
			logger.Fatal("could not save hashed private key", zap.Error(err))
		}
	} else if configStoragePrivKeyHash != storedPrivKeyHash &&
		configStoragePrivKeyLegacyHash != storedPrivKeyHash {
		logger.Fatal("operator private key is not matching the one encrypted the storage")
	}

	encodedPubKey, err := configPrivKey.Public().Base64()
	if err != nil {
		logger.Fatal("could not encode public key", zap.Error(err))
	}

	logger.Info("successfully loaded operator keys", zap.String("pubkey", string(encodedPubKey)))

	operatorData, found, err := nodeStorage.GetOperatorDataByPubKey(nil, encodedPubKey)
	if err != nil {
		logger.Fatal("could not get operator data by public key", zap.Error(err))
	}
	if !found {
		operatorData = &registrystorage.OperatorData{
			PublicKey: encodedPubKey,
		}
	}
	if operatorData == nil {
		logger.Fatal("invalid operator data in database: nil")
	}

	return nodeStorage, operatorData
}

func setupSSVNetwork(logger *zap.Logger) (networkconfig.NetworkConfig, error) {
	networkConfig, err := networkconfig.GetNetworkConfigByName(cfg.SSVOptions.NetworkName)
	if err != nil {
		return networkconfig.NetworkConfig{}, err
	}

	if cfg.SSVOptions.CustomDomainType != "" {
		if !strings.HasPrefix(cfg.SSVOptions.CustomDomainType, "0x") {
			return networkconfig.NetworkConfig{}, errors.New("custom domain type must be a hex string")
		}
		domainBytes, err := hex.DecodeString(cfg.SSVOptions.CustomDomainType[2:])
		if err != nil {
			return networkconfig.NetworkConfig{}, errors.Wrap(err, "failed to decode custom domain type")
		}
		if len(domainBytes) != 4 {
			return networkconfig.NetworkConfig{}, errors.New("custom domain type must be 4 bytes")
		}

		// https://github.com/ssvlabs/ssv/pull/1808 incremented the post-fork domain type by 1, so we have to maintain the compatibility.
		postForkDomain := binary.BigEndian.Uint32(domainBytes) + 1
		binary.BigEndian.PutUint32(networkConfig.DomainType[:], postForkDomain)

		logger.Info("running with custom domain type",
			fields.Domain(networkConfig.DomainType),
		)
	}

	nodeType := "light"
	if cfg.SSVOptions.ValidatorOptions.FullNode {
		nodeType = "full"
	}

	logger.Info("setting ssv network",
		fields.Network(networkConfig.Name),
		fields.Domain(networkConfig.DomainType),
		zap.String("nodeType", nodeType),
		zap.Any("beaconNetwork", networkConfig.Beacon.GetNetwork().BeaconNetwork),
		zap.Uint64("genesisEpoch", uint64(networkConfig.GenesisEpoch)),
		zap.String("registryContract", networkConfig.RegistryContractAddr),
	)

	return networkConfig, nil
}

func setupP2P(logger *zap.Logger, db basedb.Database) network.P2PNetwork {
	istore := ssv_identity.NewIdentityStore(db)
	netPrivKey, err := istore.SetupNetworkKey(logger, cfg.NetworkPrivateKey)
	if err != nil {
		logger.Fatal("failed to setup network private key", zap.Error(err))
	}
	cfg.P2pNetworkConfig.NetworkPrivateKey = netPrivKey

	n, err := p2pv1.New(logger, &cfg.P2pNetworkConfig)
	if err != nil {
		logger.Fatal("failed to setup p2p network", zap.Error(err))
	}
	return n
}

func setupConsensusClient(
	logger *zap.Logger,
	operatorDataStore operatordatastore.OperatorDataStore,
	slotTickerProvider slotticker.Provider,
) *goclient.GoClient {
	cl, err := goclient.New(logger, cfg.ConsensusClient, operatorDataStore, slotTickerProvider)
	if err != nil {
		logger.Fatal("failed to create beacon go-client", zap.Error(err),
			fields.Address(cfg.ConsensusClient.BeaconNodeAddr))
	}

	return cl
}

// syncContractEvents blocks until historical events are synced and then spawns a goroutine syncing ongoing events.
func syncContractEvents(
	ctx context.Context,
	logger *zap.Logger,
	executionClient executionclient.Provider,
	validatorCtrl validator.Controller,
	networkConfig networkconfig.NetworkConfig,
	nodeStorage operatorstorage.Storage,
	operatorDataStore operatordatastore.OperatorDataStore,
	operatorDecrypter keys.OperatorDecrypter,
	keyManager ekm.KeyManager,
	doppelgangerHandler eventhandler.DoppelgangerProvider,
) *eventsyncer.EventSyncer {
	eventFilterer, err := executionClient.Filterer()
	if err != nil {
		logger.Fatal("failed to set up event filterer", zap.Error(err))
	}

	eventParser := eventparser.New(eventFilterer)

	eventHandler, err := eventhandler.New(
		nodeStorage,
		eventParser,
		validatorCtrl,
		networkConfig,
		operatorDataStore,
		operatorDecrypter,
		keyManager,
		cfg.SSVOptions.ValidatorOptions.Beacon,
		doppelgangerHandler,
		eventhandler.WithFullNode(),
		eventhandler.WithLogger(logger),
	)
	if err != nil {
		logger.Fatal("failed to setup event data handler", zap.Error(err))
	}

	eventSyncer := eventsyncer.New(
		nodeStorage,
		executionClient,
		eventHandler,
		eventsyncer.WithLogger(logger),
	)

	fromBlock, found, err := nodeStorage.GetLastProcessedBlock(nil)
	if err != nil {
		logger.Fatal("syncing registry contract events failed, could not get last processed block", zap.Error(err))
	}
	if !found {
		fromBlock = networkConfig.RegistrySyncOffset
	} else if fromBlock == nil {
		logger.Fatal("syncing registry contract events failed, last processed block is nil")
	} else {
		// Start syncing from the next block.
		fromBlock = new(big.Int).SetUint64(fromBlock.Uint64() + 1)
	}

	// load & parse local events yaml if exists, otherwise sync from contract
	if len(cfg.LocalEventsPath) != 0 {
		localEvents, err := localevents.Load(cfg.LocalEventsPath)
		if err != nil {
			logger.Fatal("failed to load local events", zap.Error(err))
		}

		if err := eventHandler.HandleLocalEvents(localEvents); err != nil {
			logger.Fatal("error occurred while running event data handler", zap.Error(err))
		}
	} else {
		// Sync historical registry events.
		logger.Debug("syncing historical registry events", zap.Uint64("fromBlock", fromBlock.Uint64()))
		lastProcessedBlock, err := eventSyncer.SyncHistory(ctx, fromBlock.Uint64())
		switch {
		case errors.Is(err, executionclient.ErrNothingToSync):
			// Nothing was synced, keep fromBlock as is.
		case err == nil:
			// Advance fromBlock to the block after lastProcessedBlock.
			fromBlock = new(big.Int).SetUint64(lastProcessedBlock + 1)
		default:
			logger.Fatal("failed to sync historical registry events", zap.Error(err))
		}

		// Print registry stats.
		shares := nodeStorage.Shares().List(nil)
		operators, err := nodeStorage.ListOperators(nil, 0, 0)
		if err != nil {
			logger.Error("failed to get operators", zap.Error(err))
		}

		operatorValidators := 0
		liquidatedValidators := 0
		operatorID := operatorDataStore.GetOperatorID()
		if operatorDataStore.OperatorIDReady() {
			for _, share := range shares {
				if share.BelongsToOperator(operatorID) {
					operatorValidators++
				}
				if share.Liquidated {
					liquidatedValidators++
				}
			}
		}
		logger.Info("historical registry sync stats",
			zap.Uint64("my_operator_id", operatorID),
			zap.Int("operators", len(operators)),
			zap.Int("validators", len(shares)),
			zap.Int("liquidated_validators", liquidatedValidators),
			zap.Int("my_validators", operatorValidators),
		)

		// Sync ongoing registry events in the background.
		go func() {
			err = eventSyncer.SyncOngoing(ctx, fromBlock.Uint64())

			// Crash if ongoing sync has stopped, regardless of the reason.
			logger.Fatal("failed syncing ongoing registry events",
				zap.Uint64("last_processed_block", lastProcessedBlock),
				zap.Error(err))
		}()
	}

	return eventSyncer
}

func startMetricsHandler(logger *zap.Logger, db basedb.Database, port int, enableProf bool, opNode *operator.Node) {
	logger = logger.Named(logging.NameMetricsHandler)
	// init and start HTTP handler
	metricsHandler := metrics.NewHandler(db, enableProf, opNode)
	addr := fmt.Sprintf(":%d", port)
	if err := metricsHandler.Start(logger, http.NewServeMux(), addr); err != nil {
		logger.Panic("failed to serve metrics", zap.Error(err))
	}
}

func initSlotPruning(ctx context.Context, logger *zap.Logger, stores *ibftstorage.ParticipantStores, slotTickerProvider slotticker.Provider, slot phase0.Slot, retain uint64) {
	var wg sync.WaitGroup

	threshold := slot - phase0.Slot(retain)

	// async perform initial slot gc
	_ = stores.Each(func(_ spectypes.BeaconRole, store qbftstorage.ParticipantStore) error {
		wg.Add(1)
		go func() {
			defer wg.Done()
			store.Prune(ctx, logger, threshold)
		}()
		return nil
	})

	wg.Wait()

	// start background job for removing old slots on every tick
	_ = stores.Each(func(_ spectypes.BeaconRole, store qbftstorage.ParticipantStore) error {
		go store.PruneContinously(ctx, logger, slotTickerProvider, phase0.Slot(retain))
		return nil
	})
}<|MERGE_RESOLUTION|>--- conflicted
+++ resolved
@@ -358,7 +358,6 @@
 		)
 		cfg.SSVOptions.ValidatorOptions.ValidatorSyncer = metadataSyncer
 
-<<<<<<< HEAD
 		// Validator duty tracing
 		var tracer validator.DutyTracer
 		if cfg.SSVOptions.ValidatorOptions.ExporterDutyTracing {
@@ -371,7 +370,7 @@
 		}
 
 		cfg.SSVOptions.ValidatorOptions.DutyTracer = tracer
-=======
+
 		var doppelgangerHandler doppelganger.Provider
 		if cfg.EnableDoppelgangerProtection {
 			doppelgangerHandler = doppelganger.NewHandler(&doppelganger.Options{
@@ -387,7 +386,6 @@
 			logger.Info("Doppelganger protection disabled.")
 		}
 		cfg.SSVOptions.ValidatorOptions.DoppelgangerHandler = doppelgangerHandler
->>>>>>> 3d788242
 
 		validatorCtrl := validator.NewController(logger, cfg.SSVOptions.ValidatorOptions)
 		cfg.SSVOptions.ValidatorController = validatorCtrl
