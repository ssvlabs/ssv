package operator

import (
	"context"
	"encoding/base64"
	"encoding/binary"
	"encoding/hex"
	"fmt"
	"log"
	"math/big"
	"net/http"
	"net/url"
	"os"
	"strings"
	"sync"
	"time"

	"github.com/attestantio/go-eth2-client/spec/phase0"
	ethcommon "github.com/ethereum/go-ethereum/common"
	"github.com/ilyakaznacheev/cleanenv"
	"github.com/pkg/errors"
	"github.com/spf13/cobra"
	spectypes "github.com/ssvlabs/ssv-spec/types"
	"go.uber.org/zap"

	"github.com/ssvlabs/ssv/ssvsigner"
	"github.com/ssvlabs/ssv/ssvsigner/ekm"
	"github.com/ssvlabs/ssv/ssvsigner/keys"
	"github.com/ssvlabs/ssv/ssvsigner/keys/rsaencryption"
	"github.com/ssvlabs/ssv/ssvsigner/keystore"

	"github.com/ssvlabs/ssv/api/handlers"
	apiserver "github.com/ssvlabs/ssv/api/server"
	"github.com/ssvlabs/ssv/beacon/goclient"
	global_config "github.com/ssvlabs/ssv/cli/config"
	"github.com/ssvlabs/ssv/doppelganger"
	"github.com/ssvlabs/ssv/eth/eventhandler"
	"github.com/ssvlabs/ssv/eth/eventparser"
	"github.com/ssvlabs/ssv/eth/eventsyncer"
	"github.com/ssvlabs/ssv/eth/executionclient"
	"github.com/ssvlabs/ssv/eth/localevents"
	exporterapi "github.com/ssvlabs/ssv/exporter/api"
	"github.com/ssvlabs/ssv/exporter/api/decided"
	ibftstorage "github.com/ssvlabs/ssv/ibft/storage"
	ssv_identity "github.com/ssvlabs/ssv/identity"
	"github.com/ssvlabs/ssv/logging"
	"github.com/ssvlabs/ssv/logging/fields"
	"github.com/ssvlabs/ssv/message/signatureverifier"
	"github.com/ssvlabs/ssv/message/validation"
	"github.com/ssvlabs/ssv/migrations"
	"github.com/ssvlabs/ssv/monitoring/metrics"
	"github.com/ssvlabs/ssv/network"
	networkcommons "github.com/ssvlabs/ssv/network/commons"
	p2pv1 "github.com/ssvlabs/ssv/network/p2p"
	"github.com/ssvlabs/ssv/networkconfig"
	"github.com/ssvlabs/ssv/nodeprobe"
	"github.com/ssvlabs/ssv/observability"
	"github.com/ssvlabs/ssv/operator"
	operatordatastore "github.com/ssvlabs/ssv/operator/datastore"
	"github.com/ssvlabs/ssv/operator/duties/dutystore"
	"github.com/ssvlabs/ssv/operator/slotticker"
	operatorstorage "github.com/ssvlabs/ssv/operator/storage"
	"github.com/ssvlabs/ssv/operator/validator"
	"github.com/ssvlabs/ssv/operator/validator/metadata"
	"github.com/ssvlabs/ssv/operator/validators"
	qbftstorage "github.com/ssvlabs/ssv/protocol/v2/qbft/storage"
	"github.com/ssvlabs/ssv/protocol/v2/types"
	registrystorage "github.com/ssvlabs/ssv/registry/storage"
<<<<<<< HEAD
	"github.com/ssvlabs/ssv/ssvsigner"
	"github.com/ssvlabs/ssv/ssvsigner/ekm"
	"github.com/ssvlabs/ssv/ssvsigner/keys"
	"github.com/ssvlabs/ssv/ssvsigner/keys/rsaencryption"
	"github.com/ssvlabs/ssv/ssvsigner/keystore"
	ssvsignertls "github.com/ssvlabs/ssv/ssvsigner/tls"
=======
>>>>>>> c6fa7095
	"github.com/ssvlabs/ssv/storage/basedb"
	"github.com/ssvlabs/ssv/storage/kv"
	"github.com/ssvlabs/ssv/utils/commons"
	"github.com/ssvlabs/ssv/utils/format"
)

type KeyStore struct {
	PrivateKeyFile string `yaml:"PrivateKeyFile" env:"PRIVATE_KEY_FILE" env-description:"Path to operator private key file"`
	PasswordFile   string `yaml:"PasswordFile" env:"PASSWORD_FILE" env-description:"Path to password file for private key decryption"`
}

type SSVSignerConfig struct {
	Endpoint                   string `yaml:"Endpoint" env:"ENDPOINT" env-description:"Endpoint of ssv-signer. It must be parsable with url.Parse"`
	ClientKeystoreFile         string `yaml:"ClientKeystoreFile" env:"CLIENT_KEYSTORE_FILE" env-description:"Path to ssv-signer client keystore file"`
	ClientKeystorePasswordFile string `yaml:"ClientKeystorePasswordFile" env:"CLIENT_KEYSTORE_PASSWORD_FILE" env-description:"Path to file containing the password for client keystore file"`
	ClientKnownServersFile     string `yaml:"ClientKnownServersFile" env:"CLIENT_KNOWN_SERVERS_FILE" env-description:"Path to ssv-signer client known servers file"`
}

type config struct {
	global_config.GlobalConfig   `yaml:"global"`
	DBOptions                    basedb.Options          `yaml:"db"`
	SSVOptions                   operator.Options        `yaml:"ssv"`
	ExecutionClient              executionclient.Options `yaml:"eth1"` // TODO: execution_client in yaml
	ConsensusClient              goclient.Options        `yaml:"eth2"` // TODO: consensus_client in yaml
	P2pNetworkConfig             p2pv1.Config            `yaml:"p2p"`
	KeyStore                     KeyStore                `yaml:"KeyStore"`
<<<<<<< HEAD
	SSVSigner                    SSVSignerConfig         `yaml:"SSVSigner" env-prefix:"SSV_SIGNER_"`
=======
	SSVSignerEndpoint            string                  `yaml:"SSVSignerEndpoint" env:"SSV_SIGNER_ENDPOINT" env-description:"Endpoint of ssv-signer. It must be a correct URL"`
	SSVSignerRequestTimeout      time.Duration           `yaml:"SSVSignerRequestTimeout" env:"SSV_SIGNER_REQUEST_TIMEOUT" env-description:"Request timeout for ssv-signer" env-default:"10s"`
>>>>>>> c6fa7095
	Graffiti                     string                  `yaml:"Graffiti" env:"GRAFFITI" env-description:"Custom graffiti for block proposals" env-default:"ssv.network" `
	OperatorPrivateKey           string                  `yaml:"OperatorPrivateKey" env:"OPERATOR_KEY" env-description:"Operator private key for contract event decryption"`
	MetricsAPIPort               int                     `yaml:"MetricsAPIPort" env:"METRICS_API_PORT" env-description:"Port for metrics API server"`
	EnableProfile                bool                    `yaml:"EnableProfile" env:"ENABLE_PROFILE" env-description:"Enable Go profiling tools"`
	NetworkPrivateKey            string                  `yaml:"NetworkPrivateKey" env:"NETWORK_PRIVATE_KEY" env-description:"Private key for P2P network identity"`
	WsAPIPort                    int                     `yaml:"WebSocketAPIPort" env:"WS_API_PORT" env-description:"Port for WebSocket API server"`
	WithPing                     bool                    `yaml:"WithPing" env:"WITH_PING" env-description:"Enable WebSocket ping messages"`
	SSVAPIPort                   int                     `yaml:"SSVAPIPort" env:"SSV_API_PORT" env-description:"Port for SSV API server"`
	LocalEventsPath              string                  `yaml:"LocalEventsPath" env:"EVENTS_PATH" env-description:"Path to local events file"`
	EnableDoppelgangerProtection bool                    `yaml:"EnableDoppelgangerProtection" env:"ENABLE_DOPPELGANGER_PROTECTION" env-description:"Enable doppelganger protection for validators"`
}

var cfg config

var globalArgs global_config.Args

// StartNodeCmd is the command to start SSV node
var StartNodeCmd = &cobra.Command{
	Use:   "start-node",
	Short: "Starts an instance of SSV node",
	Run: func(cmd *cobra.Command, args []string) {
		commons.SetBuildData(cmd.Parent().Short, cmd.Parent().Version)

		logger, err := setupGlobal()
		if err != nil {
			log.Fatal("could not create logger ", err)
		}

		defer logging.CapturePanic(logger)

		logger.Info(fmt.Sprintf("starting %v", commons.GetBuildData()))

		observabilityShutdown, err := observability.Initialize(
			cmd.Parent().Short,
			cmd.Parent().Version,
			observability.WithMetrics())
		if err != nil {
			logger.Fatal("could not initialize observability configuration", zap.Error(err))
		}

		defer func() {
			if err = observabilityShutdown(cmd.Context()); err != nil {
				logger.Error("could not shutdown observability object", zap.Error(err))
			}
		}()

		networkConfig, err := setupSSVNetwork(logger)
		if err != nil {
			logger.Fatal("could not setup network", zap.Error(err))
		}
		cfg.DBOptions.Ctx = cmd.Context()
		db, err := setupDB(logger, networkConfig)
		if err != nil {
			logger.Fatal("could not setup db", zap.Error(err))
		}

		usingSSVSigner, usingKeystore, usingPrivKey := assertSigningConfig(logger)

		nodeStorage, err := operatorstorage.NewNodeStorage(networkConfig, logger, db)
		if err != nil {
			logger.Fatal("failed to create node storage", zap.Error(err))
		}

		var operatorPrivKey keys.OperatorPrivateKey
		var ssvSignerClient *ssvsigner.Client
		var operatorPubKeyBase64 string

		if usingSSVSigner {
			logger := logger.With(zap.String("ssv_signer_endpoint", cfg.SSVSigner.Endpoint))
			logger.Info("using ssv-signer for signing")

<<<<<<< HEAD
			if _, err := url.ParseRequestURI(cfg.SSVSigner.Endpoint); err != nil {
				logger.Fatal("invalid ssv signer endpoint format", zap.Error(err))
			}

			var ssvSignerOptions []ssvsigner.ClientOption
			ssvSignerOptions = append(ssvSignerOptions, ssvsigner.WithLogger(logger))

			if cfg.SSVSigner.ClientKeystoreFile != "" || cfg.SSVSigner.ClientKnownServersFile != "" {
				tlsConfig := ssvsignertls.Config{
					ClientKeystoreFile:         cfg.SSVSigner.ClientKeystoreFile,
					ClientKeystorePasswordFile: cfg.SSVSigner.ClientKeystorePasswordFile,
					ClientKnownServersFile:     cfg.SSVSigner.ClientKnownServersFile,
				}

				certificate, trustedFingerprints, err := tlsConfig.LoadClientTLS()
				if err != nil {
					logger.Fatal("failed to load ssv-signer client TLS config", zap.Error(err))
				}

				ssvSignerOptions = append(ssvSignerOptions, ssvsigner.WithTLS(certificate, trustedFingerprints))
			}

			ssvSignerClient, err := ssvsigner.NewClient(
				cfg.SSVSigner.Endpoint,
				ssvSignerOptions...,
			)
			if err != nil {
				logger.Fatal("failed to create ssv-signer client", zap.Error(err))
			}

=======
			if _, err := url.Parse(cfg.SSVSignerEndpoint); err != nil {
				logger.Fatal("invalid ssv signer endpoint format", zap.Error(err))
			}

			ssvSignerClient = ssvsigner.NewClient(
				cfg.SSVSignerEndpoint,
				ssvsigner.WithLogger(logger),
				ssvsigner.WithRequestTimeout(cfg.SSVSignerRequestTimeout),
			)
>>>>>>> c6fa7095
			operatorPubKeyString, err := ssvSignerClient.OperatorIdentity(cmd.Context())
			if err != nil {
				logger.Fatal("ssv-signer unavailable", zap.Error(err))
			}

			logger = logger.With(zap.String(fields.FieldPubKey, operatorPubKeyString))
			logger.Info("ssv-signer operator identity")

			operatorPubKey, err := keys.PublicKeyFromString(operatorPubKeyString)
			if err != nil {
				logger.Fatal("could not extract operator public key from string", zap.Error(err))
			}

			operatorPubKeyBase64, err = operatorPubKey.Base64()
			if err != nil {
				logger.Fatal("could not get operator public key base64", zap.Error(err))
			}

			// Ensure the pubkey is saved on first run and never changes afterwards
			if err := ensureOperatorPubKey(nodeStorage, operatorPubKeyBase64); err != nil {
				logger.Fatal("could not save base64-encoded operator public key", zap.Error(err))
			}
		} else {
			if usingKeystore {
				logger.Info("getting operator private key from keystore")

				var decryptedKeystore []byte
				operatorPrivKey, decryptedKeystore, err = privateKeyFromKeystore(cfg.KeyStore.PrivateKeyFile, cfg.KeyStore.PasswordFile)
				if err != nil {
					logger.Fatal("could not extract private key from keystore", zap.Error(err))
				}

				pemBase64 := base64.StdEncoding.EncodeToString(decryptedKeystore)
				if err := ensureOperatorPrivateKey(nodeStorage, operatorPrivKey, pemBase64); err != nil {
					logger.Fatal("could not save operator private key", zap.Error(err))
				}

			} else if usingPrivKey {
				logger.Info("getting operator private key from args")

				operatorPrivKey, err = keys.PrivateKeyFromString(cfg.OperatorPrivateKey)
				if err != nil {
					logger.Fatal("could not decode operator private key", zap.Error(err))
				}

				if err := ensureOperatorPrivateKey(nodeStorage, operatorPrivKey, cfg.OperatorPrivateKey); err != nil {
					logger.Fatal("could not save operator private key", zap.Error(err))
				}
			}

			operatorPubKeyBase64, err = operatorPrivKey.Public().Base64()
			if err != nil {
				logger.Fatal("could not get operator public key base64", zap.Error(err))
			}
		}

		logger.Info("successfully loaded operator keys", zap.String(fields.FieldPubKey, operatorPubKeyBase64))

		usingLocalEvents := len(cfg.LocalEventsPath) != 0

		if err := validateConfig(nodeStorage, networkConfig.NetworkName(), usingLocalEvents, usingSSVSigner); err != nil {
			logger.Fatal("failed to validate config", zap.Error(err))
		}

		cfg.P2pNetworkConfig.Ctx = cmd.Context()

		slotTickerProvider := func() slotticker.SlotTicker {
			return slotticker.New(logger, slotticker.Config{
				SlotDuration: networkConfig.SlotDurationSec(),
				GenesisTime:  networkConfig.GetGenesisTime(),
			})
		}

		cfg.ConsensusClient.Context = cmd.Context()
		cfg.ConsensusClient.Network = networkConfig.Beacon.GetNetwork()
		operatorDataStore := setupOperatorDataStore(logger, nodeStorage, operatorPubKeyBase64)
		consensusClient := setupConsensusClient(logger, slotTickerProvider)

		executionAddrList := strings.Split(cfg.ExecutionClient.Addr, ";") // TODO: Decide what symbol to use as a separator. Bootnodes are currently separated by ";". Deployment bot currently uses ",".
		if len(executionAddrList) == 0 {
			logger.Fatal("no execution node address provided")
		}

		var executionClient executionclient.Provider

		if len(executionAddrList) == 1 {
			ec, err := executionclient.New(
				cmd.Context(),
				executionAddrList[0],
				ethcommon.HexToAddress(networkConfig.RegistryContractAddr),
				executionclient.WithLogger(logger),
				executionclient.WithFollowDistance(executionclient.DefaultFollowDistance),
				executionclient.WithConnectionTimeout(cfg.ExecutionClient.ConnectionTimeout),
				executionclient.WithReconnectionInitialInterval(executionclient.DefaultReconnectionInitialInterval),
				executionclient.WithReconnectionMaxInterval(executionclient.DefaultReconnectionMaxInterval),
				executionclient.WithHealthInvalidationInterval(executionclient.DefaultHealthInvalidationInterval),
				executionclient.WithSyncDistanceTolerance(cfg.ExecutionClient.SyncDistanceTolerance),
			)
			if err != nil {
				logger.Fatal("could not connect to execution client", zap.Error(err))
			}

			executionClient = ec
		} else {
			ec, err := executionclient.NewMulti(
				cmd.Context(),
				executionAddrList,
				ethcommon.HexToAddress(networkConfig.RegistryContractAddr),
				executionclient.WithLoggerMulti(logger),
				executionclient.WithFollowDistanceMulti(executionclient.DefaultFollowDistance),
				executionclient.WithConnectionTimeoutMulti(cfg.ExecutionClient.ConnectionTimeout),
				executionclient.WithReconnectionInitialIntervalMulti(executionclient.DefaultReconnectionInitialInterval),
				executionclient.WithReconnectionMaxIntervalMulti(executionclient.DefaultReconnectionMaxInterval),
				executionclient.WithHealthInvalidationIntervalMulti(executionclient.DefaultHealthInvalidationInterval),
				executionclient.WithSyncDistanceToleranceMulti(cfg.ExecutionClient.SyncDistanceTolerance),
			)
			if err != nil {
				logger.Fatal("could not connect to execution client", zap.Error(err))
			}

			executionClient = ec
		}

		var keyManager ekm.KeyManager

		if usingSSVSigner {
			remoteKeyManager, err := ekm.NewRemoteKeyManager(
				logger,
				networkConfig,
				ssvSignerClient,
				consensusClient,
				db,
				networkConfig,
				operatorDataStore.GetOperatorID,
			)
			if err != nil {
				logger.Fatal("could not create remote key manager", zap.Error(err))
			}

			keyManager = remoteKeyManager
			cfg.P2pNetworkConfig.OperatorSigner = remoteKeyManager
			cfg.SSVOptions.ValidatorOptions.OperatorSigner = remoteKeyManager
		} else {
			localKeyManager, err := ekm.NewLocalKeyManager(logger, db, networkConfig, operatorPrivKey)
			if err != nil {
				logger.Fatal("could not create new eth-key-manager signer", zap.Error(err))
			}

			keyManager = localKeyManager
			cfg.P2pNetworkConfig.OperatorSigner = operatorPrivKey
			cfg.SSVOptions.ValidatorOptions.OperatorSigner = types.NewSsvOperatorSigner(operatorPrivKey, operatorDataStore.GetOperatorID)
		}

		cfg.P2pNetworkConfig.NodeStorage = nodeStorage
		cfg.P2pNetworkConfig.OperatorPubKeyHash = format.OperatorID(operatorDataStore.GetOperatorData().PublicKey)
		cfg.P2pNetworkConfig.OperatorDataStore = operatorDataStore
		cfg.P2pNetworkConfig.FullNode = cfg.SSVOptions.ValidatorOptions.FullNode
		cfg.P2pNetworkConfig.Network = networkConfig

		validatorsMap := validators.New(cmd.Context())

		dutyStore := dutystore.New()
		cfg.SSVOptions.DutyStore = dutyStore

		signatureVerifier := signatureverifier.NewSignatureVerifier(nodeStorage)

		messageValidator := validation.New(
			networkConfig,
			nodeStorage.ValidatorStore(),
			nodeStorage,
			dutyStore,
			signatureVerifier,
			consensusClient.ForkEpochElectra,
			validation.WithLogger(logger),
		)

		cfg.P2pNetworkConfig.MessageValidator = messageValidator
		cfg.SSVOptions.ValidatorOptions.MessageValidator = messageValidator

		p2pNetwork := setupP2P(logger, db)

		cfg.SSVOptions.Context = cmd.Context()
		cfg.SSVOptions.DB = db
		cfg.SSVOptions.BeaconNode = consensusClient
		cfg.SSVOptions.ExecutionClient = executionClient
		cfg.SSVOptions.Network = networkConfig
		cfg.SSVOptions.P2PNetwork = p2pNetwork
		cfg.SSVOptions.ValidatorOptions.NetworkConfig = networkConfig
		cfg.SSVOptions.ValidatorOptions.Context = cmd.Context()
		cfg.SSVOptions.ValidatorOptions.DB = db
		cfg.SSVOptions.ValidatorOptions.Network = p2pNetwork
		cfg.SSVOptions.ValidatorOptions.Beacon = consensusClient
		cfg.SSVOptions.ValidatorOptions.BeaconSigner = keyManager
		cfg.SSVOptions.ValidatorOptions.ValidatorsMap = validatorsMap

		cfg.SSVOptions.ValidatorOptions.OperatorDataStore = operatorDataStore
		cfg.SSVOptions.ValidatorOptions.RegistryStorage = nodeStorage
		cfg.SSVOptions.ValidatorOptions.RecipientsStorage = nodeStorage

		if cfg.WsAPIPort != 0 {
			ws := exporterapi.NewWsServer(cmd.Context(), nil, http.NewServeMux(), cfg.WithPing)
			cfg.SSVOptions.WS = ws
			cfg.SSVOptions.WsAPIPort = cfg.WsAPIPort
			cfg.SSVOptions.ValidatorOptions.NewDecidedHandler = decided.NewStreamPublisher(networkConfig, logger, ws)
		}

		cfg.SSVOptions.ValidatorOptions.DutyRoles = []spectypes.BeaconRole{spectypes.BNRoleAttester} // TODO could be better to set in other place

		storageRoles := []spectypes.BeaconRole{
			spectypes.BNRoleAttester,
			spectypes.BNRoleProposer,
			spectypes.BNRoleSyncCommittee,
			spectypes.BNRoleAggregator,
			spectypes.BNRoleSyncCommitteeContribution,
			spectypes.BNRoleValidatorRegistration,
			spectypes.BNRoleVoluntaryExit,
		}

		storageMap := ibftstorage.NewStores()

		for _, storageRole := range storageRoles {
			s := ibftstorage.New(cfg.SSVOptions.ValidatorOptions.DB, storageRole)
			storageMap.Add(storageRole, s)
		}

		if cfg.SSVOptions.ValidatorOptions.Exporter {
			retain := cfg.SSVOptions.ValidatorOptions.ExporterRetainSlots
			threshold := cfg.SSVOptions.Network.Beacon.EstimatedCurrentSlot()
			initSlotPruning(cmd.Context(), logger, storageMap, slotTickerProvider, threshold, retain)
		}

		cfg.SSVOptions.ValidatorOptions.StorageMap = storageMap
		cfg.SSVOptions.ValidatorOptions.Graffiti = []byte(cfg.Graffiti)
		cfg.SSVOptions.ValidatorOptions.ValidatorStore = nodeStorage.ValidatorStore()

		fixedSubnets, err := networkcommons.FromString(cfg.P2pNetworkConfig.Subnets)
		if err != nil {
			logger.Fatal("failed to parse fixed subnets", zap.Error(err))
		}
		if cfg.SSVOptions.ValidatorOptions.Exporter {
			fixedSubnets, err = networkcommons.FromString(networkcommons.AllSubnets)
			if err != nil {
				logger.Fatal("failed to parse all fixed subnets", zap.Error(err))
			}
		}

		metadataSyncer := metadata.NewSyncer(
			logger,
			nodeStorage.Shares(),
			nodeStorage.ValidatorStore().WithOperatorID(operatorDataStore.GetOperatorID),
			networkConfig,
			consensusClient,
			fixedSubnets,
			metadata.WithSyncInterval(cfg.SSVOptions.ValidatorOptions.MetadataUpdateInterval),
		)
		cfg.SSVOptions.ValidatorOptions.ValidatorSyncer = metadataSyncer

		var doppelgangerHandler doppelganger.Provider
		if cfg.EnableDoppelgangerProtection {
			doppelgangerHandler = doppelganger.NewHandler(&doppelganger.Options{
				Network:            networkConfig,
				BeaconNode:         consensusClient,
				ValidatorProvider:  nodeStorage.ValidatorStore().WithOperatorID(operatorDataStore.GetOperatorID),
				SlotTickerProvider: slotTickerProvider,
				Logger:             logger,
			})
			logger.Info("Doppelganger protection enabled.")
		} else {
			doppelgangerHandler = doppelganger.NoOpHandler{}
			logger.Info("Doppelganger protection disabled.")
		}
		cfg.SSVOptions.ValidatorOptions.DoppelgangerHandler = doppelgangerHandler

		validatorCtrl := validator.NewController(logger, cfg.SSVOptions.ValidatorOptions)
		cfg.SSVOptions.ValidatorController = validatorCtrl
		cfg.SSVOptions.ValidatorStore = nodeStorage.ValidatorStore()

		operatorNode := operator.New(logger, cfg.SSVOptions, slotTickerProvider, storageMap)

		if cfg.MetricsAPIPort > 0 {
			go startMetricsHandler(logger, db, cfg.MetricsAPIPort, cfg.EnableProfile, operatorNode)
		}

		nodeProber := nodeprobe.NewProber(
			logger,
			func() {
				logger.Fatal("ethereum node(s) are either out of sync or down. Ensure the nodes are healthy to resume.")
			},
			map[string]nodeprobe.Node{
				"execution client": executionClient,

				// Underlying options.Beacon's value implements nodeprobe.StatusChecker.
				// However, as it uses spec's specssv.BeaconNode interface, avoiding type assertion requires modifications in spec.
				// If options.Beacon doesn't implement nodeprobe.StatusChecker due to a mistake, this would panic early.
				"consensus client": consensusClient,
			},
		)

		nodeProber.Start(cmd.Context())
		nodeProber.Wait()
		logger.Info("ethereum node(s) are healthy")

		eventSyncer := syncContractEvents(
			cmd.Context(),
			logger,
			executionClient,
			validatorCtrl,
			networkConfig,
			nodeStorage,
			operatorDataStore,
			operatorPrivKey,
			keyManager,
			doppelgangerHandler,
		)
		if len(cfg.LocalEventsPath) == 0 {
			nodeProber.AddNode("event syncer", eventSyncer)
		}

		if _, err := metadataSyncer.SyncOnStartup(cmd.Context()); err != nil {
			logger.Fatal("failed to sync metadata on startup", zap.Error(err))
		}

		if usingSSVSigner {
			ensureNoMissingKeys(cmd.Context(), logger, nodeStorage, operatorDataStore, ssvSignerClient)
		}

		// Increase MaxPeers if the operator is subscribed to many subnets.
		// TODO: use OperatorCommittees when it's fixed.
		if cfg.P2pNetworkConfig.DynamicMaxPeers {
			var (
				baseMaxPeers        = 60
				maxPeersLimit       = cfg.P2pNetworkConfig.DynamicMaxPeersLimit
				idealPeersPerSubnet = 3
			)
			start := time.Now()
			myValidators := nodeStorage.ValidatorStore().OperatorValidators(operatorDataStore.GetOperatorID())
			mySubnets := make(networkcommons.Subnets, networkcommons.SubnetsCount)
			myActiveSubnets := 0
			for _, v := range myValidators {
				subnet := networkcommons.CommitteeSubnet(v.CommitteeID())
				if mySubnets[subnet] == 0 {
					mySubnets[subnet] = 1
					myActiveSubnets++
				}
			}
			idealMaxPeers := min(baseMaxPeers+idealPeersPerSubnet*myActiveSubnets, maxPeersLimit)
			if cfg.P2pNetworkConfig.MaxPeers < idealMaxPeers {
				logger.Warn("increasing MaxPeers to match the operator's subscribed subnets",
					zap.Int("old_max_peers", cfg.P2pNetworkConfig.MaxPeers),
					zap.Int("new_max_peers", idealMaxPeers),
					zap.Int("subscribed_subnets", myActiveSubnets),
					zap.Duration("took", time.Since(start)),
				)
				cfg.P2pNetworkConfig.MaxPeers = idealMaxPeers
			}

			cfg.P2pNetworkConfig.GetValidatorStats = func() (uint64, uint64, uint64, error) {
				return validatorCtrl.GetValidatorStats()
			}
			if err := p2pNetwork.Setup(logger); err != nil {
				logger.Fatal("failed to setup network", zap.Error(err))
			}
			if err := p2pNetwork.Start(logger); err != nil {
				logger.Fatal("failed to start network", zap.Error(err))
			}
		}

		if cfg.SSVAPIPort > 0 {
			apiServer := apiserver.New(
				logger,
				fmt.Sprintf(":%d", cfg.SSVAPIPort),
				&handlers.Node{
					// TODO: replace with narrower interface! (instead of accessing the entire PeersIndex)
					ListenAddresses: []string{fmt.Sprintf("tcp://%s:%d", cfg.P2pNetworkConfig.HostAddress, cfg.P2pNetworkConfig.TCPPort), fmt.Sprintf("udp://%s:%d", cfg.P2pNetworkConfig.HostAddress, cfg.P2pNetworkConfig.UDPPort)},
					PeersIndex:      p2pNetwork.(p2pv1.PeersIndexProvider).PeersIndex(),
					Network:         p2pNetwork.(p2pv1.HostProvider).Host().Network(),
					TopicIndex:      p2pNetwork.(handlers.TopicIndex),
					NodeProber:      nodeProber,
				},
				&handlers.Validators{
					Shares: nodeStorage.Shares(),
				},
				&handlers.Exporter{
					ParticipantStores: storageMap,
				},
			)
			go func() {
				err := apiServer.Run()
				if err != nil {
					logger.Fatal("failed to start API server", zap.Error(err))
				}
			}()
		}
		if err := operatorNode.Start(logger); err != nil {
			logger.Fatal("failed to start SSV node", zap.Error(err))
		}
	},
}

func ensureNoMissingKeys(
	ctx context.Context,
	logger *zap.Logger,
	nodeStorage operatorstorage.Storage,
	operatorDataStore operatordatastore.OperatorDataStore,
	ssvSignerClient *ssvsigner.Client,
) {
	if operatorDataStore.GetOperatorID() == 0 {
		logger.Fatal("operator ID is not ready")
	}

	shares := nodeStorage.Shares().List(
		nil,
		registrystorage.ByNotLiquidated(),
		registrystorage.ByOperatorID(operatorDataStore.GetOperatorID()),
	)
	if len(shares) == 0 {
		return
	}

	var localKeys []phase0.BLSPubKey
	for _, share := range shares {
		localKeys = append(localKeys, phase0.BLSPubKey(share.SharePubKey))
	}

	missingKeys, err := ssvSignerClient.MissingKeys(ctx, localKeys)
	if err != nil {
		logger.Fatal("failed to check for missing keys", zap.Error(err))
	}

	if len(missingKeys) > 0 {
		if len(missingKeys) > 50 {
			logger = logger.With(zap.Int("count", len(missingKeys)))
		} else {
			logger = logger.With(zap.Stringers("keys", missingKeys))
		}

		logger.Fatal("remote signer misses keys")
	}
}

func privateKeyFromKeystore(privKeyFile, passwordFile string) (keys.OperatorPrivateKey, []byte, error) {
	// #nosec G304
	encryptedJSON, err := os.ReadFile(privKeyFile)
	if err != nil {
		return nil, nil, fmt.Errorf("could not read PEM file: %w", err)
	}

	// #nosec G304
	keyStorePassword, err := os.ReadFile(passwordFile)
	if err != nil {
		return nil, nil, fmt.Errorf("could not read password file: %w", err)
	}

	operatorPrivKeyBytes, err := keystore.DecryptKeystore(encryptedJSON, string(keyStorePassword))
	if err != nil {
		return nil, nil, fmt.Errorf("could not decrypt operator private key keystore: %w", err)
	}

	operatorPrivKey, err := keys.PrivateKeyFromBytes(operatorPrivKeyBytes)
	if err != nil {
		return nil, nil, fmt.Errorf("could not extract operator private key from bytes: %w", err)
	}

	return operatorPrivKey, operatorPrivKeyBytes, nil
}

func assertSigningConfig(logger *zap.Logger) (usingSSVSigner, usingKeystore, usingPrivKey bool) {
	if cfg.SSVSigner.Endpoint != "" {
		usingSSVSigner = true
	}
	if cfg.KeyStore.PrivateKeyFile != "" || cfg.KeyStore.PasswordFile != "" {
		if cfg.KeyStore.PrivateKeyFile == "" || cfg.KeyStore.PasswordFile == "" {
			logger.Fatal("both keystore and password files must be provided if using keystore")
		}
		usingKeystore = true
	}
	if cfg.OperatorPrivateKey != "" {
		usingPrivKey = true
	}

	logger = logger.
		With(zap.String("ssv_signer_endpoint", cfg.SSVSigner.Endpoint),
			zap.String("private_key_file", cfg.KeyStore.PrivateKeyFile),
			zap.String("password_file", cfg.KeyStore.PasswordFile),
			zap.Int("operator_private_key_len", len(cfg.OperatorPrivateKey)), // not exposing the private key
		)

	if usingSSVSigner && (usingKeystore || usingPrivKey) {
		logger.Fatal("cannot enable both remote signing (SSVSigner.Endpoint) and local signing (PrivateKeyFile/OperatorPrivateKey)")
	} else if usingKeystore && usingPrivKey {
		logger.Fatal("cannot enable both OperatorPrivateKey and PrivateKeyFile")
	}

	return usingSSVSigner, usingKeystore, usingPrivKey
}

func validateConfig(nodeStorage operatorstorage.Storage, networkName string, usingLocalEvents, usingRemoteSigner bool) error {
	storedConfig, foundConfig, err := nodeStorage.GetConfig(nil)
	if err != nil {
		return fmt.Errorf("failed to get stored config: %w", err)
	}

	currentConfig := &operatorstorage.ConfigLock{
		NetworkName:      networkName,
		UsingLocalEvents: usingLocalEvents,
		UsingSSVSigner:   usingRemoteSigner,
	}

	if foundConfig {
		if err := storedConfig.ValidateCompatibility(currentConfig); err != nil {
			return fmt.Errorf("incompatible config change: %w", err)
		}
	} else {

		if err := nodeStorage.SaveConfig(nil, currentConfig); err != nil {
			return fmt.Errorf("failed to store config: %w", err)
		}
	}

	return nil
}

func init() {
	global_config.ProcessArgs(&cfg, &globalArgs, StartNodeCmd)
}

func setupGlobal() (*zap.Logger, error) {
	if globalArgs.ConfigPath != "" {
		if err := cleanenv.ReadConfig(globalArgs.ConfigPath, &cfg); err != nil {
			return nil, fmt.Errorf("could not read config: %w", err)
		}
	}
	if globalArgs.ShareConfigPath != "" {
		if err := cleanenv.ReadConfig(globalArgs.ShareConfigPath, &cfg); err != nil {
			return nil, fmt.Errorf("could not read share config: %w", err)
		}
	}

	err := logging.SetGlobalLogger(
		cfg.LogLevel,
		cfg.LogLevelFormat,
		cfg.LogFormat,
		&logging.LogFileOptions{
			FilePath:   cfg.LogFilePath,
			MaxSize:    cfg.LogFileSize,
			MaxBackups: cfg.LogFileBackups,
		},
	)
	if err != nil {
		return nil, fmt.Errorf("logging.SetGlobalLogger: %w", err)
	}

	return zap.L(), nil
}

func setupDB(logger *zap.Logger, networkConfig networkconfig.NetworkConfig) (*kv.BadgerDB, error) {
	db, err := kv.New(logger, cfg.DBOptions)
	if err != nil {
		return nil, errors.Wrap(err, "failed to open db")
	}
	reopenDb := func() error {
		if err := db.Close(); err != nil {
			return errors.Wrap(err, "failed to close db")
		}
		db, err = kv.New(logger, cfg.DBOptions)
		return errors.Wrap(err, "failed to reopen db")
	}

	migrationOpts := migrations.Options{
		Db:            db,
		DbPath:        cfg.DBOptions.Path,
		NetworkConfig: networkConfig,
	}
	applied, err := migrations.Run(cfg.DBOptions.Ctx, logger, migrationOpts)
	if err != nil {
		return nil, errors.Wrap(err, "failed to run migrations")
	}
	if applied == 0 {
		return db, nil
	}

	// If migrations were applied, we run a full garbage collection cycle
	// to reclaim any space that may have been freed up.
	// Close & reopen the database to trigger any unknown internal
	// startup/shutdown procedures that the storage engine may have.
	start := time.Now()
	if err := reopenDb(); err != nil {
		return nil, err
	}

	// Run a long garbage collection cycle with a timeout.
	ctx, cancel := context.WithTimeout(context.Background(), 6*time.Minute)
	defer cancel()
	if err := db.FullGC(ctx); err != nil {
		return nil, errors.Wrap(err, "failed to collect garbage")
	}

	// Close & reopen again.
	if err := reopenDb(); err != nil {
		return nil, err
	}
	logger.Debug("post-migrations garbage collection completed", fields.Duration(start))

	return db, nil
}

func setupOperatorDataStore(
	logger *zap.Logger,
	nodeStorage operatorstorage.Storage,
	pubKey string,
) operatordatastore.OperatorDataStore {
	operatorData, found, err := nodeStorage.GetOperatorDataByPubKey(nil, []byte(pubKey))
	if err != nil {
		logger.Fatal("could not get operator data by public key", zap.Error(err))
	}
	if !found {
		operatorData = &registrystorage.OperatorData{
			PublicKey: []byte(pubKey),
		}
	}
	if operatorData == nil {
		logger.Fatal("invalid operator data in database: nil")
	}

	return operatordatastore.New(operatorData)
}

// ensureOperatorPrivateKey makes sure the operator private key hash
// is saved exactly once and never changes thereafter.
// On first run it saves the current hash; on subsequent runs it errors
// if the stored hash doesn’t match either the current or legacy hash.
func ensureOperatorPrivateKey(
	nodeStorage operatorstorage.Storage,
	operatorPrivKey keys.OperatorPrivateKey,
	operatorPrivKeyPEM string,
) error {
	storedHash, found, err := nodeStorage.GetPrivateKeyHash()
	if err != nil {
		return fmt.Errorf("could not get hashed private key: %w", err)
	}

	// Current hashing method (PEM‑encoded → StorageHash)
	currentHash := operatorPrivKey.StorageHash()

	// Backwards compatibility for the old hashing method,
	// which was hashing the text from the configuration directly,
	// whereas StorageHash re-encodes with PEM format.
	cliPrivKeyDecoded, err := base64.StdEncoding.DecodeString(operatorPrivKeyPEM)
	if err != nil {
		return fmt.Errorf("could not decode private key: %w", err)
	}

	// Legacy hashing method (base64‑decoded bytes → HashKeyBytes)
	legacyHash := rsaencryption.HashKeyBytes(cliPrivKeyDecoded)

	if !found {
		// First run: persist the hash.
		if err := nodeStorage.SavePrivateKeyHash(currentHash); err != nil {
			return fmt.Errorf("could not save hashed private key: %w", err)
		}
		return nil
	}

	// Subsequent runs: enforce immutability.
	if currentHash != storedHash &&
		legacyHash != storedHash {
		// Prevent the node from running with a different key.
		return fmt.Errorf("operator private key is not matching the one encrypted the storage")
	}

	return nil
}

// ensureOperatorPubKey makes sure the operator public key is stored exactly once
// and never changes. On first run it saves the key; thereafter it returns an error
// if the stored key and the new key don’t match.
func ensureOperatorPubKey(nodeStorage operatorstorage.Storage, operatorPubKeyBase64 string) error {
	storedPubKey, found, err := nodeStorage.GetPublicKey()
	if err != nil {
		return fmt.Errorf("could not get public key: %w", err)
	}

	if !found {
		// No key yet in storage → first run, so save it.
		if err := nodeStorage.SavePublicKey(operatorPubKeyBase64); err != nil {
			return fmt.Errorf("could not save public key: %w", err)
		}
		return nil
	}

	// Key already exists → enforce immutability
	if storedPubKey != operatorPubKeyBase64 {
		// Prevent the node from running with a different key.
		return fmt.Errorf("operator public key is not matching the one in the storage")
	}

	// Everything matches
	return nil
}

func setupSSVNetwork(logger *zap.Logger) (networkconfig.NetworkConfig, error) {
	networkConfig, err := networkconfig.GetNetworkConfigByName(cfg.SSVOptions.NetworkName)
	if err != nil {
		return networkconfig.NetworkConfig{}, err
	}

	if cfg.SSVOptions.CustomDomainType != "" {
		if !strings.HasPrefix(cfg.SSVOptions.CustomDomainType, "0x") {
			return networkconfig.NetworkConfig{}, errors.New("custom domain type must be a hex string")
		}
		domainBytes, err := hex.DecodeString(cfg.SSVOptions.CustomDomainType[2:])
		if err != nil {
			return networkconfig.NetworkConfig{}, errors.Wrap(err, "failed to decode custom domain type")
		}
		if len(domainBytes) != 4 {
			return networkconfig.NetworkConfig{}, errors.New("custom domain type must be 4 bytes")
		}

		// https://github.com/ssvlabs/ssv/pull/1808 incremented the post-fork domain type by 1, so we have to maintain the compatibility.
		postForkDomain := binary.BigEndian.Uint32(domainBytes) + 1
		binary.BigEndian.PutUint32(networkConfig.DomainType[:], postForkDomain)

		logger.Info("running with custom domain type",
			fields.Domain(networkConfig.DomainType),
		)
	}

	nodeType := "light"
	if cfg.SSVOptions.ValidatorOptions.FullNode {
		nodeType = "full"
	}

	logger.Info("setting ssv network",
		fields.Network(networkConfig.Name),
		fields.Domain(networkConfig.DomainType),
		zap.String("nodeType", nodeType),
		zap.Any("beaconNetwork", networkConfig.Beacon.GetNetwork().BeaconNetwork),
		zap.String("registryContract", networkConfig.RegistryContractAddr),
	)

	return networkConfig, nil
}

func setupP2P(logger *zap.Logger, db basedb.Database) network.P2PNetwork {
	istore := ssv_identity.NewIdentityStore(db)
	netPrivKey, err := istore.SetupNetworkKey(logger, cfg.NetworkPrivateKey)
	if err != nil {
		logger.Fatal("failed to setup network private key", zap.Error(err))
	}
	cfg.P2pNetworkConfig.NetworkPrivateKey = netPrivKey

	n, err := p2pv1.New(logger, &cfg.P2pNetworkConfig)
	if err != nil {
		logger.Fatal("failed to setup p2p network", zap.Error(err))
	}
	return n
}

func setupConsensusClient(logger *zap.Logger, slotTickerProvider slotticker.Provider) *goclient.GoClient {
	cl, err := goclient.New(logger, cfg.ConsensusClient, slotTickerProvider)
	if err != nil {
		logger.Fatal("failed to create beacon go-client", zap.Error(err),
			fields.Address(cfg.ConsensusClient.BeaconNodeAddr))
	}

	return cl
}

// syncContractEvents blocks until historical events are synced and then spawns a goroutine syncing ongoing events.
func syncContractEvents(
	ctx context.Context,
	logger *zap.Logger,
	executionClient executionclient.Provider,
	validatorCtrl validator.Controller,
	networkConfig networkconfig.NetworkConfig,
	nodeStorage operatorstorage.Storage,
	operatorDataStore operatordatastore.OperatorDataStore,
	operatorDecrypter keys.OperatorDecrypter,
	keyManager ekm.KeyManager,
	doppelgangerHandler eventhandler.DoppelgangerProvider,
) *eventsyncer.EventSyncer {
	eventFilterer, err := executionClient.Filterer()
	if err != nil {
		logger.Fatal("failed to set up event filterer", zap.Error(err))
	}

	eventParser := eventparser.New(eventFilterer)

	eventHandler, err := eventhandler.New(
		nodeStorage,
		eventParser,
		validatorCtrl,
		networkConfig,
		operatorDataStore,
		operatorDecrypter,
		keyManager,
		cfg.SSVOptions.ValidatorOptions.Beacon,
		doppelgangerHandler,
		eventhandler.WithFullNode(),
		eventhandler.WithLogger(logger),
	)
	if err != nil {
		logger.Fatal("failed to setup event data handler", zap.Error(err))
	}

	eventSyncer := eventsyncer.New(
		nodeStorage,
		executionClient,
		eventHandler,
		eventsyncer.WithLogger(logger),
	)

	fromBlock, found, err := nodeStorage.GetLastProcessedBlock(nil)
	if err != nil {
		logger.Fatal("syncing registry contract events failed, could not get last processed block", zap.Error(err))
	}
	if !found {
		fromBlock = networkConfig.RegistrySyncOffset
	} else if fromBlock == nil {
		logger.Fatal("syncing registry contract events failed, last processed block is nil")
	} else {
		// Start syncing from the next block.
		fromBlock = new(big.Int).SetUint64(fromBlock.Uint64() + 1)
	}

	// load & parse local events yaml if exists, otherwise sync from contract
	if len(cfg.LocalEventsPath) != 0 {
		localEvents, err := localevents.Load(cfg.LocalEventsPath)
		if err != nil {
			logger.Fatal("failed to load local events", zap.Error(err))
		}

		if err := eventHandler.HandleLocalEvents(ctx, localEvents); err != nil {
			logger.Fatal("error occurred while running event data handler", zap.Error(err))
		}
	} else {
		// Sync historical registry events.
		logger.Debug("syncing historical registry events", zap.Uint64("fromBlock", fromBlock.Uint64()))
		lastProcessedBlock, err := eventSyncer.SyncHistory(ctx, fromBlock.Uint64())
		switch {
		case errors.Is(err, executionclient.ErrNothingToSync):
			// Nothing was synced, keep fromBlock as is.
		case err == nil:
			// Advance fromBlock to the block after lastProcessedBlock.
			fromBlock = new(big.Int).SetUint64(lastProcessedBlock + 1)
		default:
			logger.Fatal("failed to sync historical registry events", zap.Error(err))
		}

		// Print registry stats.
		shares := nodeStorage.Shares().List(nil)
		operators, err := nodeStorage.ListOperators(nil, 0, 0)
		if err != nil {
			logger.Error("failed to get operators", zap.Error(err))
		}

		operatorValidators := 0
		liquidatedValidators := 0
		operatorID := operatorDataStore.GetOperatorID()
		if operatorDataStore.OperatorIDReady() {
			for _, share := range shares {
				if share.BelongsToOperator(operatorID) {
					operatorValidators++
				}
				if share.Liquidated {
					liquidatedValidators++
				}
			}
		}
		logger.Info("historical registry sync stats",
			zap.Uint64("my_operator_id", operatorID),
			zap.Int("operators", len(operators)),
			zap.Int("validators", len(shares)),
			zap.Int("liquidated_validators", liquidatedValidators),
			zap.Int("my_validators", operatorValidators),
		)

		// Sync ongoing registry events in the background.
		go func() {
			err = eventSyncer.SyncOngoing(ctx, fromBlock.Uint64())

			// Crash if ongoing sync has stopped, regardless of the reason.
			logger.Fatal("failed syncing ongoing registry events",
				zap.Uint64("last_processed_block", lastProcessedBlock),
				zap.Error(err))
		}()
	}

	return eventSyncer
}

func startMetricsHandler(logger *zap.Logger, db basedb.Database, port int, enableProf bool, opNode *operator.Node) {
	logger = logger.Named(logging.NameMetricsHandler)
	// init and start HTTP handler
	metricsHandler := metrics.NewHandler(db, enableProf, opNode)
	addr := fmt.Sprintf(":%d", port)
	if err := metricsHandler.Start(logger, http.NewServeMux(), addr); err != nil {
		logger.Panic("failed to serve metrics", zap.Error(err))
	}
}

func initSlotPruning(ctx context.Context, logger *zap.Logger, stores *ibftstorage.ParticipantStores, slotTickerProvider slotticker.Provider, slot phase0.Slot, retain uint64) {
	var wg sync.WaitGroup

	threshold := slot - phase0.Slot(retain)

	// async perform initial slot gc
	_ = stores.Each(func(_ spectypes.BeaconRole, store qbftstorage.ParticipantStore) error {
		wg.Add(1)
		go func() {
			defer wg.Done()
			store.Prune(ctx, logger, threshold)
		}()
		return nil
	})

	wg.Wait()

	// start background job for removing old slots on every tick
	_ = stores.Each(func(_ spectypes.BeaconRole, store qbftstorage.ParticipantStore) error {
		go store.PruneContinously(ctx, logger, slotTickerProvider, phase0.Slot(retain))
		return nil
	})
}<|MERGE_RESOLUTION|>--- conflicted
+++ resolved
@@ -66,15 +66,7 @@
 	qbftstorage "github.com/ssvlabs/ssv/protocol/v2/qbft/storage"
 	"github.com/ssvlabs/ssv/protocol/v2/types"
 	registrystorage "github.com/ssvlabs/ssv/registry/storage"
-<<<<<<< HEAD
-	"github.com/ssvlabs/ssv/ssvsigner"
-	"github.com/ssvlabs/ssv/ssvsigner/ekm"
-	"github.com/ssvlabs/ssv/ssvsigner/keys"
-	"github.com/ssvlabs/ssv/ssvsigner/keys/rsaencryption"
-	"github.com/ssvlabs/ssv/ssvsigner/keystore"
 	ssvsignertls "github.com/ssvlabs/ssv/ssvsigner/tls"
-=======
->>>>>>> c6fa7095
 	"github.com/ssvlabs/ssv/storage/basedb"
 	"github.com/ssvlabs/ssv/storage/kv"
 	"github.com/ssvlabs/ssv/utils/commons"
@@ -87,10 +79,11 @@
 }
 
 type SSVSignerConfig struct {
-	Endpoint                   string `yaml:"Endpoint" env:"ENDPOINT" env-description:"Endpoint of ssv-signer. It must be parsable with url.Parse"`
-	ClientKeystoreFile         string `yaml:"ClientKeystoreFile" env:"CLIENT_KEYSTORE_FILE" env-description:"Path to ssv-signer client keystore file"`
-	ClientKeystorePasswordFile string `yaml:"ClientKeystorePasswordFile" env:"CLIENT_KEYSTORE_PASSWORD_FILE" env-description:"Path to file containing the password for client keystore file"`
-	ClientKnownServersFile     string `yaml:"ClientKnownServersFile" env:"CLIENT_KNOWN_SERVERS_FILE" env-description:"Path to ssv-signer client known servers file"`
+	Endpoint                   string        `yaml:"Endpoint" env:"ENDPOINT" env-description:"Endpoint of ssv-signer. It must be parsable with url.Parse"`
+	RequestTimeout             time.Duration `yaml:"RequestTimeout" env:"REQUEST_TIMEOUT" env-description:"Request timeout for ssv-signer" env-default:"10s"`
+	ClientKeystoreFile         string        `yaml:"ClientKeystoreFile" env:"CLIENT_KEYSTORE_FILE" env-description:"Path to ssv-signer client keystore file"`
+	ClientKeystorePasswordFile string        `yaml:"ClientKeystorePasswordFile" env:"CLIENT_KEYSTORE_PASSWORD_FILE" env-description:"Path to file containing the password for client keystore file"`
+	ClientKnownServersFile     string        `yaml:"ClientKnownServersFile" env:"CLIENT_KNOWN_SERVERS_FILE" env-description:"Path to ssv-signer client known servers file"`
 }
 
 type config struct {
@@ -101,12 +94,7 @@
 	ConsensusClient              goclient.Options        `yaml:"eth2"` // TODO: consensus_client in yaml
 	P2pNetworkConfig             p2pv1.Config            `yaml:"p2p"`
 	KeyStore                     KeyStore                `yaml:"KeyStore"`
-<<<<<<< HEAD
 	SSVSigner                    SSVSignerConfig         `yaml:"SSVSigner" env-prefix:"SSV_SIGNER_"`
-=======
-	SSVSignerEndpoint            string                  `yaml:"SSVSignerEndpoint" env:"SSV_SIGNER_ENDPOINT" env-description:"Endpoint of ssv-signer. It must be a correct URL"`
-	SSVSignerRequestTimeout      time.Duration           `yaml:"SSVSignerRequestTimeout" env:"SSV_SIGNER_REQUEST_TIMEOUT" env-description:"Request timeout for ssv-signer" env-default:"10s"`
->>>>>>> c6fa7095
 	Graffiti                     string                  `yaml:"Graffiti" env:"GRAFFITI" env-description:"Custom graffiti for block proposals" env-default:"ssv.network" `
 	OperatorPrivateKey           string                  `yaml:"OperatorPrivateKey" env:"OPERATOR_KEY" env-description:"Operator private key for contract event decryption"`
 	MetricsAPIPort               int                     `yaml:"MetricsAPIPort" env:"METRICS_API_PORT" env-description:"Port for metrics API server"`
@@ -178,13 +166,12 @@
 			logger := logger.With(zap.String("ssv_signer_endpoint", cfg.SSVSigner.Endpoint))
 			logger.Info("using ssv-signer for signing")
 
-<<<<<<< HEAD
 			if _, err := url.ParseRequestURI(cfg.SSVSigner.Endpoint); err != nil {
 				logger.Fatal("invalid ssv signer endpoint format", zap.Error(err))
 			}
 
 			var ssvSignerOptions []ssvsigner.ClientOption
-			ssvSignerOptions = append(ssvSignerOptions, ssvsigner.WithLogger(logger))
+			ssvSignerOptions = append(ssvSignerOptions, ssvsigner.WithLogger(logger), ssvsigner.WithRequestTimeout(cfg.SSVSigner.RequestTimeout))
 
 			if cfg.SSVSigner.ClientKeystoreFile != "" || cfg.SSVSigner.ClientKnownServersFile != "" {
 				tlsConfig := ssvsignertls.Config{
@@ -209,17 +196,6 @@
 				logger.Fatal("failed to create ssv-signer client", zap.Error(err))
 			}
 
-=======
-			if _, err := url.Parse(cfg.SSVSignerEndpoint); err != nil {
-				logger.Fatal("invalid ssv signer endpoint format", zap.Error(err))
-			}
-
-			ssvSignerClient = ssvsigner.NewClient(
-				cfg.SSVSignerEndpoint,
-				ssvsigner.WithLogger(logger),
-				ssvsigner.WithRequestTimeout(cfg.SSVSignerRequestTimeout),
-			)
->>>>>>> c6fa7095
 			operatorPubKeyString, err := ssvSignerClient.OperatorIdentity(cmd.Context())
 			if err != nil {
 				logger.Fatal("ssv-signer unavailable", zap.Error(err))
