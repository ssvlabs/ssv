package operator

import (
	"context"
	"encoding/base64"
	"encoding/binary"
	"encoding/hex"
	"fmt"
	"log"
	"math/big"
	"net/http"
	"net/url"
	"os"
	"strings"
	"sync"
	"time"

	"github.com/attestantio/go-eth2-client/spec"
	"github.com/attestantio/go-eth2-client/spec/phase0"
<<<<<<< HEAD
	cockroachdb "github.com/cockroachdb/pebble"
	ethcommon "github.com/ethereum/go-ethereum/common"
=======
>>>>>>> 8b4fb83e
	"github.com/ilyakaznacheev/cleanenv"
	"github.com/pkg/errors"
	"github.com/spf13/cobra"
	"go.uber.org/zap"

<<<<<<< HEAD
	spectypes "github.com/ssvlabs/ssv-spec/types"
=======
	"github.com/ssvlabs/ssv/ssvsigner"
	"github.com/ssvlabs/ssv/ssvsigner/ekm"
	"github.com/ssvlabs/ssv/ssvsigner/keys"
	"github.com/ssvlabs/ssv/ssvsigner/keys/rsaencryption"
	"github.com/ssvlabs/ssv/ssvsigner/keystore"

	ssvsignertls "github.com/ssvlabs/ssv/ssvsigner/tls"

>>>>>>> 8b4fb83e
	"github.com/ssvlabs/ssv/api/handlers"
	apiserver "github.com/ssvlabs/ssv/api/server"
	"github.com/ssvlabs/ssv/beacon/goclient"
	global_config "github.com/ssvlabs/ssv/cli/config"
	"github.com/ssvlabs/ssv/doppelganger"
	"github.com/ssvlabs/ssv/eth/eventhandler"
	"github.com/ssvlabs/ssv/eth/eventparser"
	"github.com/ssvlabs/ssv/eth/eventsyncer"
	"github.com/ssvlabs/ssv/eth/executionclient"
	"github.com/ssvlabs/ssv/eth/localevents"
	exporterapi "github.com/ssvlabs/ssv/exporter/api"
	"github.com/ssvlabs/ssv/exporter/api/decided"
	ibftstorage "github.com/ssvlabs/ssv/ibft/storage"
	ssv_identity "github.com/ssvlabs/ssv/identity"
	"github.com/ssvlabs/ssv/logging"
	"github.com/ssvlabs/ssv/logging/fields"
	"github.com/ssvlabs/ssv/message/signatureverifier"
	"github.com/ssvlabs/ssv/message/validation"
	"github.com/ssvlabs/ssv/migrations"
	"github.com/ssvlabs/ssv/monitoring/metrics"
	"github.com/ssvlabs/ssv/network"
	networkcommons "github.com/ssvlabs/ssv/network/commons"
	p2pv1 "github.com/ssvlabs/ssv/network/p2p"
	"github.com/ssvlabs/ssv/networkconfig"
	"github.com/ssvlabs/ssv/nodeprobe"
	"github.com/ssvlabs/ssv/observability"
	"github.com/ssvlabs/ssv/operator"
	operatordatastore "github.com/ssvlabs/ssv/operator/datastore"
	"github.com/ssvlabs/ssv/operator/duties/dutystore"
	"github.com/ssvlabs/ssv/operator/slotticker"
	operatorstorage "github.com/ssvlabs/ssv/operator/storage"
	"github.com/ssvlabs/ssv/operator/validator"
	"github.com/ssvlabs/ssv/operator/validator/metadata"
	"github.com/ssvlabs/ssv/operator/validators"
	qbftstorage "github.com/ssvlabs/ssv/protocol/v2/qbft/storage"
	"github.com/ssvlabs/ssv/protocol/v2/types"
	registrystorage "github.com/ssvlabs/ssv/registry/storage"
<<<<<<< HEAD
	"github.com/ssvlabs/ssv/ssvsigner"
	"github.com/ssvlabs/ssv/ssvsigner/ekm"
	"github.com/ssvlabs/ssv/ssvsigner/keys"
	"github.com/ssvlabs/ssv/ssvsigner/keys/rsaencryption"
	"github.com/ssvlabs/ssv/ssvsigner/keystore"
	ssvsignertls "github.com/ssvlabs/ssv/ssvsigner/tls"
	badger "github.com/ssvlabs/ssv/storage/badger"
=======
>>>>>>> 8b4fb83e
	"github.com/ssvlabs/ssv/storage/basedb"
	pebble "github.com/ssvlabs/ssv/storage/pebble"
	"github.com/ssvlabs/ssv/utils/commons"
	"github.com/ssvlabs/ssv/utils/format"
)

type KeyStore struct {
	PrivateKeyFile string `yaml:"PrivateKeyFile" env:"PRIVATE_KEY_FILE" env-description:"Path to operator private key file"`
	PasswordFile   string `yaml:"PasswordFile" env:"PASSWORD_FILE" env-description:"Path to password file for private key decryption"`
}

type SSVSignerConfig struct {
	Endpoint             string        `yaml:"Endpoint" env:"ENDPOINT" env-description:"Endpoint of ssv-signer. It must be a correct URL"`
	RequestTimeout       time.Duration `yaml:"RequestTimeout" env:"REQUEST_TIMEOUT" env-description:"Request timeout for ssv-signer" env-default:"10s"`
	KeystoreFile         string        `yaml:"KeystoreFile" env:"KEYSTORE_FILE" env-description:"Path to ssv-signer client keystore file"`
	KeystorePasswordFile string        `yaml:"KeystorePasswordFile" env:"KEYSTORE_PASSWORD_FILE" env-description:"Path to file containing the password for client keystore file"`
	ServerCertFile       string        `yaml:"ServerCertFile" env:"SERVER_CERT_FILE" env-description:"Path to trusted server certificate file for ssv-signer"`
}

type config struct {
	global_config.GlobalConfig   `yaml:"global"`
	DBOptions                    basedb.Options          `yaml:"db"`
	SSVOptions                   operator.Options        `yaml:"ssv"`
	ExecutionClient              executionclient.Options `yaml:"eth1"` // TODO: execution_client in yaml
	ConsensusClient              goclient.Options        `yaml:"eth2"` // TODO: consensus_client in yaml
	P2pNetworkConfig             p2pv1.Config            `yaml:"p2p"`
	KeyStore                     KeyStore                `yaml:"KeyStore"`
	SSVSigner                    SSVSignerConfig         `yaml:"SSVSigner" env-prefix:"SSV_SIGNER_"`
	Graffiti                     string                  `yaml:"Graffiti" env:"GRAFFITI" env-description:"Custom graffiti for block proposals" env-default:"ssv.network" `
	OperatorPrivateKey           string                  `yaml:"OperatorPrivateKey" env:"OPERATOR_KEY" env-description:"Operator private key for contract event decryption"`
	MetricsAPIPort               int                     `yaml:"MetricsAPIPort" env:"METRICS_API_PORT" env-description:"Port for metrics API server"`
	EnableProfile                bool                    `yaml:"EnableProfile" env:"ENABLE_PROFILE" env-description:"Enable Go profiling tools"`
	NetworkPrivateKey            string                  `yaml:"NetworkPrivateKey" env:"NETWORK_PRIVATE_KEY" env-description:"Private key for P2P network identity"`
	WsAPIPort                    int                     `yaml:"WebSocketAPIPort" env:"WS_API_PORT" env-description:"Port for WebSocket API server"`
	WithPing                     bool                    `yaml:"WithPing" env:"WITH_PING" env-description:"Enable WebSocket ping messages"`
	SSVAPIPort                   int                     `yaml:"SSVAPIPort" env:"SSV_API_PORT" env-description:"Port for SSV API server"`
	LocalEventsPath              string                  `yaml:"LocalEventsPath" env:"EVENTS_PATH" env-description:"Path to local events file"`
	EnableDoppelgangerProtection bool                    `yaml:"EnableDoppelgangerProtection" env:"ENABLE_DOPPELGANGER_PROTECTION" env-description:"Enable doppelganger protection for validators"`
}

var cfg config

var globalArgs global_config.Args

// StartNodeCmd is the command to start SSV node
var StartNodeCmd = &cobra.Command{
	Use:   "start-node",
	Short: "Starts an instance of SSV node",
	Run: func(cmd *cobra.Command, args []string) {
		commons.SetBuildData(cmd.Parent().Short, cmd.Parent().Version)

		logger, err := setupGlobal()
		if err != nil {
			log.Fatal("could not create logger ", err)
		}

		defer logging.CapturePanic(logger)

		logger.Info(fmt.Sprintf("starting %v", commons.GetBuildData()))

		observabilityShutdown, err := observability.Initialize(
			cmd.Parent().Short,
			cmd.Parent().Version,
			observability.WithMetrics())
		if err != nil {
			logger.Fatal("could not initialize observability configuration", zap.Error(err))
		}

		defer func() {
			if err = observabilityShutdown(cmd.Context()); err != nil {
				logger.Error("could not shutdown observability object", zap.Error(err))
			}
		}()

		ssvNetworkConfig, err := setupSSVNetwork(logger)
		if err != nil {
			logger.Fatal("could not setup network", zap.Error(err))
		}

		consensusClient, err := goclient.New(cmd.Context(), logger, cfg.ConsensusClient)
		if err != nil {
			logger.Fatal("failed to create beacon go-client", zap.Error(err),
				fields.Address(cfg.ConsensusClient.BeaconNodeAddr))
		}

		networkConfig := networkconfig.NetworkConfig{
			Name:         cfg.SSVOptions.NetworkName,
			SSVConfig:    ssvNetworkConfig,
			BeaconConfig: consensusClient.BeaconConfig(),
		}

		cfg.DBOptions.Ctx = cmd.Context()
<<<<<<< HEAD

		var db basedb.Database
		switch cfg.DBOptions.Engine {
		case "pebble":
			logger.Info("using pebble db")
			db, err = setupPebbleDB(logger, networkConfig)
		case "badger":
			logger.Info("using badger db")
			db, err = setupBadgerDB(logger, networkConfig)
		default:
			err = fmt.Errorf("invalid db engine: %s", cfg.DBOptions.Engine)
		}
=======
		db, err := setupDB(cmd.Context(), logger, networkConfig)
>>>>>>> 8b4fb83e
		if err != nil {
			logger.Fatal("could not setup db", zap.Error(err))
		}

		usingSSVSigner, usingKeystore, usingPrivKey := assertSigningConfig(logger)

		nodeStorage, err := operatorstorage.NewNodeStorage(networkConfig, logger, db)
		if err != nil {
			logger.Fatal("failed to create node storage", zap.Error(err))
		}

		var operatorPrivKey keys.OperatorPrivateKey
		var ssvSignerClient *ssvsigner.Client
		var operatorPubKeyBase64 string

		if usingSSVSigner {
			logger := logger.With(zap.String("ssv_signer_endpoint", cfg.SSVSigner.Endpoint))
			logger.Info("using ssv-signer for signing")

			if _, err := url.ParseRequestURI(cfg.SSVSigner.Endpoint); err != nil {
				logger.Fatal("invalid ssv signer endpoint format", zap.Error(err))
			}

			ssvSignerOptions := []ssvsigner.ClientOption{
				ssvsigner.WithLogger(logger),
				ssvsigner.WithRequestTimeout(cfg.SSVSigner.RequestTimeout),
			}

			if cfg.SSVSigner.KeystoreFile != "" || cfg.SSVSigner.ServerCertFile != "" {
				tlsConfig := &ssvsignertls.Config{
					ClientKeystoreFile:         cfg.SSVSigner.KeystoreFile,
					ClientKeystorePasswordFile: cfg.SSVSigner.KeystorePasswordFile,
					ClientServerCertFile:       cfg.SSVSigner.ServerCertFile,
				}

				clientConfig, err := tlsConfig.LoadClientTLSConfig()
				if err != nil {
					logger.Fatal("failed to load ssv-signer TLS config", zap.Error(err))
				}

				ssvSignerOptions = append(ssvSignerOptions, ssvsigner.WithTLSConfig(clientConfig))
			}

			ssvSignerClient = ssvsigner.NewClient(
				cfg.SSVSigner.Endpoint,
				ssvSignerOptions...,
			)

			operatorPubKeyString, err := ssvSignerClient.OperatorIdentity(cmd.Context())
			if err != nil {
				logger.Fatal("ssv-signer unavailable", zap.Error(err))
			}

			logger = logger.With(zap.String(fields.FieldPubKey, operatorPubKeyString))
			logger.Info("ssv-signer operator identity")

			operatorPubKey, err := keys.PublicKeyFromString(operatorPubKeyString)
			if err != nil {
				logger.Fatal("could not extract operator public key from string", zap.Error(err))
			}

			operatorPubKeyBase64, err = operatorPubKey.Base64()
			if err != nil {
				logger.Fatal("could not get operator public key base64", zap.Error(err))
			}

			// Ensure the pubkey is saved on first run and never changes afterwards
			if err := ensureOperatorPubKey(nodeStorage, operatorPubKeyBase64); err != nil {
				logger.Fatal("could not save base64-encoded operator public key", zap.Error(err))
			}
		} else {
			if usingKeystore {
				logger.Info("getting operator private key from keystore")

				var decryptedKeystore []byte
				operatorPrivKey, decryptedKeystore, err = privateKeyFromKeystore(cfg.KeyStore.PrivateKeyFile, cfg.KeyStore.PasswordFile)
				if err != nil {
					logger.Fatal("could not extract private key from keystore", zap.Error(err))
				}

				pemBase64 := base64.StdEncoding.EncodeToString(decryptedKeystore)
				if err := ensureOperatorPrivateKey(nodeStorage, operatorPrivKey, pemBase64); err != nil {
					logger.Fatal("could not save operator private key", zap.Error(err))
				}

			} else if usingPrivKey {
				logger.Info("getting operator private key from args")

				operatorPrivKey, err = keys.PrivateKeyFromString(cfg.OperatorPrivateKey)
				if err != nil {
					logger.Fatal("could not decode operator private key", zap.Error(err))
				}

				if err := ensureOperatorPrivateKey(nodeStorage, operatorPrivKey, cfg.OperatorPrivateKey); err != nil {
					logger.Fatal("could not save operator private key", zap.Error(err))
				}
			}

			operatorPubKeyBase64, err = operatorPrivKey.Public().Base64()
			if err != nil {
				logger.Fatal("could not get operator public key base64", zap.Error(err))
			}
		}

		logger.Info("successfully loaded operator keys", zap.String(fields.FieldPubKey, operatorPubKeyBase64))

		usingLocalEvents := len(cfg.LocalEventsPath) != 0

		if err := validateConfig(nodeStorage, networkConfig.NetworkName(), usingLocalEvents, usingSSVSigner); err != nil {
			logger.Fatal("failed to validate config", zap.Error(err))
		}

		cfg.P2pNetworkConfig.Ctx = cmd.Context()
		operatorDataStore := setupOperatorDataStore(logger, nodeStorage, operatorPubKeyBase64)

		executionAddrList := strings.Split(cfg.ExecutionClient.Addr, ";") // TODO: Decide what symbol to use as a separator. Bootnodes are currently separated by ";". Deployment bot currently uses ",".
		if len(executionAddrList) == 0 {
			logger.Fatal("no execution node address provided")
		}

		var executionClient executionclient.Provider

		if len(executionAddrList) == 1 {
			ec, err := executionclient.New(
				cmd.Context(),
				executionAddrList[0],
				ssvNetworkConfig.RegistryContractAddr,
				executionclient.WithLogger(logger),
				executionclient.WithFollowDistance(executionclient.DefaultFollowDistance),
				executionclient.WithConnectionTimeout(cfg.ExecutionClient.ConnectionTimeout),
				executionclient.WithReconnectionInitialInterval(executionclient.DefaultReconnectionInitialInterval),
				executionclient.WithReconnectionMaxInterval(executionclient.DefaultReconnectionMaxInterval),
				executionclient.WithHealthInvalidationInterval(executionclient.DefaultHealthInvalidationInterval),
				executionclient.WithSyncDistanceTolerance(cfg.ExecutionClient.SyncDistanceTolerance),
			)
			if err != nil {
				logger.Fatal("could not connect to execution client", zap.Error(err))
			}

			executionClient = ec
		} else {
			ec, err := executionclient.NewMulti(
				cmd.Context(),
				executionAddrList,
				ssvNetworkConfig.RegistryContractAddr,
				executionclient.WithLoggerMulti(logger),
				executionclient.WithFollowDistanceMulti(executionclient.DefaultFollowDistance),
				executionclient.WithConnectionTimeoutMulti(cfg.ExecutionClient.ConnectionTimeout),
				executionclient.WithReconnectionInitialIntervalMulti(executionclient.DefaultReconnectionInitialInterval),
				executionclient.WithReconnectionMaxIntervalMulti(executionclient.DefaultReconnectionMaxInterval),
				executionclient.WithHealthInvalidationIntervalMulti(executionclient.DefaultHealthInvalidationInterval),
				executionclient.WithSyncDistanceToleranceMulti(cfg.ExecutionClient.SyncDistanceTolerance),
			)
			if err != nil {
				logger.Fatal("could not connect to execution client", zap.Error(err))
			}

			executionClient = ec
		}

		var keyManager ekm.KeyManager

		if usingSSVSigner {
			remoteKeyManager, err := ekm.NewRemoteKeyManager(
				cmd.Context(),
				logger,
				networkConfig,
				ssvSignerClient,
				db,
				operatorDataStore.GetOperatorID,
			)
			if err != nil {
				logger.Fatal("could not create remote key manager", zap.Error(err))
			}

			keyManager = remoteKeyManager
			cfg.P2pNetworkConfig.OperatorSigner = remoteKeyManager
			cfg.SSVOptions.ValidatorOptions.OperatorSigner = remoteKeyManager
		} else {
			localKeyManager, err := ekm.NewLocalKeyManager(logger, db, networkConfig, operatorPrivKey)
			if err != nil {
				logger.Fatal("could not create new eth-key-manager signer", zap.Error(err))
			}

			keyManager = localKeyManager
			cfg.P2pNetworkConfig.OperatorSigner = operatorPrivKey
			cfg.SSVOptions.ValidatorOptions.OperatorSigner = types.NewSsvOperatorSigner(operatorPrivKey, operatorDataStore.GetOperatorID)
		}

		cfg.P2pNetworkConfig.NodeStorage = nodeStorage
		cfg.P2pNetworkConfig.OperatorPubKeyHash = format.OperatorID(operatorDataStore.GetOperatorData().PublicKey)
		cfg.P2pNetworkConfig.OperatorDataStore = operatorDataStore
		cfg.P2pNetworkConfig.FullNode = cfg.SSVOptions.ValidatorOptions.FullNode
		cfg.P2pNetworkConfig.NetworkConfig = networkConfig

		validatorsMap := validators.New(cmd.Context())

		dutyStore := dutystore.New()
		cfg.SSVOptions.DutyStore = dutyStore

		signatureVerifier := signatureverifier.NewSignatureVerifier(nodeStorage)

		messageValidator := validation.New(
			networkConfig,
			nodeStorage.ValidatorStore(),
			nodeStorage,
			dutyStore,
			signatureVerifier,
			networkConfig.Forks[spec.DataVersionElectra].Epoch,
			validation.WithLogger(logger),
		)

		cfg.P2pNetworkConfig.MessageValidator = messageValidator
		cfg.SSVOptions.ValidatorOptions.MessageValidator = messageValidator

		p2pNetwork := setupP2P(logger, db)

		cfg.SSVOptions.Context = cmd.Context()
		cfg.SSVOptions.DB = db
		cfg.SSVOptions.BeaconNode = consensusClient
		cfg.SSVOptions.ExecutionClient = executionClient
		cfg.SSVOptions.NetworkConfig = networkConfig
		cfg.SSVOptions.P2PNetwork = p2pNetwork
		cfg.SSVOptions.ValidatorOptions.NetworkConfig = networkConfig
		cfg.SSVOptions.ValidatorOptions.Context = cmd.Context()
		cfg.SSVOptions.ValidatorOptions.DB = db
		cfg.SSVOptions.ValidatorOptions.Network = p2pNetwork
		cfg.SSVOptions.ValidatorOptions.Beacon = consensusClient
		cfg.SSVOptions.ValidatorOptions.BeaconSigner = keyManager
		cfg.SSVOptions.ValidatorOptions.ValidatorsMap = validatorsMap

		cfg.SSVOptions.ValidatorOptions.OperatorDataStore = operatorDataStore
		cfg.SSVOptions.ValidatorOptions.RegistryStorage = nodeStorage
		cfg.SSVOptions.ValidatorOptions.RecipientsStorage = nodeStorage

		if cfg.WsAPIPort != 0 {
			ws := exporterapi.NewWsServer(cmd.Context(), logger, nil, http.NewServeMux(), cfg.WithPing)
			cfg.SSVOptions.WS = ws
			cfg.SSVOptions.WsAPIPort = cfg.WsAPIPort
			cfg.SSVOptions.ValidatorOptions.NewDecidedHandler = decided.NewStreamPublisher(logger, networkConfig.DomainType, ws)
		}

		cfg.SSVOptions.ValidatorOptions.DutyRoles = []spectypes.BeaconRole{spectypes.BNRoleAttester} // TODO could be better to set in other place

		storageRoles := []spectypes.BeaconRole{
			spectypes.BNRoleAttester,
			spectypes.BNRoleProposer,
			spectypes.BNRoleSyncCommittee,
			spectypes.BNRoleAggregator,
			spectypes.BNRoleSyncCommitteeContribution,
			spectypes.BNRoleValidatorRegistration,
			spectypes.BNRoleVoluntaryExit,
		}

		storageMap := ibftstorage.NewStores()

		for _, storageRole := range storageRoles {
			s := ibftstorage.New(logger, cfg.SSVOptions.ValidatorOptions.DB, storageRole)
			storageMap.Add(storageRole, s)
		}

		slotTickerProvider := func() slotticker.SlotTicker {
			return slotticker.New(logger, slotticker.Config{
				SlotDuration: networkConfig.SlotDuration,
				GenesisTime:  networkConfig.GenesisTime,
			})
		}

		if cfg.SSVOptions.ValidatorOptions.Exporter {
			retain := cfg.SSVOptions.ValidatorOptions.ExporterRetainSlots
			threshold := cfg.SSVOptions.NetworkConfig.EstimatedCurrentSlot()
			initSlotPruning(cmd.Context(), logger, storageMap, slotTickerProvider, threshold, retain)
		}

		cfg.SSVOptions.ValidatorOptions.StorageMap = storageMap
		cfg.SSVOptions.ValidatorOptions.Graffiti = []byte(cfg.Graffiti)
		cfg.SSVOptions.ValidatorOptions.ValidatorStore = nodeStorage.ValidatorStore()

		fixedSubnets, err := networkcommons.SubnetsFromString(cfg.P2pNetworkConfig.Subnets)
		if err != nil {
			logger.Fatal("failed to parse fixed subnets", zap.Error(err))
		}
		if cfg.SSVOptions.ValidatorOptions.Exporter {
			fixedSubnets = networkcommons.AllSubnets
		}

		metadataSyncer := metadata.NewSyncer(
			logger,
			nodeStorage.Shares(),
			nodeStorage.ValidatorStore().WithOperatorID(operatorDataStore.GetOperatorID),
			networkConfig.BeaconConfig,
			consensusClient,
			fixedSubnets,
			metadata.WithSyncInterval(cfg.SSVOptions.ValidatorOptions.MetadataUpdateInterval),
		)
		cfg.SSVOptions.ValidatorOptions.ValidatorSyncer = metadataSyncer

		var doppelgangerHandler doppelganger.Provider
		if cfg.EnableDoppelgangerProtection {
			doppelgangerHandler = doppelganger.NewHandler(&doppelganger.Options{
				BeaconConfig:       networkConfig.BeaconConfig,
				BeaconNode:         consensusClient,
				ValidatorProvider:  nodeStorage.ValidatorStore().WithOperatorID(operatorDataStore.GetOperatorID),
				SlotTickerProvider: slotTickerProvider,
				Logger:             logger,
			})
			logger.Info("Doppelganger protection enabled.")
		} else {
			doppelgangerHandler = doppelganger.NoOpHandler{}
			logger.Info("Doppelganger protection disabled.")
		}
		cfg.SSVOptions.ValidatorOptions.DoppelgangerHandler = doppelgangerHandler

		validatorCtrl := validator.NewController(logger, cfg.SSVOptions.ValidatorOptions)
		cfg.SSVOptions.ValidatorController = validatorCtrl
		cfg.SSVOptions.ValidatorStore = nodeStorage.ValidatorStore()

		operatorNode := operator.New(logger, cfg.SSVOptions, slotTickerProvider, storageMap)

		if cfg.MetricsAPIPort > 0 {
			go startMetricsHandler(logger, db, cfg.MetricsAPIPort, cfg.EnableProfile, operatorNode)
		}

		nodeProber := nodeprobe.NewProber(
			logger,
			func() {
				logger.Fatal("ethereum node(s) are either out of sync or down. Ensure the nodes are healthy to resume.")
			},
			map[string]nodeprobe.Node{
				"execution client": executionClient,

				// Underlying options.Beacon's value implements nodeprobe.StatusChecker.
				// However, as it uses spec's specssv.BeaconNode interface, avoiding type assertion requires modifications in spec.
				// If options.Beacon doesn't implement nodeprobe.StatusChecker due to a mistake, this would panic early.
				"consensus client": consensusClient,
			},
		)

		nodeProber.Start(cmd.Context())
		nodeProber.Wait()
		logger.Info("ethereum node(s) are healthy")

		eventSyncer := syncContractEvents(
			cmd.Context(),
			logger,
			executionClient,
			validatorCtrl,
			networkConfig,
			nodeStorage,
			operatorDataStore,
			operatorPrivKey,
			keyManager,
			doppelgangerHandler,
		)
		if len(cfg.LocalEventsPath) == 0 {
			nodeProber.AddNode("event syncer", eventSyncer)
		}

		if _, err := metadataSyncer.SyncOnStartup(cmd.Context()); err != nil {
			logger.Fatal("failed to sync metadata on startup", zap.Error(err))
		}

		if usingSSVSigner {
			ensureNoMissingKeys(cmd.Context(), logger, nodeStorage, operatorDataStore, ssvSignerClient)
		}

		// Increase MaxPeers if the operator is subscribed to many subnets.
		// TODO: use OperatorCommittees when it's fixed.
		if cfg.P2pNetworkConfig.DynamicMaxPeers {
			var (
				baseMaxPeers        = 60
				maxPeersLimit       = cfg.P2pNetworkConfig.DynamicMaxPeersLimit
				idealPeersPerSubnet = 3
			)
			start := time.Now()
			myValidators := nodeStorage.ValidatorStore().OperatorValidators(operatorDataStore.GetOperatorID())
			mySubnets := networkcommons.Subnets{}
			myActiveSubnets := 0
			for _, v := range myValidators {
				subnet := networkcommons.CommitteeSubnet(v.CommitteeID())
				if !mySubnets.IsSet(subnet) {
					mySubnets.Set(subnet)
					myActiveSubnets++
				}
			}
			idealMaxPeers := min(baseMaxPeers+idealPeersPerSubnet*myActiveSubnets, maxPeersLimit)
			if cfg.P2pNetworkConfig.MaxPeers < idealMaxPeers {
				logger.Warn("increasing MaxPeers to match the operator's subscribed subnets",
					zap.Int("old_max_peers", cfg.P2pNetworkConfig.MaxPeers),
					zap.Int("new_max_peers", idealMaxPeers),
					zap.Int("subscribed_subnets", myActiveSubnets),
					zap.Duration("took", time.Since(start)),
				)
				cfg.P2pNetworkConfig.MaxPeers = idealMaxPeers
			}

			cfg.P2pNetworkConfig.GetValidatorStats = func() (uint64, uint64, uint64, error) {
				return validatorCtrl.GetValidatorStats()
			}
			if err := p2pNetwork.Setup(); err != nil {
				logger.Fatal("failed to setup network", zap.Error(err))
			}
			if err := p2pNetwork.Start(); err != nil {
				logger.Fatal("failed to start network", zap.Error(err))
			}
		}

		if cfg.SSVAPIPort > 0 {
			apiServer := apiserver.New(
				logger,
				fmt.Sprintf(":%d", cfg.SSVAPIPort),
				&handlers.Node{
					// TODO: replace with narrower interface! (instead of accessing the entire PeersIndex)
					ListenAddresses: []string{fmt.Sprintf("tcp://%s:%d", cfg.P2pNetworkConfig.HostAddress, cfg.P2pNetworkConfig.TCPPort), fmt.Sprintf("udp://%s:%d", cfg.P2pNetworkConfig.HostAddress, cfg.P2pNetworkConfig.UDPPort)},
					PeersIndex:      p2pNetwork.(p2pv1.PeersIndexProvider).PeersIndex(),
					Network:         p2pNetwork.(p2pv1.HostProvider).Host().Network(),
					TopicIndex:      p2pNetwork.(handlers.TopicIndex),
					NodeProber:      nodeProber,
				},
				&handlers.Validators{
					Shares: nodeStorage.Shares(),
				},
				&handlers.Exporter{
					ParticipantStores: storageMap,
				},
			)
			go func() {
				err := apiServer.Run()
				if err != nil {
					logger.Fatal("failed to start API server", zap.Error(err))
				}
			}()
		}
		if err := operatorNode.Start(); err != nil {
			logger.Fatal("failed to start SSV node", zap.Error(err))
		}
	},
}

func ensureNoMissingKeys(
	ctx context.Context,
	logger *zap.Logger,
	nodeStorage operatorstorage.Storage,
	operatorDataStore operatordatastore.OperatorDataStore,
	ssvSignerClient *ssvsigner.Client,
) {
	if operatorDataStore.GetOperatorID() == 0 {
		logger.Fatal("operator ID is not ready")
	}

	shares := nodeStorage.Shares().List(
		nil,
		registrystorage.ByNotLiquidated(),
		registrystorage.ByOperatorID(operatorDataStore.GetOperatorID()),
	)
	if len(shares) == 0 {
		return
	}

	var localKeys []phase0.BLSPubKey
	for _, share := range shares {
		localKeys = append(localKeys, phase0.BLSPubKey(share.SharePubKey))
	}

	missingKeys, err := ssvSignerClient.MissingKeys(ctx, localKeys)
	if err != nil {
		logger.Fatal("failed to check for missing keys", zap.Error(err))
	}

	if len(missingKeys) > 0 {
		if len(missingKeys) > 50 {
			logger = logger.With(zap.Int("count", len(missingKeys)))
		} else {
			logger = logger.With(zap.Stringers("keys", missingKeys))
		}

		logger.Fatal("remote signer misses keys")
	}
}

func privateKeyFromKeystore(privKeyFile, passwordFile string) (keys.OperatorPrivateKey, []byte, error) {
	// #nosec G304
	encryptedJSON, err := os.ReadFile(privKeyFile)
	if err != nil {
		return nil, nil, fmt.Errorf("could not read PEM file: %w", err)
	}

	// #nosec G304
	keyStorePassword, err := os.ReadFile(passwordFile)
	if err != nil {
		return nil, nil, fmt.Errorf("could not read password file: %w", err)
	}

	operatorPrivKeyBytes, err := keystore.DecryptKeystore(encryptedJSON, string(keyStorePassword))
	if err != nil {
		return nil, nil, fmt.Errorf("could not decrypt operator private key keystore: %w", err)
	}

	operatorPrivKey, err := keys.PrivateKeyFromBytes(operatorPrivKeyBytes)
	if err != nil {
		return nil, nil, fmt.Errorf("could not extract operator private key from bytes: %w", err)
	}

	return operatorPrivKey, operatorPrivKeyBytes, nil
}

func assertSigningConfig(logger *zap.Logger) (usingSSVSigner, usingKeystore, usingPrivKey bool) {
	if cfg.SSVSigner.Endpoint != "" {
		usingSSVSigner = true
	}
	if cfg.KeyStore.PrivateKeyFile != "" || cfg.KeyStore.PasswordFile != "" {
		if cfg.KeyStore.PrivateKeyFile == "" || cfg.KeyStore.PasswordFile == "" {
			logger.Fatal("both keystore and password files must be provided if using keystore")
		}
		usingKeystore = true
	}
	if cfg.OperatorPrivateKey != "" {
		usingPrivKey = true
	}

	logger = logger.
		With(zap.String("ssv_signer_endpoint", cfg.SSVSigner.Endpoint),
			zap.String("private_key_file", cfg.KeyStore.PrivateKeyFile),
			zap.String("password_file", cfg.KeyStore.PasswordFile),
			zap.Int("operator_private_key_len", len(cfg.OperatorPrivateKey)), // not exposing the private key
		)

	if usingSSVSigner && (usingKeystore || usingPrivKey) {
		logger.Fatal("cannot enable both remote signing (SSVSigner.Endpoint) and local signing (PrivateKeyFile/OperatorPrivateKey)")
	} else if usingKeystore && usingPrivKey {
		logger.Fatal("cannot enable both OperatorPrivateKey and PrivateKeyFile")
	}

	return usingSSVSigner, usingKeystore, usingPrivKey
}

func validateConfig(nodeStorage operatorstorage.Storage, networkName string, usingLocalEvents, usingRemoteSigner bool) error {
	storedConfig, foundConfig, err := nodeStorage.GetConfig(nil)
	if err != nil {
		return fmt.Errorf("failed to get stored config: %w", err)
	}

	currentConfig := &operatorstorage.ConfigLock{
		NetworkName:      networkName,
		UsingLocalEvents: usingLocalEvents,
		UsingSSVSigner:   usingRemoteSigner,
	}

	if foundConfig {
		if err := storedConfig.ValidateCompatibility(currentConfig); err != nil {
			return fmt.Errorf("incompatible config change: %w", err)
		}
	} else {
		if err := nodeStorage.SaveConfig(nil, currentConfig); err != nil {
			return fmt.Errorf("failed to store config: %w", err)
		}
	}

	return nil
}

func init() {
	global_config.ProcessArgs(&cfg, &globalArgs, StartNodeCmd)
}

func setupGlobal() (*zap.Logger, error) {
	if globalArgs.ConfigPath != "" {
		if err := cleanenv.ReadConfig(globalArgs.ConfigPath, &cfg); err != nil {
			return nil, fmt.Errorf("could not read config: %w", err)
		}
	}
	if globalArgs.ShareConfigPath != "" {
		if err := cleanenv.ReadConfig(globalArgs.ShareConfigPath, &cfg); err != nil {
			return nil, fmt.Errorf("could not read share config: %w", err)
		}
	}

	err := logging.SetGlobalLogger(
		cfg.LogLevel,
		cfg.LogLevelFormat,
		cfg.LogFormat,
		&logging.LogFileOptions{
			FilePath:   cfg.LogFilePath,
			MaxSize:    cfg.LogFileSize,
			MaxBackups: cfg.LogFileBackups,
		},
	)
	if err != nil {
		return nil, fmt.Errorf("logging.SetGlobalLogger: %w", err)
	}

	return zap.L(), nil
}

<<<<<<< HEAD
func setupBadgerDB(logger *zap.Logger, networkConfig networkconfig.NetworkConfig) (*badger.DB, error) {
	db, err := badger.New(logger, cfg.DBOptions)
=======
func setupDB(ctx context.Context, logger *zap.Logger, beaconConfig networkconfig.Beacon) (*kv.BadgerDB, error) {
	db, err := kv.New(logger, cfg.DBOptions)
>>>>>>> 8b4fb83e
	if err != nil {
		return nil, fmt.Errorf("failed to open db: %w", err)
	}

	migrationOpts := migrations.Options{
		Db:           db,
		DbPath:       cfg.DBOptions.Path,
		BeaconConfig: beaconConfig,
	}
	applied, err := migrations.Run(cfg.DBOptions.Ctx, logger, migrationOpts)
	if err != nil {
		return nil, fmt.Errorf("failed to run migrations: %w", err)
	}
	if applied == 0 {
		return db, nil
	}

	// If migrations were applied, we run a full garbage collection cycle
	// to reclaim any space that may have been freed up.
	start := time.Now()

	ctx, cancel := context.WithTimeout(cfg.DBOptions.Ctx, 6*time.Minute)
	defer cancel()

	logger.Debug("running full GC cycle...", fields.Duration(start))

	if err := db.FullGC(ctx); err != nil {
		return nil, fmt.Errorf("failed to collect garbage: %w", err)
	}

	logger.Debug("post-migrations garbage collection completed", fields.Duration(start))

	return db, nil
}

func setupPebbleDB(logger *zap.Logger, networkConfig networkconfig.NetworkConfig) (*pebble.DB, error) {
	dbPath := cfg.DBOptions.Path + "-pebble" // opinionated approach to avoid corrupting old db location

	db, err := pebble.New(logger, dbPath, &cockroachdb.Options{})
	if err != nil {
		return nil, fmt.Errorf("failed to open db: %w", err)
	}

	migrationOpts := migrations.Options{
		Db:            db,
		DbPath:        dbPath,
		NetworkConfig: networkConfig,
	}

	applied, err := migrations.Run(cfg.DBOptions.Ctx, logger, migrationOpts)
	if err != nil {
		return nil, fmt.Errorf("failed to run migrations: %w", err)
	}
	if applied == 0 {
		return db, nil
	}

	// If migrations were applied, we run a full garbage collection cycle
	// to reclaim any space that may have been freed up.
	// Close & reopen the database to trigger any unknown internal
	// startup/shutdown procedures that the storage engine may have.
	start := time.Now()

<<<<<<< HEAD
	ctx, cancel := context.WithTimeout(cfg.DBOptions.Ctx, 6*time.Minute)
=======
	// Run a long garbage collection cycle with a timeout.
	ctx, cancel := context.WithTimeout(ctx, 6*time.Minute)
>>>>>>> 8b4fb83e
	defer cancel()

	logger.Debug("running full GC cycle...", fields.Duration(start))

	if err := db.FullGC(ctx); err != nil {
		return nil, fmt.Errorf("failed to collect garbage: %w", err)
	}

	logger.Debug("post-migrations garbage collection completed", fields.Duration(start))

	return db, nil
}

func setupOperatorDataStore(
	logger *zap.Logger,
	nodeStorage operatorstorage.Storage,
	pubKey string,
) operatordatastore.OperatorDataStore {
	operatorData, found, err := nodeStorage.GetOperatorDataByPubKey(nil, []byte(pubKey))
	if err != nil {
		logger.Fatal("could not get operator data by public key", zap.Error(err))
	}
	if !found {
		operatorData = &registrystorage.OperatorData{
			PublicKey: []byte(pubKey),
		}
	}
	if operatorData == nil {
		logger.Fatal("invalid operator data in database: nil")
	}

	return operatordatastore.New(operatorData)
}

// ensureOperatorPrivateKey makes sure the operator private key hash
// is saved exactly once and never changes thereafter.
// On first run it saves the current hash; on subsequent runs it errors
// if the stored hash doesn't match either the current or legacy hash.
func ensureOperatorPrivateKey(
	nodeStorage operatorstorage.Storage,
	operatorPrivKey keys.OperatorPrivateKey,
	operatorPrivKeyPEM string,
) error {
	storedHash, found, err := nodeStorage.GetPrivateKeyHash()
	if err != nil {
		return fmt.Errorf("could not get hashed private key: %w", err)
	}

	// Current hashing method (PEM‑encoded → StorageHash)
	currentHash := operatorPrivKey.StorageHash()

	// Backwards compatibility for the old hashing method,
	// which was hashing the text from the configuration directly,
	// whereas StorageHash re-encodes with PEM format.
	cliPrivKeyDecoded, err := base64.StdEncoding.DecodeString(operatorPrivKeyPEM)
	if err != nil {
		return fmt.Errorf("could not decode private key: %w", err)
	}

	// Legacy hashing method (base64‑decoded bytes → HashKeyBytes)
	legacyHash := rsaencryption.HashKeyBytes(cliPrivKeyDecoded)

	if !found {
		// First run: persist the hash.
		if err := nodeStorage.SavePrivateKeyHash(currentHash); err != nil {
			return fmt.Errorf("could not save hashed private key: %w", err)
		}
		return nil
	}

	// Subsequent runs: enforce immutability.
	if currentHash != storedHash &&
		legacyHash != storedHash {
		// Prevent the node from running with a different key.
		return fmt.Errorf("operator private key is not matching the one encrypted the storage")
	}

	return nil
}

// ensureOperatorPubKey makes sure the operator public key is stored exactly once
// and never changes. On first run it saves the key; thereafter it returns an error
// if the stored key and the new key don't match.
func ensureOperatorPubKey(nodeStorage operatorstorage.Storage, operatorPubKeyBase64 string) error {
	storedPubKey, found, err := nodeStorage.GetPublicKey()
	if err != nil {
		return fmt.Errorf("could not get public key: %w", err)
	}

	if !found {
		// No key yet in storage → first run, so save it.
		if err := nodeStorage.SavePublicKey(operatorPubKeyBase64); err != nil {
			return fmt.Errorf("could not save public key: %w", err)
		}
		return nil
	}

	// Key already exists → enforce immutability
	if storedPubKey != operatorPubKeyBase64 {
		// Prevent the node from running with a different key.
		return fmt.Errorf("operator public key is not matching the one in the storage")
	}

	// Everything matches
	return nil
}

func setupSSVNetwork(logger *zap.Logger) (networkconfig.SSVConfig, error) {
	var ssvConfig networkconfig.SSVConfig

	if cfg.SSVOptions.CustomNetwork != nil {
		ssvConfig = *cfg.SSVOptions.CustomNetwork
		logger.Info("using custom network config")
	} else if cfg.SSVOptions.NetworkName != "" {
		snc, err := networkconfig.GetSSVConfigByName(cfg.SSVOptions.NetworkName)
		if err != nil {
			return ssvConfig, err
		}
		ssvConfig = snc
		logger.Info("found network config by name",
			zap.String("name", cfg.SSVOptions.NetworkName),
		)
	}

	if cfg.SSVOptions.CustomDomainType != "" {
		if !strings.HasPrefix(cfg.SSVOptions.CustomDomainType, "0x") {
			return networkconfig.SSVConfig{}, errors.New("custom domain type must be a hex string")
		}
		domainBytes, err := hex.DecodeString(cfg.SSVOptions.CustomDomainType[2:])
		if err != nil {
			return networkconfig.SSVConfig{}, errors.Wrap(err, "failed to decode custom domain type")
		}
		if len(domainBytes) != 4 {
			return networkconfig.SSVConfig{}, errors.New("custom domain type must be 4 bytes")
		}

		// https://github.com/ssvlabs/ssv/pull/1808 incremented the post-fork domain type by 1, so we have to maintain the compatibility.
		postForkDomain := binary.BigEndian.Uint32(domainBytes) + 1
		binary.BigEndian.PutUint32(ssvConfig.DomainType[:], postForkDomain)

		logger.Warn("running with custom domain type; it's deprecated, consider using custom network instead",
			fields.Domain(ssvConfig.DomainType),
		)
	}

	nodeType := "light"
	if cfg.SSVOptions.ValidatorOptions.FullNode {
		nodeType = "full"
	}

	logger.Info("setting ssv network",
		zap.Any("config", ssvConfig),
		zap.String("nodeType", nodeType),
		zap.String("registryContract", ssvConfig.RegistryContractAddr.String()),
	)

	return ssvConfig, nil
}

func setupP2P(logger *zap.Logger, db basedb.Database) network.P2PNetwork {
	istore := ssv_identity.NewIdentityStore(logger, db)
	netPrivKey, err := istore.SetupNetworkKey(cfg.NetworkPrivateKey)
	if err != nil {
		logger.Fatal("failed to setup network private key", zap.Error(err))
	}
	cfg.P2pNetworkConfig.NetworkPrivateKey = netPrivKey

	n, err := p2pv1.New(logger, &cfg.P2pNetworkConfig)
	if err != nil {
		logger.Fatal("failed to setup p2p network", zap.Error(err))
	}
	return n
}

// syncContractEvents blocks until historical events are synced and then spawns a goroutine syncing ongoing events.
func syncContractEvents(
	ctx context.Context,
	logger *zap.Logger,
	executionClient executionclient.Provider,
	validatorCtrl validator.Controller,
	networkConfig networkconfig.NetworkConfig,
	nodeStorage operatorstorage.Storage,
	operatorDataStore operatordatastore.OperatorDataStore,
	operatorDecrypter keys.OperatorDecrypter,
	keyManager ekm.KeyManager,
	doppelgangerHandler eventhandler.DoppelgangerProvider,
) *eventsyncer.EventSyncer {
	eventFilterer, err := executionClient.Filterer()
	if err != nil {
		logger.Fatal("failed to set up event filterer", zap.Error(err))
	}

	eventParser := eventparser.New(eventFilterer)

	eventHandler, err := eventhandler.New(
		nodeStorage,
		eventParser,
		validatorCtrl,
		networkConfig,
		operatorDataStore,
		operatorDecrypter,
		keyManager,
		doppelgangerHandler,
		eventhandler.WithFullNode(),
		eventhandler.WithLogger(logger),
	)
	if err != nil {
		logger.Fatal("failed to setup event data handler", zap.Error(err))
	}

	eventSyncer := eventsyncer.New(
		nodeStorage,
		executionClient,
		eventHandler,
		eventsyncer.WithLogger(logger),
	)

	fromBlock, found, err := nodeStorage.GetLastProcessedBlock(nil)
	if err != nil {
		logger.Fatal("syncing registry contract events failed, could not get last processed block", zap.Error(err))
	}
	if !found {
		fromBlock = networkConfig.RegistrySyncOffset
	} else if fromBlock == nil {
		logger.Fatal("syncing registry contract events failed, last processed block is nil")
	} else {
		// Start syncing from the next block.
		fromBlock = new(big.Int).SetUint64(fromBlock.Uint64() + 1)
	}

	// load & parse local events yaml if exists, otherwise sync from contract
	if len(cfg.LocalEventsPath) != 0 {
		localEvents, err := localevents.Load(cfg.LocalEventsPath)
		if err != nil {
			logger.Fatal("failed to load local events", zap.Error(err))
		}

		if err := eventHandler.HandleLocalEvents(ctx, localEvents); err != nil {
			logger.Fatal("error occurred while running event data handler", zap.Error(err))
		}
	} else {
		// Sync historical registry events.
		logger.Debug("syncing historical registry events", zap.Uint64("fromBlock", fromBlock.Uint64()))
		lastProcessedBlock, err := eventSyncer.SyncHistory(ctx, fromBlock.Uint64())
		switch {
		case errors.Is(err, executionclient.ErrNothingToSync):
			// Nothing was synced, keep fromBlock as is.
		case err == nil:
			// Advance fromBlock to the block after lastProcessedBlock.
			fromBlock = new(big.Int).SetUint64(lastProcessedBlock + 1)
		default:
			logger.Fatal("failed to sync historical registry events", zap.Error(err))
		}

		// Print registry stats.
		shares := nodeStorage.Shares().List(nil)
		operators, err := nodeStorage.ListOperators(nil, 0, 0)
		if err != nil {
			logger.Error("failed to get operators", zap.Error(err))
		}

		operatorValidators := 0
		liquidatedValidators := 0
		operatorID := operatorDataStore.GetOperatorID()
		if operatorDataStore.OperatorIDReady() {
			for _, share := range shares {
				if share.BelongsToOperator(operatorID) {
					operatorValidators++
				}
				if share.Liquidated {
					liquidatedValidators++
				}
			}
		}
		logger.Info("historical registry sync stats",
			zap.Uint64("my_operator_id", operatorID),
			zap.Int("operators", len(operators)),
			zap.Int("validators", len(shares)),
			zap.Int("liquidated_validators", liquidatedValidators),
			zap.Int("my_validators", operatorValidators),
		)

		// Sync ongoing registry events in the background.
		go func() {
			err = eventSyncer.SyncOngoing(ctx, fromBlock.Uint64())

			// Crash if ongoing sync has stopped, regardless of the reason.
			logger.Fatal("failed syncing ongoing registry events",
				zap.Uint64("last_processed_block", lastProcessedBlock),
				zap.Error(err))
		}()
	}

	return eventSyncer
}

func startMetricsHandler(logger *zap.Logger, db basedb.Database, port int, enableProf bool, opNode *operator.Node) {
	logger = logger.Named(logging.NameMetricsHandler)
	// init and start HTTP handler
	metricsHandler := metrics.NewHandler(logger, db, enableProf, opNode)
	addr := fmt.Sprintf(":%d", port)
	if err := metricsHandler.Start(http.NewServeMux(), addr); err != nil {
		logger.Panic("failed to serve metrics", zap.Error(err))
	}
}

func initSlotPruning(ctx context.Context, logger *zap.Logger, stores *ibftstorage.ParticipantStores, slotTickerProvider slotticker.Provider, slot phase0.Slot, retain uint64) {
	var wg sync.WaitGroup

	threshold := slot - phase0.Slot(retain)

	// async perform initial slot gc
	_ = stores.Each(func(_ spectypes.BeaconRole, store qbftstorage.ParticipantStore) error {
		wg.Add(1)
		go func() {
			defer wg.Done()
			store.Prune(ctx, threshold)
		}()
		return nil
	})

	wg.Wait()

	// start background job for removing old slots on every tick
	_ = stores.Each(func(_ spectypes.BeaconRole, store qbftstorage.ParticipantStore) error {
		go store.PruneContinously(ctx, slotTickerProvider, phase0.Slot(retain))
		return nil
	})
}<|MERGE_RESOLUTION|>--- conflicted
+++ resolved
@@ -17,28 +17,12 @@
 
 	"github.com/attestantio/go-eth2-client/spec"
 	"github.com/attestantio/go-eth2-client/spec/phase0"
-<<<<<<< HEAD
 	cockroachdb "github.com/cockroachdb/pebble"
-	ethcommon "github.com/ethereum/go-ethereum/common"
-=======
->>>>>>> 8b4fb83e
 	"github.com/ilyakaznacheev/cleanenv"
 	"github.com/pkg/errors"
 	"github.com/spf13/cobra"
 	"go.uber.org/zap"
 
-<<<<<<< HEAD
-	spectypes "github.com/ssvlabs/ssv-spec/types"
-=======
-	"github.com/ssvlabs/ssv/ssvsigner"
-	"github.com/ssvlabs/ssv/ssvsigner/ekm"
-	"github.com/ssvlabs/ssv/ssvsigner/keys"
-	"github.com/ssvlabs/ssv/ssvsigner/keys/rsaencryption"
-	"github.com/ssvlabs/ssv/ssvsigner/keystore"
-
-	ssvsignertls "github.com/ssvlabs/ssv/ssvsigner/tls"
-
->>>>>>> 8b4fb83e
 	"github.com/ssvlabs/ssv/api/handlers"
 	apiserver "github.com/ssvlabs/ssv/api/server"
 	"github.com/ssvlabs/ssv/beacon/goclient"
@@ -76,7 +60,6 @@
 	qbftstorage "github.com/ssvlabs/ssv/protocol/v2/qbft/storage"
 	"github.com/ssvlabs/ssv/protocol/v2/types"
 	registrystorage "github.com/ssvlabs/ssv/registry/storage"
-<<<<<<< HEAD
 	"github.com/ssvlabs/ssv/ssvsigner"
 	"github.com/ssvlabs/ssv/ssvsigner/ekm"
 	"github.com/ssvlabs/ssv/ssvsigner/keys"
@@ -84,8 +67,6 @@
 	"github.com/ssvlabs/ssv/ssvsigner/keystore"
 	ssvsignertls "github.com/ssvlabs/ssv/ssvsigner/tls"
 	badger "github.com/ssvlabs/ssv/storage/badger"
-=======
->>>>>>> 8b4fb83e
 	"github.com/ssvlabs/ssv/storage/basedb"
 	pebble "github.com/ssvlabs/ssv/storage/pebble"
 	"github.com/ssvlabs/ssv/utils/commons"
@@ -178,7 +159,6 @@
 		}
 
 		cfg.DBOptions.Ctx = cmd.Context()
-<<<<<<< HEAD
 
 		var db basedb.Database
 		switch cfg.DBOptions.Engine {
@@ -191,9 +171,6 @@
 		default:
 			err = fmt.Errorf("invalid db engine: %s", cfg.DBOptions.Engine)
 		}
-=======
-		db, err := setupDB(cmd.Context(), logger, networkConfig)
->>>>>>> 8b4fb83e
 		if err != nil {
 			logger.Fatal("could not setup db", zap.Error(err))
 		}
@@ -788,21 +765,16 @@
 	return zap.L(), nil
 }
 
-<<<<<<< HEAD
 func setupBadgerDB(logger *zap.Logger, networkConfig networkconfig.NetworkConfig) (*badger.DB, error) {
 	db, err := badger.New(logger, cfg.DBOptions)
-=======
-func setupDB(ctx context.Context, logger *zap.Logger, beaconConfig networkconfig.Beacon) (*kv.BadgerDB, error) {
-	db, err := kv.New(logger, cfg.DBOptions)
->>>>>>> 8b4fb83e
 	if err != nil {
 		return nil, fmt.Errorf("failed to open db: %w", err)
 	}
 
 	migrationOpts := migrations.Options{
-		Db:           db,
-		DbPath:       cfg.DBOptions.Path,
-		BeaconConfig: beaconConfig,
+		Db:            db,
+		DbPath:        cfg.DBOptions.Path,
+		NetworkConfig: networkConfig,
 	}
 	applied, err := migrations.Run(cfg.DBOptions.Ctx, logger, migrationOpts)
 	if err != nil {
@@ -858,12 +830,7 @@
 	// startup/shutdown procedures that the storage engine may have.
 	start := time.Now()
 
-<<<<<<< HEAD
 	ctx, cancel := context.WithTimeout(cfg.DBOptions.Ctx, 6*time.Minute)
-=======
-	// Run a long garbage collection cycle with a timeout.
-	ctx, cancel := context.WithTimeout(ctx, 6*time.Minute)
->>>>>>> 8b4fb83e
 	defer cancel()
 
 	logger.Debug("running full GC cycle...", fields.Duration(start))
