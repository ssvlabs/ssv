package operator

import (
	"context"
	"encoding/base64"
	"encoding/binary"
	"encoding/hex"
	"fmt"
	"log"
	"math/big"
	"net/http"
	"net/url"
	"os"
	"strings"
	"sync"
	"time"

	"github.com/attestantio/go-eth2-client/spec/phase0"
	ethcommon "github.com/ethereum/go-ethereum/common"
	"github.com/ilyakaznacheev/cleanenv"
	"github.com/pkg/errors"
	"github.com/spf13/cobra"
	spectypes "github.com/ssvlabs/ssv-spec/types"
	"go.uber.org/zap"

	"github.com/ssvlabs/ssv/ssvsigner"
	"github.com/ssvlabs/ssv/ssvsigner/ekm"
	"github.com/ssvlabs/ssv/ssvsigner/keys"
	"github.com/ssvlabs/ssv/ssvsigner/keys/rsaencryption"
	"github.com/ssvlabs/ssv/ssvsigner/keystore"

	"github.com/ssvlabs/ssv/api/handlers"
	apiserver "github.com/ssvlabs/ssv/api/server"
	"github.com/ssvlabs/ssv/beacon/goclient"
	global_config "github.com/ssvlabs/ssv/cli/config"
	"github.com/ssvlabs/ssv/doppelganger"
	"github.com/ssvlabs/ssv/eth/eventhandler"
	"github.com/ssvlabs/ssv/eth/eventparser"
	"github.com/ssvlabs/ssv/eth/eventsyncer"
	"github.com/ssvlabs/ssv/eth/executionclient"
	"github.com/ssvlabs/ssv/eth/localevents"
	exporterapi "github.com/ssvlabs/ssv/exporter/api"
	"github.com/ssvlabs/ssv/exporter/api/decided"
	ibftstorage "github.com/ssvlabs/ssv/ibft/storage"
	ssv_identity "github.com/ssvlabs/ssv/identity"
	"github.com/ssvlabs/ssv/logging"
	"github.com/ssvlabs/ssv/logging/fields"
	"github.com/ssvlabs/ssv/message/signatureverifier"
	"github.com/ssvlabs/ssv/message/validation"
	"github.com/ssvlabs/ssv/migrations"
	"github.com/ssvlabs/ssv/monitoring/metrics"
	"github.com/ssvlabs/ssv/network"
	networkcommons "github.com/ssvlabs/ssv/network/commons"
	p2pv1 "github.com/ssvlabs/ssv/network/p2p"
	"github.com/ssvlabs/ssv/networkconfig"
	"github.com/ssvlabs/ssv/nodeprobe"
	"github.com/ssvlabs/ssv/observability"
	"github.com/ssvlabs/ssv/operator"
	operatordatastore "github.com/ssvlabs/ssv/operator/datastore"
	"github.com/ssvlabs/ssv/operator/duties/dutystore"
	"github.com/ssvlabs/ssv/operator/slotticker"
	operatorstorage "github.com/ssvlabs/ssv/operator/storage"
	"github.com/ssvlabs/ssv/operator/validator"
	"github.com/ssvlabs/ssv/operator/validator/metadata"
	"github.com/ssvlabs/ssv/operator/validators"
	qbftstorage "github.com/ssvlabs/ssv/protocol/v2/qbft/storage"
	"github.com/ssvlabs/ssv/protocol/v2/types"
	registrystorage "github.com/ssvlabs/ssv/registry/storage"
	"github.com/ssvlabs/ssv/storage/basedb"
	"github.com/ssvlabs/ssv/storage/kv"
	"github.com/ssvlabs/ssv/utils/commons"
	"github.com/ssvlabs/ssv/utils/format"
)

type KeyStore struct {
	PrivateKeyFile string `yaml:"PrivateKeyFile" env:"PRIVATE_KEY_FILE" env-description:"Path to operator private key file"`
	PasswordFile   string `yaml:"PasswordFile" env:"PASSWORD_FILE" env-description:"Path to password file for private key decryption"`
}

type config struct {
	global_config.GlobalConfig   `yaml:"global"`
	DBOptions                    basedb.Options          `yaml:"db"`
	SSVOptions                   operator.Options        `yaml:"ssv"`
	ExecutionClient              executionclient.Options `yaml:"eth1"` // TODO: execution_client in yaml
	ConsensusClient              goclient.Options        `yaml:"eth2"` // TODO: consensus_client in yaml
	P2pNetworkConfig             p2pv1.Config            `yaml:"p2p"`
	KeyStore                     KeyStore                `yaml:"KeyStore"`
	SSVSignerEndpoint            string                  `yaml:"SSVSignerEndpoint" env:"SSV_SIGNER_ENDPOINT" env-description:"Endpoint of ssv-signer. It must be a correct URL"`
	SSVSignerRequestTimeout      time.Duration           `yaml:"SSVSignerRequestTimeout" env:"SSV_SIGNER_REQUEST_TIMEOUT" env-description:"Request timeout for ssv-signer" env-default:"10s"`
	Graffiti                     string                  `yaml:"Graffiti" env:"GRAFFITI" env-description:"Custom graffiti for block proposals" env-default:"ssv.network" `
	OperatorPrivateKey           string                  `yaml:"OperatorPrivateKey" env:"OPERATOR_KEY" env-description:"Operator private key for contract event decryption"`
	MetricsAPIPort               int                     `yaml:"MetricsAPIPort" env:"METRICS_API_PORT" env-description:"Port for metrics API server"`
	EnableProfile                bool                    `yaml:"EnableProfile" env:"ENABLE_PROFILE" env-description:"Enable Go profiling tools"`
	NetworkPrivateKey            string                  `yaml:"NetworkPrivateKey" env:"NETWORK_PRIVATE_KEY" env-description:"Private key for P2P network identity"`
	WsAPIPort                    int                     `yaml:"WebSocketAPIPort" env:"WS_API_PORT" env-description:"Port for WebSocket API server"`
	WithPing                     bool                    `yaml:"WithPing" env:"WITH_PING" env-description:"Enable WebSocket ping messages"`
	SSVAPIPort                   int                     `yaml:"SSVAPIPort" env:"SSV_API_PORT" env-description:"Port for SSV API server"`
	LocalEventsPath              string                  `yaml:"LocalEventsPath" env:"EVENTS_PATH" env-description:"Path to local events file"`
	EnableDoppelgangerProtection bool                    `yaml:"EnableDoppelgangerProtection" env:"ENABLE_DOPPELGANGER_PROTECTION" env-description:"Enable doppelganger protection for validators"`
}

var cfg config

var globalArgs global_config.Args

// StartNodeCmd is the command to start SSV node
var StartNodeCmd = &cobra.Command{
	Use:   "start-node",
	Short: "Starts an instance of SSV node",
	Run: func(cmd *cobra.Command, args []string) {
		commons.SetBuildData(cmd.Parent().Short, cmd.Parent().Version)

		logger, err := setupGlobal()
		if err != nil {
			log.Fatal("could not create logger ", err)
		}

		defer logging.CapturePanic(logger)

		logger.Info(fmt.Sprintf("starting %v", commons.GetBuildData()))

		observabilityShutdown, err := observability.Initialize(
			cmd.Parent().Short,
			cmd.Parent().Version,
			observability.WithMetrics())
		if err != nil {
			logger.Fatal("could not initialize observability configuration", zap.Error(err))
		}

		defer func() {
			if err = observabilityShutdown(cmd.Context()); err != nil {
				logger.Error("could not shutdown observability object", zap.Error(err))
			}
		}()

		networkConfig, err := setupSSVNetwork(logger)
		if err != nil {
			logger.Fatal("could not setup network", zap.Error(err))
		}
		cfg.DBOptions.Ctx = cmd.Context()
<<<<<<< HEAD
		db, err := setupDB(logger, networkConfig.BeaconConfig)
=======
		db, err := setupDB(logger, networkConfig)
>>>>>>> 47ea4bc1
		if err != nil {
			logger.Fatal("could not setup db", zap.Error(err))
		}

		usingSSVSigner, usingKeystore, usingPrivKey := assertSigningConfig(logger)

		nodeStorage, err := operatorstorage.NewNodeStorage(networkConfig, logger, db)
		if err != nil {
			logger.Fatal("failed to create node storage", zap.Error(err))
		}

		var operatorPrivKey keys.OperatorPrivateKey
		var ssvSignerClient *ssvsigner.Client
		var operatorPubKeyBase64 string

		if usingSSVSigner {
			logger := logger.With(zap.String("ssv_signer_endpoint", cfg.SSVSignerEndpoint))
			logger.Info("using ssv-signer for signing")

			if _, err := url.Parse(cfg.SSVSignerEndpoint); err != nil {
				logger.Fatal("invalid ssv signer endpoint format", zap.Error(err))
			}

			ssvSignerClient = ssvsigner.NewClient(
				cfg.SSVSignerEndpoint,
				ssvsigner.WithLogger(logger),
				ssvsigner.WithRequestTimeout(cfg.SSVSignerRequestTimeout),
			)
			operatorPubKeyString, err := ssvSignerClient.OperatorIdentity(cmd.Context())
			if err != nil {
				logger.Fatal("ssv-signer unavailable", zap.Error(err))
			}

			logger = logger.With(zap.String(fields.FieldPubKey, operatorPubKeyString))
			logger.Info("ssv-signer operator identity")

			operatorPubKey, err := keys.PublicKeyFromString(operatorPubKeyString)
			if err != nil {
				logger.Fatal("could not extract operator public key from string", zap.Error(err))
			}

			operatorPubKeyBase64, err = operatorPubKey.Base64()
			if err != nil {
				logger.Fatal("could not get operator public key base64", zap.Error(err))
			}

			// Ensure the pubkey is saved on first run and never changes afterwards
			if err := ensureOperatorPubKey(nodeStorage, operatorPubKeyBase64); err != nil {
				logger.Fatal("could not save base64-encoded operator public key", zap.Error(err))
			}
		} else {
			if usingKeystore {
				logger.Info("getting operator private key from keystore")

				var decryptedKeystore []byte
				operatorPrivKey, decryptedKeystore, err = privateKeyFromKeystore(cfg.KeyStore.PrivateKeyFile, cfg.KeyStore.PasswordFile)
				if err != nil {
					logger.Fatal("could not extract private key from keystore", zap.Error(err))
				}

				pemBase64 := base64.StdEncoding.EncodeToString(decryptedKeystore)
				if err := ensureOperatorPrivateKey(nodeStorage, operatorPrivKey, pemBase64); err != nil {
					logger.Fatal("could not save operator private key", zap.Error(err))
				}

			} else if usingPrivKey {
				logger.Info("getting operator private key from args")

				operatorPrivKey, err = keys.PrivateKeyFromString(cfg.OperatorPrivateKey)
				if err != nil {
					logger.Fatal("could not decode operator private key", zap.Error(err))
				}

				if err := ensureOperatorPrivateKey(nodeStorage, operatorPrivKey, cfg.OperatorPrivateKey); err != nil {
					logger.Fatal("could not save operator private key", zap.Error(err))
				}
			}

			operatorPubKeyBase64, err = operatorPrivKey.Public().Base64()
			if err != nil {
				logger.Fatal("could not get operator public key base64", zap.Error(err))
			}
		}

		logger.Info("successfully loaded operator keys", zap.String(fields.FieldPubKey, operatorPubKeyBase64))

		usingLocalEvents := len(cfg.LocalEventsPath) != 0

		if err := validateConfig(nodeStorage, networkConfig.NetworkName(), usingLocalEvents, usingSSVSigner); err != nil {
			logger.Fatal("failed to validate config", zap.Error(err))
		}

		cfg.P2pNetworkConfig.Ctx = cmd.Context()

		slotTickerProvider := func() slotticker.SlotTicker {
			return slotticker.New(logger, slotticker.Config{
				SlotDuration: networkConfig.SlotDuration,
				GenesisTime:  networkConfig.GenesisTime,
			})
		}

		cfg.ConsensusClient.Context = cmd.Context()
<<<<<<< HEAD
		cfg.ConsensusClient.BeaconConfig = networkConfig.BeaconConfig

=======
		cfg.ConsensusClient.Network = networkConfig.Beacon.GetNetwork()
		operatorDataStore := setupOperatorDataStore(logger, nodeStorage, operatorPubKeyBase64)
>>>>>>> 47ea4bc1
		consensusClient := setupConsensusClient(logger, slotTickerProvider)

		executionAddrList := strings.Split(cfg.ExecutionClient.Addr, ";") // TODO: Decide what symbol to use as a separator. Bootnodes are currently separated by ";". Deployment bot currently uses ",".
		if len(executionAddrList) == 0 {
			logger.Fatal("no execution node address provided")
		}

		var executionClient executionclient.Provider

		if len(executionAddrList) == 1 {
			ec, err := executionclient.New(
				cmd.Context(),
				executionAddrList[0],
				ethcommon.HexToAddress(networkConfig.RegistryContractAddr),
				executionclient.WithLogger(logger),
				executionclient.WithFollowDistance(executionclient.DefaultFollowDistance),
				executionclient.WithConnectionTimeout(cfg.ExecutionClient.ConnectionTimeout),
				executionclient.WithReconnectionInitialInterval(executionclient.DefaultReconnectionInitialInterval),
				executionclient.WithReconnectionMaxInterval(executionclient.DefaultReconnectionMaxInterval),
				executionclient.WithHealthInvalidationInterval(executionclient.DefaultHealthInvalidationInterval),
				executionclient.WithSyncDistanceTolerance(cfg.ExecutionClient.SyncDistanceTolerance),
			)
			if err != nil {
				logger.Fatal("could not connect to execution client", zap.Error(err))
			}

			executionClient = ec
		} else {
			ec, err := executionclient.NewMulti(
				cmd.Context(),
				executionAddrList,
				ethcommon.HexToAddress(networkConfig.RegistryContractAddr),
				executionclient.WithLoggerMulti(logger),
				executionclient.WithFollowDistanceMulti(executionclient.DefaultFollowDistance),
				executionclient.WithConnectionTimeoutMulti(cfg.ExecutionClient.ConnectionTimeout),
				executionclient.WithReconnectionInitialIntervalMulti(executionclient.DefaultReconnectionInitialInterval),
				executionclient.WithReconnectionMaxIntervalMulti(executionclient.DefaultReconnectionMaxInterval),
				executionclient.WithHealthInvalidationIntervalMulti(executionclient.DefaultHealthInvalidationInterval),
				executionclient.WithSyncDistanceToleranceMulti(cfg.ExecutionClient.SyncDistanceTolerance),
			)
			if err != nil {
				logger.Fatal("could not connect to execution client", zap.Error(err))
			}

			executionClient = ec
		}

		var keyManager ekm.KeyManager

		if usingSSVSigner {
			remoteKeyManager, err := ekm.NewRemoteKeyManager(
				logger,
				networkConfig,
				ssvSignerClient,
				consensusClient,
				db,
				networkConfig,
				operatorDataStore.GetOperatorID,
			)
			if err != nil {
				logger.Fatal("could not create remote key manager", zap.Error(err))
			}

			keyManager = remoteKeyManager
			cfg.P2pNetworkConfig.OperatorSigner = remoteKeyManager
			cfg.SSVOptions.ValidatorOptions.OperatorSigner = remoteKeyManager
		} else {
			localKeyManager, err := ekm.NewLocalKeyManager(logger, db, networkConfig, operatorPrivKey)
			if err != nil {
				logger.Fatal("could not create new eth-key-manager signer", zap.Error(err))
			}

			keyManager = localKeyManager
			cfg.P2pNetworkConfig.OperatorSigner = operatorPrivKey
			cfg.SSVOptions.ValidatorOptions.OperatorSigner = types.NewSsvOperatorSigner(operatorPrivKey, operatorDataStore.GetOperatorID)
		}

		cfg.P2pNetworkConfig.NodeStorage = nodeStorage
		cfg.P2pNetworkConfig.OperatorPubKeyHash = format.OperatorID(operatorDataStore.GetOperatorData().PublicKey)
		cfg.P2pNetworkConfig.OperatorDataStore = operatorDataStore
		cfg.P2pNetworkConfig.FullNode = cfg.SSVOptions.ValidatorOptions.FullNode
		cfg.P2pNetworkConfig.Network = networkConfig

		validatorsMap := validators.New(cmd.Context())

		dutyStore := dutystore.New()
		cfg.SSVOptions.DutyStore = dutyStore

		signatureVerifier := signatureverifier.NewSignatureVerifier(nodeStorage)

		messageValidator := validation.New(
			networkConfig,
			nodeStorage.ValidatorStore(),
			nodeStorage,
			dutyStore,
			signatureVerifier,
			consensusClient.ForkEpochElectra,
			validation.WithLogger(logger),
		)

		cfg.P2pNetworkConfig.MessageValidator = messageValidator
		cfg.SSVOptions.ValidatorOptions.MessageValidator = messageValidator

		p2pNetwork := setupP2P(logger, db)

		cfg.SSVOptions.Context = cmd.Context()
		cfg.SSVOptions.DB = db
		cfg.SSVOptions.BeaconNode = consensusClient
		cfg.SSVOptions.ExecutionClient = executionClient
		cfg.SSVOptions.NetworkConfig = networkConfig
		cfg.SSVOptions.P2PNetwork = p2pNetwork
		cfg.SSVOptions.ValidatorOptions.NetworkConfig = networkConfig
		cfg.SSVOptions.ValidatorOptions.Context = cmd.Context()
		cfg.SSVOptions.ValidatorOptions.DB = db
		cfg.SSVOptions.ValidatorOptions.Network = p2pNetwork
		cfg.SSVOptions.ValidatorOptions.Beacon = consensusClient
		cfg.SSVOptions.ValidatorOptions.BeaconSigner = keyManager
		cfg.SSVOptions.ValidatorOptions.ValidatorsMap = validatorsMap

		cfg.SSVOptions.ValidatorOptions.OperatorDataStore = operatorDataStore
		cfg.SSVOptions.ValidatorOptions.RegistryStorage = nodeStorage
		cfg.SSVOptions.ValidatorOptions.RecipientsStorage = nodeStorage

		if cfg.WsAPIPort != 0 {
			ws := exporterapi.NewWsServer(cmd.Context(), nil, http.NewServeMux(), cfg.WithPing)
			cfg.SSVOptions.WS = ws
			cfg.SSVOptions.WsAPIPort = cfg.WsAPIPort
			cfg.SSVOptions.ValidatorOptions.NewDecidedHandler = decided.NewStreamPublisher(networkConfig, logger, ws)
		}

		cfg.SSVOptions.ValidatorOptions.DutyRoles = []spectypes.BeaconRole{spectypes.BNRoleAttester} // TODO could be better to set in other place

		storageRoles := []spectypes.BeaconRole{
			spectypes.BNRoleAttester,
			spectypes.BNRoleProposer,
			spectypes.BNRoleSyncCommittee,
			spectypes.BNRoleAggregator,
			spectypes.BNRoleSyncCommitteeContribution,
			spectypes.BNRoleValidatorRegistration,
			spectypes.BNRoleVoluntaryExit,
		}

		storageMap := ibftstorage.NewStores()

		for _, storageRole := range storageRoles {
			s := ibftstorage.New(cfg.SSVOptions.ValidatorOptions.DB, storageRole)
			storageMap.Add(storageRole, s)
		}

		if cfg.SSVOptions.ValidatorOptions.Exporter {
			retain := cfg.SSVOptions.ValidatorOptions.ExporterRetainSlots
			threshold := cfg.SSVOptions.NetworkConfig.EstimatedCurrentSlot()
			initSlotPruning(cmd.Context(), logger, storageMap, slotTickerProvider, threshold, retain)
		}

		cfg.SSVOptions.ValidatorOptions.StorageMap = storageMap
		cfg.SSVOptions.ValidatorOptions.Graffiti = []byte(cfg.Graffiti)
		cfg.SSVOptions.ValidatorOptions.ValidatorStore = nodeStorage.ValidatorStore()

		fixedSubnets, err := networkcommons.FromString(cfg.P2pNetworkConfig.Subnets)
		if err != nil {
			logger.Fatal("failed to parse fixed subnets", zap.Error(err))
		}
		if cfg.SSVOptions.ValidatorOptions.Exporter {
			fixedSubnets, err = networkcommons.FromString(networkcommons.AllSubnets)
			if err != nil {
				logger.Fatal("failed to parse all fixed subnets", zap.Error(err))
			}
		}

		metadataSyncer := metadata.NewSyncer(
			logger,
			nodeStorage.Shares(),
			nodeStorage.ValidatorStore().WithOperatorID(operatorDataStore.GetOperatorID),
<<<<<<< HEAD
			networkConfig.BeaconConfig,
=======
			networkConfig,
>>>>>>> 47ea4bc1
			consensusClient,
			fixedSubnets,
			metadata.WithSyncInterval(cfg.SSVOptions.ValidatorOptions.MetadataUpdateInterval),
		)
		cfg.SSVOptions.ValidatorOptions.ValidatorSyncer = metadataSyncer

		var doppelgangerHandler doppelganger.Provider
		if cfg.EnableDoppelgangerProtection {
			doppelgangerHandler = doppelganger.NewHandler(&doppelganger.Options{
				Network:            networkConfig,
				BeaconNode:         consensusClient,
				ValidatorProvider:  nodeStorage.ValidatorStore().WithOperatorID(operatorDataStore.GetOperatorID),
				SlotTickerProvider: slotTickerProvider,
				Logger:             logger,
			})
			logger.Info("Doppelganger protection enabled.")
		} else {
			doppelgangerHandler = doppelganger.NoOpHandler{}
			logger.Info("Doppelganger protection disabled.")
		}
		cfg.SSVOptions.ValidatorOptions.DoppelgangerHandler = doppelgangerHandler

		validatorCtrl := validator.NewController(logger, cfg.SSVOptions.ValidatorOptions)
		cfg.SSVOptions.ValidatorController = validatorCtrl
		cfg.SSVOptions.ValidatorStore = nodeStorage.ValidatorStore()

		operatorNode := operator.New(logger, cfg.SSVOptions, slotTickerProvider, storageMap)

		if cfg.MetricsAPIPort > 0 {
			go startMetricsHandler(logger, db, cfg.MetricsAPIPort, cfg.EnableProfile, operatorNode)
		}

		nodeProber := nodeprobe.NewProber(
			logger,
			func() {
				logger.Fatal("ethereum node(s) are either out of sync or down. Ensure the nodes are healthy to resume.")
			},
			map[string]nodeprobe.Node{
				"execution client": executionClient,

				// Underlying options.Beacon's value implements nodeprobe.StatusChecker.
				// However, as it uses spec's specssv.BeaconNode interface, avoiding type assertion requires modifications in spec.
				// If options.Beacon doesn't implement nodeprobe.StatusChecker due to a mistake, this would panic early.
				"consensus client": consensusClient,
			},
		)

		nodeProber.Start(cmd.Context())
		nodeProber.Wait()
		logger.Info("ethereum node(s) are healthy")

		eventSyncer := syncContractEvents(
			cmd.Context(),
			logger,
			executionClient,
			validatorCtrl,
			networkConfig,
			nodeStorage,
			operatorDataStore,
			operatorPrivKey,
			keyManager,
			doppelgangerHandler,
		)
		if len(cfg.LocalEventsPath) == 0 {
			nodeProber.AddNode("event syncer", eventSyncer)
		}

		if _, err := metadataSyncer.SyncOnStartup(cmd.Context()); err != nil {
			logger.Fatal("failed to sync metadata on startup", zap.Error(err))
		}

		if usingSSVSigner {
			ensureNoMissingKeys(cmd.Context(), logger, nodeStorage, operatorDataStore, ssvSignerClient)
		}

		// Increase MaxPeers if the operator is subscribed to many subnets.
		// TODO: use OperatorCommittees when it's fixed.
		if cfg.P2pNetworkConfig.DynamicMaxPeers {
			var (
				baseMaxPeers        = 60
				maxPeersLimit       = cfg.P2pNetworkConfig.DynamicMaxPeersLimit
				idealPeersPerSubnet = 3
			)
			start := time.Now()
			myValidators := nodeStorage.ValidatorStore().OperatorValidators(operatorDataStore.GetOperatorID())
			mySubnets := make(networkcommons.Subnets, networkcommons.SubnetsCount)
			myActiveSubnets := 0
			for _, v := range myValidators {
				subnet := networkcommons.CommitteeSubnet(v.CommitteeID())
				if mySubnets[subnet] == 0 {
					mySubnets[subnet] = 1
					myActiveSubnets++
				}
			}
			idealMaxPeers := min(baseMaxPeers+idealPeersPerSubnet*myActiveSubnets, maxPeersLimit)
			if cfg.P2pNetworkConfig.MaxPeers < idealMaxPeers {
				logger.Warn("increasing MaxPeers to match the operator's subscribed subnets",
					zap.Int("old_max_peers", cfg.P2pNetworkConfig.MaxPeers),
					zap.Int("new_max_peers", idealMaxPeers),
					zap.Int("subscribed_subnets", myActiveSubnets),
					zap.Duration("took", time.Since(start)),
				)
				cfg.P2pNetworkConfig.MaxPeers = idealMaxPeers
			}

			cfg.P2pNetworkConfig.GetValidatorStats = func() (uint64, uint64, uint64, error) {
				return validatorCtrl.GetValidatorStats()
			}
			if err := p2pNetwork.Setup(logger); err != nil {
				logger.Fatal("failed to setup network", zap.Error(err))
			}
			if err := p2pNetwork.Start(logger); err != nil {
				logger.Fatal("failed to start network", zap.Error(err))
			}
		}

		if cfg.SSVAPIPort > 0 {
			apiServer := apiserver.New(
				logger,
				fmt.Sprintf(":%d", cfg.SSVAPIPort),
				&handlers.Node{
					// TODO: replace with narrower interface! (instead of accessing the entire PeersIndex)
					ListenAddresses: []string{fmt.Sprintf("tcp://%s:%d", cfg.P2pNetworkConfig.HostAddress, cfg.P2pNetworkConfig.TCPPort), fmt.Sprintf("udp://%s:%d", cfg.P2pNetworkConfig.HostAddress, cfg.P2pNetworkConfig.UDPPort)},
					PeersIndex:      p2pNetwork.(p2pv1.PeersIndexProvider).PeersIndex(),
					Network:         p2pNetwork.(p2pv1.HostProvider).Host().Network(),
					TopicIndex:      p2pNetwork.(handlers.TopicIndex),
					NodeProber:      nodeProber,
				},
				&handlers.Validators{
					Shares: nodeStorage.Shares(),
				},
				&handlers.Exporter{
					ParticipantStores: storageMap,
				},
			)
			go func() {
				err := apiServer.Run()
				if err != nil {
					logger.Fatal("failed to start API server", zap.Error(err))
				}
			}()
		}
		if err := operatorNode.Start(logger); err != nil {
			logger.Fatal("failed to start SSV node", zap.Error(err))
		}
	},
}

func ensureNoMissingKeys(
	ctx context.Context,
	logger *zap.Logger,
	nodeStorage operatorstorage.Storage,
	operatorDataStore operatordatastore.OperatorDataStore,
	ssvSignerClient *ssvsigner.Client,
) {
	if operatorDataStore.GetOperatorID() == 0 {
		logger.Fatal("operator ID is not ready")
	}

	shares := nodeStorage.Shares().List(
		nil,
		registrystorage.ByNotLiquidated(),
		registrystorage.ByOperatorID(operatorDataStore.GetOperatorID()),
	)
	if len(shares) == 0 {
		return
	}

	var localKeys []phase0.BLSPubKey
	for _, share := range shares {
		localKeys = append(localKeys, phase0.BLSPubKey(share.SharePubKey))
	}

	missingKeys, err := ssvSignerClient.MissingKeys(ctx, localKeys)
	if err != nil {
		logger.Fatal("failed to check for missing keys", zap.Error(err))
	}

	if len(missingKeys) > 0 {
		if len(missingKeys) > 50 {
			logger = logger.With(zap.Int("count", len(missingKeys)))
		} else {
			logger = logger.With(zap.Stringers("keys", missingKeys))
		}

		logger.Fatal("remote signer misses keys")
	}
}

func privateKeyFromKeystore(privKeyFile, passwordFile string) (keys.OperatorPrivateKey, []byte, error) {
	// #nosec G304
	encryptedJSON, err := os.ReadFile(privKeyFile)
	if err != nil {
		return nil, nil, fmt.Errorf("could not read PEM file: %w", err)
	}

	// #nosec G304
	keyStorePassword, err := os.ReadFile(passwordFile)
	if err != nil {
		return nil, nil, fmt.Errorf("could not read password file: %w", err)
	}

	operatorPrivKeyBytes, err := keystore.DecryptKeystore(encryptedJSON, string(keyStorePassword))
	if err != nil {
		return nil, nil, fmt.Errorf("could not decrypt operator private key keystore: %w", err)
	}

	operatorPrivKey, err := keys.PrivateKeyFromBytes(operatorPrivKeyBytes)
	if err != nil {
		return nil, nil, fmt.Errorf("could not extract operator private key from bytes: %w", err)
	}

	return operatorPrivKey, operatorPrivKeyBytes, nil
}

func assertSigningConfig(logger *zap.Logger) (usingSSVSigner, usingKeystore, usingPrivKey bool) {
	if cfg.SSVSignerEndpoint != "" {
		usingSSVSigner = true
	}
	if cfg.KeyStore.PrivateKeyFile != "" || cfg.KeyStore.PasswordFile != "" {
		if cfg.KeyStore.PrivateKeyFile == "" || cfg.KeyStore.PasswordFile == "" {
			logger.Fatal("both keystore and password files must be provided if using keystore")
		}
		usingKeystore = true
	}
	if cfg.OperatorPrivateKey != "" {
		usingPrivKey = true
	}

	logger = logger.
		With(zap.String("ssv_signer_endpoint", cfg.SSVSignerEndpoint),
			zap.String("private_key_file", cfg.KeyStore.PrivateKeyFile),
			zap.String("password_file", cfg.KeyStore.PasswordFile),
			zap.Int("operator_private_key_len", len(cfg.OperatorPrivateKey)), // not exposing the private key
		)

	if usingSSVSigner && (usingKeystore || usingPrivKey) {
		logger.Fatal("cannot enable both remote signing (SSVSignerEndpoint) and local signing (PrivateKeyFile/OperatorPrivateKey)")
	} else if usingKeystore && usingPrivKey {
		logger.Fatal("cannot enable both OperatorPrivateKey and PrivateKeyFile")
	}

	return usingSSVSigner, usingKeystore, usingPrivKey
}

func validateConfig(nodeStorage operatorstorage.Storage, networkName string, usingLocalEvents, usingRemoteSigner bool) error {
	storedConfig, foundConfig, err := nodeStorage.GetConfig(nil)
	if err != nil {
		return fmt.Errorf("failed to get stored config: %w", err)
	}

	currentConfig := &operatorstorage.ConfigLock{
		NetworkName:      networkName,
		UsingLocalEvents: usingLocalEvents,
		UsingSSVSigner:   usingRemoteSigner,
	}

	if foundConfig {
		if err := storedConfig.ValidateCompatibility(currentConfig); err != nil {
			return fmt.Errorf("incompatible config change: %w", err)
		}
	} else {

		if err := nodeStorage.SaveConfig(nil, currentConfig); err != nil {
			return fmt.Errorf("failed to store config: %w", err)
		}
	}

	return nil
}

func init() {
	global_config.ProcessArgs(&cfg, &globalArgs, StartNodeCmd)
}

func setupGlobal() (*zap.Logger, error) {
	if globalArgs.ConfigPath != "" {
		if err := cleanenv.ReadConfig(globalArgs.ConfigPath, &cfg); err != nil {
			return nil, fmt.Errorf("could not read config: %w", err)
		}
	}
	if globalArgs.ShareConfigPath != "" {
		if err := cleanenv.ReadConfig(globalArgs.ShareConfigPath, &cfg); err != nil {
			return nil, fmt.Errorf("could not read share config: %w", err)
		}
	}

	err := logging.SetGlobalLogger(
		cfg.LogLevel,
		cfg.LogLevelFormat,
		cfg.LogFormat,
		&logging.LogFileOptions{
			FilePath:   cfg.LogFilePath,
			MaxSize:    cfg.LogFileSize,
			MaxBackups: cfg.LogFileBackups,
		},
	)
	if err != nil {
		return nil, fmt.Errorf("logging.SetGlobalLogger: %w", err)
	}

	return zap.L(), nil
}

<<<<<<< HEAD
func setupDB(logger *zap.Logger, beaconConfig networkconfig.Beacon) (*kv.BadgerDB, error) {
=======
func setupDB(logger *zap.Logger, networkConfig networkconfig.NetworkConfig) (*kv.BadgerDB, error) {
>>>>>>> 47ea4bc1
	db, err := kv.New(logger, cfg.DBOptions)
	if err != nil {
		return nil, errors.Wrap(err, "failed to open db")
	}
	reopenDb := func() error {
		if err := db.Close(); err != nil {
			return errors.Wrap(err, "failed to close db")
		}
		db, err = kv.New(logger, cfg.DBOptions)
		return errors.Wrap(err, "failed to reopen db")
	}

	migrationOpts := migrations.Options{
<<<<<<< HEAD
		Db:           db,
		DbPath:       cfg.DBOptions.Path,
		BeaconConfig: beaconConfig,
=======
		Db:            db,
		DbPath:        cfg.DBOptions.Path,
		NetworkConfig: networkConfig,
>>>>>>> 47ea4bc1
	}
	applied, err := migrations.Run(cfg.DBOptions.Ctx, logger, migrationOpts)
	if err != nil {
		return nil, errors.Wrap(err, "failed to run migrations")
	}
	if applied == 0 {
		return db, nil
	}

	// If migrations were applied, we run a full garbage collection cycle
	// to reclaim any space that may have been freed up.
	// Close & reopen the database to trigger any unknown internal
	// startup/shutdown procedures that the storage engine may have.
	start := time.Now()
	if err := reopenDb(); err != nil {
		return nil, err
	}

	// Run a long garbage collection cycle with a timeout.
	ctx, cancel := context.WithTimeout(context.Background(), 6*time.Minute)
	defer cancel()
	if err := db.FullGC(ctx); err != nil {
		return nil, errors.Wrap(err, "failed to collect garbage")
	}

	// Close & reopen again.
	if err := reopenDb(); err != nil {
		return nil, err
	}
	logger.Debug("post-migrations garbage collection completed", fields.Duration(start))

	return db, nil
}

func setupOperatorDataStore(
	logger *zap.Logger,
	nodeStorage operatorstorage.Storage,
	pubKey string,
) operatordatastore.OperatorDataStore {
	operatorData, found, err := nodeStorage.GetOperatorDataByPubKey(nil, []byte(pubKey))
	if err != nil {
		logger.Fatal("could not get operator data by public key", zap.Error(err))
	}
	if !found {
		operatorData = &registrystorage.OperatorData{
			PublicKey: []byte(pubKey),
		}
	}
	if operatorData == nil {
		logger.Fatal("invalid operator data in database: nil")
	}

	return operatordatastore.New(operatorData)
}

// ensureOperatorPrivateKey makes sure the operator private key hash
// is saved exactly once and never changes thereafter.
// On first run it saves the current hash; on subsequent runs it errors
// if the stored hash doesn’t match either the current or legacy hash.
func ensureOperatorPrivateKey(
	nodeStorage operatorstorage.Storage,
	operatorPrivKey keys.OperatorPrivateKey,
	operatorPrivKeyPEM string,
) error {
	storedHash, found, err := nodeStorage.GetPrivateKeyHash()
	if err != nil {
		return fmt.Errorf("could not get hashed private key: %w", err)
	}

	// Current hashing method (PEM‑encoded → StorageHash)
	currentHash := operatorPrivKey.StorageHash()

	// Backwards compatibility for the old hashing method,
	// which was hashing the text from the configuration directly,
	// whereas StorageHash re-encodes with PEM format.
	cliPrivKeyDecoded, err := base64.StdEncoding.DecodeString(operatorPrivKeyPEM)
	if err != nil {
		return fmt.Errorf("could not decode private key: %w", err)
	}

	// Legacy hashing method (base64‑decoded bytes → HashKeyBytes)
	legacyHash := rsaencryption.HashKeyBytes(cliPrivKeyDecoded)

	if !found {
		// First run: persist the hash.
		if err := nodeStorage.SavePrivateKeyHash(currentHash); err != nil {
			return fmt.Errorf("could not save hashed private key: %w", err)
		}
		return nil
	}

	// Subsequent runs: enforce immutability.
	if currentHash != storedHash &&
		legacyHash != storedHash {
		// Prevent the node from running with a different key.
		return fmt.Errorf("operator private key is not matching the one encrypted the storage")
	}

	return nil
}

// ensureOperatorPubKey makes sure the operator public key is stored exactly once
// and never changes. On first run it saves the key; thereafter it returns an error
// if the stored key and the new key don’t match.
func ensureOperatorPubKey(nodeStorage operatorstorage.Storage, operatorPubKeyBase64 string) error {
	storedPubKey, found, err := nodeStorage.GetPublicKey()
	if err != nil {
		return fmt.Errorf("could not get public key: %w", err)
	}

	if !found {
		// No key yet in storage → first run, so save it.
		if err := nodeStorage.SavePublicKey(operatorPubKeyBase64); err != nil {
			return fmt.Errorf("could not save public key: %w", err)
		}
		return nil
	}

	// Key already exists → enforce immutability
	if storedPubKey != operatorPubKeyBase64 {
		// Prevent the node from running with a different key.
		return fmt.Errorf("operator public key is not matching the one in the storage")
	}

	// Everything matches
	return nil
}

func setupSSVNetwork(logger *zap.Logger) (networkconfig.NetworkConfig, error) {
	networkConfig, err := networkconfig.GetNetworkConfigByName(cfg.SSVOptions.NetworkName)
	if err != nil {
		return networkconfig.NetworkConfig{}, err
	}

	if cfg.SSVOptions.CustomDomainType != "" {
		if !strings.HasPrefix(cfg.SSVOptions.CustomDomainType, "0x") {
			return networkconfig.NetworkConfig{}, errors.New("custom domain type must be a hex string")
		}
		domainBytes, err := hex.DecodeString(cfg.SSVOptions.CustomDomainType[2:])
		if err != nil {
			return networkconfig.NetworkConfig{}, errors.Wrap(err, "failed to decode custom domain type")
		}
		if len(domainBytes) != 4 {
			return networkconfig.NetworkConfig{}, errors.New("custom domain type must be 4 bytes")
		}

		// https://github.com/ssvlabs/ssv/pull/1808 incremented the post-fork domain type by 1, so we have to maintain the compatibility.
		postForkDomain := binary.BigEndian.Uint32(domainBytes) + 1
		binary.BigEndian.PutUint32(networkConfig.DomainType[:], postForkDomain)

		logger.Info("running with custom domain type",
			fields.Domain(networkConfig.DomainType),
		)
	}

	nodeType := "light"
	if cfg.SSVOptions.ValidatorOptions.FullNode {
		nodeType = "full"
	}

	logger.Info("setting ssv network",
		fields.Network(networkConfig.Name),
		fields.Domain(networkConfig.DomainType),
		zap.String("nodeType", nodeType),
		zap.Any("beaconNetwork", networkConfig.GetBeaconName()),
		zap.String("registryContract", networkConfig.RegistryContractAddr),
	)

	return networkConfig, nil
}

func setupP2P(logger *zap.Logger, db basedb.Database) network.P2PNetwork {
	istore := ssv_identity.NewIdentityStore(db)
	netPrivKey, err := istore.SetupNetworkKey(logger, cfg.NetworkPrivateKey)
	if err != nil {
		logger.Fatal("failed to setup network private key", zap.Error(err))
	}
	cfg.P2pNetworkConfig.NetworkPrivateKey = netPrivKey

	n, err := p2pv1.New(logger, &cfg.P2pNetworkConfig)
	if err != nil {
		logger.Fatal("failed to setup p2p network", zap.Error(err))
	}
	return n
}

func setupConsensusClient(logger *zap.Logger, slotTickerProvider slotticker.Provider) *goclient.GoClient {
	cl, err := goclient.New(logger, cfg.ConsensusClient, slotTickerProvider)
	if err != nil {
		logger.Fatal("failed to create beacon go-client", zap.Error(err),
			fields.Address(cfg.ConsensusClient.BeaconNodeAddr))
	}

	return cl
}

// syncContractEvents blocks until historical events are synced and then spawns a goroutine syncing ongoing events.
func syncContractEvents(
	ctx context.Context,
	logger *zap.Logger,
	executionClient executionclient.Provider,
	validatorCtrl validator.Controller,
	networkConfig networkconfig.NetworkConfig,
	nodeStorage operatorstorage.Storage,
	operatorDataStore operatordatastore.OperatorDataStore,
	operatorDecrypter keys.OperatorDecrypter,
	keyManager ekm.KeyManager,
	doppelgangerHandler eventhandler.DoppelgangerProvider,
) *eventsyncer.EventSyncer {
	eventFilterer, err := executionClient.Filterer()
	if err != nil {
		logger.Fatal("failed to set up event filterer", zap.Error(err))
	}

	eventParser := eventparser.New(eventFilterer)

	eventHandler, err := eventhandler.New(
		nodeStorage,
		eventParser,
		validatorCtrl,
		networkConfig,
		operatorDataStore,
		operatorDecrypter,
		keyManager,
		cfg.SSVOptions.ValidatorOptions.Beacon,
		doppelgangerHandler,
		eventhandler.WithFullNode(),
		eventhandler.WithLogger(logger),
	)
	if err != nil {
		logger.Fatal("failed to setup event data handler", zap.Error(err))
	}

	eventSyncer := eventsyncer.New(
		nodeStorage,
		executionClient,
		eventHandler,
		eventsyncer.WithLogger(logger),
	)

	fromBlock, found, err := nodeStorage.GetLastProcessedBlock(nil)
	if err != nil {
		logger.Fatal("syncing registry contract events failed, could not get last processed block", zap.Error(err))
	}
	if !found {
		fromBlock = networkConfig.RegistrySyncOffset
	} else if fromBlock == nil {
		logger.Fatal("syncing registry contract events failed, last processed block is nil")
	} else {
		// Start syncing from the next block.
		fromBlock = new(big.Int).SetUint64(fromBlock.Uint64() + 1)
	}

	// load & parse local events yaml if exists, otherwise sync from contract
	if len(cfg.LocalEventsPath) != 0 {
		localEvents, err := localevents.Load(cfg.LocalEventsPath)
		if err != nil {
			logger.Fatal("failed to load local events", zap.Error(err))
		}

		if err := eventHandler.HandleLocalEvents(ctx, localEvents); err != nil {
			logger.Fatal("error occurred while running event data handler", zap.Error(err))
		}
	} else {
		// Sync historical registry events.
		logger.Debug("syncing historical registry events", zap.Uint64("fromBlock", fromBlock.Uint64()))
		lastProcessedBlock, err := eventSyncer.SyncHistory(ctx, fromBlock.Uint64())
		switch {
		case errors.Is(err, executionclient.ErrNothingToSync):
			// Nothing was synced, keep fromBlock as is.
		case err == nil:
			// Advance fromBlock to the block after lastProcessedBlock.
			fromBlock = new(big.Int).SetUint64(lastProcessedBlock + 1)
		default:
			logger.Fatal("failed to sync historical registry events", zap.Error(err))
		}

		// Print registry stats.
		shares := nodeStorage.Shares().List(nil)
		operators, err := nodeStorage.ListOperators(nil, 0, 0)
		if err != nil {
			logger.Error("failed to get operators", zap.Error(err))
		}

		operatorValidators := 0
		liquidatedValidators := 0
		operatorID := operatorDataStore.GetOperatorID()
		if operatorDataStore.OperatorIDReady() {
			for _, share := range shares {
				if share.BelongsToOperator(operatorID) {
					operatorValidators++
				}
				if share.Liquidated {
					liquidatedValidators++
				}
			}
		}
		logger.Info("historical registry sync stats",
			zap.Uint64("my_operator_id", operatorID),
			zap.Int("operators", len(operators)),
			zap.Int("validators", len(shares)),
			zap.Int("liquidated_validators", liquidatedValidators),
			zap.Int("my_validators", operatorValidators),
		)

		// Sync ongoing registry events in the background.
		go func() {
			err = eventSyncer.SyncOngoing(ctx, fromBlock.Uint64())

			// Crash if ongoing sync has stopped, regardless of the reason.
			logger.Fatal("failed syncing ongoing registry events",
				zap.Uint64("last_processed_block", lastProcessedBlock),
				zap.Error(err))
		}()
	}

	return eventSyncer
}

func startMetricsHandler(logger *zap.Logger, db basedb.Database, port int, enableProf bool, opNode *operator.Node) {
	logger = logger.Named(logging.NameMetricsHandler)
	// init and start HTTP handler
	metricsHandler := metrics.NewHandler(db, enableProf, opNode)
	addr := fmt.Sprintf(":%d", port)
	if err := metricsHandler.Start(logger, http.NewServeMux(), addr); err != nil {
		logger.Panic("failed to serve metrics", zap.Error(err))
	}
}

func initSlotPruning(ctx context.Context, logger *zap.Logger, stores *ibftstorage.ParticipantStores, slotTickerProvider slotticker.Provider, slot phase0.Slot, retain uint64) {
	var wg sync.WaitGroup

	threshold := slot - phase0.Slot(retain)

	// async perform initial slot gc
	_ = stores.Each(func(_ spectypes.BeaconRole, store qbftstorage.ParticipantStore) error {
		wg.Add(1)
		go func() {
			defer wg.Done()
			store.Prune(ctx, logger, threshold)
		}()
		return nil
	})

	wg.Wait()

	// start background job for removing old slots on every tick
	_ = stores.Each(func(_ spectypes.BeaconRole, store qbftstorage.ParticipantStore) error {
		go store.PruneContinously(ctx, logger, slotTickerProvider, phase0.Slot(retain))
		return nil
	})
}<|MERGE_RESOLUTION|>--- conflicted
+++ resolved
@@ -138,11 +138,7 @@
 			logger.Fatal("could not setup network", zap.Error(err))
 		}
 		cfg.DBOptions.Ctx = cmd.Context()
-<<<<<<< HEAD
 		db, err := setupDB(logger, networkConfig.BeaconConfig)
-=======
-		db, err := setupDB(logger, networkConfig)
->>>>>>> 47ea4bc1
 		if err != nil {
 			logger.Fatal("could not setup db", zap.Error(err))
 		}
@@ -245,13 +241,8 @@
 		}
 
 		cfg.ConsensusClient.Context = cmd.Context()
-<<<<<<< HEAD
 		cfg.ConsensusClient.BeaconConfig = networkConfig.BeaconConfig
-
-=======
-		cfg.ConsensusClient.Network = networkConfig.Beacon.GetNetwork()
 		operatorDataStore := setupOperatorDataStore(logger, nodeStorage, operatorPubKeyBase64)
->>>>>>> 47ea4bc1
 		consensusClient := setupConsensusClient(logger, slotTickerProvider)
 
 		executionAddrList := strings.Split(cfg.ExecutionClient.Addr, ";") // TODO: Decide what symbol to use as a separator. Bootnodes are currently separated by ";". Deployment bot currently uses ",".
@@ -426,11 +417,7 @@
 			logger,
 			nodeStorage.Shares(),
 			nodeStorage.ValidatorStore().WithOperatorID(operatorDataStore.GetOperatorID),
-<<<<<<< HEAD
-			networkConfig.BeaconConfig,
-=======
 			networkConfig,
->>>>>>> 47ea4bc1
 			consensusClient,
 			fixedSubnets,
 			metadata.WithSyncInterval(cfg.SSVOptions.ValidatorOptions.MetadataUpdateInterval),
@@ -735,11 +722,7 @@
 	return zap.L(), nil
 }
 
-<<<<<<< HEAD
-func setupDB(logger *zap.Logger, beaconConfig networkconfig.Beacon) (*kv.BadgerDB, error) {
-=======
 func setupDB(logger *zap.Logger, networkConfig networkconfig.NetworkConfig) (*kv.BadgerDB, error) {
->>>>>>> 47ea4bc1
 	db, err := kv.New(logger, cfg.DBOptions)
 	if err != nil {
 		return nil, errors.Wrap(err, "failed to open db")
@@ -753,15 +736,9 @@
 	}
 
 	migrationOpts := migrations.Options{
-<<<<<<< HEAD
-		Db:           db,
-		DbPath:       cfg.DBOptions.Path,
-		BeaconConfig: beaconConfig,
-=======
 		Db:            db,
 		DbPath:        cfg.DBOptions.Path,
 		NetworkConfig: networkConfig,
->>>>>>> 47ea4bc1
 	}
 	applied, err := migrations.Run(cfg.DBOptions.Ctx, logger, migrationOpts)
 	if err != nil {
