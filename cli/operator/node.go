package operator

import (
	"context"
	"fmt"
	"log"
	"net/http"
	"time"

	spectypes "github.com/bloxapp/ssv-spec/types"
<<<<<<< HEAD
	ethcommon "github.com/ethereum/go-ethereum/common"
=======
	"github.com/bloxapp/ssv/api/handlers"
	apiserver "github.com/bloxapp/ssv/api/server"
>>>>>>> 60f386fe
	"github.com/ilyakaznacheev/cleanenv"
	"github.com/pkg/errors"
	"github.com/spf13/cobra"
	"go.uber.org/zap"

	"github.com/bloxapp/ssv/beacon/goclient"
	global_config "github.com/bloxapp/ssv/cli/config"
	"github.com/bloxapp/ssv/ekm"
	"github.com/bloxapp/ssv/eth/eventbatcher"
	"github.com/bloxapp/ssv/eth/eventdatahandler"
	"github.com/bloxapp/ssv/eth/eventdb"
	"github.com/bloxapp/ssv/eth/eventdispatcher"
	"github.com/bloxapp/ssv/eth/executionclient"
	"github.com/bloxapp/ssv/eth1"
	"github.com/bloxapp/ssv/eth1/goeth"
	exporterapi "github.com/bloxapp/ssv/exporter/api"
	"github.com/bloxapp/ssv/exporter/api/decided"
	ibftstorage "github.com/bloxapp/ssv/ibft/storage"
	ssv_identity "github.com/bloxapp/ssv/identity"
	"github.com/bloxapp/ssv/logging"
	"github.com/bloxapp/ssv/logging/fields"
	"github.com/bloxapp/ssv/migrations"
	"github.com/bloxapp/ssv/monitoring/metrics"
	"github.com/bloxapp/ssv/network"
	p2pv1 "github.com/bloxapp/ssv/network/p2p"
	"github.com/bloxapp/ssv/networkconfig"
	"github.com/bloxapp/ssv/nodeprobe"
	"github.com/bloxapp/ssv/operator"
	"github.com/bloxapp/ssv/operator/slot_ticker"
	operatorstorage "github.com/bloxapp/ssv/operator/storage"
	"github.com/bloxapp/ssv/operator/validator"
	forksprotocol "github.com/bloxapp/ssv/protocol/forks"
	beaconprotocol "github.com/bloxapp/ssv/protocol/v2/blockchain/beacon"
	"github.com/bloxapp/ssv/protocol/v2/types"
	registrystorage "github.com/bloxapp/ssv/registry/storage"
	"github.com/bloxapp/ssv/storage"
	"github.com/bloxapp/ssv/storage/basedb"
	"github.com/bloxapp/ssv/storage/kv"
	"github.com/bloxapp/ssv/utils/commons"
	"github.com/bloxapp/ssv/utils/format"
)

type config struct {
	global_config.GlobalConfig `yaml:"global"`
	DBOptions                  basedb.Options         `yaml:"db"`
	SSVOptions                 operator.Options       `yaml:"ssv"`
	ETH1Options                eth1.Options           `yaml:"eth1"` // TODO: execution_client
	ETH2Options                beaconprotocol.Options `yaml:"eth2"` // TODO: consensus_client
	P2pNetworkConfig           p2pv1.Config           `yaml:"p2p"`

	OperatorPrivateKey         string `yaml:"OperatorPrivateKey" env:"OPERATOR_KEY" env-description:"Operator private key, used to decrypt contract events"`
	GenerateOperatorPrivateKey bool   `yaml:"GenerateOperatorPrivateKey" env:"GENERATE_OPERATOR_KEY" env-description:"Whether to generate operator key if none is passed by config"`
	MetricsAPIPort             int    `yaml:"MetricsAPIPort" env:"METRICS_API_PORT" env-description:"Port to listen on for the metrics API."`
	EnableProfile              bool   `yaml:"EnableProfile" env:"ENABLE_PROFILE" env-description:"flag that indicates whether go profiling tools are enabled"`
	NetworkPrivateKey          string `yaml:"NetworkPrivateKey" env:"NETWORK_PRIVATE_KEY" env-description:"private key for network identity"`

	WsAPIPort int  `yaml:"WebSocketAPIPort" env:"WS_API_PORT" env-description:"Port to listen on for the websocket API."`
	WithPing  bool `yaml:"WithPing" env:"WITH_PING" env-description:"Whether to send websocket ping messages'"`

	SSVAPIPort int `yaml:"SSVAPIPort" env:"SSV_API_PORT" env-description:"Port to listen on for the SSV API."`

	LocalEventsPath string `yaml:"LocalEventsPath" env:"EVENTS_PATH" env-description:"path to local events"`
}

var cfg config

var globalArgs global_config.Args

var operatorNode operator.Node

// TODO: get rid of
const eth1Refactor = true

// StartNodeCmd is the command to start SSV node
var StartNodeCmd = &cobra.Command{
	Use:   "start-node",
	Short: "Starts an instance of SSV node",
	Run: func(cmd *cobra.Command, args []string) {
		logger, err := setupGlobal(cmd)
		if err != nil {
			log.Fatal("could not create logger", err)
		}

		defer logging.CapturePanic(logger)

		networkConfig, forkVersion, err := setupSSVNetwork(logger)
		if err != nil {
			log.Fatal("could not setup network", err)
		}

		cfg.DBOptions.Ctx = cmd.Context()
		db, err := setupDb(logger, networkConfig.Beacon)
		if err != nil {
			logger.Fatal("could not setup db", zap.Error(err))
		}
		nodeStorage, operatorData := setupOperatorStorage(logger, db)

		keyManager, err := ekm.NewETHKeyManagerSigner(logger, db, networkConfig, cfg.SSVOptions.ValidatorOptions.BuilderProposals)
		if err != nil {
			logger.Fatal("could not create new eth-key-manager signer", zap.Error(err))
		}

		cfg.P2pNetworkConfig.Ctx = cmd.Context()

		permissioned := func() bool {
			currentEpoch := uint64(networkConfig.Beacon.EstimatedCurrentEpoch())
			return currentEpoch >= cfg.P2pNetworkConfig.PermissionedActivateEpoch && currentEpoch < cfg.P2pNetworkConfig.PermissionedDeactivateEpoch
		}

		cfg.P2pNetworkConfig.Permissioned = permissioned
		cfg.P2pNetworkConfig.WhitelistedOperatorKeys = append(cfg.P2pNetworkConfig.WhitelistedOperatorKeys, networkConfig.WhitelistedOperatorKeys...)

		p2pNetwork := setupP2P(forkVersion, operatorData, db, logger, networkConfig)

		ctx := cmd.Context()
		slotTicker := slot_ticker.NewTicker(ctx, networkConfig)

		cfg.ETH2Options.Context = cmd.Context()
<<<<<<< HEAD

		cfg.ETH2Options.Graffiti = []byte("SSV.Network")
		cfg.ETH2Options.GasLimit = spectypes.DefaultGasLimit
		cfg.ETH2Options.Network = networkConfig.Beacon

		cl := setupEth2(logger, operatorData.ID, slotTicker)
		var el eth1.Client
		if !eth1Refactor {
			el = setupEth1(logger, networkConfig.RegistryContractAddr) // TODO: get rid of
		}

		executionClient := executionclient.New(
			cfg.ETH1Options.ETH1Addr,
			ethcommon.HexToAddress(networkConfig.RegistryContractAddr),
			executionclient.WithLogger(logger),
			//eth1client.WithMetrics(metrics), // TODO: implement
			executionclient.WithFinalizationOffset(executionclient.DefaultFinalizationOffset),
			executionclient.WithConnectionTimeout(cfg.ETH1Options.ETH1ConnectionTimeout),
			executionclient.WithReconnectionInitialInterval(executionclient.DefaultReconnectionInitialInterval),
			executionclient.WithReconnectionMaxInterval(executionclient.DefaultReconnectionMaxInterval),
		)

		if err := executionClient.Connect(ctx); err != nil {
			logger.Fatal("failed to connect to execution client", zap.Error(err))
		}
=======
		eth2Client, eth1Client := setupNodes(logger, operatorData.ID, networkConfig, slotTicker)

		nodeChecker := nodeprobe.NewProber(
			logger,
			eth1Client,
			// Underlying options.Beacon's value implements nodechecker.StatusChecker.
			// However, as it uses spec's specssv.BeaconNode interface, avoiding type assertion requires modifications in spec.
			// If options.Beacon doesn't implement nodechecker.StatusChecker due to a mistake, this would panic early.
			eth2Client.(nodeprobe.StatusChecker),
		)

		nodeChecker.Start(ctx)
>>>>>>> 60f386fe

		cfg.SSVOptions.ForkVersion = forkVersion
		cfg.SSVOptions.Context = ctx
		cfg.SSVOptions.DB = db
<<<<<<< HEAD
		cfg.SSVOptions.BeaconNode = cl
=======
		cfg.SSVOptions.BeaconNode = eth2Client
		cfg.SSVOptions.Eth1Client = eth1Client
>>>>>>> 60f386fe
		cfg.SSVOptions.Network = networkConfig
		cfg.SSVOptions.P2PNetwork = p2pNetwork
		cfg.SSVOptions.ValidatorOptions.ForkVersion = forkVersion
		cfg.SSVOptions.ValidatorOptions.BeaconNetwork = networkConfig.Beacon
		cfg.SSVOptions.ValidatorOptions.Context = ctx
		cfg.SSVOptions.ValidatorOptions.DB = db
		cfg.SSVOptions.ValidatorOptions.Network = p2pNetwork
<<<<<<< HEAD
		cfg.SSVOptions.ValidatorOptions.Beacon = cl
=======
>>>>>>> 60f386fe
		cfg.SSVOptions.ValidatorOptions.KeyManager = keyManager
		cfg.SSVOptions.ValidatorOptions.Beacon = eth2Client

		cfg.SSVOptions.ValidatorOptions.ShareEncryptionKeyProvider = nodeStorage.GetPrivateKey
		cfg.SSVOptions.ValidatorOptions.OperatorData = operatorData
		cfg.SSVOptions.ValidatorOptions.RegistryStorage = nodeStorage
		cfg.SSVOptions.ValidatorOptions.GasLimit = cfg.ETH2Options.GasLimit

<<<<<<< HEAD
		cfg.SSVOptions.Eth1Client = el

=======
>>>>>>> 60f386fe
		if cfg.WsAPIPort != 0 {
			ws := exporterapi.NewWsServer(cmd.Context(), nil, http.NewServeMux(), cfg.WithPing)
			cfg.SSVOptions.WS = ws
			cfg.SSVOptions.WsAPIPort = cfg.WsAPIPort
			cfg.SSVOptions.ValidatorOptions.NewDecidedHandler = decided.NewStreamPublisher(logger, ws)
		}

		cfg.SSVOptions.ValidatorOptions.DutyRoles = []spectypes.BeaconRole{spectypes.BNRoleAttester} // TODO could be better to set in other place

		storageRoles := []spectypes.BeaconRole{
			spectypes.BNRoleAttester,
			spectypes.BNRoleProposer,
			spectypes.BNRoleAggregator,
			spectypes.BNRoleSyncCommittee,
			spectypes.BNRoleSyncCommitteeContribution,
			spectypes.BNRoleValidatorRegistration,
		}
		storageMap := ibftstorage.NewStores()

		for _, storageRole := range storageRoles {
			storageMap.Add(storageRole, ibftstorage.New(cfg.SSVOptions.ValidatorOptions.DB, storageRole.String(), cfg.SSVOptions.ValidatorOptions.ForkVersion))
		}

		cfg.SSVOptions.ValidatorOptions.StorageMap = storageMap

		validatorCtrl := validator.NewController(logger, cfg.SSVOptions.ValidatorOptions)
		cfg.SSVOptions.ValidatorController = validatorCtrl

		operatorNode = operator.New(logger, cfg.SSVOptions, slotTicker)

		if cfg.MetricsAPIPort > 0 {
			go startMetricsHandler(cmd.Context(), logger, db, cfg.MetricsAPIPort, cfg.EnableProfile)
		}

<<<<<<< HEAD
		if eth1Refactor {
			// TODO: Node prober needs to be merged to wait until ready.
			// nodeProber.Wait()
		} else {
			metrics.WaitUntilHealthy(logger, cfg.SSVOptions.Eth1Client, "execution client")
		}
		metrics.WaitUntilHealthy(logger, cfg.SSVOptions.BeaconNode, "consensus client")
=======
		nodeChecker.Wait()

		nodeUnreadyHandler := func() {
			logger.Fatal("Ethereum node(s) are either out of sync or down. Ensure the nodes are ready to resume.")
		}
		nodeChecker.SetUnreadyHandler(nodeUnreadyHandler)

>>>>>>> 60f386fe
		metrics.ReportSSVNodeHealthiness(true)

		if eth1Refactor {
			// TODO: handle local events
			eventDB := eventdb.NewEventDB(db.Badger())
			eventDataHandler, err := eventdatahandler.New(
				eventDB,
				validatorCtrl,
				cfg.SSVOptions.ValidatorOptions.OperatorData,
				cfg.SSVOptions.ValidatorOptions.ShareEncryptionKeyProvider,
				cfg.SSVOptions.ValidatorOptions.KeyManager,
				cfg.SSVOptions.ValidatorOptions.Beacon,
				storageMap,
				eventdatahandler.WithFullNode(),
				eventdatahandler.WithLogger(logger),
			)
			if err != nil {
				logger.Fatal("failed to setup event data handler", zap.Error(err))
			}

			eventBatcher := eventbatcher.NewEventBatcher()
			eventDispatcher := eventdispatcher.New(
				executionClient,
				eventBatcher,
				eventDataHandler,
				eventdispatcher.WithLogger(logger),
			)

			txn := eventDB.ROTxn()
			defer txn.Discard()

			fromBlock, err := txn.GetLastProcessedBlock()
			if err != nil {
				logger.Fatal("could not get last processed block", zap.Error(err))
			}

			if fromBlock == nil {
				fromBlock = networkConfig.ETH1SyncOffset
				logger.Info("no last processed block in DB found, using last processed block from network config",
					fields.BlockNumber(fromBlock.Uint64()))
			} else {
				logger.Info("using last processed block from DB",
					fields.BlockNumber(fromBlock.Uint64()))
			}

			if err := eventDispatcher.Start(cmd.Context(), fromBlock.Uint64()); err != nil {
				logger.Fatal("error occurred while running event dispatcher", zap.Error(err))
			}
		} else {
			// load & parse local events yaml if exists, otherwise sync from contract
			if len(cfg.LocalEventsPath) > 0 {
				if err := validator.LoadLocalEvents(
					logger,
					validatorCtrl.Eth1EventHandler(logger, false),
					cfg.LocalEventsPath,
				); err != nil {
					logger.Fatal("failed to load local events", zap.Error(err))
				}
			} else {
				if err := operatorNode.StartEth1(logger, networkConfig.ETH1SyncOffset); err != nil {
					logger.Fatal("failed to start eth1", zap.Error(err))
				}
			}
		}

		cfg.P2pNetworkConfig.GetValidatorStats = func() (uint64, uint64, uint64, error) {
			return validatorCtrl.GetValidatorStats()
		}
		if err := p2pNetwork.Setup(logger); err != nil {
			logger.Fatal("failed to setup network", zap.Error(err))
		}
		if err := p2pNetwork.Start(logger); err != nil {
			logger.Fatal("failed to start network", zap.Error(err))
		}

		if cfg.SSVAPIPort > 0 {
			apiServer := apiserver.New(
				logger,
				fmt.Sprintf(":%d", cfg.SSVAPIPort),
				&handlers.Node{
					// TODO: replace with narrower interface! (instead of accessing the entire PeersIndex)
					PeersIndex: p2pNetwork.(p2pv1.PeersIndexProvider).PeersIndex(),
					Network:    p2pNetwork.(p2pv1.HostProvider).Host().Network(),
					TopicIndex: p2pNetwork.(handlers.TopicIndex),
				},
				&handlers.Validators{
					Shares: nodeStorage.Shares(),
				},
			)
			go func() {
				err := apiServer.Run()
				if err != nil {
					logger.Fatal("failed to start API server", zap.Error(err))
				}
			}()
		}

		if err := operatorNode.Start(logger); err != nil {
			logger.Fatal("failed to start SSV node", zap.Error(err))
		}
	},
}

func init() {
	global_config.ProcessArgs(&cfg, &globalArgs, StartNodeCmd)
}

func setupGlobal(cmd *cobra.Command) (*zap.Logger, error) {
	commons.SetBuildData(cmd.Parent().Short, cmd.Parent().Version)
	log.Printf("starting SSV node (version %s)", commons.GetBuildData())

	if globalArgs.ConfigPath != "" {
		if err := cleanenv.ReadConfig(globalArgs.ConfigPath, &cfg); err != nil {
			return nil, fmt.Errorf("could not read config: %w", err)
		}
	}
	if globalArgs.ShareConfigPath != "" {
		if err := cleanenv.ReadConfig(globalArgs.ShareConfigPath, &cfg); err != nil {
			return nil, fmt.Errorf("could not read share config: %w", err)
		}
	}

	if err := logging.SetGlobalLogger(cfg.LogLevel, cfg.LogLevelFormat, cfg.LogFormat, cfg.LogFilePath); err != nil {
		return nil, fmt.Errorf("logging.SetGlobalLogger: %w", err)
	}

	return zap.L(), nil
}

func setupDb(logger *zap.Logger, eth2Network beaconprotocol.Network) (*kv.BadgerDb, error) {
	db, err := storage.GetStorageFactory(logger, cfg.DBOptions)
	if err != nil {
		return nil, errors.Wrap(err, "failed to open db")
	}
	reopenDb := func() error {
		if err := db.Close(logger); err != nil {
			return errors.Wrap(err, "failed to close db")
		}
		db, err = storage.GetStorageFactory(logger, cfg.DBOptions)
		return errors.Wrap(err, "failed to reopen db")
	}

	migrationOpts := migrations.Options{
		Db:      db,
		DbPath:  cfg.DBOptions.Path,
		Network: eth2Network,
	}
	applied, err := migrations.Run(cfg.DBOptions.Ctx, logger, migrationOpts)
	if err != nil {
		return nil, errors.Wrap(err, "failed to run migrations")
	}
	if applied == 0 {
		return db, nil
	}

	// If migrations were applied, we run a full garbage collection cycle
	// to reclaim any space that may have been freed up.
	// Close & reopen the database to trigger any unknown internal
	// startup/shutdown procedures that the storage engine may have.
	start := time.Now()
	if err := reopenDb(); err != nil {
		return nil, err
	}

	// Run a long garbage collection cycle with a timeout.
	ctx, cancel := context.WithTimeout(context.Background(), 6*time.Minute)
	defer cancel()
	if err := db.FullGC(ctx); err != nil {
		return nil, errors.Wrap(err, "failed to collect garbage")
	}

	// Close & reopen again.
	if err := reopenDb(); err != nil {
		return nil, err
	}
	logger.Info("post-migrations garbage collection completed", fields.Duration(start))

	return db, nil
}

func setupOperatorStorage(logger *zap.Logger, db basedb.IDb) (operatorstorage.Storage, *registrystorage.OperatorData) {
	nodeStorage, err := operatorstorage.NewNodeStorage(logger, db)
	if err != nil {
		logger.Fatal("failed to create node storage", zap.Error(err))
	}
	operatorPubKey, err := nodeStorage.SetupPrivateKey(logger, cfg.OperatorPrivateKey, cfg.GenerateOperatorPrivateKey)
	if err != nil {
		logger.Fatal("could not setup operator private key", zap.Error(err))
	}

	_, found, err := nodeStorage.GetPrivateKey()
	if err != nil || !found {
		logger.Fatal("failed to get operator private key", zap.Error(err))
	}
	var operatorData *registrystorage.OperatorData
	operatorData, found, err = nodeStorage.GetOperatorDataByPubKey(logger, operatorPubKey)
	if err != nil {
		logger.Fatal("could not get operator data by public key", zap.Error(err))
	}
	if !found {
		operatorData = &registrystorage.OperatorData{
			PublicKey: operatorPubKey,
		}
	}

	return nodeStorage, operatorData
}

func setupSSVNetwork(logger *zap.Logger) (networkconfig.NetworkConfig, forksprotocol.ForkVersion, error) {
	networkConfig, err := networkconfig.GetNetworkConfigByName(cfg.SSVOptions.NetworkName)
	if err != nil {
		return networkconfig.NetworkConfig{}, "", err
	}

	types.SetDefaultDomain(networkConfig.Domain)

	currentEpoch := networkConfig.Beacon.EstimatedCurrentEpoch()
	forkVersion := forksprotocol.GetCurrentForkVersion(currentEpoch)

	logger.Info("setting ssv network",
		fields.Network(cfg.SSVOptions.NetworkName),
		fields.Domain(networkConfig.Domain),
		fields.Fork(forkVersion),
		fields.Config(networkConfig),
	)
	return networkConfig, forkVersion, nil
}

func setupP2P(
	forkVersion forksprotocol.ForkVersion,
	operatorData *registrystorage.OperatorData,
	db basedb.IDb,
	logger *zap.Logger,
	network networkconfig.NetworkConfig,
) network.P2PNetwork {
	istore := ssv_identity.NewIdentityStore(db)
	netPrivKey, err := istore.SetupNetworkKey(logger, cfg.NetworkPrivateKey)
	if err != nil {
		logger.Fatal("failed to setup network private key", zap.Error(err))
	}

	cfg.P2pNetworkConfig.NodeStorage, err = operatorstorage.NewNodeStorage(logger, db)
	if err != nil {
		logger.Fatal("failed to create node storage", zap.Error(err))
	}

	cfg.P2pNetworkConfig.NetworkPrivateKey = netPrivKey
	cfg.P2pNetworkConfig.ForkVersion = forkVersion
	cfg.P2pNetworkConfig.OperatorID = format.OperatorID(operatorData.PublicKey)
	cfg.P2pNetworkConfig.FullNode = cfg.SSVOptions.ValidatorOptions.FullNode
	cfg.P2pNetworkConfig.Network = network

	return p2pv1.New(logger, &cfg.P2pNetworkConfig)
}

func setupEth2(
	logger *zap.Logger,
	operatorID spectypes.OperatorID,
	slotTicker slot_ticker.Ticker,
<<<<<<< HEAD
) beaconprotocol.BeaconNode {
	cl, err := goclient.New(logger, cfg.ETH2Options, operatorID, slotTicker)
=======
) (beaconprotocol.BeaconNode, eth1.Client) {
	// consensus client
	cfg.ETH2Options.Graffiti = []byte("SSV.Network")
	cfg.ETH2Options.GasLimit = spectypes.DefaultGasLimit
	cfg.ETH2Options.Network = network.Beacon
	eth2Client, err := goclient.New(logger, cfg.ETH2Options, operatorID, slotTicker)
>>>>>>> 60f386fe
	if err != nil {
		logger.Fatal("failed to create beacon go-client", zap.Error(err),
			fields.Address(cfg.ETH2Options.BeaconNodeAddr))
	}

	return cl
}

func setupEth1(logger *zap.Logger, contractAddr string) eth1.Client {
	logger.Info("using registry contract address", fields.Address(contractAddr), fields.ABIVersion(cfg.ETH1Options.AbiVersion.String()))
	if len(cfg.ETH1Options.RegistryContractABI) > 0 {
		logger.Info("using registry contract abi", fields.ABI(cfg.ETH1Options.RegistryContractABI))
		if err := eth1.LoadABI(logger, cfg.ETH1Options.RegistryContractABI); err != nil {
			logger.Fatal("failed to load ABI JSON", zap.Error(err))
		}
	}
	eth1Client, err := goeth.NewEth1Client(logger, goeth.ClientOptions{
		Ctx:                  cfg.ETH2Options.Context,
		NodeAddr:             cfg.ETH1Options.ETH1Addr,
		ConnectionTimeout:    cfg.ETH1Options.ETH1ConnectionTimeout,
		ContractABI:          eth1.ContractABI(cfg.ETH1Options.AbiVersion),
		RegistryContractAddr: contractAddr,
		AbiVersion:           cfg.ETH1Options.AbiVersion,
	})
	if err != nil {
		logger.Fatal("failed to create eth1 client", zap.Error(err))
	}

<<<<<<< HEAD
	return el
=======
	return eth2Client, eth1Client
>>>>>>> 60f386fe
}

func startMetricsHandler(ctx context.Context, logger *zap.Logger, db basedb.IDb, port int, enableProf bool) {
	logger = logger.Named(logging.NameMetricsHandler)
	// init and start HTTP handler
	metricsHandler := metrics.NewMetricsHandler(ctx, db, enableProf, operatorNode.(metrics.HealthCheckAgent))
	addr := fmt.Sprintf(":%d", port)
	if err := metricsHandler.Start(logger, http.NewServeMux(), addr); err != nil {
		logger.Panic("failed to serve metrics", zap.Error(err))
	}
}<|MERGE_RESOLUTION|>--- conflicted
+++ resolved
@@ -8,17 +8,14 @@
 	"time"
 
 	spectypes "github.com/bloxapp/ssv-spec/types"
-<<<<<<< HEAD
 	ethcommon "github.com/ethereum/go-ethereum/common"
-=======
-	"github.com/bloxapp/ssv/api/handlers"
-	apiserver "github.com/bloxapp/ssv/api/server"
->>>>>>> 60f386fe
 	"github.com/ilyakaznacheev/cleanenv"
 	"github.com/pkg/errors"
 	"github.com/spf13/cobra"
 	"go.uber.org/zap"
 
+	"github.com/bloxapp/ssv/api/handlers"
+	apiserver "github.com/bloxapp/ssv/api/server"
 	"github.com/bloxapp/ssv/beacon/goclient"
 	global_config "github.com/bloxapp/ssv/cli/config"
 	"github.com/bloxapp/ssv/ekm"
@@ -87,7 +84,6 @@
 // TODO: get rid of
 const eth1Refactor = true
 
-// StartNodeCmd is the command to start SSV node
 var StartNodeCmd = &cobra.Command{
 	Use:   "start-node",
 	Short: "Starts an instance of SSV node",
@@ -132,7 +128,6 @@
 		slotTicker := slot_ticker.NewTicker(ctx, networkConfig)
 
 		cfg.ETH2Options.Context = cmd.Context()
-<<<<<<< HEAD
 
 		cfg.ETH2Options.Graffiti = []byte("SSV.Network")
 		cfg.ETH2Options.GasLimit = spectypes.DefaultGasLimit
@@ -158,30 +153,23 @@
 		if err := executionClient.Connect(ctx); err != nil {
 			logger.Fatal("failed to connect to execution client", zap.Error(err))
 		}
-=======
-		eth2Client, eth1Client := setupNodes(logger, operatorData.ID, networkConfig, slotTicker)
 
 		nodeChecker := nodeprobe.NewProber(
 			logger,
-			eth1Client,
+			executionClient,
 			// Underlying options.Beacon's value implements nodechecker.StatusChecker.
 			// However, as it uses spec's specssv.BeaconNode interface, avoiding type assertion requires modifications in spec.
 			// If options.Beacon doesn't implement nodechecker.StatusChecker due to a mistake, this would panic early.
-			eth2Client.(nodeprobe.StatusChecker),
+			el.(nodeprobe.StatusChecker),
 		)
 
 		nodeChecker.Start(ctx)
->>>>>>> 60f386fe
 
 		cfg.SSVOptions.ForkVersion = forkVersion
 		cfg.SSVOptions.Context = ctx
 		cfg.SSVOptions.DB = db
-<<<<<<< HEAD
 		cfg.SSVOptions.BeaconNode = cl
-=======
-		cfg.SSVOptions.BeaconNode = eth2Client
-		cfg.SSVOptions.Eth1Client = eth1Client
->>>>>>> 60f386fe
+		cfg.SSVOptions.Eth1Client = el
 		cfg.SSVOptions.Network = networkConfig
 		cfg.SSVOptions.P2PNetwork = p2pNetwork
 		cfg.SSVOptions.ValidatorOptions.ForkVersion = forkVersion
@@ -189,23 +177,14 @@
 		cfg.SSVOptions.ValidatorOptions.Context = ctx
 		cfg.SSVOptions.ValidatorOptions.DB = db
 		cfg.SSVOptions.ValidatorOptions.Network = p2pNetwork
-<<<<<<< HEAD
 		cfg.SSVOptions.ValidatorOptions.Beacon = cl
-=======
->>>>>>> 60f386fe
 		cfg.SSVOptions.ValidatorOptions.KeyManager = keyManager
-		cfg.SSVOptions.ValidatorOptions.Beacon = eth2Client
 
 		cfg.SSVOptions.ValidatorOptions.ShareEncryptionKeyProvider = nodeStorage.GetPrivateKey
 		cfg.SSVOptions.ValidatorOptions.OperatorData = operatorData
 		cfg.SSVOptions.ValidatorOptions.RegistryStorage = nodeStorage
 		cfg.SSVOptions.ValidatorOptions.GasLimit = cfg.ETH2Options.GasLimit
 
-<<<<<<< HEAD
-		cfg.SSVOptions.Eth1Client = el
-
-=======
->>>>>>> 60f386fe
 		if cfg.WsAPIPort != 0 {
 			ws := exporterapi.NewWsServer(cmd.Context(), nil, http.NewServeMux(), cfg.WithPing)
 			cfg.SSVOptions.WS = ws
@@ -240,23 +219,12 @@
 			go startMetricsHandler(cmd.Context(), logger, db, cfg.MetricsAPIPort, cfg.EnableProfile)
 		}
 
-<<<<<<< HEAD
-		if eth1Refactor {
-			// TODO: Node prober needs to be merged to wait until ready.
-			// nodeProber.Wait()
-		} else {
-			metrics.WaitUntilHealthy(logger, cfg.SSVOptions.Eth1Client, "execution client")
-		}
-		metrics.WaitUntilHealthy(logger, cfg.SSVOptions.BeaconNode, "consensus client")
-=======
 		nodeChecker.Wait()
 
-		nodeUnreadyHandler := func() {
+		nodeChecker.SetUnreadyHandler(func() {
 			logger.Fatal("Ethereum node(s) are either out of sync or down. Ensure the nodes are ready to resume.")
-		}
-		nodeChecker.SetUnreadyHandler(nodeUnreadyHandler)
-
->>>>>>> 60f386fe
+		})
+
 		metrics.ReportSSVNodeHealthiness(true)
 
 		if eth1Refactor {
@@ -516,17 +484,8 @@
 	logger *zap.Logger,
 	operatorID spectypes.OperatorID,
 	slotTicker slot_ticker.Ticker,
-<<<<<<< HEAD
 ) beaconprotocol.BeaconNode {
 	cl, err := goclient.New(logger, cfg.ETH2Options, operatorID, slotTicker)
-=======
-) (beaconprotocol.BeaconNode, eth1.Client) {
-	// consensus client
-	cfg.ETH2Options.Graffiti = []byte("SSV.Network")
-	cfg.ETH2Options.GasLimit = spectypes.DefaultGasLimit
-	cfg.ETH2Options.Network = network.Beacon
-	eth2Client, err := goclient.New(logger, cfg.ETH2Options, operatorID, slotTicker)
->>>>>>> 60f386fe
 	if err != nil {
 		logger.Fatal("failed to create beacon go-client", zap.Error(err),
 			fields.Address(cfg.ETH2Options.BeaconNodeAddr))
@@ -543,7 +502,7 @@
 			logger.Fatal("failed to load ABI JSON", zap.Error(err))
 		}
 	}
-	eth1Client, err := goeth.NewEth1Client(logger, goeth.ClientOptions{
+	el, err := goeth.NewEth1Client(logger, goeth.ClientOptions{
 		Ctx:                  cfg.ETH2Options.Context,
 		NodeAddr:             cfg.ETH1Options.ETH1Addr,
 		ConnectionTimeout:    cfg.ETH1Options.ETH1ConnectionTimeout,
@@ -555,11 +514,7 @@
 		logger.Fatal("failed to create eth1 client", zap.Error(err))
 	}
 
-<<<<<<< HEAD
 	return el
-=======
-	return eth2Client, eth1Client
->>>>>>> 60f386fe
 }
 
 func startMetricsHandler(ctx context.Context, logger *zap.Logger, db basedb.IDb, port int, enableProf bool) {
