--- conflicted
+++ resolved
@@ -219,11 +219,7 @@
 
 		if eth1Refactor {
 			// TODO: handle local events
-<<<<<<< HEAD
-			eventDB := eventdb.NewEventDB(db.(*kv.BadgerDb).Badger()) // TODO: get rid of type assertion
-=======
 			eventDB := eventdb.NewEventDB(db.Badger())
->>>>>>> c408a84b
 			eventDataHandler, err := eventdatahandler.New(
 				eventDB,
 				executionClient,
