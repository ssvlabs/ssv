package operator

import (
	"context"
	"encoding/base64"
	"fmt"
	"log"
	"math/big"
	"net/http"
	"os"
	"time"

	ethcommon "github.com/ethereum/go-ethereum/common"
	"github.com/ilyakaznacheev/cleanenv"
	"github.com/pkg/errors"
	"github.com/spf13/cobra"
	spectypes "github.com/ssvlabs/ssv-spec/types"
	"go.uber.org/zap"

	"github.com/bloxapp/ssv/api/handlers"
	apiserver "github.com/bloxapp/ssv/api/server"
	"github.com/bloxapp/ssv/beacon/goclient"
	global_config "github.com/bloxapp/ssv/cli/config"
	"github.com/bloxapp/ssv/ekm"
	"github.com/bloxapp/ssv/eth/eventhandler"
	"github.com/bloxapp/ssv/eth/eventparser"
	"github.com/bloxapp/ssv/eth/eventsyncer"
	"github.com/bloxapp/ssv/eth/executionclient"
	"github.com/bloxapp/ssv/eth/localevents"
	exporterapi "github.com/bloxapp/ssv/exporter/api"
	"github.com/bloxapp/ssv/exporter/api/decided"
	ibftstorage "github.com/bloxapp/ssv/ibft/storage"
	ssv_identity "github.com/bloxapp/ssv/identity"
	"github.com/bloxapp/ssv/logging"
	"github.com/bloxapp/ssv/logging/fields"
	"github.com/bloxapp/ssv/message/signatureverifier"
	"github.com/bloxapp/ssv/message/validation"
	genesisvalidation "github.com/bloxapp/ssv/message/validation/genesis"
	"github.com/bloxapp/ssv/migrations"
	"github.com/bloxapp/ssv/monitoring/metrics"
	"github.com/bloxapp/ssv/monitoring/metricsreporter"
	"github.com/bloxapp/ssv/network"
	p2pv1 "github.com/bloxapp/ssv/network/p2p"
	"github.com/bloxapp/ssv/networkconfig"
	"github.com/bloxapp/ssv/nodeprobe"
	"github.com/bloxapp/ssv/operator"
	operatordatastore "github.com/bloxapp/ssv/operator/datastore"
	"github.com/bloxapp/ssv/operator/duties/dutystore"
	"github.com/bloxapp/ssv/operator/keys"
	"github.com/bloxapp/ssv/operator/keystore"
	"github.com/bloxapp/ssv/operator/slotticker"
	operatorstorage "github.com/bloxapp/ssv/operator/storage"
	"github.com/bloxapp/ssv/operator/validator"
	"github.com/bloxapp/ssv/operator/validators"
	beaconprotocol "github.com/bloxapp/ssv/protocol/v2/blockchain/beacon"
	"github.com/bloxapp/ssv/protocol/v2/types"
	registrystorage "github.com/bloxapp/ssv/registry/storage"
	"github.com/bloxapp/ssv/storage/basedb"
	"github.com/bloxapp/ssv/storage/kv"
	"github.com/bloxapp/ssv/utils/commons"
	"github.com/bloxapp/ssv/utils/format"
	"github.com/bloxapp/ssv/utils/rsaencryption"
)

type KeyStore struct {
	PrivateKeyFile string `yaml:"PrivateKeyFile" env:"PRIVATE_KEY_FILE" env-description:"Operator private key file"`
	PasswordFile   string `yaml:"PasswordFile" env:"PASSWORD_FILE" env-description:"Password for operator private key file decryption"`
}

type config struct {
	global_config.GlobalConfig `yaml:"global"`
	DBOptions                  basedb.Options                   `yaml:"db"`
	SSVOptions                 operator.Options                 `yaml:"ssv"`
	ExecutionClient            executionclient.ExecutionOptions `yaml:"eth1"` // TODO: execution_client in yaml
	ConsensusClient            beaconprotocol.Options           `yaml:"eth2"` // TODO: consensus_client in yaml
	P2pNetworkConfig           p2pv1.Config                     `yaml:"p2p"`
	KeyStore                   KeyStore                         `yaml:"KeyStore"`
	OperatorPrivateKey         string                           `yaml:"OperatorPrivateKey" env:"OPERATOR_KEY" env-description:"Operator private key, used to decrypt contract events"`
	MetricsAPIPort             int                              `yaml:"MetricsAPIPort" env:"METRICS_API_PORT" env-description:"Port to listen on for the metrics API."`
	EnableProfile              bool                             `yaml:"EnableProfile" env:"ENABLE_PROFILE" env-description:"flag that indicates whether go profiling tools are enabled"`
	NetworkPrivateKey          string                           `yaml:"NetworkPrivateKey" env:"NETWORK_PRIVATE_KEY" env-description:"private key for network identity"`
	WsAPIPort                  int                              `yaml:"WebSocketAPIPort" env:"WS_API_PORT" env-description:"Port to listen on for the websocket API."`
	WithPing                   bool                             `yaml:"WithPing" env:"WITH_PING" env-description:"Whether to send websocket ping messages'"`
	SSVAPIPort                 int                              `yaml:"SSVAPIPort" env:"SSV_API_PORT" env-description:"Port to listen on for the SSV API."`
	LocalEventsPath            string                           `yaml:"LocalEventsPath" env:"EVENTS_PATH" env-description:"path to local events"`
}

var cfg config

var globalArgs global_config.Args

var operatorNode operator.Node

// StartNodeCmd is the command to start SSV node
var StartNodeCmd = &cobra.Command{
	Use:   "start-node",
	Short: "Starts an instance of SSV node",
	Run: func(cmd *cobra.Command, args []string) {
		commons.SetBuildData(cmd.Parent().Short, cmd.Parent().Version)

		logger, err := setupGlobal()
		if err != nil {
			log.Fatal("could not create logger", err)
		}

		defer logging.CapturePanic(logger)

		logger.Info(fmt.Sprintf("starting %v", commons.GetBuildData()))

		metricsReporter := metricsreporter.New(
			metricsreporter.WithLogger(logger),
		)

		networkConfig, err := setupSSVNetwork(logger)
		if err != nil {
			logger.Fatal("could not setup network", zap.Error(err))
		}
		cfg.DBOptions.Ctx = cmd.Context()
		db, err := setupDB(logger, networkConfig.Beacon.GetNetwork())
		if err != nil {
			logger.Fatal("could not setup db", zap.Error(err))
		}

		var operatorPrivKey keys.OperatorPrivateKey
		var operatorPrivKeyText string
		if cfg.KeyStore.PrivateKeyFile != "" {
			// nolint: gosec
			encryptedJSON, err := os.ReadFile(cfg.KeyStore.PrivateKeyFile)
			if err != nil {
				logger.Fatal("could not read PEM file", zap.Error(err))
			}

			// nolint: gosec
			keyStorePassword, err := os.ReadFile(cfg.KeyStore.PasswordFile)
			if err != nil {
				logger.Fatal("could not read password file", zap.Error(err))
			}

			decryptedKeystore, err := keystore.DecryptKeystore(encryptedJSON, string(keyStorePassword))
			if err != nil {
				logger.Fatal("could not decrypt operator private key keystore", zap.Error(err))
			}
			operatorPrivKey, err = keys.PrivateKeyFromBytes(decryptedKeystore)
			if err != nil {
				logger.Fatal("could not extract operator private key from file", zap.Error(err))
			}

			operatorPrivKeyText = base64.StdEncoding.EncodeToString(decryptedKeystore)
		} else {
			operatorPrivKey, err = keys.PrivateKeyFromString(cfg.OperatorPrivateKey)
			if err != nil {
				logger.Fatal("could not decode operator private key", zap.Error(err))
			}
			operatorPrivKeyText = cfg.OperatorPrivateKey
		}
		cfg.P2pNetworkConfig.OperatorSigner = operatorPrivKey

		nodeStorage, operatorData := setupOperatorStorage(logger, db, operatorPrivKey, operatorPrivKeyText)
		operatorDataStore := operatordatastore.New(operatorData)

		usingLocalEvents := len(cfg.LocalEventsPath) != 0

		verifyConfig(logger, nodeStorage, networkConfig.Name, usingLocalEvents)

		ekmHashedKey, err := operatorPrivKey.EKMHash()
		if err != nil {
			logger.Fatal("could not get operator private key hash", zap.Error(err))
		}

		keyManager, err := ekm.NewETHKeyManagerSigner(logger, db, networkConfig, cfg.SSVOptions.ValidatorOptions.BuilderProposals, ekmHashedKey)
		if err != nil {
			logger.Fatal("could not create new eth-key-manager signer", zap.Error(err))
		}

		cfg.P2pNetworkConfig.Ctx = cmd.Context()

		slotTickerProvider := func() slotticker.SlotTicker {
			return slotticker.New(logger, slotticker.Config{
				SlotDuration: networkConfig.SlotDurationSec(),
				GenesisTime:  networkConfig.GetGenesisTime(),
			})
		}

		cfg.ConsensusClient.Context = cmd.Context()
		cfg.ConsensusClient.Graffiti = []byte("SSV.Network")
		cfg.ConsensusClient.GasLimit = spectypes.DefaultGasLimit
		cfg.ConsensusClient.Network = networkConfig.Beacon.GetNetwork()

		consensusClient := setupConsensusClient(logger, operatorDataStore, slotTickerProvider)

		executionClient, err := executionclient.New(
			cmd.Context(),
			cfg.ExecutionClient.Addr,
			ethcommon.HexToAddress(networkConfig.RegistryContractAddr),
			executionclient.WithLogger(logger),
			executionclient.WithMetrics(metricsReporter),
			executionclient.WithFollowDistance(executionclient.DefaultFollowDistance),
			executionclient.WithConnectionTimeout(cfg.ExecutionClient.ConnectionTimeout),
			executionclient.WithReconnectionInitialInterval(executionclient.DefaultReconnectionInitialInterval),
			executionclient.WithReconnectionMaxInterval(executionclient.DefaultReconnectionMaxInterval),
		)
		if err != nil {
			logger.Fatal("could not connect to execution client", zap.Error(err))
		}

		cfg.P2pNetworkConfig.NodeStorage = nodeStorage
		cfg.P2pNetworkConfig.OperatorPubKeyHash = format.OperatorID(operatorData.PublicKey)
		cfg.P2pNetworkConfig.OperatorDataStore = operatorDataStore
		cfg.P2pNetworkConfig.FullNode = cfg.SSVOptions.ValidatorOptions.FullNode
		cfg.P2pNetworkConfig.Network = networkConfig

		validatorsMap := validators.New(cmd.Context())

		dutyStore := dutystore.New()
		cfg.SSVOptions.DutyStore = dutyStore

		signatureVerifier := signatureverifier.NewSignatureVerifier(nodeStorage)

		validatorStore := nodeStorage.ValidatorStore()
		// validatorStore = newValidatorStore(...) // TODO

		var messageValidator validation.MessageValidator

		alanFork := true

		if alanFork {
			messageValidator = validation.New(
				networkConfig,
				validatorStore,
				dutyStore,
				signatureVerifier,
				validation.WithLogger(logger),
<<<<<<< HEAD
=======
				validation.WithMetrics(metricsReporter),
>>>>>>> fc1cde36
			)
		} else {
			messageValidator = genesisvalidation.New(
				networkConfig,
				genesisvalidation.WithNodeStorage(nodeStorage),
				genesisvalidation.WithLogger(logger),
				genesisvalidation.WithMetrics(metricsReporter),
				genesisvalidation.WithDutyStore(dutyStore),
				genesisvalidation.WithOwnOperatorID(operatorDataStore),
			)
		}

		cfg.P2pNetworkConfig.Metrics = metricsReporter
		cfg.P2pNetworkConfig.MessageValidator = messageValidator
		cfg.SSVOptions.ValidatorOptions.MessageValidator = messageValidator

		p2pNetwork := setupP2P(logger, db, metricsReporter)

		cfg.SSVOptions.Context = cmd.Context()
		cfg.SSVOptions.DB = db
		cfg.SSVOptions.BeaconNode = consensusClient
		cfg.SSVOptions.ExecutionClient = executionClient
		cfg.SSVOptions.Network = networkConfig
		cfg.SSVOptions.P2PNetwork = p2pNetwork
		cfg.SSVOptions.ValidatorOptions.BeaconNetwork = networkConfig.Beacon.GetNetwork()
		cfg.SSVOptions.ValidatorOptions.Context = cmd.Context()
		cfg.SSVOptions.ValidatorOptions.DB = db
		cfg.SSVOptions.ValidatorOptions.Network = p2pNetwork
		cfg.SSVOptions.ValidatorOptions.Beacon = consensusClient
		cfg.SSVOptions.ValidatorOptions.BeaconSigner = keyManager
		cfg.SSVOptions.ValidatorOptions.ValidatorsMap = validatorsMap

		cfg.SSVOptions.ValidatorOptions.OperatorDataStore = operatorDataStore
		cfg.SSVOptions.ValidatorOptions.RegistryStorage = nodeStorage
		cfg.SSVOptions.ValidatorOptions.RecipientsStorage = nodeStorage
		cfg.SSVOptions.ValidatorOptions.GasLimit = cfg.ConsensusClient.GasLimit

		if cfg.WsAPIPort != 0 {
			ws := exporterapi.NewWsServer(cmd.Context(), nil, http.NewServeMux(), cfg.WithPing)
			cfg.SSVOptions.WS = ws
			cfg.SSVOptions.WsAPIPort = cfg.WsAPIPort
			cfg.SSVOptions.ValidatorOptions.NewDecidedHandler = decided.NewStreamPublisher(logger, ws)
		}

		cfg.SSVOptions.ValidatorOptions.DutyRoles = []spectypes.BeaconRole{spectypes.BNRoleAttester} // TODO could be better to set in other place

		storageRoles := []spectypes.RunnerRole{
			spectypes.RoleCommittee,
			spectypes.RoleProposer,
			spectypes.RoleAggregator,
			spectypes.RoleSyncCommitteeContribution,
			spectypes.RoleValidatorRegistration,
			spectypes.RoleVoluntaryExit,
		}

		storageMap := ibftstorage.NewStores()

		for _, storageRole := range storageRoles {
			storageMap.Add(storageRole, ibftstorage.New(cfg.SSVOptions.ValidatorOptions.DB, storageRole.String()))
		}

		cfg.SSVOptions.ValidatorOptions.StorageMap = storageMap
		cfg.SSVOptions.ValidatorOptions.Metrics = metricsReporter
		cfg.SSVOptions.ValidatorOptions.OperatorSigner = types.NewSsvOperatorSigner(operatorPrivKey, operatorDataStore.GetOperatorID)
		cfg.SSVOptions.Metrics = metricsReporter

		validatorCtrl := validator.NewController(logger, cfg.SSVOptions.ValidatorOptions)
		cfg.SSVOptions.ValidatorController = validatorCtrl
		cfg.SSVOptions.ValidatorStore = validatorStore

		operatorNode = operator.New(logger, cfg.SSVOptions, slotTickerProvider)

		if cfg.MetricsAPIPort > 0 {
			go startMetricsHandler(cmd.Context(), logger, db, metricsReporter, cfg.MetricsAPIPort, cfg.EnableProfile)
		}

		nodeProber := nodeprobe.NewProber(
			logger,
			func() {
				logger.Fatal("ethereum node(s) are either out of sync or down. Ensure the nodes are healthy to resume.")
			},
			map[string]nodeprobe.Node{
				"execution client": executionClient,

				// Underlying options.Beacon's value implements nodeprobe.StatusChecker.
				// However, as it uses spec's specssv.BeaconNode interface, avoiding type assertion requires modifications in spec.
				// If options.Beacon doesn't implement nodeprobe.StatusChecker due to a mistake, this would panic early.
				"consensus client": consensusClient.(nodeprobe.Node),
			},
		)

		nodeProber.Start(cmd.Context())
		nodeProber.Wait()
		logger.Info("ethereum node(s) are healthy")

		metricsReporter.SSVNodeHealthy()

		eventSyncer := setupEventHandling(
			cmd.Context(),
			logger,
			executionClient,
			validatorCtrl,
			storageMap,
			metricsReporter,
			networkConfig,
			nodeStorage,
			operatorDataStore,
			operatorPrivKey,
			keyManager,
		)
		nodeProber.AddNode("event syncer", eventSyncer)

		cfg.P2pNetworkConfig.GetValidatorStats = func() (uint64, uint64, uint64, error) {
			return validatorCtrl.GetValidatorStats()
		}
		if err := p2pNetwork.Setup(logger); err != nil {
			logger.Fatal("failed to setup network", zap.Error(err))
		}
		if err := p2pNetwork.Start(logger); err != nil {
			logger.Fatal("failed to start network", zap.Error(err))
		}

		if cfg.SSVAPIPort > 0 {
			apiServer := apiserver.New(
				logger,
				fmt.Sprintf(":%d", cfg.SSVAPIPort),
				&handlers.Node{
					// TODO: replace with narrower interface! (instead of accessing the entire PeersIndex)
					ListenAddresses: []string{fmt.Sprintf("tcp://%s:%d", cfg.P2pNetworkConfig.HostAddress, cfg.P2pNetworkConfig.TCPPort), fmt.Sprintf("udp://%s:%d", cfg.P2pNetworkConfig.HostAddress, cfg.P2pNetworkConfig.UDPPort)},
					PeersIndex:      p2pNetwork.(p2pv1.PeersIndexProvider).PeersIndex(),
					Network:         p2pNetwork.(p2pv1.HostProvider).Host().Network(),
					TopicIndex:      p2pNetwork.(handlers.TopicIndex),
					NodeProber:      nodeProber,
				},
				&handlers.Validators{
					Shares: nodeStorage.Shares(),
				},
			)
			go func() {
				err := apiServer.Run()
				if err != nil {
					logger.Fatal("failed to start API server", zap.Error(err))
				}
			}()
		}

		if err := operatorNode.Start(logger); err != nil {
			logger.Fatal("failed to start SSV node", zap.Error(err))
		}
	},
}

func verifyConfig(logger *zap.Logger, nodeStorage operatorstorage.Storage, networkName string, usingLocalEvents bool) {
	storedConfig, foundConfig, err := nodeStorage.GetConfig(nil)
	if err != nil {
		logger.Fatal("could not check saved local events config", zap.Error(err))
	}

	currentConfig := &operatorstorage.ConfigLock{
		NetworkName:      networkName,
		UsingLocalEvents: usingLocalEvents,
	}

	if foundConfig {
		if err := storedConfig.EnsureSameWith(currentConfig); err != nil {
			err = fmt.Errorf("incompatible config change: %w", err)
			logger.Fatal(err.Error())
		}
	} else {
		if err := nodeStorage.SaveConfig(nil, currentConfig); err != nil {
			err = fmt.Errorf("failed to store config: %w", err)
			logger.Fatal(err.Error())
		}
	}
}

func init() {
	global_config.ProcessArgs(&cfg, &globalArgs, StartNodeCmd)
}

func setupGlobal() (*zap.Logger, error) {
	if globalArgs.ConfigPath != "" {
		if err := cleanenv.ReadConfig(globalArgs.ConfigPath, &cfg); err != nil {
			return nil, fmt.Errorf("could not read config: %w", err)
		}
	}
	if globalArgs.ShareConfigPath != "" {
		if err := cleanenv.ReadConfig(globalArgs.ShareConfigPath, &cfg); err != nil {
			return nil, fmt.Errorf("could not read share config: %w", err)
		}
	}

	err := logging.SetGlobalLogger(
		cfg.LogLevel,
		cfg.LogLevelFormat,
		cfg.LogFormat,
		&logging.LogFileOptions{
			FileName:   cfg.LogFilePath,
			MaxSize:    cfg.LogFileSize,
			MaxBackups: cfg.LogFileBackups,
		},
	)
	if err != nil {
		return nil, fmt.Errorf("logging.SetGlobalLogger: %w", err)
	}

	return zap.L(), nil
}

func setupDB(logger *zap.Logger, eth2Network beaconprotocol.Network) (*kv.BadgerDB, error) {
	db, err := kv.New(logger, cfg.DBOptions)
	if err != nil {
		return nil, errors.Wrap(err, "failed to open db")
	}
	reopenDb := func() error {
		if err := db.Close(); err != nil {
			return errors.Wrap(err, "failed to close db")
		}
		db, err = kv.New(logger, cfg.DBOptions)
		return errors.Wrap(err, "failed to reopen db")
	}

	migrationOpts := migrations.Options{
		Db:      db,
		DbPath:  cfg.DBOptions.Path,
		Network: eth2Network,
	}
	applied, err := migrations.Run(cfg.DBOptions.Ctx, logger, migrationOpts)
	if err != nil {
		return nil, errors.Wrap(err, "failed to run migrations")
	}
	if applied == 0 {
		return db, nil
	}

	// If migrations were applied, we run a full garbage collection cycle
	// to reclaim any space that may have been freed up.
	// Close & reopen the database to trigger any unknown internal
	// startup/shutdown procedures that the storage engine may have.
	start := time.Now()
	if err := reopenDb(); err != nil {
		return nil, err
	}

	// Run a long garbage collection cycle with a timeout.
	ctx, cancel := context.WithTimeout(context.Background(), 6*time.Minute)
	defer cancel()
	if err := db.FullGC(ctx); err != nil {
		return nil, errors.Wrap(err, "failed to collect garbage")
	}

	// Close & reopen again.
	if err := reopenDb(); err != nil {
		return nil, err
	}
	logger.Debug("post-migrations garbage collection completed", fields.Duration(start))

	return db, nil
}

func setupOperatorStorage(logger *zap.Logger, db basedb.Database, configPrivKey keys.OperatorPrivateKey, configPrivKeyText string) (operatorstorage.Storage, *registrystorage.OperatorData) {
	nodeStorage, err := operatorstorage.NewNodeStorage(logger, db)
	if err != nil {
		logger.Fatal("failed to create node storage", zap.Error(err))
	}

	storedPrivKeyHash, found, err := nodeStorage.GetPrivateKeyHash()
	if err != nil {
		logger.Fatal("could not get hashed private key", zap.Error(err))
	}

	configStoragePrivKeyHash, err := configPrivKey.StorageHash()
	if err != nil {
		logger.Fatal("could not hash private key", zap.Error(err))
	}

	// Backwards compatibility for the old hashing method,
	// which was hashing the text from the configuration directly,
	// whereas StorageHash re-encodes with PEM format.
	cliPrivKeyDecoded, err := base64.StdEncoding.DecodeString(configPrivKeyText)
	if err != nil {
		logger.Fatal("could not decode private key", zap.Error(err))
	}
	configStoragePrivKeyLegacyHash, err := rsaencryption.HashRsaKey(cliPrivKeyDecoded)
	if err != nil {
		logger.Fatal("could not hash private key", zap.Error(err))
	}

	if !found {
		if err := nodeStorage.SavePrivateKeyHash(configStoragePrivKeyHash); err != nil {
			logger.Fatal("could not save hashed private key", zap.Error(err))
		}
	} else if configStoragePrivKeyHash != storedPrivKeyHash &&
		configStoragePrivKeyLegacyHash != storedPrivKeyHash {
		logger.Fatal("operator private key is not matching the one encrypted the storage")
	}

	encodedPubKey, err := configPrivKey.Public().Base64()
	if err != nil {
		logger.Fatal("could not encode public key", zap.Error(err))
	}

	logger.Info("successfully loaded operator keys", zap.String("pubkey", string(encodedPubKey)))

	operatorData, found, err := nodeStorage.GetOperatorDataByPubKey(nil, encodedPubKey)
	if err != nil {
		logger.Fatal("could not get operator data by public key", zap.Error(err))
	}
	if !found {
		operatorData = &registrystorage.OperatorData{
			PublicKey: encodedPubKey,
		}
	}
	if operatorData == nil {
		logger.Fatal("invalid operator data in database: nil")
	}

	return nodeStorage, operatorData
}

func setupSSVNetwork(logger *zap.Logger) (networkconfig.NetworkConfig, error) {
	networkConfig, err := networkconfig.GetNetworkConfigByName(cfg.SSVOptions.NetworkName)
	if err != nil {
		return networkconfig.NetworkConfig{}, err
	}

	types.SetDefaultDomain(networkConfig.Domain)

	nodeType := "light"
	if cfg.SSVOptions.ValidatorOptions.FullNode {
		nodeType = "full"
	}
	builderProposals := "disabled"
	if cfg.SSVOptions.ValidatorOptions.BuilderProposals {
		builderProposals = "enabled"
	}

	logger.Info("setting ssv network",
		fields.Network(networkConfig.Name),
		fields.Domain(networkConfig.Domain),
		zap.String("nodeType", nodeType),
		zap.String("builderProposals(MEV)", builderProposals),
		zap.Any("beaconNetwork", networkConfig.Beacon.GetNetwork().BeaconNetwork),
		zap.Uint64("genesisEpoch", uint64(networkConfig.GenesisEpoch)),
		zap.String("registryContract", networkConfig.RegistryContractAddr),
	)

	return networkConfig, nil
}

func setupP2P(logger *zap.Logger, db basedb.Database, mr metricsreporter.MetricsReporter) network.P2PNetwork {
	istore := ssv_identity.NewIdentityStore(db)
	netPrivKey, err := istore.SetupNetworkKey(logger, cfg.NetworkPrivateKey)
	if err != nil {
		logger.Fatal("failed to setup network private key", zap.Error(err))
	}
	cfg.P2pNetworkConfig.NetworkPrivateKey = netPrivKey

	return p2pv1.New(logger, &cfg.P2pNetworkConfig, mr)
}

func setupConsensusClient(
	logger *zap.Logger,
	operatorDataStore operatordatastore.OperatorDataStore,
	slotTickerProvider slotticker.Provider,
) beaconprotocol.BeaconNode {
	cl, err := goclient.New(logger, cfg.ConsensusClient, operatorDataStore, slotTickerProvider)
	if err != nil {
		logger.Fatal("failed to create beacon go-client", zap.Error(err),
			fields.Address(cfg.ConsensusClient.BeaconNodeAddr))
	}

	return cl
}

func setupEventHandling(
	ctx context.Context,
	logger *zap.Logger,
	executionClient *executionclient.ExecutionClient,
	validatorCtrl validator.Controller,
	storageMap *ibftstorage.QBFTStores,
	metricsReporter metricsreporter.MetricsReporter,
	networkConfig networkconfig.NetworkConfig,
	nodeStorage operatorstorage.Storage,
	operatorDataStore operatordatastore.OperatorDataStore,
	operatorDecrypter keys.OperatorDecrypter,
	keyManager ekm.KeyManager,
) *eventsyncer.EventSyncer {
	eventFilterer, err := executionClient.Filterer()
	if err != nil {
		logger.Fatal("failed to set up event filterer", zap.Error(err))
	}

	eventParser := eventparser.New(eventFilterer)

	eventHandler, err := eventhandler.New(
		nodeStorage,
		eventParser,
		validatorCtrl,
		networkConfig,
		operatorDataStore,
		operatorDecrypter,
		keyManager,
		cfg.SSVOptions.ValidatorOptions.Beacon,
		storageMap,
		eventhandler.WithFullNode(),
		eventhandler.WithLogger(logger),
		eventhandler.WithMetrics(metricsReporter),
	)
	if err != nil {
		logger.Fatal("failed to setup event data handler", zap.Error(err))
	}

	eventSyncer := eventsyncer.New(
		nodeStorage,
		executionClient,
		eventHandler,
		eventsyncer.WithLogger(logger),
		eventsyncer.WithMetrics(metricsReporter),
	)

	fromBlock, found, err := nodeStorage.GetLastProcessedBlock(nil)
	if err != nil {
		logger.Fatal("syncing registry contract events failed, could not get last processed block", zap.Error(err))
	}
	if !found {
		fromBlock = networkConfig.RegistrySyncOffset
	} else if fromBlock == nil {
		logger.Fatal("syncing registry contract events failed, last processed block is nil")
	} else {
		// Start syncing from the next block.
		fromBlock = new(big.Int).SetUint64(fromBlock.Uint64() + 1)
	}

	// load & parse local events yaml if exists, otherwise sync from contract
	if len(cfg.LocalEventsPath) != 0 {
		localEvents, err := localevents.Load(cfg.LocalEventsPath)
		if err != nil {
			logger.Fatal("failed to load local events", zap.Error(err))
		}

		if err := eventHandler.HandleLocalEvents(localEvents); err != nil {
			logger.Fatal("error occurred while running event data handler", zap.Error(err))
		}
	} else {
		// Sync historical registry events.
		logger.Debug("syncing historical registry events", zap.Uint64("fromBlock", fromBlock.Uint64()))
		lastProcessedBlock, err := eventSyncer.SyncHistory(ctx, fromBlock.Uint64())
		switch {
		case errors.Is(err, executionclient.ErrNothingToSync):
			// Nothing was synced, keep fromBlock as is.
		case err == nil:
			// Advance fromBlock to the block after lastProcessedBlock.
			fromBlock = new(big.Int).SetUint64(lastProcessedBlock + 1)
		default:
			logger.Fatal("failed to sync historical registry events", zap.Error(err))
		}

		// Print registry stats.
		shares := nodeStorage.Shares().List(nil)
		operators, err := nodeStorage.ListOperators(nil, 0, 0)
		if err != nil {
			logger.Error("failed to get operators", zap.Error(err))
		}

		operatorValidators := 0
		liquidatedValidators := 0
		operatorID := operatorDataStore.GetOperatorID()
		if operatorDataStore.OperatorIDReady() {
			for _, share := range shares {
				if share.BelongsToOperator(operatorID) {
					operatorValidators++
				}
				if share.Liquidated {
					liquidatedValidators++
				}
			}
		}
		logger.Info("historical registry sync stats",
			zap.Uint64("my_operator_id", operatorID),
			zap.Int("operators", len(operators)),
			zap.Int("validators", len(shares)),
			zap.Int("liquidated_validators", liquidatedValidators),
			zap.Int("my_validators", operatorValidators),
		)

		// Sync ongoing registry events in the background.
		go func() {
			err = eventSyncer.SyncOngoing(ctx, fromBlock.Uint64())

			// Crash if ongoing sync has stopped, regardless of the reason.
			logger.Fatal("failed syncing ongoing registry events",
				zap.Uint64("last_processed_block", lastProcessedBlock),
				zap.Error(err))
		}()
	}

	return eventSyncer
}

func startMetricsHandler(ctx context.Context, logger *zap.Logger, db basedb.Database, metricsReporter metricsreporter.MetricsReporter, port int, enableProf bool) {
	logger = logger.Named(logging.NameMetricsHandler)
	// init and start HTTP handler
	metricsHandler := metrics.NewMetricsHandler(ctx, db, metricsReporter, enableProf, operatorNode.(metrics.HealthChecker))
	addr := fmt.Sprintf(":%d", port)
	if err := metricsHandler.Start(logger, http.NewServeMux(), addr); err != nil {
		logger.Panic("failed to serve metrics", zap.Error(err))
	}
}<|MERGE_RESOLUTION|>--- conflicted
+++ resolved
@@ -230,10 +230,7 @@
 				dutyStore,
 				signatureVerifier,
 				validation.WithLogger(logger),
-<<<<<<< HEAD
-=======
 				validation.WithMetrics(metricsReporter),
->>>>>>> fc1cde36
 			)
 		} else {
 			messageValidator = genesisvalidation.New(
