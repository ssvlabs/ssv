--- conflicted
+++ resolved
@@ -32,11 +32,6 @@
 	"github.com/ssvlabs/ssv/eth/localevents"
 	exporterapi "github.com/ssvlabs/ssv/exporter/api"
 	"github.com/ssvlabs/ssv/exporter/api/decided"
-<<<<<<< HEAD
-	genesisibftstorage "github.com/ssvlabs/ssv/ibft/genesisstorage"
-=======
-	"github.com/ssvlabs/ssv/exporter/convert"
->>>>>>> fb9e854b
 	ibftstorage "github.com/ssvlabs/ssv/ibft/storage"
 	ssv_identity "github.com/ssvlabs/ssv/identity"
 	"github.com/ssvlabs/ssv/logging"
@@ -367,14 +362,9 @@
 					Shares: nodeStorage.Shares(),
 				},
 				&handlers.Exporter{
-<<<<<<< HEAD
-					DomainType:        networkConfig.AlanDomainType,
+					DomainType:        networkConfig.DomainType,
 					NetworkConfig:     networkConfig,
 					ParticipantStores: storageMap,
-=======
-					DomainType: networkConfig.DomainType,
-					QBFTStores: storageMap,
->>>>>>> fb9e854b
 				},
 			)
 			go func() {
