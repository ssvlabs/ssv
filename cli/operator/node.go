--- conflicted
+++ resolved
@@ -59,21 +59,12 @@
 	ETH1Options                eth1.Options           `yaml:"eth1"`
 	ETH2Options                beaconprotocol.Options `yaml:"eth2"`
 	P2pNetworkConfig           p2pv1.Config           `yaml:"p2p"`
-<<<<<<< HEAD
 	KeyStore                   KeyStore               `yaml:"KeyStore"`
 	OperatorPrivateKey         string                 `yaml:"OperatorPrivateKey" env:"OPERATOR_KEY" env-description:"Operator private key, used to decrypt contract events"`
 	GenerateOperatorPrivateKey bool                   `yaml:"GenerateOperatorPrivateKey" env:"GENERATE_OPERATOR_KEY" env-description:"Whether to generate operator key if none is passed by config"`
-	MetricsAPIPort             int                    `yaml:"MetricsAPIPort" env:"METRICS_API_PORT" env-description:"port of metrics api"`
+	MetricsAPIPort             int                    `yaml:"MetricsAPIPort" env:"METRICS_API_PORT" env-description:"Port to listen on for the metrics API."`
 	EnableProfile              bool                   `yaml:"EnableProfile" env:"ENABLE_PROFILE" env-description:"flag that indicates whether go profiling tools are enabled"`
 	NetworkPrivateKey          string                 `yaml:"NetworkPrivateKey" env:"NETWORK_PRIVATE_KEY" env-description:"private key for network identity"`
-=======
-
-	OperatorPrivateKey         string `yaml:"OperatorPrivateKey" env:"OPERATOR_KEY" env-description:"Operator private key, used to decrypt contract events"`
-	GenerateOperatorPrivateKey bool   `yaml:"GenerateOperatorPrivateKey" env:"GENERATE_OPERATOR_KEY" env-description:"Whether to generate operator key if none is passed by config"`
-	MetricsAPIPort             int    `yaml:"MetricsAPIPort" env:"METRICS_API_PORT" env-description:"Port to listen on for the metrics API."`
-	EnableProfile              bool   `yaml:"EnableProfile" env:"ENABLE_PROFILE" env-description:"flag that indicates whether go profiling tools are enabled"`
-	NetworkPrivateKey          string `yaml:"NetworkPrivateKey" env:"NETWORK_PRIVATE_KEY" env-description:"private key for network identity"`
->>>>>>> 5e563ae4
 
 	WsAPIPort int  `yaml:"WebSocketAPIPort" env:"WS_API_PORT" env-description:"Port to listen on for the websocket API."`
 	WithPing  bool `yaml:"WithPing" env:"WITH_PING" env-description:"Whether to send websocket ping messages'"`
