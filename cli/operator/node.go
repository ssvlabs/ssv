package operator

import (
	"context"
	"encoding/base64"
	"encoding/binary"
	"encoding/hex"
	"fmt"
	"log"
	"math/big"
	"net/http"
	"os"
	"strings"
	"sync"
	"time"

	"github.com/attestantio/go-eth2-client/spec/phase0"
	"github.com/ilyakaznacheev/cleanenv"
	"github.com/pkg/errors"
	"github.com/spf13/cobra"
	"go.uber.org/zap"

	spectypes "github.com/ssvlabs/ssv-spec/types"
	"github.com/ssvlabs/ssv/api/handlers"
	apiserver "github.com/ssvlabs/ssv/api/server"
	"github.com/ssvlabs/ssv/beacon/goclient"
	global_config "github.com/ssvlabs/ssv/cli/config"
	"github.com/ssvlabs/ssv/ekm"
	"github.com/ssvlabs/ssv/eth/eventhandler"
	"github.com/ssvlabs/ssv/eth/eventparser"
	"github.com/ssvlabs/ssv/eth/eventsyncer"
	"github.com/ssvlabs/ssv/eth/executionclient"
	"github.com/ssvlabs/ssv/eth/localevents"
	exporterapi "github.com/ssvlabs/ssv/exporter/api"
	"github.com/ssvlabs/ssv/exporter/api/decided"
	ibftstorage "github.com/ssvlabs/ssv/ibft/storage"
	ssv_identity "github.com/ssvlabs/ssv/identity"
	"github.com/ssvlabs/ssv/logging"
	"github.com/ssvlabs/ssv/logging/fields"
	"github.com/ssvlabs/ssv/message/signatureverifier"
	"github.com/ssvlabs/ssv/message/validation"
	"github.com/ssvlabs/ssv/migrations"
	"github.com/ssvlabs/ssv/monitoring/metrics"
	"github.com/ssvlabs/ssv/network"
	networkcommons "github.com/ssvlabs/ssv/network/commons"
	p2pv1 "github.com/ssvlabs/ssv/network/p2p"
	"github.com/ssvlabs/ssv/network/records"
	"github.com/ssvlabs/ssv/networkconfig"
	"github.com/ssvlabs/ssv/nodeprobe"
	"github.com/ssvlabs/ssv/observability"
	"github.com/ssvlabs/ssv/operator"
	operatordatastore "github.com/ssvlabs/ssv/operator/datastore"
	"github.com/ssvlabs/ssv/operator/duties/dutystore"
	"github.com/ssvlabs/ssv/operator/keys"
	"github.com/ssvlabs/ssv/operator/keystore"
	"github.com/ssvlabs/ssv/operator/slotticker"
	operatorstorage "github.com/ssvlabs/ssv/operator/storage"
	"github.com/ssvlabs/ssv/operator/validator"
	"github.com/ssvlabs/ssv/operator/validator/metadata"
	"github.com/ssvlabs/ssv/operator/validators"
	qbftstorage "github.com/ssvlabs/ssv/protocol/v2/qbft/storage"
	"github.com/ssvlabs/ssv/protocol/v2/types"
	registrystorage "github.com/ssvlabs/ssv/registry/storage"
	"github.com/ssvlabs/ssv/storage/basedb"
	"github.com/ssvlabs/ssv/storage/kv"
	"github.com/ssvlabs/ssv/utils/commons"
	"github.com/ssvlabs/ssv/utils/format"
	"github.com/ssvlabs/ssv/utils/rsaencryption"
)

type KeyStore struct {
	PrivateKeyFile string `yaml:"PrivateKeyFile" env:"PRIVATE_KEY_FILE" env-description:"Operator private key file"`
	PasswordFile   string `yaml:"PasswordFile" env:"PASSWORD_FILE" env-description:"Password for operator private key file decryption"`
}

type config struct {
	global_config.GlobalConfig `yaml:"global"`
	DBOptions                  basedb.Options                   `yaml:"db"`
	SSVOptions                 operator.Options                 `yaml:"ssv"`
	ExecutionClient            executionclient.ExecutionOptions `yaml:"eth1"` // TODO: execution_client in yaml
	ConsensusClient            goclient.Options                 `yaml:"eth2"` // TODO: consensus_client in yaml
	P2pNetworkConfig           p2pv1.Config                     `yaml:"p2p"`
	KeyStore                   KeyStore                         `yaml:"KeyStore"`
	Graffiti                   string                           `yaml:"Graffiti" env:"GRAFFITI" env-description:"Custom graffiti for block proposals." env-default:"ssv.network" `
	OperatorPrivateKey         string                           `yaml:"OperatorPrivateKey" env:"OPERATOR_KEY" env-description:"Operator private key, used to decrypt contract events"`
	MetricsAPIPort             int                              `yaml:"MetricsAPIPort" env:"METRICS_API_PORT" env-description:"Port to listen on for the metrics API."`
	EnableProfile              bool                             `yaml:"EnableProfile" env:"ENABLE_PROFILE" env-description:"flag that indicates whether go profiling tools are enabled"`
	NetworkPrivateKey          string                           `yaml:"NetworkPrivateKey" env:"NETWORK_PRIVATE_KEY" env-description:"private key for network identity"`
	WsAPIPort                  int                              `yaml:"WebSocketAPIPort" env:"WS_API_PORT" env-description:"Port to listen on for the websocket API."`
	WithPing                   bool                             `yaml:"WithPing" env:"WITH_PING" env-description:"Whether to send websocket ping messages'"`
	SSVAPIPort                 int                              `yaml:"SSVAPIPort" env:"SSV_API_PORT" env-description:"Port to listen on for the SSV API."`
	LocalEventsPath            string                           `yaml:"LocalEventsPath" env:"EVENTS_PATH" env-description:"path to local events"`
}

var cfg config

var globalArgs global_config.Args

// StartNodeCmd is the command to start SSV node
var StartNodeCmd = &cobra.Command{
	Use:   "start-node",
	Short: "Starts an instance of SSV node",
	Run: func(cmd *cobra.Command, args []string) {
		commons.SetBuildData(cmd.Parent().Short, cmd.Parent().Version)

		logger, err := setupGlobal()
		if err != nil {
			log.Fatal("could not create logger ", err)
		}

		defer logging.CapturePanic(logger)

		logger.Info(fmt.Sprintf("starting %v", commons.GetBuildData()))

		observabilityShutdown, err := observability.Initialize(
			cmd.Parent().Short,
			cmd.Parent().Version,
			observability.WithMetrics())
		if err != nil {
			logger.Fatal("could not initialize observability configuration", zap.Error(err))
		}

		defer func() {
			if err = observabilityShutdown(cmd.Context()); err != nil {
				logger.Error("could not shutdown observability object", zap.Error(err))
			}
		}()

		ssvNetworkConfig, err := setupSSVNetwork(logger)
		if err != nil {
			logger.Fatal("could not setup network", zap.Error(err))
		}

		cfg.ConsensusClient.Context = cmd.Context()

		consensusClient, err := goclient.New(logger, cfg.ConsensusClient)
		if err != nil {
			logger.Fatal("failed to create beacon go-client", zap.Error(err),
				fields.Address(cfg.ConsensusClient.BeaconNodeAddr))
		}

		executionClient, err := executionclient.New(
			cmd.Context(),
			cfg.ExecutionClient.Addr,
			ssvNetworkConfig.RegistryContractAddr,
			executionclient.WithLogger(logger),
			executionclient.WithFollowDistance(executionclient.DefaultFollowDistance),
			executionclient.WithConnectionTimeout(cfg.ExecutionClient.ConnectionTimeout),
			executionclient.WithReconnectionInitialInterval(executionclient.DefaultReconnectionInitialInterval),
			executionclient.WithReconnectionMaxInterval(executionclient.DefaultReconnectionMaxInterval),
			executionclient.WithSyncDistanceTolerance(cfg.ExecutionClient.SyncDistanceTolerance),
		)
		if err != nil {
			logger.Fatal("could not connect to execution client", zap.Error(err))
		}

		networkConfig := networkconfig.NetworkConfig{
			SSV:    ssvNetworkConfig,
			Beacon: consensusClient.BeaconConfig(),
		}

		cfg.DBOptions.Ctx = cmd.Context()
		db, err := setupDB(logger, networkConfig.BeaconNetwork())
		if err != nil {
			logger.Fatal("could not setup db", zap.Error(err))
		}

		var operatorPrivKey keys.OperatorPrivateKey
		var operatorPrivKeyText string
		if cfg.KeyStore.PrivateKeyFile != "" {
			// nolint: gosec
			encryptedJSON, err := os.ReadFile(cfg.KeyStore.PrivateKeyFile)
			if err != nil {
				logger.Fatal("could not read PEM file", zap.Error(err))
			}

			// nolint: gosec
			keyStorePassword, err := os.ReadFile(cfg.KeyStore.PasswordFile)
			if err != nil {
				logger.Fatal("could not read password file", zap.Error(err))
			}

			decryptedKeystore, err := keystore.DecryptKeystore(encryptedJSON, string(keyStorePassword))
			if err != nil {
				logger.Fatal("could not decrypt operator private key keystore", zap.Error(err))
			}
			operatorPrivKey, err = keys.PrivateKeyFromBytes(decryptedKeystore)
			if err != nil {
				logger.Fatal("could not extract operator private key from file", zap.Error(err))
			}

			operatorPrivKeyText = base64.StdEncoding.EncodeToString(decryptedKeystore)
		} else {
			operatorPrivKey, err = keys.PrivateKeyFromString(cfg.OperatorPrivateKey)
			if err != nil {
				logger.Fatal("could not decode operator private key", zap.Error(err))
			}
			operatorPrivKeyText = cfg.OperatorPrivateKey
		}
		cfg.P2pNetworkConfig.OperatorSigner = operatorPrivKey

		nodeStorage, operatorData := setupOperatorStorage(logger, db, operatorPrivKey, operatorPrivKeyText)
		operatorDataStore := operatordatastore.New(operatorData)

		go consensusClient.RegistrationSubmitter(operatorDataStore)

		usingLocalEvents := len(cfg.LocalEventsPath) != 0

		if err := validateConfig(nodeStorage, ssvNetworkConfig.ConfigName(), usingLocalEvents); err != nil {
			logger.Fatal("failed to validate config", zap.Error(err))
		}

		ekmHashedKey, err := operatorPrivKey.EKMHash()
		if err != nil {
			logger.Fatal("could not get operator private key hash", zap.Error(err))
		}

		keyManager, err := ekm.NewETHKeyManagerSigner(logger, db, networkConfig, ekmHashedKey)
		if err != nil {
			logger.Fatal("could not create new eth-key-manager signer", zap.Error(err))
		}

		cfg.P2pNetworkConfig.Ctx = cmd.Context()

<<<<<<< HEAD
=======
		slotTickerProvider := func() slotticker.SlotTicker {
			return slotticker.New(logger, slotticker.Config{
				SlotDuration: networkConfig.SlotDurationSec(),
				GenesisTime:  networkConfig.GetGenesisTime(),
			})
		}

		cfg.ConsensusClient.Context = cmd.Context()
		cfg.ConsensusClient.Network = networkConfig.Beacon.GetNetwork()

		consensusClient := setupConsensusClient(logger, operatorDataStore, slotTickerProvider)

		executionClient, err := executionclient.New(
			cmd.Context(),
			cfg.ExecutionClient.Addr,
			ethcommon.HexToAddress(networkConfig.RegistryContractAddr),
			executionclient.WithLogger(logger),
			executionclient.WithFollowDistance(executionclient.DefaultFollowDistance),
			executionclient.WithConnectionTimeout(cfg.ExecutionClient.ConnectionTimeout),
			executionclient.WithReconnectionInitialInterval(executionclient.DefaultReconnectionInitialInterval),
			executionclient.WithReconnectionMaxInterval(executionclient.DefaultReconnectionMaxInterval),
			executionclient.WithSyncDistanceTolerance(cfg.ExecutionClient.SyncDistanceTolerance),
		)
		if err != nil {
			logger.Fatal("could not connect to execution client", zap.Error(err))
		}

>>>>>>> aa993e0e
		cfg.P2pNetworkConfig.NodeStorage = nodeStorage
		cfg.P2pNetworkConfig.OperatorPubKeyHash = format.OperatorID(operatorData.PublicKey)
		cfg.P2pNetworkConfig.OperatorDataStore = operatorDataStore
		cfg.P2pNetworkConfig.FullNode = cfg.SSVOptions.ValidatorOptions.FullNode
		cfg.P2pNetworkConfig.Network = networkConfig

		validatorsMap := validators.New(cmd.Context())

		dutyStore := dutystore.New()
		cfg.SSVOptions.DutyStore = dutyStore

		signatureVerifier := signatureverifier.NewSignatureVerifier(nodeStorage)

		messageValidator := validation.New(
			networkConfig,
			nodeStorage.ValidatorStore(),
			dutyStore,
			signatureVerifier,
			validation.WithLogger(logger),
		)

		cfg.P2pNetworkConfig.MessageValidator = messageValidator
		cfg.SSVOptions.ValidatorOptions.MessageValidator = messageValidator

		p2pNetwork := setupP2P(logger, db)

		cfg.SSVOptions.Context = cmd.Context()
		cfg.SSVOptions.DB = db
		cfg.SSVOptions.BeaconNode = consensusClient
		cfg.SSVOptions.ExecutionClient = executionClient
		cfg.SSVOptions.Network = networkConfig
		cfg.SSVOptions.P2PNetwork = p2pNetwork
		cfg.SSVOptions.ValidatorOptions.NetworkConfig = networkConfig
		cfg.SSVOptions.ValidatorOptions.Context = cmd.Context()
		cfg.SSVOptions.ValidatorOptions.DB = db
		cfg.SSVOptions.ValidatorOptions.Network = p2pNetwork
		cfg.SSVOptions.ValidatorOptions.Beacon = consensusClient
		cfg.SSVOptions.ValidatorOptions.BeaconSigner = keyManager
		cfg.SSVOptions.ValidatorOptions.ValidatorsMap = validatorsMap

		cfg.SSVOptions.ValidatorOptions.OperatorDataStore = operatorDataStore
		cfg.SSVOptions.ValidatorOptions.RegistryStorage = nodeStorage
		cfg.SSVOptions.ValidatorOptions.RecipientsStorage = nodeStorage

		if cfg.WsAPIPort != 0 {
			ws := exporterapi.NewWsServer(cmd.Context(), nil, http.NewServeMux(), cfg.WithPing)
			cfg.SSVOptions.WS = ws
			cfg.SSVOptions.WsAPIPort = cfg.WsAPIPort
			cfg.SSVOptions.ValidatorOptions.NewDecidedHandler = decided.NewStreamPublisher(networkConfig, logger, ws)
		}

		cfg.SSVOptions.ValidatorOptions.DutyRoles = []spectypes.BeaconRole{spectypes.BNRoleAttester} // TODO could be better to set in other place

		storageRoles := []spectypes.BeaconRole{
			spectypes.BNRoleAttester,
			spectypes.BNRoleProposer,
			spectypes.BNRoleSyncCommittee,
			spectypes.BNRoleAggregator,
			spectypes.BNRoleSyncCommitteeContribution,
			spectypes.BNRoleValidatorRegistration,
			spectypes.BNRoleVoluntaryExit,
		}

		storageMap := ibftstorage.NewStores()

		for _, storageRole := range storageRoles {
			s := ibftstorage.New(cfg.SSVOptions.ValidatorOptions.DB, storageRole)
			storageMap.Add(storageRole, s)
		}

		slotTickerProvider := func() slotticker.SlotTicker {
			return slotticker.New(logger, slotticker.Config{
				SlotDuration: networkConfig.SlotDuration(),
				GenesisTime:  networkConfig.GenesisTime(),
			})
		}

		if cfg.SSVOptions.ValidatorOptions.Exporter {
			retain := cfg.SSVOptions.ValidatorOptions.ExporterRetainSlots
			threshold := cfg.SSVOptions.Network.Beacon.EstimatedCurrentSlot()
			initSlotPruning(cmd.Context(), logger, storageMap, slotTickerProvider, threshold, retain)
		}

		cfg.SSVOptions.ValidatorOptions.StorageMap = storageMap
		cfg.SSVOptions.ValidatorOptions.Graffiti = []byte(cfg.Graffiti)
		cfg.SSVOptions.ValidatorOptions.ValidatorStore = nodeStorage.ValidatorStore()
		cfg.SSVOptions.ValidatorOptions.OperatorSigner = types.NewSsvOperatorSigner(operatorPrivKey, operatorDataStore.GetOperatorID)

		metadataSyncer := metadata.NewSyncer(
			logger,
			nodeStorage.Shares(),
			nodeStorage.ValidatorStore().WithOperatorID(operatorDataStore.GetOperatorID),
			networkConfig.Beacon,
			consensusClient,
			p2pNetwork.FixedSubnets(),
			metadata.WithSyncInterval(cfg.SSVOptions.ValidatorOptions.MetadataUpdateInterval),
		)
		cfg.SSVOptions.ValidatorOptions.ValidatorSyncer = metadataSyncer

		validatorCtrl := validator.NewController(logger, cfg.SSVOptions.ValidatorOptions)
		cfg.SSVOptions.ValidatorController = validatorCtrl
		cfg.SSVOptions.ValidatorStore = nodeStorage.ValidatorStore()

		operatorNode := operator.New(cfg.SSVOptions, slotTickerProvider, storageMap)

		if cfg.MetricsAPIPort > 0 {
			go startMetricsHandler(logger, db, cfg.MetricsAPIPort, cfg.EnableProfile, operatorNode)
		}

		nodeProber := nodeprobe.NewProber(
			logger,
			func() {
				logger.Fatal("ethereum node(s) are either out of sync or down. Ensure the nodes are healthy to resume.")
			},
			map[string]nodeprobe.Node{
				"execution client": executionClient,

				// Underlying options.Beacon's value implements nodeprobe.StatusChecker.
				// However, as it uses spec's specssv.BeaconNode interface, avoiding type assertion requires modifications in spec.
				// If options.Beacon doesn't implement nodeprobe.StatusChecker due to a mistake, this would panic early.
				"consensus client": consensusClient,
			},
		)

		nodeProber.Start(cmd.Context())
		nodeProber.Wait()
		logger.Info("ethereum node(s) are healthy")

		eventSyncer := syncContractEvents(
			cmd.Context(),
			logger,
			executionClient,
			validatorCtrl,
			networkConfig,
			nodeStorage,
			operatorDataStore,
			operatorPrivKey,
			keyManager,
		)
		if len(cfg.LocalEventsPath) == 0 {
			nodeProber.AddNode("event syncer", eventSyncer)
		}

		if _, err := metadataSyncer.SyncOnStartup(cmd.Context()); err != nil {
			logger.Fatal("failed to sync metadata on startup", zap.Error(err))
		}

		// Increase MaxPeers if the operator is subscribed to many subnets.
		// TODO: use OperatorCommittees when it's fixed.
		if cfg.P2pNetworkConfig.DynamicMaxPeers {
			var (
				baseMaxPeers        = 60
				maxPeersLimit       = cfg.P2pNetworkConfig.DynamicMaxPeersLimit
				idealPeersPerSubnet = 3
			)
			start := time.Now()
			myValidators := nodeStorage.ValidatorStore().OperatorValidators(operatorData.ID)
			mySubnets := make(records.Subnets, networkcommons.SubnetsCount)
			myActiveSubnets := 0
			for _, v := range myValidators {
				subnet := networkcommons.CommitteeSubnet(v.CommitteeID())
				if mySubnets[subnet] == 0 {
					mySubnets[subnet] = 1
					myActiveSubnets++
				}
			}
			idealMaxPeers := min(baseMaxPeers+idealPeersPerSubnet*myActiveSubnets, maxPeersLimit)
			if cfg.P2pNetworkConfig.MaxPeers < idealMaxPeers {
				logger.Warn("increasing MaxPeers to match the operator's subscribed subnets",
					zap.Int("old_max_peers", cfg.P2pNetworkConfig.MaxPeers),
					zap.Int("new_max_peers", idealMaxPeers),
					zap.Int("subscribed_subnets", myActiveSubnets),
					zap.Duration("took", time.Since(start)),
				)
				cfg.P2pNetworkConfig.MaxPeers = idealMaxPeers
			}

			cfg.P2pNetworkConfig.GetValidatorStats = func() (uint64, uint64, uint64, error) {
				return validatorCtrl.GetValidatorStats()
			}
			if err := p2pNetwork.Setup(logger); err != nil {
				logger.Fatal("failed to setup network", zap.Error(err))
			}
			if err := p2pNetwork.Start(logger); err != nil {
				logger.Fatal("failed to start network", zap.Error(err))
			}
		}

		if cfg.SSVAPIPort > 0 {
			apiServer := apiserver.New(
				logger,
				fmt.Sprintf(":%d", cfg.SSVAPIPort),
				&handlers.Node{
					// TODO: replace with narrower interface! (instead of accessing the entire PeersIndex)
					ListenAddresses: []string{fmt.Sprintf("tcp://%s:%d", cfg.P2pNetworkConfig.HostAddress, cfg.P2pNetworkConfig.TCPPort), fmt.Sprintf("udp://%s:%d", cfg.P2pNetworkConfig.HostAddress, cfg.P2pNetworkConfig.UDPPort)},
					PeersIndex:      p2pNetwork.(p2pv1.PeersIndexProvider).PeersIndex(),
					Network:         p2pNetwork.(p2pv1.HostProvider).Host().Network(),
					TopicIndex:      p2pNetwork.(handlers.TopicIndex),
					NodeProber:      nodeProber,
				},
				&handlers.Validators{
					Shares: nodeStorage.Shares(),
				},
				&handlers.Exporter{
					ParticipantStores: storageMap,
				},
			)
			go func() {
				err := apiServer.Run()
				if err != nil {
					logger.Fatal("failed to start API server", zap.Error(err))
				}
			}()
		}
		if err := operatorNode.Start(logger); err != nil {
			logger.Fatal("failed to start SSV node", zap.Error(err))
		}
	},
}

func validateConfig(nodeStorage operatorstorage.Storage, networkName string, usingLocalEvents bool) error {
	storedConfig, foundConfig, err := nodeStorage.GetConfig(nil)
	if err != nil {
		return fmt.Errorf("failed to get stored config: %w", err)
	}

	currentConfig := &operatorstorage.ConfigLock{
		NetworkName:      networkName,
		UsingLocalEvents: usingLocalEvents,
	}

	if foundConfig {
		if err := storedConfig.ValidateCompatibility(currentConfig); err != nil {
			return fmt.Errorf("incompatible config change: %w", err)
		}
	} else {

		if err := nodeStorage.SaveConfig(nil, currentConfig); err != nil {
			return fmt.Errorf("failed to store config: %w", err)
		}
	}

	return nil
}

func init() {
	global_config.ProcessArgs(&cfg, &globalArgs, StartNodeCmd)
}

func setupGlobal() (*zap.Logger, error) {
	if globalArgs.ConfigPath != "" {
		if err := cleanenv.ReadConfig(globalArgs.ConfigPath, &cfg); err != nil {
			return nil, fmt.Errorf("could not read config: %w", err)
		}
	}
	if globalArgs.ShareConfigPath != "" {
		if err := cleanenv.ReadConfig(globalArgs.ShareConfigPath, &cfg); err != nil {
			return nil, fmt.Errorf("could not read share config: %w", err)
		}
	}

	err := logging.SetGlobalLogger(
		cfg.LogLevel,
		cfg.LogLevelFormat,
		cfg.LogFormat,
		&logging.LogFileOptions{
			FileName:   cfg.LogFilePath,
			MaxSize:    cfg.LogFileSize,
			MaxBackups: cfg.LogFileBackups,
		},
	)
	if err != nil {
		return nil, fmt.Errorf("logging.SetGlobalLogger: %w", err)
	}

	return zap.L(), nil
}

func setupDB(logger *zap.Logger, beaconNetwork string) (*kv.BadgerDB, error) {
	db, err := kv.New(logger, cfg.DBOptions)
	if err != nil {
		return nil, errors.Wrap(err, "failed to open db")
	}
	reopenDb := func() error {
		if err := db.Close(); err != nil {
			return errors.Wrap(err, "failed to close db")
		}
		db, err = kv.New(logger, cfg.DBOptions)
		return errors.Wrap(err, "failed to reopen db")
	}

	migrationOpts := migrations.Options{
		Db:            db,
		DbPath:        cfg.DBOptions.Path,
		BeaconNetwork: beaconNetwork,
	}
	applied, err := migrations.Run(cfg.DBOptions.Ctx, logger, migrationOpts)
	if err != nil {
		return nil, errors.Wrap(err, "failed to run migrations")
	}
	if applied == 0 {
		return db, nil
	}

	// If migrations were applied, we run a full garbage collection cycle
	// to reclaim any space that may have been freed up.
	// Close & reopen the database to trigger any unknown internal
	// startup/shutdown procedures that the storage engine may have.
	start := time.Now()
	if err := reopenDb(); err != nil {
		return nil, err
	}

	// Run a long garbage collection cycle with a timeout.
	ctx, cancel := context.WithTimeout(context.Background(), 6*time.Minute)
	defer cancel()
	if err := db.FullGC(ctx); err != nil {
		return nil, errors.Wrap(err, "failed to collect garbage")
	}

	// Close & reopen again.
	if err := reopenDb(); err != nil {
		return nil, err
	}
	logger.Debug("post-migrations garbage collection completed", fields.Duration(start))

	return db, nil
}

func setupOperatorStorage(logger *zap.Logger, db basedb.Database, configPrivKey keys.OperatorPrivateKey, configPrivKeyText string) (operatorstorage.Storage, *registrystorage.OperatorData) {
	nodeStorage, err := operatorstorage.NewNodeStorage(logger, db)
	if err != nil {
		logger.Fatal("failed to create node storage", zap.Error(err))
	}

	storedPrivKeyHash, found, err := nodeStorage.GetPrivateKeyHash()
	if err != nil {
		logger.Fatal("could not get hashed private key", zap.Error(err))
	}

	configStoragePrivKeyHash, err := configPrivKey.StorageHash()
	if err != nil {
		logger.Fatal("could not hash private key", zap.Error(err))
	}

	// Backwards compatibility for the old hashing method,
	// which was hashing the text from the configuration directly,
	// whereas StorageHash re-encodes with PEM format.
	cliPrivKeyDecoded, err := base64.StdEncoding.DecodeString(configPrivKeyText)
	if err != nil {
		logger.Fatal("could not decode private key", zap.Error(err))
	}
	configStoragePrivKeyLegacyHash, err := rsaencryption.HashRsaKey(cliPrivKeyDecoded)
	if err != nil {
		logger.Fatal("could not hash private key", zap.Error(err))
	}

	if !found {
		if err := nodeStorage.SavePrivateKeyHash(configStoragePrivKeyHash); err != nil {
			logger.Fatal("could not save hashed private key", zap.Error(err))
		}
	} else if configStoragePrivKeyHash != storedPrivKeyHash &&
		configStoragePrivKeyLegacyHash != storedPrivKeyHash {
		logger.Fatal("operator private key is not matching the one encrypted the storage")
	}

	encodedPubKey, err := configPrivKey.Public().Base64()
	if err != nil {
		logger.Fatal("could not encode public key", zap.Error(err))
	}

	logger.Info("successfully loaded operator keys", zap.String("pubkey", string(encodedPubKey)))

	operatorData, found, err := nodeStorage.GetOperatorDataByPubKey(nil, encodedPubKey)
	if err != nil {
		logger.Fatal("could not get operator data by public key", zap.Error(err))
	}
	if !found {
		operatorData = &registrystorage.OperatorData{
			PublicKey: encodedPubKey,
		}
	}
	if operatorData == nil {
		logger.Fatal("invalid operator data in database: nil")
	}

	return nodeStorage, operatorData
}

func setupSSVNetwork(logger *zap.Logger) (networkconfig.SSV, error) {
	var ssvConfig networkconfig.SSV

	if cfg.SSVOptions.CustomNetwork != nil {
		ssvConfig = *cfg.SSVOptions.CustomNetwork
		logger.Info("using custom network config")
	} else if cfg.SSVOptions.NetworkName != "" {
		snc, err := networkconfig.GetSSVConfigByName(cfg.SSVOptions.NetworkName)
		if err != nil {
			return ssvConfig, err
		}

		ssvConfig = snc
		logger.Info("found network config by name",
			zap.String("name", cfg.SSVOptions.NetworkName),
		)
	}

	if cfg.SSVOptions.CustomDomainType != "" {
		if !strings.HasPrefix(cfg.SSVOptions.CustomDomainType, "0x") {
			return networkconfig.SSV{}, errors.New("custom domain type must be a hex string")
		}
		domainBytes, err := hex.DecodeString(cfg.SSVOptions.CustomDomainType[2:])
		if err != nil {
			return networkconfig.SSV{}, errors.Wrap(err, "failed to decode custom domain type")
		}
		if len(domainBytes) != 4 {
			return networkconfig.SSV{}, errors.New("custom domain type must be 4 bytes")
		}

		// https://github.com/ssvlabs/ssv/pull/1808 incremented the post-fork domain type by 1, so we have to maintain the compatibility.
		postForkDomain := binary.BigEndian.Uint32(domainBytes) + 1
		binary.BigEndian.PutUint32(ssvConfig.DomainType[:], postForkDomain)

		logger.Info("running with custom domain type",
			fields.Domain(ssvConfig.DomainType),
		)
	}

	nodeType := "light"
	if cfg.SSVOptions.ValidatorOptions.FullNode {
		nodeType = "full"
	}

	logger.Info("setting ssv network",
		fields.Config(ssvConfig),
		zap.String("node_type", nodeType),
	)

	return ssvConfig, nil
}

func setupP2P(logger *zap.Logger, db basedb.Database) network.P2PNetwork {
	istore := ssv_identity.NewIdentityStore(db)
	netPrivKey, err := istore.SetupNetworkKey(logger, cfg.NetworkPrivateKey)
	if err != nil {
		logger.Fatal("failed to setup network private key", zap.Error(err))
	}
	cfg.P2pNetworkConfig.NetworkPrivateKey = netPrivKey

	n, err := p2pv1.New(logger, &cfg.P2pNetworkConfig)
	if err != nil {
		logger.Fatal("failed to setup p2p network", zap.Error(err))
	}
	return n
}

// syncContractEvents blocks until historical events are synced and then spawns a goroutine syncing ongoing events.
func syncContractEvents(
	ctx context.Context,
	logger *zap.Logger,
	executionClient *executionclient.ExecutionClient,
	validatorCtrl validator.Controller,
	networkConfig networkconfig.NetworkConfig,
	nodeStorage operatorstorage.Storage,
	operatorDataStore operatordatastore.OperatorDataStore,
	operatorDecrypter keys.OperatorDecrypter,
	keyManager ekm.KeyManager,
) *eventsyncer.EventSyncer {
	eventFilterer, err := executionClient.Filterer()
	if err != nil {
		logger.Fatal("failed to set up event filterer", zap.Error(err))
	}

	eventParser := eventparser.New(eventFilterer)

	eventHandler, err := eventhandler.New(
		nodeStorage,
		eventParser,
		validatorCtrl,
		networkConfig,
		operatorDataStore,
		operatorDecrypter,
		keyManager,
		eventhandler.WithFullNode(),
		eventhandler.WithLogger(logger),
	)
	if err != nil {
		logger.Fatal("failed to setup event data handler", zap.Error(err))
	}

	eventSyncer := eventsyncer.New(
		nodeStorage,
		executionClient,
		eventHandler,
		eventsyncer.WithLogger(logger),
	)

	fromBlock, found, err := nodeStorage.GetLastProcessedBlock(nil)
	if err != nil {
		logger.Fatal("syncing registry contract events failed, could not get last processed block", zap.Error(err))
	}
	if !found {
		fromBlock = networkConfig.RegistrySyncOffset
	} else if fromBlock == nil {
		logger.Fatal("syncing registry contract events failed, last processed block is nil")
	} else {
		// Start syncing from the next block.
		fromBlock = new(big.Int).SetUint64(fromBlock.Uint64() + 1)
	}

	// load & parse local events yaml if exists, otherwise sync from contract
	if len(cfg.LocalEventsPath) != 0 {
		localEvents, err := localevents.Load(cfg.LocalEventsPath)
		if err != nil {
			logger.Fatal("failed to load local events", zap.Error(err))
		}

		if err := eventHandler.HandleLocalEvents(localEvents); err != nil {
			logger.Fatal("error occurred while running event data handler", zap.Error(err))
		}
	} else {
		// Sync historical registry events.
		logger.Debug("syncing historical registry events", zap.Uint64("fromBlock", fromBlock.Uint64()))
		lastProcessedBlock, err := eventSyncer.SyncHistory(ctx, fromBlock.Uint64())
		switch {
		case errors.Is(err, executionclient.ErrNothingToSync):
			// Nothing was synced, keep fromBlock as is.
		case err == nil:
			// Advance fromBlock to the block after lastProcessedBlock.
			fromBlock = new(big.Int).SetUint64(lastProcessedBlock + 1)
		default:
			logger.Fatal("failed to sync historical registry events", zap.Error(err))
		}

		// Print registry stats.
		shares := nodeStorage.Shares().List(nil)
		operators, err := nodeStorage.ListOperators(nil, 0, 0)
		if err != nil {
			logger.Error("failed to get operators", zap.Error(err))
		}

		operatorValidators := 0
		liquidatedValidators := 0
		operatorID := operatorDataStore.GetOperatorID()
		if operatorDataStore.OperatorIDReady() {
			for _, share := range shares {
				if share.BelongsToOperator(operatorID) {
					operatorValidators++
				}
				if share.Liquidated {
					liquidatedValidators++
				}
			}
		}
		logger.Info("historical registry sync stats",
			zap.Uint64("my_operator_id", operatorID),
			zap.Int("operators", len(operators)),
			zap.Int("validators", len(shares)),
			zap.Int("liquidated_validators", liquidatedValidators),
			zap.Int("my_validators", operatorValidators),
		)

		// Sync ongoing registry events in the background.
		go func() {
			err = eventSyncer.SyncOngoing(ctx, fromBlock.Uint64())

			// Crash if ongoing sync has stopped, regardless of the reason.
			logger.Fatal("failed syncing ongoing registry events",
				zap.Uint64("last_processed_block", lastProcessedBlock),
				zap.Error(err))
		}()
	}

	return eventSyncer
}

func startMetricsHandler(logger *zap.Logger, db basedb.Database, port int, enableProf bool, opNode *operator.Node) {
	logger = logger.Named(logging.NameMetricsHandler)
	// init and start HTTP handler
	metricsHandler := metrics.NewHandler(db, enableProf, opNode)
	addr := fmt.Sprintf(":%d", port)
	if err := metricsHandler.Start(logger, http.NewServeMux(), addr); err != nil {
		logger.Panic("failed to serve metrics", zap.Error(err))
	}
}

func initSlotPruning(ctx context.Context, logger *zap.Logger, stores *ibftstorage.ParticipantStores, slotTickerProvider slotticker.Provider, slot phase0.Slot, retain uint64) {
	var wg sync.WaitGroup

	threshold := slot - phase0.Slot(retain)

	// async perform initial slot gc
	_ = stores.Each(func(_ spectypes.BeaconRole, store qbftstorage.ParticipantStore) error {
		wg.Add(1)
		go func() {
			defer wg.Done()
			store.Prune(ctx, logger, threshold)
		}()
		return nil
	})

	wg.Wait()

	// start background job for removing old slots on every tick
	_ = stores.Each(func(_ spectypes.BeaconRole, store qbftstorage.ParticipantStore) error {
		go store.PruneContinously(ctx, logger, slotTickerProvider, phase0.Slot(retain))
		return nil
	})
}<|MERGE_RESOLUTION|>--- conflicted
+++ resolved
@@ -222,36 +222,6 @@
 
 		cfg.P2pNetworkConfig.Ctx = cmd.Context()
 
-<<<<<<< HEAD
-=======
-		slotTickerProvider := func() slotticker.SlotTicker {
-			return slotticker.New(logger, slotticker.Config{
-				SlotDuration: networkConfig.SlotDurationSec(),
-				GenesisTime:  networkConfig.GetGenesisTime(),
-			})
-		}
-
-		cfg.ConsensusClient.Context = cmd.Context()
-		cfg.ConsensusClient.Network = networkConfig.Beacon.GetNetwork()
-
-		consensusClient := setupConsensusClient(logger, operatorDataStore, slotTickerProvider)
-
-		executionClient, err := executionclient.New(
-			cmd.Context(),
-			cfg.ExecutionClient.Addr,
-			ethcommon.HexToAddress(networkConfig.RegistryContractAddr),
-			executionclient.WithLogger(logger),
-			executionclient.WithFollowDistance(executionclient.DefaultFollowDistance),
-			executionclient.WithConnectionTimeout(cfg.ExecutionClient.ConnectionTimeout),
-			executionclient.WithReconnectionInitialInterval(executionclient.DefaultReconnectionInitialInterval),
-			executionclient.WithReconnectionMaxInterval(executionclient.DefaultReconnectionMaxInterval),
-			executionclient.WithSyncDistanceTolerance(cfg.ExecutionClient.SyncDistanceTolerance),
-		)
-		if err != nil {
-			logger.Fatal("could not connect to execution client", zap.Error(err))
-		}
-
->>>>>>> aa993e0e
 		cfg.P2pNetworkConfig.NodeStorage = nodeStorage
 		cfg.P2pNetworkConfig.OperatorPubKeyHash = format.OperatorID(operatorData.PublicKey)
 		cfg.P2pNetworkConfig.OperatorDataStore = operatorDataStore
