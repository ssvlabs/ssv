package operator

import (
	"context"
	"crypto/rsa"
	"crypto/x509"
	"encoding/base64"
	"fmt"
	"log"
	"math/big"
	"net/http"
	"os"
	"time"

	"github.com/bloxapp/ssv/network"

	spectypes "github.com/bloxapp/ssv-spec/types"
	ethcommon "github.com/ethereum/go-ethereum/common"
	"github.com/ilyakaznacheev/cleanenv"
	"github.com/pkg/errors"
	"github.com/spf13/cobra"
	"go.uber.org/zap"

	p2pv1 "github.com/bloxapp/ssv/network/p2p"

	"github.com/bloxapp/ssv/api/handlers"
	apiserver "github.com/bloxapp/ssv/api/server"
	"github.com/bloxapp/ssv/beacon/goclient"
	global_config "github.com/bloxapp/ssv/cli/config"
	"github.com/bloxapp/ssv/ekm"
	"github.com/bloxapp/ssv/eth/eventhandler"
	"github.com/bloxapp/ssv/eth/eventparser"
	"github.com/bloxapp/ssv/eth/eventsyncer"
	"github.com/bloxapp/ssv/eth/executionclient"
	"github.com/bloxapp/ssv/eth/localevents"
	exporterapi "github.com/bloxapp/ssv/exporter/api"
	"github.com/bloxapp/ssv/exporter/api/decided"
	ibftstorage "github.com/bloxapp/ssv/ibft/storage"
	ssv_identity "github.com/bloxapp/ssv/identity"
	"github.com/bloxapp/ssv/logging"
	"github.com/bloxapp/ssv/logging/fields"
	"github.com/bloxapp/ssv/message/validation"
	"github.com/bloxapp/ssv/migrations"
	"github.com/bloxapp/ssv/monitoring/metrics"
	"github.com/bloxapp/ssv/monitoring/metricsreporter"
	"github.com/bloxapp/ssv/networkconfig"
	"github.com/bloxapp/ssv/nodeprobe"
	"github.com/bloxapp/ssv/operator"
	"github.com/bloxapp/ssv/operator/duties/dutystore"
	"github.com/bloxapp/ssv/operator/slotticker"
	operatorstorage "github.com/bloxapp/ssv/operator/storage"
	"github.com/bloxapp/ssv/operator/validator"
	"github.com/bloxapp/ssv/operator/validatorsmap"
	beaconprotocol "github.com/bloxapp/ssv/protocol/v2/blockchain/beacon"
	"github.com/bloxapp/ssv/protocol/v2/types"
	registrystorage "github.com/bloxapp/ssv/registry/storage"
	"github.com/bloxapp/ssv/storage/basedb"
	"github.com/bloxapp/ssv/storage/kv"
	"github.com/bloxapp/ssv/utils/commons"
	"github.com/bloxapp/ssv/utils/format"
	"github.com/bloxapp/ssv/utils/rsaencryption"
)

type KeyStore struct {
	PrivateKeyFile string `yaml:"PrivateKeyFile" env:"PRIVATE_KEY_FILE" env-description:"Operator private key file"`
	PasswordFile   string `yaml:"PasswordFile" env:"PASSWORD_FILE" env-description:"Password for operator private key file decryption"`
}

type config struct {
	global_config.GlobalConfig `yaml:"global"`
	DBOptions                  basedb.Options                   `yaml:"db"`
	SSVOptions                 operator.Options                 `yaml:"ssv"`
	ExecutionClient            executionclient.ExecutionOptions `yaml:"eth1"` // TODO: execution_client in yaml
	ConsensusClient            beaconprotocol.Options           `yaml:"eth2"` // TODO: consensus_client in yaml
	P2pNetworkConfig           p2pv1.Config                     `yaml:"p2p"`
	KeyStore                   KeyStore                         `yaml:"KeyStore"`
	OperatorPrivateKey         string                           `yaml:"OperatorPrivateKey" env:"OPERATOR_KEY" env-description:"Operator private key, used to decrypt contract events"`
	MetricsAPIPort             int                              `yaml:"MetricsAPIPort" env:"METRICS_API_PORT" env-description:"Port to listen on for the metrics API."`
	EnableProfile              bool                             `yaml:"EnableProfile" env:"ENABLE_PROFILE" env-description:"flag that indicates whether go profiling tools are enabled"`
	NetworkPrivateKey          string                           `yaml:"NetworkPrivateKey" env:"NETWORK_PRIVATE_KEY" env-description:"private key for network identity"`
	WsAPIPort                  int                              `yaml:"WebSocketAPIPort" env:"WS_API_PORT" env-description:"Port to listen on for the websocket API."`
	WithPing                   bool                             `yaml:"WithPing" env:"WITH_PING" env-description:"Whether to send websocket ping messages'"`
	SSVAPIPort                 int                              `yaml:"SSVAPIPort" env:"SSV_API_PORT" env-description:"Port to listen on for the SSV API."`
	LocalEventsPath            string                           `yaml:"LocalEventsPath" env:"EVENTS_PATH" env-description:"path to local events"`
}

var cfg config

var globalArgs global_config.Args

var operatorNode operator.Node

// StartNodeCmd is the command to start SSV node
var StartNodeCmd = &cobra.Command{
	Use:   "start-node",
	Short: "Starts an instance of SSV node",
	Run: func(cmd *cobra.Command, args []string) {
		commons.SetBuildData(cmd.Parent().Short, cmd.Parent().Version)

		logger, err := setupGlobal()
		if err != nil {
			log.Fatal("could not create logger", err)
		}

		defer logging.CapturePanic(logger)

		logger.Info(fmt.Sprintf("starting %v", commons.GetBuildData()))

		metricsReporter := metricsreporter.New(
			metricsreporter.WithLogger(logger),
		)

		networkConfig, err := setupSSVNetwork(logger)
		if err != nil {
			logger.Fatal("could not setup network", zap.Error(err))
		}
		cfg.DBOptions.Ctx = cmd.Context()
		db, err := setupDB(logger, networkConfig.Beacon.GetNetwork())
		if err != nil {
			logger.Fatal("could not setup db", zap.Error(err))
		}

		nodeStorage, operatorData := setupOperatorStorage(logger, db)

		usingLocalEvents := len(cfg.LocalEventsPath) != 0

		verifyConfig(logger, nodeStorage, networkConfig.Name, usingLocalEvents)

		operatorKey, _, _ := nodeStorage.GetPrivateKey()
		keyBytes := x509.MarshalPKCS1PrivateKey(operatorKey)
		hashedKey, _ := rsaencryption.HashRsaKey(keyBytes)
		keyManager, err := ekm.NewETHKeyManagerSigner(logger, db, networkConfig, cfg.SSVOptions.ValidatorOptions.BuilderProposals, hashedKey)
		if err != nil {
			logger.Fatal("could not create new eth-key-manager signer", zap.Error(err))
		}

		cfg.P2pNetworkConfig.Ctx = cmd.Context()

		slotTickerProvider := func() slotticker.SlotTicker {
			return slotticker.New(logger, slotticker.Config{
				SlotDuration: networkConfig.SlotDurationSec(),
				GenesisTime:  networkConfig.GetGenesisTime(),
			})
		}

		cfg.ConsensusClient.Context = cmd.Context()
		cfg.ConsensusClient.Graffiti = []byte("SSV.Network")
		cfg.ConsensusClient.GasLimit = spectypes.DefaultGasLimit
		cfg.ConsensusClient.Network = networkConfig.Beacon.GetNetwork()

		var validatorCtrl validator.Controller
		getOperatorID := func() spectypes.OperatorID {
			return validatorCtrl.GetOperatorID()
		}

		consensusClient := setupConsensusClient(logger, getOperatorID, slotTickerProvider)

		executionClient, err := executionclient.New(
			cmd.Context(),
			cfg.ExecutionClient.Addr,
			ethcommon.HexToAddress(networkConfig.RegistryContractAddr),
			executionclient.WithLogger(logger),
			executionclient.WithMetrics(metricsReporter),
			executionclient.WithFollowDistance(executionclient.DefaultFollowDistance),
			executionclient.WithConnectionTimeout(cfg.ExecutionClient.ConnectionTimeout),
			executionclient.WithReconnectionInitialInterval(executionclient.DefaultReconnectionInitialInterval),
			executionclient.WithReconnectionMaxInterval(executionclient.DefaultReconnectionMaxInterval),
		)
		if err != nil {
			logger.Fatal("could not connect to execution client", zap.Error(err))
		}

<<<<<<< HEAD
		var validatorCtrl validator.Controller
=======
		cfg.P2pNetworkConfig.Permissioned = permissioned
>>>>>>> a4180073
		cfg.P2pNetworkConfig.NodeStorage = nodeStorage
		cfg.P2pNetworkConfig.OperatorPubKeyHash = format.OperatorID(operatorData.PublicKey)
		cfg.P2pNetworkConfig.GetOperatorID = getOperatorID
		cfg.P2pNetworkConfig.FullNode = cfg.SSVOptions.ValidatorOptions.FullNode
		cfg.P2pNetworkConfig.Network = networkConfig

		validatorsMap := validatorsmap.New(cmd.Context())

		dutyStore := dutystore.New()
		cfg.SSVOptions.DutyStore = dutyStore

		messageValidator := validation.NewMessageValidator(
			networkConfig,
			validation.WithNodeStorage(nodeStorage),
			validation.WithLogger(logger),
			validation.WithMetrics(metricsReporter),
			validation.WithDutyStore(dutyStore),
			validation.WithOwnOperatorID(getOperatorID),
		)

		cfg.P2pNetworkConfig.Metrics = metricsReporter
		cfg.P2pNetworkConfig.MessageValidator = messageValidator
		cfg.SSVOptions.ValidatorOptions.MessageValidator = messageValidator

		p2pNetwork := setupP2P(logger, db, metricsReporter)

		cfg.SSVOptions.Context = cmd.Context()
		cfg.SSVOptions.DB = db
		cfg.SSVOptions.BeaconNode = consensusClient
		cfg.SSVOptions.ExecutionClient = executionClient
		cfg.SSVOptions.Network = networkConfig
		cfg.SSVOptions.P2PNetwork = p2pNetwork
		cfg.SSVOptions.ValidatorOptions.BeaconNetwork = networkConfig.Beacon.GetNetwork()
		cfg.SSVOptions.ValidatorOptions.Context = cmd.Context()
		cfg.SSVOptions.ValidatorOptions.DB = db
		cfg.SSVOptions.ValidatorOptions.Network = p2pNetwork
		cfg.SSVOptions.ValidatorOptions.Beacon = consensusClient
		cfg.SSVOptions.ValidatorOptions.KeyManager = keyManager
		cfg.SSVOptions.ValidatorOptions.ValidatorsMap = validatorsMap

		cfg.SSVOptions.ValidatorOptions.ShareEncryptionKeyProvider = nodeStorage.GetPrivateKey
		cfg.SSVOptions.ValidatorOptions.OperatorData = operatorData
		cfg.SSVOptions.ValidatorOptions.RegistryStorage = nodeStorage
		cfg.SSVOptions.ValidatorOptions.RecipientsStorage = nodeStorage
		cfg.SSVOptions.ValidatorOptions.GasLimit = cfg.ConsensusClient.GasLimit

		if cfg.WsAPIPort != 0 {
			ws := exporterapi.NewWsServer(cmd.Context(), nil, http.NewServeMux(), cfg.WithPing)
			cfg.SSVOptions.WS = ws
			cfg.SSVOptions.WsAPIPort = cfg.WsAPIPort
			cfg.SSVOptions.ValidatorOptions.NewDecidedHandler = decided.NewStreamPublisher(logger, ws)
		}

		cfg.SSVOptions.ValidatorOptions.DutyRoles = []spectypes.BeaconRole{spectypes.BNRoleAttester} // TODO could be better to set in other place

		storageRoles := []spectypes.BeaconRole{
			spectypes.BNRoleAttester,
			spectypes.BNRoleProposer,
			spectypes.BNRoleAggregator,
			spectypes.BNRoleSyncCommittee,
			spectypes.BNRoleSyncCommitteeContribution,
			spectypes.BNRoleValidatorRegistration,
			spectypes.BNRoleVoluntaryExit,
		}
		storageMap := ibftstorage.NewStores()

		for _, storageRole := range storageRoles {
			storageMap.Add(storageRole, ibftstorage.New(cfg.SSVOptions.ValidatorOptions.DB, storageRole.String()))
		}

		cfg.SSVOptions.ValidatorOptions.StorageMap = storageMap
		cfg.SSVOptions.ValidatorOptions.Metrics = metricsReporter
		cfg.SSVOptions.Metrics = metricsReporter

		validatorCtrl = validator.NewController(logger, cfg.SSVOptions.ValidatorOptions)
		cfg.SSVOptions.ValidatorController = validatorCtrl

		operatorNode = operator.New(logger, cfg.SSVOptions, slotTickerProvider)

		if cfg.MetricsAPIPort > 0 {
			go startMetricsHandler(cmd.Context(), logger, db, metricsReporter, cfg.MetricsAPIPort, cfg.EnableProfile)
		}

		nodeProber := nodeprobe.NewProber(
			logger,
			func() {
				logger.Fatal("ethereum node(s) are either out of sync or down. Ensure the nodes are healthy to resume.")
			},
			map[string]nodeprobe.Node{
				"execution client": executionClient,

				// Underlying options.Beacon's value implements nodeprobe.StatusChecker.
				// However, as it uses spec's specssv.BeaconNode interface, avoiding type assertion requires modifications in spec.
				// If options.Beacon doesn't implement nodeprobe.StatusChecker due to a mistake, this would panic early.
				"consensus client": consensusClient.(nodeprobe.Node),
			},
		)

		nodeProber.Start(cmd.Context())
		nodeProber.Wait()
		logger.Info("ethereum node(s) are healthy")

		metricsReporter.SSVNodeHealthy()

		eventSyncer := setupEventHandling(
			cmd.Context(),
			logger,
			executionClient,
			validatorCtrl,
			storageMap,
			metricsReporter,
			networkConfig,
			nodeStorage,
		)
		nodeProber.AddNode("event syncer", eventSyncer)

		cfg.P2pNetworkConfig.GetValidatorStats = func() (uint64, uint64, uint64, error) {
			return validatorCtrl.GetValidatorStats()
		}
		if err := p2pNetwork.Setup(logger); err != nil {
			logger.Fatal("failed to setup network", zap.Error(err))
		}
		if err := p2pNetwork.Start(logger); err != nil {
			logger.Fatal("failed to start network", zap.Error(err))
		}

		if cfg.SSVAPIPort > 0 {
			apiServer := apiserver.New(
				logger,
				fmt.Sprintf(":%d", cfg.SSVAPIPort),
				&handlers.Node{
					// TODO: replace with narrower interface! (instead of accessing the entire PeersIndex)
					ListenAddresses: []string{fmt.Sprintf("tcp://%s:%d", cfg.P2pNetworkConfig.HostAddress, cfg.P2pNetworkConfig.TCPPort), fmt.Sprintf("udp://%s:%d", cfg.P2pNetworkConfig.HostAddress, cfg.P2pNetworkConfig.UDPPort)},
					PeersIndex:      p2pNetwork.(p2pv1.PeersIndexProvider).PeersIndex(),
					Network:         p2pNetwork.(p2pv1.HostProvider).Host().Network(),
					TopicIndex:      p2pNetwork.(handlers.TopicIndex),
					NodeProber:      nodeProber,
				},
				&handlers.Validators{
					Shares: nodeStorage.Shares(),
				},
			)
			go func() {
				err := apiServer.Run()
				if err != nil {
					logger.Fatal("failed to start API server", zap.Error(err))
				}
			}()
		}

		if err := operatorNode.Start(logger); err != nil {
			logger.Fatal("failed to start SSV node", zap.Error(err))
		}
	},
}

func verifyConfig(logger *zap.Logger, nodeStorage operatorstorage.Storage, networkName string, usingLocalEvents bool) {
	storedConfig, foundConfig, err := nodeStorage.GetConfig(nil)
	if err != nil {
		logger.Fatal("could not check saved local events config", zap.Error(err))
	}

	currentConfig := &operatorstorage.ConfigLock{
		NetworkName:      networkName,
		UsingLocalEvents: usingLocalEvents,
	}

	if foundConfig {
		if err := storedConfig.EnsureSameWith(currentConfig); err != nil {
			err = fmt.Errorf("incompatible config change: %w", err)
			logger.Fatal(err.Error())
		}
	} else {
		if err := nodeStorage.SaveConfig(nil, currentConfig); err != nil {
			err = fmt.Errorf("failed to store config: %w", err)
			logger.Fatal(err.Error())
		}
	}
}

func init() {
	global_config.ProcessArgs(&cfg, &globalArgs, StartNodeCmd)
}

func setupGlobal() (*zap.Logger, error) {
	if globalArgs.ConfigPath != "" {
		if err := cleanenv.ReadConfig(globalArgs.ConfigPath, &cfg); err != nil {
			return nil, fmt.Errorf("could not read config: %w", err)
		}
	}
	if globalArgs.ShareConfigPath != "" {
		if err := cleanenv.ReadConfig(globalArgs.ShareConfigPath, &cfg); err != nil {
			return nil, fmt.Errorf("could not read share config: %w", err)
		}
	}

	err := logging.SetGlobalLogger(
		cfg.LogLevel,
		cfg.LogLevelFormat,
		cfg.LogFormat,
		&logging.LogFileOptions{
			FileName:   cfg.LogFilePath,
			MaxSize:    cfg.LogFileSize,
			MaxBackups: cfg.LogFileBackups,
		},
	)
	if err != nil {
		return nil, fmt.Errorf("logging.SetGlobalLogger: %w", err)
	}

	return zap.L(), nil
}

func setupDB(logger *zap.Logger, eth2Network beaconprotocol.Network) (*kv.BadgerDB, error) {
	db, err := kv.New(logger, cfg.DBOptions)
	if err != nil {
		return nil, errors.Wrap(err, "failed to open db")
	}
	reopenDb := func() error {
		if err := db.Close(); err != nil {
			return errors.Wrap(err, "failed to close db")
		}
		db, err = kv.New(logger, cfg.DBOptions)
		return errors.Wrap(err, "failed to reopen db")
	}

	migrationOpts := migrations.Options{
		Db:      db,
		DbPath:  cfg.DBOptions.Path,
		Network: eth2Network,
	}
	applied, err := migrations.Run(cfg.DBOptions.Ctx, logger, migrationOpts)
	if err != nil {
		return nil, errors.Wrap(err, "failed to run migrations")
	}
	if applied == 0 {
		return db, nil
	}

	// If migrations were applied, we run a full garbage collection cycle
	// to reclaim any space that may have been freed up.
	// Close & reopen the database to trigger any unknown internal
	// startup/shutdown procedures that the storage engine may have.
	start := time.Now()
	if err := reopenDb(); err != nil {
		return nil, err
	}

	// Run a long garbage collection cycle with a timeout.
	ctx, cancel := context.WithTimeout(context.Background(), 6*time.Minute)
	defer cancel()
	if err := db.FullGC(ctx); err != nil {
		return nil, errors.Wrap(err, "failed to collect garbage")
	}

	// Close & reopen again.
	if err := reopenDb(); err != nil {
		return nil, err
	}
	logger.Debug("post-migrations garbage collection completed", fields.Duration(start))

	return db, nil
}

func setupOperatorStorage(logger *zap.Logger, db basedb.Database) (operatorstorage.Storage, *registrystorage.OperatorData) {
	nodeStorage, err := operatorstorage.NewNodeStorage(logger, db)
	if err != nil {
		logger.Fatal("failed to create node storage", zap.Error(err))
	}
	if cfg.KeyStore.PrivateKeyFile != "" {
		encryptedJSON, err := os.ReadFile(cfg.KeyStore.PrivateKeyFile)
		if err != nil {
			log.Fatal("Error reading PEM file", zap.Error(err))
		}
		keyStorePassword, err := os.ReadFile(cfg.KeyStore.PasswordFile)
		if err != nil {
			log.Fatal("Error reading Password file", zap.Error(err))
		}

		privateKey, err := rsaencryption.ConvertEncryptedPemToPrivateKey(encryptedJSON, string(keyStorePassword))
		if err != nil {
			logger.Fatal("could not decrypt operator private key", zap.Error(err))
		}
		cfg.OperatorPrivateKey = rsaencryption.ExtractPrivateKey(privateKey)
	}

	cfg.P2pNetworkConfig.OperatorPrivateKey, err = decodePrivateKey(cfg.OperatorPrivateKey)
	if err != nil {
		logger.Fatal("could not decode operator private key", zap.Error(err))
	}

	operatorPubKey, err := nodeStorage.SetupPrivateKey(cfg.OperatorPrivateKey)
	if err != nil {
		logger.Fatal("could not setup operator private key", zap.Error(err))
	}

	_, found, err := nodeStorage.GetPrivateKey()
	if err != nil || !found {
		logger.Fatal("failed to get operator private key", zap.Error(err))
	}
	var operatorData *registrystorage.OperatorData
	operatorData, found, err = nodeStorage.GetOperatorDataByPubKey(nil, operatorPubKey)
	if err != nil {
		logger.Fatal("could not get operator data by public key", zap.Error(err))
	}
	if !found {
		operatorData = &registrystorage.OperatorData{
			PublicKey: operatorPubKey,
		}
	}

	return nodeStorage, operatorData
}

func decodePrivateKey(key string) (*rsa.PrivateKey, error) {
	operatorKeyByte, err := base64.StdEncoding.DecodeString(key)
	if err != nil {
		return nil, err
	}

	sk, err := rsaencryption.ConvertPemToPrivateKey(string(operatorKeyByte))
	if err != nil {
		return nil, err
	}

	return sk, err
}

func setupSSVNetwork(logger *zap.Logger) (networkconfig.NetworkConfig, error) {
	networkConfig, err := networkconfig.GetNetworkConfigByName(cfg.SSVOptions.NetworkName)
	if err != nil {
		return networkconfig.NetworkConfig{}, err
	}

	types.SetDefaultDomain(networkConfig.Domain)

	nodeType := "light"
	if cfg.SSVOptions.ValidatorOptions.FullNode {
		nodeType = "full"
	}
	builderProposals := "disabled"
	if cfg.SSVOptions.ValidatorOptions.BuilderProposals {
		builderProposals = "enabled"
	}

	logger.Info("setting ssv network",
		fields.Network(networkConfig.Name),
		fields.Domain(networkConfig.Domain),
		zap.String("nodeType", nodeType),
		zap.String("builderProposals(MEV)", builderProposals),
		zap.Any("beaconNetwork", networkConfig.Beacon.GetNetwork().BeaconNetwork),
		zap.Uint64("genesisEpoch", uint64(networkConfig.GenesisEpoch)),
		zap.String("registryContract", networkConfig.RegistryContractAddr),
	)

	return networkConfig, nil
}

func setupP2P(logger *zap.Logger, db basedb.Database, mr metricsreporter.MetricsReporter) network.P2PNetwork {
	istore := ssv_identity.NewIdentityStore(db)
	netPrivKey, err := istore.SetupNetworkKey(logger, cfg.NetworkPrivateKey)
	if err != nil {
		logger.Fatal("failed to setup network private key", zap.Error(err))
	}
	cfg.P2pNetworkConfig.NetworkPrivateKey = netPrivKey

	return p2pv1.New(logger, &cfg.P2pNetworkConfig, mr)
}

func setupConsensusClient(
	logger *zap.Logger,
	getOperatorID validation.OperatorIDGetter,
	slotTickerProvider slotticker.Provider,
) beaconprotocol.BeaconNode {
	cl, err := goclient.New(logger, cfg.ConsensusClient, getOperatorID, slotTickerProvider)
	if err != nil {
		logger.Fatal("failed to create beacon go-client", zap.Error(err),
			fields.Address(cfg.ConsensusClient.BeaconNodeAddr))
	}

	return cl
}

func setupEventHandling(
	ctx context.Context,
	logger *zap.Logger,
	executionClient *executionclient.ExecutionClient,
	validatorCtrl validator.Controller,
	storageMap *ibftstorage.QBFTStores,
	metricsReporter metricsreporter.MetricsReporter,
	networkConfig networkconfig.NetworkConfig,
	nodeStorage operatorstorage.Storage,
) *eventsyncer.EventSyncer {
	eventFilterer, err := executionClient.Filterer()
	if err != nil {
		logger.Fatal("failed to set up event filterer", zap.Error(err))
	}

	eventParser := eventparser.New(eventFilterer)

	eventHandler, err := eventhandler.New(
		nodeStorage,
		eventParser,
		validatorCtrl,
		networkConfig,
		validatorCtrl,
		cfg.SSVOptions.ValidatorOptions.ShareEncryptionKeyProvider,
		cfg.SSVOptions.ValidatorOptions.KeyManager,
		cfg.SSVOptions.ValidatorOptions.Beacon,
		storageMap,
		eventhandler.WithFullNode(),
		eventhandler.WithLogger(logger),
		eventhandler.WithMetrics(metricsReporter),
	)
	if err != nil {
		logger.Fatal("failed to setup event data handler", zap.Error(err))
	}

	eventSyncer := eventsyncer.New(
		nodeStorage,
		executionClient,
		eventHandler,
		eventsyncer.WithLogger(logger),
		eventsyncer.WithMetrics(metricsReporter),
	)

	fromBlock, found, err := nodeStorage.GetLastProcessedBlock(nil)
	if err != nil {
		logger.Fatal("syncing registry contract events failed, could not get last processed block", zap.Error(err))
	}
	if !found {
		fromBlock = networkConfig.RegistrySyncOffset
	} else if fromBlock == nil {
		logger.Fatal("syncing registry contract events failed, last processed block is nil")
	} else {
		// Start syncing from the next block.
		fromBlock = new(big.Int).SetUint64(fromBlock.Uint64() + 1)
	}

	// load & parse local events yaml if exists, otherwise sync from contract
	if len(cfg.LocalEventsPath) != 0 {
		localEvents, err := localevents.Load(cfg.LocalEventsPath)
		if err != nil {
			logger.Fatal("failed to load local events", zap.Error(err))
		}

		if err := eventHandler.HandleLocalEvents(localEvents); err != nil {
			logger.Fatal("error occurred while running event data handler", zap.Error(err))
		}
	} else {
		// Sync historical registry events.
		logger.Debug("syncing historical registry events", zap.Uint64("fromBlock", fromBlock.Uint64()))
		lastProcessedBlock, err := eventSyncer.SyncHistory(ctx, fromBlock.Uint64())
		switch {
		case errors.Is(err, executionclient.ErrNothingToSync):
			// Nothing was synced, keep fromBlock as is.
		case err == nil:
			// Advance fromBlock to the block after lastProcessedBlock.
			fromBlock = new(big.Int).SetUint64(lastProcessedBlock + 1)
		default:
			logger.Fatal("failed to sync historical registry events", zap.Error(err))
		}

		// Print registry stats.
		shares := nodeStorage.Shares().List(nil)
		operators, err := nodeStorage.ListOperators(nil, 0, 0)
		if err != nil {
			logger.Error("failed to get operators", zap.Error(err))
		}
		operatorID := validatorCtrl.GetOperatorID()
		operatorValidators := 0
		liquidatedValidators := 0
		if operatorID != 0 {
			for _, share := range shares {
				if share.BelongsToOperator(operatorID) {
					operatorValidators++
				}
				if share.Liquidated {
					liquidatedValidators++
				}
			}
		}
		logger.Info("historical registry sync stats",
			zap.Uint64("my_operator_id", operatorID),
			zap.Int("operators", len(operators)),
			zap.Int("validators", len(shares)),
			zap.Int("liquidated_validators", liquidatedValidators),
			zap.Int("my_validators", operatorValidators),
		)

		// Sync ongoing registry events in the background.
		go func() {
			err = eventSyncer.SyncOngoing(ctx, fromBlock.Uint64())

			// Crash if ongoing sync has stopped, regardless of the reason.
			logger.Fatal("failed syncing ongoing registry events",
				zap.Uint64("last_processed_block", lastProcessedBlock),
				zap.Error(err))
		}()
	}

	return eventSyncer
}

func startMetricsHandler(ctx context.Context, logger *zap.Logger, db basedb.Database, metricsReporter metricsreporter.MetricsReporter, port int, enableProf bool) {
	logger = logger.Named(logging.NameMetricsHandler)
	// init and start HTTP handler
	metricsHandler := metrics.NewMetricsHandler(ctx, db, metricsReporter, enableProf, operatorNode.(metrics.HealthChecker))
	addr := fmt.Sprintf(":%d", port)
	if err := metricsHandler.Start(logger, http.NewServeMux(), addr); err != nil {
		logger.Panic("failed to serve metrics", zap.Error(err))
	}
}<|MERGE_RESOLUTION|>--- conflicted
+++ resolved
@@ -170,11 +170,6 @@
 			logger.Fatal("could not connect to execution client", zap.Error(err))
 		}
 
-<<<<<<< HEAD
-		var validatorCtrl validator.Controller
-=======
-		cfg.P2pNetworkConfig.Permissioned = permissioned
->>>>>>> a4180073
 		cfg.P2pNetworkConfig.NodeStorage = nodeStorage
 		cfg.P2pNetworkConfig.OperatorPubKeyHash = format.OperatorID(operatorData.PublicKey)
 		cfg.P2pNetworkConfig.GetOperatorID = getOperatorID
