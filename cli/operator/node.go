--- conflicted
+++ resolved
@@ -246,22 +246,8 @@
 		}
 
 		cfg.P2pNetworkConfig.Ctx = cmd.Context()
-
-<<<<<<< HEAD
-=======
-		slotTickerProvider := func() slotticker.SlotTicker {
-			return slotticker.New(logger, slotticker.Config{
-				SlotDuration: networkConfig.SlotDuration,
-				GenesisTime:  networkConfig.GenesisTime,
-			})
-		}
-
-		cfg.ConsensusClient.Context = cmd.Context()
-		cfg.ConsensusClient.BeaconConfig = networkConfig.BeaconConfig
 		operatorDataStore := setupOperatorDataStore(logger, nodeStorage, operatorPubKeyBase64)
-		consensusClient := setupConsensusClient(logger, slotTickerProvider)
-
->>>>>>> 3781bf95
+
 		executionAddrList := strings.Split(cfg.ExecutionClient.Addr, ";") // TODO: Decide what symbol to use as a separator. Bootnodes are currently separated by ";". Deployment bot currently uses ",".
 		if len(executionAddrList) == 0 {
 			logger.Fatal("no execution node address provided")
