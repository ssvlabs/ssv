package operator

import (
	"context"
	"encoding/base64"
	"encoding/binary"
	"encoding/hex"
	"fmt"
	"log"
	"math/big"
	"net/http"
	"net/url"
	"os"
	"strings"
	"sync"
	"time"

	"github.com/attestantio/go-eth2-client/spec"
	"github.com/attestantio/go-eth2-client/spec/phase0"
	"github.com/ilyakaznacheev/cleanenv"
	"github.com/pkg/errors"
	"github.com/spf13/cobra"
	spectypes "github.com/ssvlabs/ssv-spec/types"
	"go.uber.org/zap"

	"github.com/ssvlabs/ssv/ssvsigner"
	"github.com/ssvlabs/ssv/ssvsigner/ekm"
	"github.com/ssvlabs/ssv/ssvsigner/keys"
	"github.com/ssvlabs/ssv/ssvsigner/keys/rsaencryption"
	"github.com/ssvlabs/ssv/ssvsigner/keystore"

	ssvsignertls "github.com/ssvlabs/ssv/ssvsigner/tls"

	"github.com/ssvlabs/ssv/api/handlers"
	apiserver "github.com/ssvlabs/ssv/api/server"
	"github.com/ssvlabs/ssv/beacon/goclient"
	global_config "github.com/ssvlabs/ssv/cli/config"
	"github.com/ssvlabs/ssv/doppelganger"
	"github.com/ssvlabs/ssv/eth/eventhandler"
	"github.com/ssvlabs/ssv/eth/eventparser"
	"github.com/ssvlabs/ssv/eth/eventsyncer"
	"github.com/ssvlabs/ssv/eth/executionclient"
	"github.com/ssvlabs/ssv/eth/localevents"
	exporterapi "github.com/ssvlabs/ssv/exporter/api"
	"github.com/ssvlabs/ssv/exporter/api/decided"
	ibftstorage "github.com/ssvlabs/ssv/ibft/storage"
	ssv_identity "github.com/ssvlabs/ssv/identity"
	"github.com/ssvlabs/ssv/logging"
	"github.com/ssvlabs/ssv/logging/fields"
	"github.com/ssvlabs/ssv/message/signatureverifier"
	"github.com/ssvlabs/ssv/message/validation"
	"github.com/ssvlabs/ssv/migrations"
	"github.com/ssvlabs/ssv/monitoring/metrics"
	"github.com/ssvlabs/ssv/network"
	networkcommons "github.com/ssvlabs/ssv/network/commons"
	p2pv1 "github.com/ssvlabs/ssv/network/p2p"
	"github.com/ssvlabs/ssv/networkconfig"
	"github.com/ssvlabs/ssv/nodeprobe"
	"github.com/ssvlabs/ssv/observability"
	"github.com/ssvlabs/ssv/operator"
	operatordatastore "github.com/ssvlabs/ssv/operator/datastore"
	"github.com/ssvlabs/ssv/operator/duties/dutystore"
	"github.com/ssvlabs/ssv/operator/slotticker"
	operatorstorage "github.com/ssvlabs/ssv/operator/storage"
	"github.com/ssvlabs/ssv/operator/validator"
	"github.com/ssvlabs/ssv/operator/validator/metadata"
	"github.com/ssvlabs/ssv/operator/validators"
	qbftstorage "github.com/ssvlabs/ssv/protocol/v2/qbft/storage"
	"github.com/ssvlabs/ssv/protocol/v2/types"
	registrystorage "github.com/ssvlabs/ssv/registry/storage"
	"github.com/ssvlabs/ssv/storage/basedb"
	"github.com/ssvlabs/ssv/storage/kv"
	"github.com/ssvlabs/ssv/utils/commons"
	"github.com/ssvlabs/ssv/utils/format"
)

type KeyStore struct {
	PrivateKeyFile string `yaml:"PrivateKeyFile" env:"PRIVATE_KEY_FILE" env-description:"Path to operator private key file"`
	PasswordFile   string `yaml:"PasswordFile" env:"PASSWORD_FILE" env-description:"Path to password file for private key decryption"`
}

type SSVSignerConfig struct {
	Endpoint             string        `yaml:"Endpoint" env:"ENDPOINT" env-description:"Endpoint of ssv-signer. It must be a correct URL"`
	RequestTimeout       time.Duration `yaml:"RequestTimeout" env:"REQUEST_TIMEOUT" env-description:"Request timeout for ssv-signer" env-default:"10s"`
	KeystoreFile         string        `yaml:"KeystoreFile" env:"KEYSTORE_FILE" env-description:"Path to ssv-signer client keystore file"`
	KeystorePasswordFile string        `yaml:"KeystorePasswordFile" env:"KEYSTORE_PASSWORD_FILE" env-description:"Path to file containing the password for client keystore file"`
	ServerCertFile       string        `yaml:"ServerCertFile" env:"SERVER_CERT_FILE" env-description:"Path to trusted server certificate file for ssv-signer"`
}

type config struct {
	global_config.GlobalConfig   `yaml:"global"`
	DBOptions                    basedb.Options          `yaml:"db"`
	SSVOptions                   operator.Options        `yaml:"ssv"`
	ExecutionClient              executionclient.Options `yaml:"eth1"` // TODO: execution_client in yaml
	ConsensusClient              goclient.Options        `yaml:"eth2"` // TODO: consensus_client in yaml
	P2pNetworkConfig             p2pv1.Config            `yaml:"p2p"`
	KeyStore                     KeyStore                `yaml:"KeyStore"`
	SSVSigner                    SSVSignerConfig         `yaml:"SSVSigner" env-prefix:"SSV_SIGNER_"`
	Graffiti                     string                  `yaml:"Graffiti" env:"GRAFFITI" env-description:"Custom graffiti for block proposals" env-default:"ssv.network" `
	OperatorPrivateKey           string                  `yaml:"OperatorPrivateKey" env:"OPERATOR_KEY" env-description:"Operator private key for contract event decryption"`
	MetricsAPIPort               int                     `yaml:"MetricsAPIPort" env:"METRICS_API_PORT" env-description:"Port for metrics API server"`
	EnableProfile                bool                    `yaml:"EnableProfile" env:"ENABLE_PROFILE" env-description:"Enable Go profiling tools"`
	NetworkPrivateKey            string                  `yaml:"NetworkPrivateKey" env:"NETWORK_PRIVATE_KEY" env-description:"Private key for P2P network identity"`
	WsAPIPort                    int                     `yaml:"WebSocketAPIPort" env:"WS_API_PORT" env-description:"Port for WebSocket API server"`
	WithPing                     bool                    `yaml:"WithPing" env:"WITH_PING" env-description:"Enable WebSocket ping messages"`
	SSVAPIPort                   int                     `yaml:"SSVAPIPort" env:"SSV_API_PORT" env-description:"Port for SSV API server"`
	LocalEventsPath              string                  `yaml:"LocalEventsPath" env:"EVENTS_PATH" env-description:"Path to local events file"`
	EnableDoppelgangerProtection bool                    `yaml:"EnableDoppelgangerProtection" env:"ENABLE_DOPPELGANGER_PROTECTION" env-description:"Enable doppelganger protection for validators"`
}

var cfg config

var globalArgs global_config.Args

// StartNodeCmd is the command to start SSV node
var StartNodeCmd = &cobra.Command{
	Use:   "start-node",
	Short: "Starts an instance of SSV node",
	Run: func(cmd *cobra.Command, args []string) {
		commons.SetBuildData(cmd.Parent().Short, cmd.Parent().Version)

		logger, err := setupGlobal()
		if err != nil {
			log.Fatal("could not create logger ", err)
		}

		defer logging.CapturePanic(logger)

		logger.Info(fmt.Sprintf("starting %v", commons.GetBuildData()))

		observabilityShutdown, err := observability.Initialize(
			cmd.Parent().Short,
			cmd.Parent().Version,
			observability.WithMetrics())
		if err != nil {
			logger.Fatal("could not initialize observability configuration", zap.Error(err))
		}

		defer func() {
			if err = observabilityShutdown(cmd.Context()); err != nil {
				logger.Error("could not shutdown observability object", zap.Error(err))
			}
		}()

		ssvNetworkConfig, err := setupSSVNetwork(logger)
		if err != nil {
			logger.Fatal("could not setup network", zap.Error(err))
		}

		consensusClient, err := goclient.New(cmd.Context(), logger, cfg.ConsensusClient)
		if err != nil {
			logger.Fatal("failed to create beacon go-client", zap.Error(err),
				fields.Address(cfg.ConsensusClient.BeaconNodeAddr))
		}

		networkConfig := networkconfig.NetworkConfig{
			Name:         cfg.SSVOptions.NetworkName,
			SSVConfig:    ssvNetworkConfig,
			BeaconConfig: consensusClient.BeaconConfig(),
		}

		cfg.DBOptions.Ctx = cmd.Context()
		db, err := setupDB(cmd.Context(), logger, networkConfig)
		if err != nil {
			logger.Fatal("could not setup db", zap.Error(err))
		}

		usingSSVSigner, usingKeystore, usingPrivKey := assertSigningConfig(logger)

		nodeStorage, err := operatorstorage.NewNodeStorage(networkConfig, logger, db)
		if err != nil {
			logger.Fatal("failed to create node storage", zap.Error(err))
		}

		var operatorPrivKey keys.OperatorPrivateKey
		var ssvSignerClient *ssvsigner.Client
		var operatorPubKeyBase64 string

		if usingSSVSigner {
			logger := logger.With(zap.String("ssv_signer_endpoint", cfg.SSVSigner.Endpoint))
			logger.Info("using ssv-signer for signing")

			if _, err := url.ParseRequestURI(cfg.SSVSigner.Endpoint); err != nil {
				logger.Fatal("invalid ssv signer endpoint format", zap.Error(err))
			}

			ssvSignerOptions := []ssvsigner.ClientOption{
				ssvsigner.WithLogger(logger),
				ssvsigner.WithRequestTimeout(cfg.SSVSigner.RequestTimeout),
			}

			if cfg.SSVSigner.KeystoreFile != "" || cfg.SSVSigner.ServerCertFile != "" {
				tlsConfig := &ssvsignertls.Config{
					ClientKeystoreFile:         cfg.SSVSigner.KeystoreFile,
					ClientKeystorePasswordFile: cfg.SSVSigner.KeystorePasswordFile,
					ClientServerCertFile:       cfg.SSVSigner.ServerCertFile,
				}

				clientConfig, err := tlsConfig.LoadClientTLSConfig()
				if err != nil {
					logger.Fatal("failed to load ssv-signer TLS config", zap.Error(err))
				}

				ssvSignerOptions = append(ssvSignerOptions, ssvsigner.WithTLSConfig(clientConfig))
			}

			ssvSignerClient = ssvsigner.NewClient(
				cfg.SSVSigner.Endpoint,
				ssvSignerOptions...,
			)

			operatorPubKeyString, err := ssvSignerClient.OperatorIdentity(cmd.Context())
			if err != nil {
				logger.Fatal("ssv-signer unavailable", zap.Error(err))
			}

			logger = logger.With(zap.String(fields.FieldPubKey, operatorPubKeyString))
			logger.Info("ssv-signer operator identity")

			operatorPubKey, err := keys.PublicKeyFromString(operatorPubKeyString)
			if err != nil {
				logger.Fatal("could not extract operator public key from string", zap.Error(err))
			}

			operatorPubKeyBase64, err = operatorPubKey.Base64()
			if err != nil {
				logger.Fatal("could not get operator public key base64", zap.Error(err))
			}

			// Ensure the pubkey is saved on first run and never changes afterwards
			if err := ensureOperatorPubKey(nodeStorage, operatorPubKeyBase64); err != nil {
				logger.Fatal("could not save base64-encoded operator public key", zap.Error(err))
			}
		} else {
			if usingKeystore {
				logger.Info("getting operator private key from keystore")

				var decryptedKeystore []byte
				operatorPrivKey, decryptedKeystore, err = privateKeyFromKeystore(cfg.KeyStore.PrivateKeyFile, cfg.KeyStore.PasswordFile)
				if err != nil {
					logger.Fatal("could not extract private key from keystore", zap.Error(err))
				}

				pemBase64 := base64.StdEncoding.EncodeToString(decryptedKeystore)
				if err := ensureOperatorPrivateKey(nodeStorage, operatorPrivKey, pemBase64); err != nil {
					logger.Fatal("could not save operator private key", zap.Error(err))
				}

			} else if usingPrivKey {
				logger.Info("getting operator private key from args")

				operatorPrivKey, err = keys.PrivateKeyFromString(cfg.OperatorPrivateKey)
				if err != nil {
					logger.Fatal("could not decode operator private key", zap.Error(err))
				}

				if err := ensureOperatorPrivateKey(nodeStorage, operatorPrivKey, cfg.OperatorPrivateKey); err != nil {
					logger.Fatal("could not save operator private key", zap.Error(err))
				}
			}

			operatorPubKeyBase64, err = operatorPrivKey.Public().Base64()
			if err != nil {
				logger.Fatal("could not get operator public key base64", zap.Error(err))
			}
		}

		logger.Info("successfully loaded operator keys", zap.String(fields.FieldPubKey, operatorPubKeyBase64))

		usingLocalEvents := len(cfg.LocalEventsPath) != 0

		if err := validateConfig(nodeStorage, networkConfig.NetworkName(), usingLocalEvents, usingSSVSigner); err != nil {
			logger.Fatal("failed to validate config", zap.Error(err))
		}

		cfg.P2pNetworkConfig.Ctx = cmd.Context()
		operatorDataStore := setupOperatorDataStore(logger, nodeStorage, operatorPubKeyBase64)

		executionAddrList := strings.Split(cfg.ExecutionClient.Addr, ";") // TODO: Decide what symbol to use as a separator. Bootnodes are currently separated by ";". Deployment bot currently uses ",".
		if len(executionAddrList) == 0 {
			logger.Fatal("no execution node address provided")
		}

		var executionClient executionclient.Provider

		if len(executionAddrList) == 1 {
			ec, err := executionclient.New(
				cmd.Context(),
				executionAddrList[0],
				ssvNetworkConfig.RegistryContractAddr,
				executionclient.WithLogger(logger),
				executionclient.WithFollowDistance(executionclient.DefaultFollowDistance),
				executionclient.WithConnectionTimeout(cfg.ExecutionClient.ConnectionTimeout),
				executionclient.WithReconnectionInitialInterval(executionclient.DefaultReconnectionInitialInterval),
				executionclient.WithReconnectionMaxInterval(executionclient.DefaultReconnectionMaxInterval),
				executionclient.WithHealthInvalidationInterval(executionclient.DefaultHealthInvalidationInterval),
				executionclient.WithSyncDistanceTolerance(cfg.ExecutionClient.SyncDistanceTolerance),
			)
			if err != nil {
				logger.Fatal("could not connect to execution client", zap.Error(err))
			}

			executionClient = ec
		} else {
			ec, err := executionclient.NewMulti(
				cmd.Context(),
				executionAddrList,
				ssvNetworkConfig.RegistryContractAddr,
				executionclient.WithLoggerMulti(logger),
				executionclient.WithFollowDistanceMulti(executionclient.DefaultFollowDistance),
				executionclient.WithConnectionTimeoutMulti(cfg.ExecutionClient.ConnectionTimeout),
				executionclient.WithReconnectionInitialIntervalMulti(executionclient.DefaultReconnectionInitialInterval),
				executionclient.WithReconnectionMaxIntervalMulti(executionclient.DefaultReconnectionMaxInterval),
				executionclient.WithHealthInvalidationIntervalMulti(executionclient.DefaultHealthInvalidationInterval),
				executionclient.WithSyncDistanceToleranceMulti(cfg.ExecutionClient.SyncDistanceTolerance),
			)
			if err != nil {
				logger.Fatal("could not connect to execution client", zap.Error(err))
			}

			executionClient = ec
		}

		var keyManager ekm.KeyManager

		if usingSSVSigner {
			remoteKeyManager, err := ekm.NewRemoteKeyManager(
				cmd.Context(),
				logger,
				networkConfig,
				ssvSignerClient,
				db,
				operatorDataStore.GetOperatorID,
			)
			if err != nil {
				logger.Fatal("could not create remote key manager", zap.Error(err))
			}

			keyManager = remoteKeyManager
			cfg.P2pNetworkConfig.OperatorSigner = remoteKeyManager
			cfg.SSVOptions.ValidatorOptions.OperatorSigner = remoteKeyManager
		} else {
			localKeyManager, err := ekm.NewLocalKeyManager(logger, db, networkConfig, operatorPrivKey)
			if err != nil {
				logger.Fatal("could not create new eth-key-manager signer", zap.Error(err))
			}

			keyManager = localKeyManager
			cfg.P2pNetworkConfig.OperatorSigner = operatorPrivKey
			cfg.SSVOptions.ValidatorOptions.OperatorSigner = types.NewSsvOperatorSigner(operatorPrivKey, operatorDataStore.GetOperatorID)
		}

		cfg.P2pNetworkConfig.NodeStorage = nodeStorage
		cfg.P2pNetworkConfig.OperatorPubKeyHash = format.OperatorID(operatorDataStore.GetOperatorData().PublicKey)
		cfg.P2pNetworkConfig.OperatorDataStore = operatorDataStore
		cfg.P2pNetworkConfig.FullNode = cfg.SSVOptions.ValidatorOptions.FullNode
		cfg.P2pNetworkConfig.NetworkConfig = networkConfig

		validatorsMap := validators.New(cmd.Context())

		dutyStore := dutystore.New()
		cfg.SSVOptions.DutyStore = dutyStore

		signatureVerifier := signatureverifier.NewSignatureVerifier(nodeStorage)

		messageValidator := validation.New(
			networkConfig,
			nodeStorage.ValidatorStore(),
			nodeStorage,
			dutyStore,
			signatureVerifier,
			networkConfig.Forks[spec.DataVersionElectra].Epoch,
			validation.WithLogger(logger),
		)

		cfg.P2pNetworkConfig.MessageValidator = messageValidator
		cfg.SSVOptions.ValidatorOptions.MessageValidator = messageValidator

		p2pNetwork := setupP2P(logger, db)

		cfg.SSVOptions.Context = cmd.Context()
		cfg.SSVOptions.DB = db
		cfg.SSVOptions.BeaconNode = consensusClient
		cfg.SSVOptions.ExecutionClient = executionClient
		cfg.SSVOptions.NetworkConfig = networkConfig
		cfg.SSVOptions.P2PNetwork = p2pNetwork
		cfg.SSVOptions.ValidatorOptions.NetworkConfig = networkConfig
		cfg.SSVOptions.ValidatorOptions.Context = cmd.Context()
		cfg.SSVOptions.ValidatorOptions.DB = db
		cfg.SSVOptions.ValidatorOptions.Network = p2pNetwork
		cfg.SSVOptions.ValidatorOptions.Beacon = consensusClient
		cfg.SSVOptions.ValidatorOptions.BeaconSigner = keyManager
		cfg.SSVOptions.ValidatorOptions.ValidatorsMap = validatorsMap

		cfg.SSVOptions.ValidatorOptions.OperatorDataStore = operatorDataStore
		cfg.SSVOptions.ValidatorOptions.RegistryStorage = nodeStorage
		cfg.SSVOptions.ValidatorOptions.RecipientsStorage = nodeStorage

		if cfg.WsAPIPort != 0 {
			ws := exporterapi.NewWsServer(cmd.Context(), logger, nil, http.NewServeMux(), cfg.WithPing)
			cfg.SSVOptions.WS = ws
			cfg.SSVOptions.WsAPIPort = cfg.WsAPIPort
			cfg.SSVOptions.ValidatorOptions.NewDecidedHandler = decided.NewStreamPublisher(logger, networkConfig.DomainType, ws)
		}

		cfg.SSVOptions.ValidatorOptions.DutyRoles = []spectypes.BeaconRole{spectypes.BNRoleAttester} // TODO could be better to set in other place

		storageRoles := []spectypes.BeaconRole{
			spectypes.BNRoleAttester,
			spectypes.BNRoleProposer,
			spectypes.BNRoleSyncCommittee,
			spectypes.BNRoleAggregator,
			spectypes.BNRoleSyncCommitteeContribution,
			spectypes.BNRoleValidatorRegistration,
			spectypes.BNRoleVoluntaryExit,
		}

		storageMap := ibftstorage.NewStores()

		for _, storageRole := range storageRoles {
			s := ibftstorage.New(logger, cfg.SSVOptions.ValidatorOptions.DB, storageRole)
			storageMap.Add(storageRole, s)
		}

		slotTickerProvider := func() slotticker.SlotTicker {
			return slotticker.New(logger, slotticker.Config{
				SlotDuration: networkConfig.SlotDuration,
				GenesisTime:  networkConfig.GenesisTime,
			})
		}

		if cfg.SSVOptions.ValidatorOptions.Exporter {
			retain := cfg.SSVOptions.ValidatorOptions.ExporterRetainSlots
			threshold := cfg.SSVOptions.NetworkConfig.EstimatedCurrentSlot()
			initSlotPruning(cmd.Context(), logger, storageMap, slotTickerProvider, threshold, retain)
		}

		cfg.SSVOptions.ValidatorOptions.StorageMap = storageMap
		cfg.SSVOptions.ValidatorOptions.Graffiti = []byte(cfg.Graffiti)
		cfg.SSVOptions.ValidatorOptions.ValidatorStore = nodeStorage.ValidatorStore()

		fixedSubnets, err := networkcommons.SubnetsFromString(cfg.P2pNetworkConfig.Subnets)
		if err != nil {
			logger.Fatal("failed to parse fixed subnets", zap.Error(err))
		}
		if cfg.SSVOptions.ValidatorOptions.Exporter {
			fixedSubnets = networkcommons.AllSubnets
		}

		metadataSyncer := metadata.NewSyncer(
			logger,
			nodeStorage.Shares(),
			nodeStorage.ValidatorStore().WithOperatorID(operatorDataStore.GetOperatorID),
<<<<<<< HEAD
=======
			networkConfig.BeaconConfig,
>>>>>>> 8b4fb83e
			consensusClient,
			fixedSubnets,
			metadata.WithSyncInterval(cfg.SSVOptions.ValidatorOptions.MetadataUpdateInterval),
		)
		cfg.SSVOptions.ValidatorOptions.ValidatorSyncer = metadataSyncer

		var doppelgangerHandler doppelganger.Provider
		if cfg.EnableDoppelgangerProtection {
			doppelgangerHandler = doppelganger.NewHandler(&doppelganger.Options{
				BeaconConfig:       networkConfig.BeaconConfig,
				BeaconNode:         consensusClient,
				ValidatorProvider:  nodeStorage.ValidatorStore().WithOperatorID(operatorDataStore.GetOperatorID),
				SlotTickerProvider: slotTickerProvider,
				Logger:             logger,
			})
			logger.Info("Doppelganger protection enabled.")
		} else {
			doppelgangerHandler = doppelganger.NoOpHandler{}
			logger.Info("Doppelganger protection disabled.")
		}
		cfg.SSVOptions.ValidatorOptions.DoppelgangerHandler = doppelgangerHandler

		validatorCtrl := validator.NewController(logger, cfg.SSVOptions.ValidatorOptions)
		cfg.SSVOptions.ValidatorController = validatorCtrl
		cfg.SSVOptions.ValidatorStore = nodeStorage.ValidatorStore()

		operatorNode := operator.New(logger, cfg.SSVOptions, slotTickerProvider, storageMap)

		if cfg.MetricsAPIPort > 0 {
			go startMetricsHandler(logger, db, cfg.MetricsAPIPort, cfg.EnableProfile, operatorNode)
		}

		nodeProber := nodeprobe.NewProber(
			logger,
			func() {
				logger.Fatal("ethereum node(s) are either out of sync or down. Ensure the nodes are healthy to resume.")
			},
			map[string]nodeprobe.Node{
				"execution client": executionClient,

				// Underlying options.Beacon's value implements nodeprobe.StatusChecker.
				// However, as it uses spec's specssv.BeaconNode interface, avoiding type assertion requires modifications in spec.
				// If options.Beacon doesn't implement nodeprobe.StatusChecker due to a mistake, this would panic early.
				"consensus client": consensusClient,
			},
		)

		nodeProber.Start(cmd.Context())
		nodeProber.Wait()
		logger.Info("ethereum node(s) are healthy")

		eventSyncer := syncContractEvents(
			cmd.Context(),
			logger,
			executionClient,
			validatorCtrl,
			networkConfig,
			nodeStorage,
			operatorDataStore,
			operatorPrivKey,
			keyManager,
			doppelgangerHandler,
		)
		if len(cfg.LocalEventsPath) == 0 {
			nodeProber.AddNode("event syncer", eventSyncer)
		}

		if _, err := metadataSyncer.SyncOnStartup(cmd.Context()); err != nil {
			logger.Fatal("failed to sync metadata on startup", zap.Error(err))
		}

		if usingSSVSigner {
			ensureNoMissingKeys(cmd.Context(), logger, nodeStorage, operatorDataStore, ssvSignerClient)
		}

		// Increase MaxPeers if the operator is subscribed to many subnets.
		// TODO: use OperatorCommittees when it's fixed.
		if cfg.P2pNetworkConfig.DynamicMaxPeers {
			var (
				baseMaxPeers        = 60
				maxPeersLimit       = cfg.P2pNetworkConfig.DynamicMaxPeersLimit
				idealPeersPerSubnet = 3
			)
			start := time.Now()
			myValidators := nodeStorage.ValidatorStore().OperatorValidators(operatorDataStore.GetOperatorID())
			mySubnets := networkcommons.Subnets{}
			myActiveSubnets := 0
			for _, v := range myValidators {
				subnet := networkcommons.CommitteeSubnet(v.CommitteeID())
				if !mySubnets.IsSet(subnet) {
					mySubnets.Set(subnet)
					myActiveSubnets++
				}
			}
			idealMaxPeers := min(baseMaxPeers+idealPeersPerSubnet*myActiveSubnets, maxPeersLimit)
			if cfg.P2pNetworkConfig.MaxPeers < idealMaxPeers {
				logger.Warn("increasing MaxPeers to match the operator's subscribed subnets",
					zap.Int("old_max_peers", cfg.P2pNetworkConfig.MaxPeers),
					zap.Int("new_max_peers", idealMaxPeers),
					zap.Int("subscribed_subnets", myActiveSubnets),
					zap.Duration("took", time.Since(start)),
				)
				cfg.P2pNetworkConfig.MaxPeers = idealMaxPeers
			}

			cfg.P2pNetworkConfig.GetValidatorStats = func() (uint64, uint64, uint64, error) {
				return validatorCtrl.GetValidatorStats()
			}
			if err := p2pNetwork.Setup(); err != nil {
				logger.Fatal("failed to setup network", zap.Error(err))
			}
			if err := p2pNetwork.Start(); err != nil {
				logger.Fatal("failed to start network", zap.Error(err))
			}
		}

		if cfg.SSVAPIPort > 0 {
			apiServer := apiserver.New(
				logger,
				fmt.Sprintf(":%d", cfg.SSVAPIPort),
				&handlers.Node{
					// TODO: replace with narrower interface! (instead of accessing the entire PeersIndex)
					ListenAddresses: []string{fmt.Sprintf("tcp://%s:%d", cfg.P2pNetworkConfig.HostAddress, cfg.P2pNetworkConfig.TCPPort), fmt.Sprintf("udp://%s:%d", cfg.P2pNetworkConfig.HostAddress, cfg.P2pNetworkConfig.UDPPort)},
					PeersIndex:      p2pNetwork.(p2pv1.PeersIndexProvider).PeersIndex(),
					Network:         p2pNetwork.(p2pv1.HostProvider).Host().Network(),
					TopicIndex:      p2pNetwork.(handlers.TopicIndex),
					NodeProber:      nodeProber,
				},
				&handlers.Validators{
					Shares: nodeStorage.Shares(),
				},
				&handlers.Exporter{
					ParticipantStores: storageMap,
				},
			)
			go func() {
				err := apiServer.Run()
				if err != nil {
					logger.Fatal("failed to start API server", zap.Error(err))
				}
			}()
		}
		if err := operatorNode.Start(); err != nil {
			logger.Fatal("failed to start SSV node", zap.Error(err))
		}
	},
}

func ensureNoMissingKeys(
	ctx context.Context,
	logger *zap.Logger,
	nodeStorage operatorstorage.Storage,
	operatorDataStore operatordatastore.OperatorDataStore,
	ssvSignerClient *ssvsigner.Client,
) {
	if operatorDataStore.GetOperatorID() == 0 {
		logger.Fatal("operator ID is not ready")
	}

	shares := nodeStorage.Shares().List(
		nil,
		registrystorage.ByNotLiquidated(),
		registrystorage.ByOperatorID(operatorDataStore.GetOperatorID()),
	)
	if len(shares) == 0 {
		return
	}

	var localKeys []phase0.BLSPubKey
	for _, share := range shares {
		localKeys = append(localKeys, phase0.BLSPubKey(share.SharePubKey))
	}

	missingKeys, err := ssvSignerClient.MissingKeys(ctx, localKeys)
	if err != nil {
		logger.Fatal("failed to check for missing keys", zap.Error(err))
	}

	if len(missingKeys) > 0 {
		if len(missingKeys) > 50 {
			logger = logger.With(zap.Int("count", len(missingKeys)))
		} else {
			logger = logger.With(zap.Stringers("keys", missingKeys))
		}

		logger.Fatal("remote signer misses keys")
	}
}

func privateKeyFromKeystore(privKeyFile, passwordFile string) (keys.OperatorPrivateKey, []byte, error) {
	// #nosec G304
	encryptedJSON, err := os.ReadFile(privKeyFile)
	if err != nil {
		return nil, nil, fmt.Errorf("could not read PEM file: %w", err)
	}

	// #nosec G304
	keyStorePassword, err := os.ReadFile(passwordFile)
	if err != nil {
		return nil, nil, fmt.Errorf("could not read password file: %w", err)
	}

	operatorPrivKeyBytes, err := keystore.DecryptKeystore(encryptedJSON, string(keyStorePassword))
	if err != nil {
		return nil, nil, fmt.Errorf("could not decrypt operator private key keystore: %w", err)
	}

	operatorPrivKey, err := keys.PrivateKeyFromBytes(operatorPrivKeyBytes)
	if err != nil {
		return nil, nil, fmt.Errorf("could not extract operator private key from bytes: %w", err)
	}

	return operatorPrivKey, operatorPrivKeyBytes, nil
}

func assertSigningConfig(logger *zap.Logger) (usingSSVSigner, usingKeystore, usingPrivKey bool) {
	if cfg.SSVSigner.Endpoint != "" {
		usingSSVSigner = true
	}
	if cfg.KeyStore.PrivateKeyFile != "" || cfg.KeyStore.PasswordFile != "" {
		if cfg.KeyStore.PrivateKeyFile == "" || cfg.KeyStore.PasswordFile == "" {
			logger.Fatal("both keystore and password files must be provided if using keystore")
		}
		usingKeystore = true
	}
	if cfg.OperatorPrivateKey != "" {
		usingPrivKey = true
	}

	logger = logger.
		With(zap.String("ssv_signer_endpoint", cfg.SSVSigner.Endpoint),
			zap.String("private_key_file", cfg.KeyStore.PrivateKeyFile),
			zap.String("password_file", cfg.KeyStore.PasswordFile),
			zap.Int("operator_private_key_len", len(cfg.OperatorPrivateKey)), // not exposing the private key
		)

	if usingSSVSigner && (usingKeystore || usingPrivKey) {
		logger.Fatal("cannot enable both remote signing (SSVSigner.Endpoint) and local signing (PrivateKeyFile/OperatorPrivateKey)")
	} else if usingKeystore && usingPrivKey {
		logger.Fatal("cannot enable both OperatorPrivateKey and PrivateKeyFile")
	}

	return usingSSVSigner, usingKeystore, usingPrivKey
}

func validateConfig(nodeStorage operatorstorage.Storage, networkName string, usingLocalEvents, usingRemoteSigner bool) error {
	storedConfig, foundConfig, err := nodeStorage.GetConfig(nil)
	if err != nil {
		return fmt.Errorf("failed to get stored config: %w", err)
	}

	currentConfig := &operatorstorage.ConfigLock{
		NetworkName:      networkName,
		UsingLocalEvents: usingLocalEvents,
		UsingSSVSigner:   usingRemoteSigner,
	}

	if foundConfig {
		if err := storedConfig.ValidateCompatibility(currentConfig); err != nil {
			return fmt.Errorf("incompatible config change: %w", err)
		}
	} else {
		if err := nodeStorage.SaveConfig(nil, currentConfig); err != nil {
			return fmt.Errorf("failed to store config: %w", err)
		}
	}

	return nil
}

func init() {
	global_config.ProcessArgs(&cfg, &globalArgs, StartNodeCmd)
}

func setupGlobal() (*zap.Logger, error) {
	if globalArgs.ConfigPath != "" {
		if err := cleanenv.ReadConfig(globalArgs.ConfigPath, &cfg); err != nil {
			return nil, fmt.Errorf("could not read config: %w", err)
		}
	}
	if globalArgs.ShareConfigPath != "" {
		if err := cleanenv.ReadConfig(globalArgs.ShareConfigPath, &cfg); err != nil {
			return nil, fmt.Errorf("could not read share config: %w", err)
		}
	}

	err := logging.SetGlobalLogger(
		cfg.LogLevel,
		cfg.LogLevelFormat,
		cfg.LogFormat,
		&logging.LogFileOptions{
			FilePath:   cfg.LogFilePath,
			MaxSize:    cfg.LogFileSize,
			MaxBackups: cfg.LogFileBackups,
		},
	)
	if err != nil {
		return nil, fmt.Errorf("logging.SetGlobalLogger: %w", err)
	}

	return zap.L(), nil
}

func setupDB(ctx context.Context, logger *zap.Logger, beaconConfig networkconfig.Beacon) (*kv.BadgerDB, error) {
	db, err := kv.New(logger, cfg.DBOptions)
	if err != nil {
		return nil, errors.Wrap(err, "failed to open db")
	}
	reopenDb := func() error {
		if err := db.Close(); err != nil {
			return errors.Wrap(err, "failed to close db")
		}
		db, err = kv.New(logger, cfg.DBOptions)
		return errors.Wrap(err, "failed to reopen db")
	}

	migrationOpts := migrations.Options{
		Db:           db,
		DbPath:       cfg.DBOptions.Path,
		BeaconConfig: beaconConfig,
	}
	applied, err := migrations.Run(cfg.DBOptions.Ctx, logger, migrationOpts)
	if err != nil {
		return nil, errors.Wrap(err, "failed to run migrations")
	}
	if applied == 0 {
		return db, nil
	}

	// If migrations were applied, we run a full garbage collection cycle
	// to reclaim any space that may have been freed up.
	// Close & reopen the database to trigger any unknown internal
	// startup/shutdown procedures that the storage engine may have.
	start := time.Now()
	if err := reopenDb(); err != nil {
		return nil, err
	}

	// Run a long garbage collection cycle with a timeout.
	ctx, cancel := context.WithTimeout(ctx, 6*time.Minute)
	defer cancel()
	if err := db.FullGC(ctx); err != nil {
		return nil, errors.Wrap(err, "failed to collect garbage")
	}

	// Close & reopen again.
	if err := reopenDb(); err != nil {
		return nil, err
	}
	logger.Debug("post-migrations garbage collection completed", fields.Duration(start))

	return db, nil
}

func setupOperatorDataStore(
	logger *zap.Logger,
	nodeStorage operatorstorage.Storage,
	pubKey string,
) operatordatastore.OperatorDataStore {
	operatorData, found, err := nodeStorage.GetOperatorDataByPubKey(nil, []byte(pubKey))
	if err != nil {
		logger.Fatal("could not get operator data by public key", zap.Error(err))
	}
	if !found {
		operatorData = &registrystorage.OperatorData{
			PublicKey: []byte(pubKey),
		}
	}
	if operatorData == nil {
		logger.Fatal("invalid operator data in database: nil")
	}

	return operatordatastore.New(operatorData)
}

// ensureOperatorPrivateKey makes sure the operator private key hash
// is saved exactly once and never changes thereafter.
// On first run it saves the current hash; on subsequent runs it errors
// if the stored hash doesn't match either the current or legacy hash.
func ensureOperatorPrivateKey(
	nodeStorage operatorstorage.Storage,
	operatorPrivKey keys.OperatorPrivateKey,
	operatorPrivKeyPEM string,
) error {
	storedHash, found, err := nodeStorage.GetPrivateKeyHash()
	if err != nil {
		return fmt.Errorf("could not get hashed private key: %w", err)
	}

	// Current hashing method (PEM‑encoded → StorageHash)
	currentHash := operatorPrivKey.StorageHash()

	// Backwards compatibility for the old hashing method,
	// which was hashing the text from the configuration directly,
	// whereas StorageHash re-encodes with PEM format.
	cliPrivKeyDecoded, err := base64.StdEncoding.DecodeString(operatorPrivKeyPEM)
	if err != nil {
		return fmt.Errorf("could not decode private key: %w", err)
	}

	// Legacy hashing method (base64‑decoded bytes → HashKeyBytes)
	legacyHash := rsaencryption.HashKeyBytes(cliPrivKeyDecoded)

	if !found {
		// First run: persist the hash.
		if err := nodeStorage.SavePrivateKeyHash(currentHash); err != nil {
			return fmt.Errorf("could not save hashed private key: %w", err)
		}
		return nil
	}

	// Subsequent runs: enforce immutability.
	if currentHash != storedHash &&
		legacyHash != storedHash {
		// Prevent the node from running with a different key.
		return fmt.Errorf("operator private key is not matching the one encrypted the storage")
	}

	return nil
}

// ensureOperatorPubKey makes sure the operator public key is stored exactly once
// and never changes. On first run it saves the key; thereafter it returns an error
// if the stored key and the new key don't match.
func ensureOperatorPubKey(nodeStorage operatorstorage.Storage, operatorPubKeyBase64 string) error {
	storedPubKey, found, err := nodeStorage.GetPublicKey()
	if err != nil {
		return fmt.Errorf("could not get public key: %w", err)
	}

	if !found {
		// No key yet in storage → first run, so save it.
		if err := nodeStorage.SavePublicKey(operatorPubKeyBase64); err != nil {
			return fmt.Errorf("could not save public key: %w", err)
		}
		return nil
	}

	// Key already exists → enforce immutability
	if storedPubKey != operatorPubKeyBase64 {
		// Prevent the node from running with a different key.
		return fmt.Errorf("operator public key is not matching the one in the storage")
	}

	// Everything matches
	return nil
}

func setupSSVNetwork(logger *zap.Logger) (networkconfig.SSVConfig, error) {
	var ssvConfig networkconfig.SSVConfig

	if cfg.SSVOptions.CustomNetwork != nil {
		ssvConfig = *cfg.SSVOptions.CustomNetwork
		logger.Info("using custom network config")
	} else if cfg.SSVOptions.NetworkName != "" {
		snc, err := networkconfig.GetSSVConfigByName(cfg.SSVOptions.NetworkName)
		if err != nil {
			return ssvConfig, err
		}
		ssvConfig = snc
		logger.Info("found network config by name",
			zap.String("name", cfg.SSVOptions.NetworkName),
		)
	}

	if cfg.SSVOptions.CustomDomainType != "" {
		if !strings.HasPrefix(cfg.SSVOptions.CustomDomainType, "0x") {
			return networkconfig.SSVConfig{}, errors.New("custom domain type must be a hex string")
		}
		domainBytes, err := hex.DecodeString(cfg.SSVOptions.CustomDomainType[2:])
		if err != nil {
			return networkconfig.SSVConfig{}, errors.Wrap(err, "failed to decode custom domain type")
		}
		if len(domainBytes) != 4 {
			return networkconfig.SSVConfig{}, errors.New("custom domain type must be 4 bytes")
		}

		// https://github.com/ssvlabs/ssv/pull/1808 incremented the post-fork domain type by 1, so we have to maintain the compatibility.
		postForkDomain := binary.BigEndian.Uint32(domainBytes) + 1
		binary.BigEndian.PutUint32(ssvConfig.DomainType[:], postForkDomain)

		logger.Warn("running with custom domain type; it's deprecated, consider using custom network instead",
			fields.Domain(ssvConfig.DomainType),
		)
	}

	nodeType := "light"
	if cfg.SSVOptions.ValidatorOptions.FullNode {
		nodeType = "full"
	}

	logger.Info("setting ssv network",
		zap.Any("config", ssvConfig),
		zap.String("nodeType", nodeType),
		zap.String("registryContract", ssvConfig.RegistryContractAddr.String()),
	)

	return ssvConfig, nil
}

func setupP2P(logger *zap.Logger, db basedb.Database) network.P2PNetwork {
	istore := ssv_identity.NewIdentityStore(logger, db)
	netPrivKey, err := istore.SetupNetworkKey(cfg.NetworkPrivateKey)
	if err != nil {
		logger.Fatal("failed to setup network private key", zap.Error(err))
	}
	cfg.P2pNetworkConfig.NetworkPrivateKey = netPrivKey

	n, err := p2pv1.New(logger, &cfg.P2pNetworkConfig)
	if err != nil {
		logger.Fatal("failed to setup p2p network", zap.Error(err))
	}
	return n
}

// syncContractEvents blocks until historical events are synced and then spawns a goroutine syncing ongoing events.
func syncContractEvents(
	ctx context.Context,
	logger *zap.Logger,
	executionClient executionclient.Provider,
	validatorCtrl validator.Controller,
	networkConfig networkconfig.NetworkConfig,
	nodeStorage operatorstorage.Storage,
	operatorDataStore operatordatastore.OperatorDataStore,
	operatorDecrypter keys.OperatorDecrypter,
	keyManager ekm.KeyManager,
	doppelgangerHandler eventhandler.DoppelgangerProvider,
) *eventsyncer.EventSyncer {
	eventFilterer, err := executionClient.Filterer()
	if err != nil {
		logger.Fatal("failed to set up event filterer", zap.Error(err))
	}

	eventParser := eventparser.New(eventFilterer)

	eventHandler, err := eventhandler.New(
		nodeStorage,
		eventParser,
		validatorCtrl,
		networkConfig,
		operatorDataStore,
		operatorDecrypter,
		keyManager,
		doppelgangerHandler,
		eventhandler.WithFullNode(),
		eventhandler.WithLogger(logger),
	)
	if err != nil {
		logger.Fatal("failed to setup event data handler", zap.Error(err))
	}

	eventSyncer := eventsyncer.New(
		nodeStorage,
		executionClient,
		eventHandler,
		eventsyncer.WithLogger(logger),
	)

	fromBlock, found, err := nodeStorage.GetLastProcessedBlock(nil)
	if err != nil {
		logger.Fatal("syncing registry contract events failed, could not get last processed block", zap.Error(err))
	}
	if !found {
		fromBlock = networkConfig.RegistrySyncOffset
	} else if fromBlock == nil {
		logger.Fatal("syncing registry contract events failed, last processed block is nil")
	} else {
		// Start syncing from the next block.
		fromBlock = new(big.Int).SetUint64(fromBlock.Uint64() + 1)
	}

	// load & parse local events yaml if exists, otherwise sync from contract
	if len(cfg.LocalEventsPath) != 0 {
		localEvents, err := localevents.Load(cfg.LocalEventsPath)
		if err != nil {
			logger.Fatal("failed to load local events", zap.Error(err))
		}

		if err := eventHandler.HandleLocalEvents(ctx, localEvents); err != nil {
			logger.Fatal("error occurred while running event data handler", zap.Error(err))
		}
	} else {
		// Sync historical registry events.
		logger.Debug("syncing historical registry events", zap.Uint64("fromBlock", fromBlock.Uint64()))
		lastProcessedBlock, err := eventSyncer.SyncHistory(ctx, fromBlock.Uint64())
		switch {
		case errors.Is(err, executionclient.ErrNothingToSync):
			// Nothing was synced, keep fromBlock as is.
		case err == nil:
			// Advance fromBlock to the block after lastProcessedBlock.
			fromBlock = new(big.Int).SetUint64(lastProcessedBlock + 1)
		default:
			logger.Fatal("failed to sync historical registry events", zap.Error(err))
		}

		// Print registry stats.
		shares := nodeStorage.Shares().List(nil)
		operators, err := nodeStorage.ListOperators(nil, 0, 0)
		if err != nil {
			logger.Error("failed to get operators", zap.Error(err))
		}

		operatorValidators := 0
		liquidatedValidators := 0
		operatorID := operatorDataStore.GetOperatorID()
		if operatorDataStore.OperatorIDReady() {
			for _, share := range shares {
				if share.BelongsToOperator(operatorID) {
					operatorValidators++
				}
				if share.Liquidated {
					liquidatedValidators++
				}
			}
		}
		logger.Info("historical registry sync stats",
			zap.Uint64("my_operator_id", operatorID),
			zap.Int("operators", len(operators)),
			zap.Int("validators", len(shares)),
			zap.Int("liquidated_validators", liquidatedValidators),
			zap.Int("my_validators", operatorValidators),
		)

		// Sync ongoing registry events in the background.
		go func() {
			err = eventSyncer.SyncOngoing(ctx, fromBlock.Uint64())

			// Crash if ongoing sync has stopped, regardless of the reason.
			logger.Fatal("failed syncing ongoing registry events",
				zap.Uint64("last_processed_block", lastProcessedBlock),
				zap.Error(err))
		}()
	}

	return eventSyncer
}

func startMetricsHandler(logger *zap.Logger, db basedb.Database, port int, enableProf bool, opNode *operator.Node) {
	logger = logger.Named(logging.NameMetricsHandler)
	// init and start HTTP handler
	metricsHandler := metrics.NewHandler(logger, db, enableProf, opNode)
	addr := fmt.Sprintf(":%d", port)
	if err := metricsHandler.Start(http.NewServeMux(), addr); err != nil {
		logger.Panic("failed to serve metrics", zap.Error(err))
	}
}

func initSlotPruning(ctx context.Context, logger *zap.Logger, stores *ibftstorage.ParticipantStores, slotTickerProvider slotticker.Provider, slot phase0.Slot, retain uint64) {
	var wg sync.WaitGroup

	threshold := slot - phase0.Slot(retain)

	// async perform initial slot gc
	_ = stores.Each(func(_ spectypes.BeaconRole, store qbftstorage.ParticipantStore) error {
		wg.Add(1)
		go func() {
			defer wg.Done()
			store.Prune(ctx, threshold)
		}()
		return nil
	})

	wg.Wait()

	// start background job for removing old slots on every tick
	_ = stores.Each(func(_ spectypes.BeaconRole, store qbftstorage.ParticipantStore) error {
		go store.PruneContinously(ctx, slotTickerProvider, phase0.Slot(retain))
		return nil
	})
}<|MERGE_RESOLUTION|>--- conflicted
+++ resolved
@@ -451,10 +451,6 @@
 			logger,
 			nodeStorage.Shares(),
 			nodeStorage.ValidatorStore().WithOperatorID(operatorDataStore.GetOperatorID),
-<<<<<<< HEAD
-=======
-			networkConfig.BeaconConfig,
->>>>>>> 8b4fb83e
 			consensusClient,
 			fixedSubnets,
 			metadata.WithSyncInterval(cfg.SSVOptions.ValidatorOptions.MetadataUpdateInterval),
