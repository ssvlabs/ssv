package operator

import (
	"bytes"
	"context"
	"encoding/base64"
	"encoding/binary"
	"encoding/hex"
	"fmt"
	"log"
	"math/big"
	"net/http"
	"net/url"
	"os"
	"strings"
	"sync"
	"time"

	"github.com/attestantio/go-eth2-client/spec"
	"github.com/attestantio/go-eth2-client/spec/phase0"
	cockroachdb "github.com/cockroachdb/pebble"
	"github.com/ilyakaznacheev/cleanenv"
	"github.com/pkg/errors"
	"github.com/spf13/cobra"
	"go.uber.org/zap"

	spectypes "github.com/ssvlabs/ssv-spec/types"

	"github.com/ssvlabs/ssv/api/handlers"
	apiserver "github.com/ssvlabs/ssv/api/server"
	"github.com/ssvlabs/ssv/beacon/goclient"
	global_config "github.com/ssvlabs/ssv/cli/config"
	"github.com/ssvlabs/ssv/doppelganger"
	"github.com/ssvlabs/ssv/eth/eventhandler"
	"github.com/ssvlabs/ssv/eth/eventparser"
	"github.com/ssvlabs/ssv/eth/eventsyncer"
	"github.com/ssvlabs/ssv/eth/executionclient"
	"github.com/ssvlabs/ssv/eth/localevents"
	"github.com/ssvlabs/ssv/exporter"
	exporterapi "github.com/ssvlabs/ssv/exporter/api"
	"github.com/ssvlabs/ssv/exporter/api/decided"
	dutytracestore "github.com/ssvlabs/ssv/exporter/store"
	ibftstorage "github.com/ssvlabs/ssv/ibft/storage"
	ssv_identity "github.com/ssvlabs/ssv/identity"
	"github.com/ssvlabs/ssv/logging"
	"github.com/ssvlabs/ssv/logging/fields"
	"github.com/ssvlabs/ssv/message/signatureverifier"
	"github.com/ssvlabs/ssv/message/validation"
	"github.com/ssvlabs/ssv/migrations"
	"github.com/ssvlabs/ssv/monitoring/metrics"
	"github.com/ssvlabs/ssv/network"
	networkcommons "github.com/ssvlabs/ssv/network/commons"
	p2pv1 "github.com/ssvlabs/ssv/network/p2p"
	"github.com/ssvlabs/ssv/networkconfig"
	"github.com/ssvlabs/ssv/nodeprobe"
	"github.com/ssvlabs/ssv/observability"
	"github.com/ssvlabs/ssv/operator"
	operatordatastore "github.com/ssvlabs/ssv/operator/datastore"
	"github.com/ssvlabs/ssv/operator/duties/dutystore"
	dutytracer "github.com/ssvlabs/ssv/operator/dutytracer"
	"github.com/ssvlabs/ssv/operator/slotticker"
	operatorstorage "github.com/ssvlabs/ssv/operator/storage"
	"github.com/ssvlabs/ssv/operator/validator"
	"github.com/ssvlabs/ssv/operator/validator/metadata"
	"github.com/ssvlabs/ssv/operator/validators"
	qbftstorage "github.com/ssvlabs/ssv/protocol/v2/qbft/storage"
	"github.com/ssvlabs/ssv/protocol/v2/types"
	registrystorage "github.com/ssvlabs/ssv/registry/storage"
	"github.com/ssvlabs/ssv/ssvsigner"
	"github.com/ssvlabs/ssv/ssvsigner/ekm"
	"github.com/ssvlabs/ssv/ssvsigner/keys"
	"github.com/ssvlabs/ssv/ssvsigner/keys/rsaencryption"
	"github.com/ssvlabs/ssv/ssvsigner/keystore"
	ssvsignertls "github.com/ssvlabs/ssv/ssvsigner/tls"
	"github.com/ssvlabs/ssv/storage/badger"
	"github.com/ssvlabs/ssv/storage/basedb"
	"github.com/ssvlabs/ssv/storage/pebble"
	"github.com/ssvlabs/ssv/utils/commons"
	"github.com/ssvlabs/ssv/utils/format"
)

type KeyStore struct {
	PrivateKeyFile string `yaml:"PrivateKeyFile" env:"PRIVATE_KEY_FILE" env-description:"Path to operator private key file"`
	PasswordFile   string `yaml:"PasswordFile" env:"PASSWORD_FILE" env-description:"Path to password file for private key decryption"`
}

type SSVSignerConfig struct {
	Endpoint             string        `yaml:"Endpoint" env:"ENDPOINT" env-description:"Endpoint of ssv-signer. It must be a correct URL"`
	RequestTimeout       time.Duration `yaml:"RequestTimeout" env:"REQUEST_TIMEOUT" env-description:"Request timeout for ssv-signer" env-default:"10s"`
	KeystoreFile         string        `yaml:"KeystoreFile" env:"KEYSTORE_FILE" env-description:"Path to ssv-signer client keystore file"`
	KeystorePasswordFile string        `yaml:"KeystorePasswordFile" env:"KEYSTORE_PASSWORD_FILE" env-description:"Path to file containing the password for client keystore file"`
	ServerCertFile       string        `yaml:"ServerCertFile" env:"SERVER_CERT_FILE" env-description:"Path to trusted server certificate file for ssv-signer"`
}

type config struct {
	global_config.GlobalConfig   `yaml:"global"`
	DBOptions                    basedb.Options          `yaml:"db"`
	SSVOptions                   operator.Options        `yaml:"ssv"`
	ExporterOptions              exporter.Options        `yaml:"exporter"`
	ExecutionClient              executionclient.Options `yaml:"eth1"` // TODO: execution_client in yaml
	ConsensusClient              goclient.Options        `yaml:"eth2"` // TODO: consensus_client in yaml
	P2pNetworkConfig             p2pv1.Config            `yaml:"p2p"`
	KeyStore                     KeyStore                `yaml:"KeyStore"`
	SSVSigner                    SSVSignerConfig         `yaml:"SSVSigner" env-prefix:"SSV_SIGNER_"`
	Graffiti                     string                  `yaml:"Graffiti" env:"GRAFFITI" env-description:"Custom graffiti for block proposals" env-default:"ssv.network"`
	ProposerDelay                time.Duration           `yaml:"ProposerDelay" env:"PROPOSER_DELAY" env-description:"Duration to wait out before requesting Ethereum block to propose if this Operator is proposer-duty Leader (eg. 300ms). See https://github.com/ssvlabs/ssv/blob/main/docs/MEV_CONSIDERATIONS.md#getting-started-with-mev-configuration for detailed instructions on how to use it."`
	AllowDangerousProposerDelay  bool                    `yaml:"AllowDangerousProposerDelay" env:"ALLOW_DANGEROUS_PROPOSER_DELAY" env-description:"Allow ProposerDelay values higher than 1s (dangerous, may cause missed block proposals)"`
	OperatorPrivateKey           string                  `yaml:"OperatorPrivateKey" env:"OPERATOR_KEY" env-description:"Operator private key for contract event decryption"`
	MetricsAPIPort               int                     `yaml:"MetricsAPIPort" env:"METRICS_API_PORT" env-description:"Port for metrics API server"`
	EnableTraces                 bool                    `yaml:"EnableTraces" env:"ENABLE_TRACES" env-description:"Enable Open Telemetry traces"`
	EnableProfile                bool                    `yaml:"EnableProfile" env:"ENABLE_PROFILE" env-description:"Enable Go profiling tools"`
	NetworkPrivateKey            string                  `yaml:"NetworkPrivateKey" env:"NETWORK_PRIVATE_KEY" env-description:"Private key for P2P network identity"`
	WsAPIPort                    int                     `yaml:"WebSocketAPIPort" env:"WS_API_PORT" env-description:"Port for WebSocket API server"`
	WithPing                     bool                    `yaml:"WithPing" env:"WITH_PING" env-description:"Enable WebSocket ping messages"`
	SSVAPIPort                   int                     `yaml:"SSVAPIPort" env:"SSV_API_PORT" env-description:"Port for SSV API server"`
	LocalEventsPath              string                  `yaml:"LocalEventsPath" env:"EVENTS_PATH" env-description:"Path to local events file"`
	EnableDoppelgangerProtection bool                    `yaml:"EnableDoppelgangerProtection" env:"ENABLE_DOPPELGANGER_PROTECTION" env-description:"Enable doppelganger protection for validators"`
}

var cfg config

var globalArgs global_config.Args

// StartNodeCmd is the command to start SSV node
var StartNodeCmd = &cobra.Command{
	Use:   "start-node",
	Short: "Starts an instance of SSV node",
	Run: func(cmd *cobra.Command, args []string) {
		commons.SetBuildData(cmd.Parent().Short, cmd.Parent().Version)

		logger, err := setupGlobal()
		if err != nil {
			log.Fatal("could not create logger ", err)
		}

		defer logging.CapturePanic(logger)

		logger.Info(fmt.Sprintf("starting %v", commons.GetBuildData()))

		var observabilityOptions []observability.Option
		if cfg.MetricsAPIPort > 0 {
			observabilityOptions = append(observabilityOptions, observability.WithMetrics())
		}
		if cfg.EnableTraces {
			observabilityOptions = append(observabilityOptions, observability.WithTraces())
		}

		logger.Info("initializing observability")
		observabilityShutdown, err := observability.Initialize(
			cmd.Context(),
			cmd.Parent().Short,
			cmd.Parent().Version,
			logger,
			observabilityOptions...)
		if err != nil {
			logger.Fatal("could not initialize observability configuration", zap.Error(err))
		}

		defer func() {
			if err = observabilityShutdown(cmd.Context()); err != nil {
				logger.Error("could not shutdown observability stack", zap.Error(err))
			}
		}()

		ssvNetworkConfig, err := setupSSVNetwork(logger)
		if err != nil {
			logger.Fatal("could not setup network", zap.Error(err))
		}

		consensusClient, err := goclient.New(cmd.Context(), logger, cfg.ConsensusClient)
		if err != nil {
			logger.Fatal("failed to create beacon go-client", zap.Error(err),
				fields.Address(cfg.ConsensusClient.BeaconNodeAddr))
		}

		networkConfig := &networkconfig.NetworkConfig{
			Name:         cfg.SSVOptions.NetworkName,
			SSVConfig:    ssvNetworkConfig,
			BeaconConfig: consensusClient.BeaconConfig(),
		}

		usingSSVSigner, usingKeystore, usingPrivKey := assertSigningConfig(logger)

<<<<<<< HEAD
		operaStorage := registrystorage.NewOperatorsStorage(logger, db, operatorstorage.OperatorStoragePrefix)
		sharesStorage, err := registrystorage.NewSharesStorage(db, operatorstorage.OperatorStoragePrefix)

		nodeStorage, err := operatorstorage.NewNodeStorage(logger, db)
		if err != nil {
			logger.Fatal("failed to create node storage", zap.Error(err))
=======
		if err := validateProposerDelayConfig(logger); err != nil {
			logger.Fatal("invalid ProposerDelay configuration", zap.Error(err))
>>>>>>> c213e987
		}

		var operatorPrivKey keys.OperatorPrivateKey
		var operatorPrivKeyPEM string
		var ssvSignerClient *ssvsigner.Client
		var operatorPubKeyBase64 string

		if usingSSVSigner {
			logger := logger.With(zap.String("ssv_signer_endpoint", cfg.SSVSigner.Endpoint))
			logger.Info("using ssv-signer for signing")

			if _, err := url.ParseRequestURI(cfg.SSVSigner.Endpoint); err != nil {
				logger.Fatal("invalid ssv signer endpoint format", zap.Error(err))
			}

			ssvSignerOptions := []ssvsigner.ClientOption{
				ssvsigner.WithLogger(logger),
				ssvsigner.WithRequestTimeout(cfg.SSVSigner.RequestTimeout),
			}

			if cfg.SSVSigner.KeystoreFile != "" || cfg.SSVSigner.ServerCertFile != "" {
				tlsConfig := &ssvsignertls.Config{
					ClientKeystoreFile:         cfg.SSVSigner.KeystoreFile,
					ClientKeystorePasswordFile: cfg.SSVSigner.KeystorePasswordFile,
					ClientServerCertFile:       cfg.SSVSigner.ServerCertFile,
				}

				clientConfig, err := tlsConfig.LoadClientTLSConfig()
				if err != nil {
					logger.Fatal("failed to load ssv-signer TLS config", zap.Error(err))
				}

				ssvSignerOptions = append(ssvSignerOptions, ssvsigner.WithTLSConfig(clientConfig))
			}

			ssvSignerClient = ssvsigner.NewClient(
				cfg.SSVSigner.Endpoint,
				ssvSignerOptions...,
			)

			operatorPubKeyString, err := ssvSignerClient.OperatorIdentity(cmd.Context())
			if err != nil {
				logger.Fatal("ssv-signer unavailable", zap.Error(err))
			}

			logger = logger.With(zap.String(fields.FieldPubKey, operatorPubKeyString))
			logger.Info("ssv-signer operator identity")

			operatorPubKey, err := keys.PublicKeyFromString(operatorPubKeyString)
			if err != nil {
				logger.Fatal("could not extract operator public key from string", zap.Error(err))
			}

			operatorPubKeyBase64, err = operatorPubKey.Base64()
			if err != nil {
				logger.Fatal("could not get operator public key base64", zap.Error(err))
			}
		} else {
			if usingKeystore {
				logger.Info("getting operator private key from keystore")

				var decryptedKeystore []byte
				operatorPrivKey, decryptedKeystore, err = privateKeyFromKeystore(cfg.KeyStore.PrivateKeyFile, cfg.KeyStore.PasswordFile)
				if err != nil {
					logger.Fatal("could not extract private key from keystore", zap.Error(err))
				}

				operatorPrivKeyPEM = base64.StdEncoding.EncodeToString(decryptedKeystore)
			} else if usingPrivKey {
				logger.Info("getting operator private key from args")

				operatorPrivKey, err = keys.PrivateKeyFromString(cfg.OperatorPrivateKey)
				if err != nil {
					logger.Fatal("could not decode operator private key", zap.Error(err))
				}

				operatorPrivKeyPEM = cfg.OperatorPrivateKey
			}

			operatorPubKeyBase64, err = operatorPrivKey.Public().Base64()
			if err != nil {
				logger.Fatal("could not get operator public key base64", zap.Error(err))
			}
		}

		cfg.DBOptions.Ctx = cmd.Context()
		var db basedb.Database
		switch cfg.DBOptions.Engine {
		case "pebble":
			logger.Info("using pebble db")
			db, err = setupPebbleDB(logger, networkConfig.BeaconConfig, operatorPrivKey)
		case "badger":
			logger.Info("using badger db")
			db, err = setupBadgerDB(logger, networkConfig.BeaconConfig, operatorPrivKey)
		default:
			err = fmt.Errorf("invalid db engine: %s", cfg.DBOptions.Engine)
		}
		if err != nil {
			logger.Fatal("could not setup db", zap.Error(err))
		}
		defer func() {
			if err := db.Close(); err != nil {
				logger.Error("could not close db", zap.Error(err))
			}
		}()

		nodeStorage, err := operatorstorage.NewNodeStorage(networkConfig, logger, db)
		if err != nil {
			logger.Fatal("failed to create node storage", zap.Error(err))
		}

		if usingSSVSigner {
			// Ensure the pubkey is saved on first run and never changes afterwards
			if err := ensureOperatorPubKey(nodeStorage, operatorPubKeyBase64); err != nil {
				logger.Fatal("could not save base64-encoded operator public key", zap.Error(err))
			}
		} else {
			if err := ensureOperatorPrivateKey(nodeStorage, operatorPrivKey, operatorPrivKeyPEM); err != nil {
				logger.Fatal("could not save operator private key", zap.Error(err))
			}
		}

		logger.Info("successfully loaded operator keys", zap.String(fields.FieldPubKey, operatorPubKeyBase64))

		usingLocalEvents := len(cfg.LocalEventsPath) != 0

		if err := validateConfig(nodeStorage, networkConfig.NetworkName(), usingLocalEvents, usingSSVSigner); err != nil {
			logger.Fatal("failed to validate config", zap.Error(err))
		}

		cfg.P2pNetworkConfig.Ctx = cmd.Context()
		operatorDataStore := setupOperatorDataStore(logger, nodeStorage, operatorPubKeyBase64)
		validatorStore, err := registrystorage.NewValidatorStore(logger, sharesStorage, operaStorage, networkConfig.BeaconConfig, operatorDataStore.GetOperatorID)

		executionAddrList := strings.Split(cfg.ExecutionClient.Addr, ";") // TODO: Decide what symbol to use as a separator. Bootnodes are currently separated by ";". Deployment bot currently uses ",".
		if len(executionAddrList) == 0 {
			logger.Fatal("no execution node address provided")
		}

		var executionClient executionclient.Provider

		if len(executionAddrList) == 1 {
			ec, err := executionclient.New(
				cmd.Context(),
				executionAddrList[0],
				ssvNetworkConfig.RegistryContractAddr,
				executionclient.WithLogger(logger),
				executionclient.WithFollowDistance(executionclient.DefaultFollowDistance),
				executionclient.WithConnectionTimeout(cfg.ExecutionClient.ConnectionTimeout),
				executionclient.WithReconnectionInitialInterval(executionclient.DefaultReconnectionInitialInterval),
				executionclient.WithReconnectionMaxInterval(executionclient.DefaultReconnectionMaxInterval),
				executionclient.WithHealthInvalidationInterval(executionclient.DefaultHealthInvalidationInterval),
				executionclient.WithSyncDistanceTolerance(cfg.ExecutionClient.SyncDistanceTolerance),
			)
			if err != nil {
				logger.Fatal("could not connect to execution client", zap.Error(err))
			}

			executionClient = ec
		} else {
			ec, err := executionclient.NewMulti(
				cmd.Context(),
				executionAddrList,
				ssvNetworkConfig.RegistryContractAddr,
				executionclient.WithLoggerMulti(logger),
				executionclient.WithFollowDistanceMulti(executionclient.DefaultFollowDistance),
				executionclient.WithConnectionTimeoutMulti(cfg.ExecutionClient.ConnectionTimeout),
				executionclient.WithReconnectionInitialIntervalMulti(executionclient.DefaultReconnectionInitialInterval),
				executionclient.WithReconnectionMaxIntervalMulti(executionclient.DefaultReconnectionMaxInterval),
				executionclient.WithHealthInvalidationIntervalMulti(executionclient.DefaultHealthInvalidationInterval),
				executionclient.WithSyncDistanceToleranceMulti(cfg.ExecutionClient.SyncDistanceTolerance),
			)
			if err != nil {
				logger.Fatal("could not connect to execution client", zap.Error(err))
			}

			executionClient = ec
		}

		var keyManager ekm.KeyManager

		if usingSSVSigner {
			remoteKeyManager, err := ekm.NewRemoteKeyManager(
				cmd.Context(),
				logger,
				networkConfig,
				ssvSignerClient,
				db,
				operatorDataStore.GetOperatorID,
			)
			if err != nil {
				logger.Fatal("could not create remote key manager", zap.Error(err))
			}

			keyManager = remoteKeyManager
			cfg.P2pNetworkConfig.OperatorSigner = remoteKeyManager
			cfg.SSVOptions.ValidatorOptions.OperatorSigner = remoteKeyManager
		} else {
			localKeyManager, err := ekm.NewLocalKeyManager(logger, db, networkConfig, operatorPrivKey)
			if err != nil {
				logger.Fatal("could not create new eth-key-manager signer", zap.Error(err))
			}

			keyManager = localKeyManager
			cfg.P2pNetworkConfig.OperatorSigner = operatorPrivKey
			cfg.SSVOptions.ValidatorOptions.OperatorSigner = types.NewSsvOperatorSigner(operatorPrivKey, operatorDataStore.GetOperatorID)
		}

		cfg.P2pNetworkConfig.OperatorPubKeyHash = format.OperatorID(operatorDataStore.GetOperatorData().PublicKey)
		cfg.P2pNetworkConfig.OperatorDataStore = operatorDataStore
		cfg.P2pNetworkConfig.FullNode = cfg.SSVOptions.ValidatorOptions.FullNode
		cfg.P2pNetworkConfig.NetworkConfig = networkConfig

		validatorsMap := validators.New(cmd.Context())

		dutyStore := dutystore.New()
		cfg.SSVOptions.DutyStore = dutyStore

		signatureVerifier := signatureverifier.NewSignatureVerifier(nodeStorage)

		messageValidator := validation.New(
			networkConfig,
			validatorStore,
			nodeStorage,
			dutyStore,
			signatureVerifier,
			networkConfig.Forks[spec.DataVersionElectra].Epoch,
			validation.WithLogger(logger),
		)

		cfg.P2pNetworkConfig.MessageValidator = messageValidator
		cfg.SSVOptions.ValidatorOptions.MessageValidator = messageValidator

		p2pNetwork := setupP2P(logger, db)

		cfg.SSVOptions.Context = cmd.Context()
		cfg.SSVOptions.DB = db
		cfg.SSVOptions.BeaconNode = consensusClient
		cfg.SSVOptions.ExecutionClient = executionClient
		cfg.SSVOptions.NetworkConfig = networkConfig
		cfg.SSVOptions.P2PNetwork = p2pNetwork
		cfg.SSVOptions.ValidatorOptions.NetworkConfig = networkConfig
		cfg.SSVOptions.ValidatorOptions.Context = cmd.Context()
		cfg.SSVOptions.ValidatorOptions.DB = db
		cfg.SSVOptions.ValidatorOptions.Network = p2pNetwork
		cfg.SSVOptions.ValidatorOptions.Beacon = consensusClient
		cfg.SSVOptions.ValidatorOptions.BeaconSigner = keyManager
		cfg.SSVOptions.ValidatorOptions.ValidatorsMap = validatorsMap

		cfg.SSVOptions.ValidatorOptions.OperatorDataStore = operatorDataStore
		cfg.SSVOptions.ValidatorOptions.RegistryStorage = nodeStorage
		cfg.SSVOptions.ValidatorOptions.RecipientsStorage = nodeStorage

		if cfg.WsAPIPort != 0 {
			ws := exporterapi.NewWsServer(cmd.Context(), logger, nil, http.NewServeMux(), cfg.WithPing)
			cfg.SSVOptions.WS = ws
			cfg.SSVOptions.WsAPIPort = cfg.WsAPIPort
			cfg.SSVOptions.ValidatorOptions.NewDecidedHandler = decided.NewStreamPublisher(logger, networkConfig.DomainType, ws)
		}

		cfg.SSVOptions.ValidatorOptions.DutyRoles = []spectypes.BeaconRole{spectypes.BNRoleAttester} // TODO could be better to set in other place

		storageRoles := []spectypes.BeaconRole{
			spectypes.BNRoleAttester,
			spectypes.BNRoleProposer,
			spectypes.BNRoleSyncCommittee,
			spectypes.BNRoleAggregator,
			spectypes.BNRoleSyncCommitteeContribution,
			spectypes.BNRoleValidatorRegistration,
			spectypes.BNRoleVoluntaryExit,
		}

		storageMap := ibftstorage.NewStores()

		for _, storageRole := range storageRoles {
			s := ibftstorage.New(logger, cfg.SSVOptions.ValidatorOptions.DB, storageRole)
			storageMap.Add(storageRole, s)
		}

		slotTickerProvider := func() slotticker.SlotTicker {
			return slotticker.New(logger, slotticker.Config{
				SlotDuration: networkConfig.SlotDuration,
				GenesisTime:  networkConfig.GenesisTime,
			})
		}

		if cfg.ExporterOptions.Enabled && cfg.ExporterOptions.Mode == exporter.ModeStandard {
			retain := cfg.ExporterOptions.RetainSlots
			threshold := cfg.SSVOptions.NetworkConfig.EstimatedCurrentSlot()
			initSlotPruning(cmd.Context(), storageMap, slotTickerProvider, threshold, retain)
		}

		cfg.SSVOptions.ValidatorOptions.StorageMap = storageMap
		cfg.SSVOptions.ValidatorOptions.Graffiti = []byte(cfg.Graffiti)
		cfg.SSVOptions.ValidatorOptions.ProposerDelay = cfg.ProposerDelay
		cfg.SSVOptions.ValidatorOptions.ValidatorStore = validatorStore

		fixedSubnets, err := networkcommons.SubnetsFromString(cfg.P2pNetworkConfig.Subnets)
		if err != nil {
			logger.Fatal("failed to parse fixed subnets", zap.Error(err))
		}

		if cfg.ExporterOptions.Enabled && fixedSubnets == networkcommons.ZeroSubnets {
			fixedSubnets = networkcommons.AllSubnets
		}

		metadataSyncer := metadata.NewSyncer(
			logger,
			validatorStore,
			consensusClient,
			fixedSubnets,
			metadata.WithSyncInterval(cfg.SSVOptions.ValidatorOptions.MetadataUpdateInterval),
		)
		cfg.SSVOptions.ValidatorOptions.ValidatorSyncer = metadataSyncer

		// Exporter duty tracing
		var collector *dutytracer.Collector
		if cfg.ExporterOptions.Enabled {
			switch cfg.ExporterOptions.Mode {
			case exporter.ModeArchive:
				logger.Info("exporter mode: archive")
				dstore := &dutytracer.DutyTraceStoreMetrics{
					Store: dutytracestore.New(db),
				}
				collector = dutytracer.New(logger,
					nodeStorage.ValidatorStore(), consensusClient,
					dstore, networkConfig.BeaconConfig)

				go collector.Start(cmd.Context(), slotTickerProvider)
				cfg.SSVOptions.ValidatorOptions.DutyTraceCollector = collector
			case exporter.ModeStandard:
				logger.Info("exporter mode: standard")
			default:
				logger.Fatal("invalid exporter configuration", zap.String("mode", cfg.ExporterOptions.Mode))
			}
		}

		var doppelgangerHandler doppelganger.Provider
		if cfg.EnableDoppelgangerProtection {
			doppelgangerHandler = doppelganger.NewHandler(&doppelganger.Options{
				BeaconConfig:       networkConfig.BeaconConfig,
				BeaconNode:         consensusClient,
				ValidatorProvider:  validatorStore,
				SlotTickerProvider: slotTickerProvider,
				Logger:             logger,
			})
			logger.Info("Doppelganger protection enabled.")
		} else {
			doppelgangerHandler = doppelganger.NoOpHandler{}
			logger.Info("Doppelganger protection disabled.")
		}
		cfg.SSVOptions.ValidatorOptions.DoppelgangerHandler = doppelgangerHandler
		cfg.SSVOptions.ValidatorOptions.KeyManager = keyManager

		validatorCtrl := validator.NewController(logger, cfg.SSVOptions.ValidatorOptions, cfg.ExporterOptions)
		cfg.SSVOptions.ValidatorController = validatorCtrl
		cfg.SSVOptions.ValidatorStore = validatorStore

		operatorNode := operator.New(logger, cfg.SSVOptions, cfg.ExporterOptions, slotTickerProvider, storageMap)

		if cfg.MetricsAPIPort > 0 {
			go startMetricsHandler(logger, db, cfg.MetricsAPIPort, cfg.EnableProfile, operatorNode)
		}

		nodeProber := nodeprobe.NewProber(
			logger,
			func() {
				logger.Fatal("ethereum node(s) are either out of sync or down. Ensure the nodes are healthy to resume.")
			},
			map[string]nodeprobe.Node{
				"execution client": executionClient,

				// Underlying options.Beacon's value implements nodeprobe.StatusChecker.
				// However, as it uses spec's specssv.BeaconNode interface, avoiding type assertion requires modifications in spec.
				// If options.Beacon doesn't implement nodeprobe.StatusChecker due to a mistake, this would panic early.
				"consensus client": consensusClient,
			},
		)

		nodeProber.Start(cmd.Context())
		nodeProber.Wait()
		logger.Info("ethereum node(s) are healthy")

		eventSyncer := syncContractEvents(
			cmd.Context(),
			logger,
			executionClient,
			validatorCtrl,
			networkConfig,
			nodeStorage,
			operatorDataStore,
			operatorPrivKey,
			keyManager,
			doppelgangerHandler,
			validatorStore,
		)
		if len(cfg.LocalEventsPath) == 0 {
			nodeProber.AddNode("event syncer", eventSyncer)
		}

		if _, err := metadataSyncer.SyncAll(cmd.Context()); err != nil {
			logger.Fatal("failed to sync metadata on startup", zap.Error(err))
		}

		if usingSSVSigner {
			ensureNoMissingKeys(cmd.Context(), logger, nodeStorage, operatorDataStore, ssvSignerClient)
		}

		// Increase MaxPeers if the operator is subscribed to many subnets.
		// TODO: use OperatorCommittees when it's fixed.
		if cfg.P2pNetworkConfig.DynamicMaxPeers {
			var (
				baseMaxPeers        = 60
				maxPeersLimit       = cfg.P2pNetworkConfig.DynamicMaxPeersLimit
				idealPeersPerSubnet = 3
			)
			start := time.Now()
			myValidators := validatorStore.GetSelfValidators()
			mySubnets := networkcommons.Subnets{}
			myActiveSubnets := 0

			for _, snapshot := range myValidators {
				subnet := networkcommons.CommitteeSubnet(snapshot.Share.CommitteeID())
				if !mySubnets.IsSet(subnet) {
					mySubnets.Set(subnet)
					myActiveSubnets++
				}
			}

			idealMaxPeers := min(baseMaxPeers+idealPeersPerSubnet*myActiveSubnets, maxPeersLimit)
			if cfg.P2pNetworkConfig.MaxPeers < idealMaxPeers {
				logger.Warn("increasing MaxPeers to match the operator's subscribed subnets",
					zap.Int("old_max_peers", cfg.P2pNetworkConfig.MaxPeers),
					zap.Int("new_max_peers", idealMaxPeers),
					zap.Int("subscribed_subnets", myActiveSubnets),
					fields.Took(time.Since(start)),
				)
				cfg.P2pNetworkConfig.MaxPeers = idealMaxPeers
			}

			cfg.P2pNetworkConfig.GetValidatorStats = func() (uint64, uint64, uint64, error) {
				return validatorCtrl.GetValidatorStats()
			}

			if err := p2pNetwork.Setup(); err != nil {
				logger.Fatal("failed to setup network", zap.Error(err))
			}

			if err := p2pNetwork.Start(); err != nil {
				logger.Fatal("failed to start network", zap.Error(err))
			}
		}

		if cfg.SSVAPIPort > 0 {
			apiServer := apiserver.New(
				logger,
				fmt.Sprintf(":%d", cfg.SSVAPIPort),
				&handlers.Node{
					// TODO: replace with narrower interface! (instead of accessing the entire PeersIndex)
					ListenAddresses: []string{fmt.Sprintf("tcp://%s:%d", cfg.P2pNetworkConfig.HostAddress, cfg.P2pNetworkConfig.TCPPort), fmt.Sprintf("udp://%s:%d", cfg.P2pNetworkConfig.HostAddress, cfg.P2pNetworkConfig.UDPPort)},
					PeersIndex:      p2pNetwork.(p2pv1.PeersIndexProvider).PeersIndex(),
					Network:         p2pNetwork.(p2pv1.HostProvider).Host().Network(),
					TopicIndex:      p2pNetwork.(handlers.TopicIndex),
					NodeProber:      nodeProber,
				},
				&handlers.Validators{
					Shares: nodeStorage.Shares(),
				},
				handlers.NewExporter(logger, storageMap, collector, nodeStorage.ValidatorStore()),
				cfg.ExporterOptions.Enabled && cfg.ExporterOptions.Mode == exporter.ModeArchive,
			)
			go func() {
				err := apiServer.Run()
				if err != nil {
					logger.Fatal("failed to start API server", zap.Error(err))
				}
			}()
		}
		if err := operatorNode.Start(); err != nil {
			logger.Fatal("failed to start SSV node", zap.Error(err))
		}
	},
}

func ensureNoMissingKeys(
	ctx context.Context,
	logger *zap.Logger,
	nodeStorage operatorstorage.Storage,
	operatorDataStore operatordatastore.OperatorDataStore,
	ssvSignerClient *ssvsigner.Client,
) {
	if operatorDataStore.GetOperatorID() == 0 {
		logger.Fatal("operator ID is not ready")
	}

	shares := nodeStorage.Shares().List(
		nil,
		registrystorage.ByNotLiquidated(),
		registrystorage.ByOperatorID(operatorDataStore.GetOperatorID()),
	)
	if len(shares) == 0 {
		return
	}

	var localKeys []phase0.BLSPubKey
	for _, share := range shares {
		localKeys = append(localKeys, phase0.BLSPubKey(share.SharePubKey))
	}

	missingKeys, err := ssvSignerClient.MissingKeys(ctx, localKeys)
	if err != nil {
		logger.Fatal("failed to check for missing keys", zap.Error(err))
	}

	if len(missingKeys) > 0 {
		if len(missingKeys) > 50 {
			logger = logger.With(zap.Int("count", len(missingKeys)))
		} else {
			logger = logger.With(zap.Stringers("keys", missingKeys))
		}

		logger.Fatal("remote signer misses keys")
	}
}

func privateKeyFromKeystore(privKeyFile, passwordFile string) (keys.OperatorPrivateKey, []byte, error) {
	// #nosec G304
	encryptedJSON, err := os.ReadFile(privKeyFile)
	if err != nil {
		return nil, nil, fmt.Errorf("could not read PEM file: %w", err)
	}

	// #nosec G304
	keyStorePassword, err := os.ReadFile(passwordFile)
	if err != nil {
		return nil, nil, fmt.Errorf("could not read password file: %w", err)
	}

	operatorPrivKeyBytes, err := keystore.DecryptKeystore(encryptedJSON, string(keyStorePassword))
	if err != nil {
		return nil, nil, fmt.Errorf("could not decrypt operator private key keystore: %w", err)
	}

	operatorPrivKey, err := keys.PrivateKeyFromBytes(operatorPrivKeyBytes)
	if err != nil {
		return nil, nil, fmt.Errorf("could not extract operator private key from bytes: %w", err)
	}

	return operatorPrivKey, operatorPrivKeyBytes, nil
}

func assertSigningConfig(logger *zap.Logger) (usingSSVSigner, usingKeystore, usingPrivKey bool) {
	if cfg.SSVSigner.Endpoint != "" {
		usingSSVSigner = true
	}
	if cfg.KeyStore.PrivateKeyFile != "" || cfg.KeyStore.PasswordFile != "" {
		if cfg.KeyStore.PrivateKeyFile == "" || cfg.KeyStore.PasswordFile == "" {
			logger.Fatal("both keystore and password files must be provided if using keystore")
		}
		usingKeystore = true
	}
	if cfg.OperatorPrivateKey != "" {
		usingPrivKey = true
	}

	logger = logger.
		With(zap.String("ssv_signer_endpoint", cfg.SSVSigner.Endpoint),
			zap.String("private_key_file", cfg.KeyStore.PrivateKeyFile),
			zap.String("password_file", cfg.KeyStore.PasswordFile),
			zap.Int("operator_private_key_len", len(cfg.OperatorPrivateKey)), // not exposing the private key
		)

	if usingSSVSigner && (usingKeystore || usingPrivKey) {
		logger.Fatal("cannot enable both remote signing (SSVSigner.Endpoint) and local signing (PrivateKeyFile/OperatorPrivateKey)")
	} else if usingKeystore && usingPrivKey {
		logger.Fatal("cannot enable both OperatorPrivateKey and PrivateKeyFile")
	}

	return usingSSVSigner, usingKeystore, usingPrivKey
}

func validateProposerDelayConfig(logger *zap.Logger) error {
	const maxSafeProposerDelay = 1000 * time.Millisecond

	if cfg.ProposerDelay > maxSafeProposerDelay {
		if !cfg.AllowDangerousProposerDelay {
			return fmt.Errorf("ProposerDelay value %v exceeds maximum safe delay of %v. "+
				"This may cause missed block proposals. "+
				"If you understand the risks and want to proceed, set AllowDangerousProposerDelay to true or use the ALLOW_DANGEROUS_PROPOSER_DELAY environment variable",
				cfg.ProposerDelay, maxSafeProposerDelay)
		}
		logger.Warn("Using dangerous ProposerDelay value that may cause missed block proposals",
			zap.Duration("proposer_delay", cfg.ProposerDelay),
			zap.Duration("max_safe_proposer_delay", maxSafeProposerDelay))
	}

	return nil
}

func validateConfig(nodeStorage operatorstorage.Storage, networkName string, usingLocalEvents, usingRemoteSigner bool) error {
	storedConfig, foundConfig, err := nodeStorage.GetConfig(nil)
	if err != nil {
		return fmt.Errorf("failed to get stored config: %w", err)
	}

	currentConfig := &operatorstorage.ConfigLock{
		NetworkName:      networkName,
		UsingLocalEvents: usingLocalEvents,
		UsingSSVSigner:   usingRemoteSigner,
	}

	if foundConfig {
		if err := storedConfig.ValidateCompatibility(currentConfig); err != nil {
			return fmt.Errorf("incompatible config change: %w", err)
		}
	} else {
		if err := nodeStorage.SaveConfig(nil, currentConfig); err != nil {
			return fmt.Errorf("failed to store config: %w", err)
		}
	}

	return nil
}

func init() {
	global_config.ProcessArgs(&cfg, &globalArgs, StartNodeCmd)
}

func setupGlobal() (*zap.Logger, error) {
	if globalArgs.ConfigPath != "" {
		if err := cleanenv.ReadConfig(globalArgs.ConfigPath, &cfg); err != nil {
			return nil, fmt.Errorf("could not read config: %w", err)
		}
	}
	if globalArgs.ShareConfigPath != "" {
		if err := cleanenv.ReadConfig(globalArgs.ShareConfigPath, &cfg); err != nil {
			return nil, fmt.Errorf("could not read share config: %w", err)
		}
	}

	err := logging.SetGlobalLogger(
		cfg.LogLevel,
		cfg.LogLevelFormat,
		cfg.LogFormat,
		&logging.LogFileOptions{
			FilePath:   cfg.LogFilePath,
			MaxSize:    cfg.LogFileSize,
			MaxBackups: cfg.LogFileBackups,
		},
	)
	if err != nil {
		return nil, fmt.Errorf("logging.SetGlobalLogger: %w", err)
	}

	return zap.L(), nil
}

func setupBadgerDB(
	logger *zap.Logger,
	beaconConfig *networkconfig.BeaconConfig,
	operatorPrivKey keys.OperatorPrivateKey,
) (*badger.DB, error) {
	db, err := badger.New(logger, cfg.DBOptions)
	if err != nil {
		return nil, fmt.Errorf("failed to open db: %w", err)
	}

	if err := applyMigrations(logger, beaconConfig, operatorPrivKey, db, cfg.DBOptions.Path); err != nil {
		return nil, fmt.Errorf("apply migrations: %w", err)
	}

	return db, nil
}

func setupPebbleDB(
	logger *zap.Logger,
	beaconConfig *networkconfig.BeaconConfig,
	operatorPrivKey keys.OperatorPrivateKey,
) (*pebble.DB, error) {
	dbPath := cfg.DBOptions.Path + "-pebble" // opinionated approach to avoid corrupting old db location

	db, err := pebble.New(logger, dbPath, &cockroachdb.Options{})
	if err != nil {
		return nil, fmt.Errorf("failed to open db: %w", err)
	}

	if err := applyMigrations(logger, beaconConfig, operatorPrivKey, db, dbPath); err != nil {
		return nil, fmt.Errorf("apply migrations: %w", err)
	}

	return db, nil
}

func applyMigrations(
	logger *zap.Logger,
	beaconConfig *networkconfig.BeaconConfig,
	operatorPrivKey keys.OperatorPrivateKey,
	db basedb.Database,
	dbPath string,
) error {
	migrationOpts := migrations.Options{
		Db:              db,
		DbPath:          dbPath,
		BeaconConfig:    beaconConfig,
		OperatorPrivKey: operatorPrivKey,
	}

	applied, err := migrations.Run(cfg.DBOptions.Ctx, logger, migrationOpts)
	if err != nil {
		return fmt.Errorf("failed to run migrations: %w", err)
	}
	if applied == 0 {
		return nil
	}

	// If migrations were applied, we run a full garbage collection cycle
	// to reclaim any space that may have been freed up.
	start := time.Now()

	ctx, cancel := context.WithTimeout(cfg.DBOptions.Ctx, 6*time.Minute)
	defer cancel()

	logger.Debug("running full GC cycle...", fields.Duration(start))

	if err := db.FullGC(ctx); err != nil {
		return fmt.Errorf("failed to collect garbage: %w", err)
	}

	logger.Debug("post-migrations garbage collection completed", fields.Duration(start))

	return nil
}

func setupOperatorDataStore(
	logger *zap.Logger,
	nodeStorage operatorstorage.Storage,
	base64PubKey string,
) operatordatastore.OperatorDataStore {
	operatorData, found, err := nodeStorage.GetOperatorDataByPubKey(nil, base64PubKey)
	if err != nil {
		logger.Fatal("could not get operator data by public key", zap.Error(err))
	}
	if !found {
		operatorData = &registrystorage.OperatorData{
			PublicKey: base64PubKey,
		}
	}
	if operatorData == nil {
		logger.Fatal("invalid operator data in database: nil")
	}

	return operatordatastore.New(operatorData)
}

// ensureOperatorPrivateKey makes sure the operator private key hash
// is saved exactly once and never changes thereafter.
// On first run it saves the current hash; on subsequent runs it errors
// if the stored hash doesn't match either the current or legacy hash.
func ensureOperatorPrivateKey(
	nodeStorage operatorstorage.Storage,
	operatorPrivKey keys.OperatorPrivateKey,
	operatorPrivKeyPEM string,
) error {
	storedHash, found, err := nodeStorage.GetPrivateKeyHash()
	if err != nil {
		return fmt.Errorf("could not get hashed private key: %w", err)
	}

	// Current hashing method (PEM‑encoded → StorageHash)
	currentHash := operatorPrivKey.StorageHash()

	// Backwards compatibility for the old hashing method,
	// which was hashing the text from the configuration directly,
	// whereas StorageHash re-encodes with PEM format.
	cliPrivKeyDecoded, err := base64.StdEncoding.DecodeString(operatorPrivKeyPEM)
	if err != nil {
		return fmt.Errorf("could not decode private key: %w", err)
	}

	// Legacy hashing method (base64‑decoded bytes → HashKeyBytes)
	legacyHash := rsaencryption.HashKeyBytes(cliPrivKeyDecoded)

	if !found {
		// First run: persist the hash.
		if err := nodeStorage.SavePrivateKeyHash(currentHash); err != nil {
			return fmt.Errorf("could not save hashed private key: %w", err)
		}
		return nil
	}

	// Subsequent runs: enforce immutability.
	if !bytes.Equal(currentHash, storedHash) &&
		!bytes.Equal(legacyHash, storedHash) {
		// Prevent the node from running with a different key.
		return fmt.Errorf("operator private key is not matching the one encrypted the storage")
	}

	return nil
}

// ensureOperatorPubKey makes sure the operator public key is stored exactly once
// and never changes. On first run it saves the key; thereafter it returns an error
// if the stored key and the new key don't match.
func ensureOperatorPubKey(nodeStorage operatorstorage.Storage, operatorPubKeyBase64 string) error {
	storedPubKey, found, err := nodeStorage.GetPublicKey()
	if err != nil {
		return fmt.Errorf("could not get public key: %w", err)
	}

	if !found {
		// No key yet in storage → first run, so save it.
		if err := nodeStorage.SavePublicKey(operatorPubKeyBase64); err != nil {
			return fmt.Errorf("could not save public key: %w", err)
		}
		return nil
	}

	// Key already exists → enforce immutability
	if storedPubKey != operatorPubKeyBase64 {
		// Prevent the node from running with a different key.
		return fmt.Errorf("operator public key is not matching the one in the storage")
	}

	// Everything matches
	return nil
}

func setupSSVNetwork(logger *zap.Logger) (*networkconfig.SSVConfig, error) {
	var ssvConfig *networkconfig.SSVConfig

	if cfg.SSVOptions.CustomNetwork != nil {
		ssvConfig = cfg.SSVOptions.CustomNetwork
		logger.Info("using custom network config")
	} else if cfg.SSVOptions.NetworkName != "" {
		snc, err := networkconfig.GetSSVConfigByName(cfg.SSVOptions.NetworkName)
		if err != nil {
			return ssvConfig, err
		}
		ssvConfig = snc
		logger.Info("found network config by name",
			zap.String("name", cfg.SSVOptions.NetworkName),
		)
	}

	if cfg.SSVOptions.CustomDomainType != "" {
		if !strings.HasPrefix(cfg.SSVOptions.CustomDomainType, "0x") {
			return nil, errors.New("custom domain type must be a hex string")
		}
		domainBytes, err := hex.DecodeString(cfg.SSVOptions.CustomDomainType[2:])
		if err != nil {
			return nil, errors.Wrap(err, "failed to decode custom domain type")
		}
		if len(domainBytes) != 4 {
			return nil, errors.New("custom domain type must be 4 bytes")
		}

		// https://github.com/ssvlabs/ssv/pull/1808 incremented the post-fork domain type by 1, so we have to maintain the compatibility.
		postForkDomain := binary.BigEndian.Uint32(domainBytes) + 1
		binary.BigEndian.PutUint32(ssvConfig.DomainType[:], postForkDomain)

		logger.Warn("running with custom domain type; it's deprecated, consider using custom network instead",
			fields.Domain(ssvConfig.DomainType),
		)
	}

	nodeType := "light"
	if cfg.SSVOptions.ValidatorOptions.FullNode {
		nodeType = "full"
	}

	logger.Info("setting ssv network",
		zap.Any("config", ssvConfig),
		zap.String("nodeType", nodeType),
		zap.String("registryContract", ssvConfig.RegistryContractAddr.String()),
	)

	return ssvConfig, nil
}

func setupP2P(logger *zap.Logger, db basedb.Database) network.P2PNetwork {
	istore := ssv_identity.NewIdentityStore(logger, db)
	netPrivKey, err := istore.SetupNetworkKey(cfg.NetworkPrivateKey)
	if err != nil {
		logger.Fatal("failed to setup network private key", zap.Error(err))
	}
	cfg.P2pNetworkConfig.NetworkPrivateKey = netPrivKey

	n, err := p2pv1.New(logger, &cfg.P2pNetworkConfig)
	if err != nil {
		logger.Fatal("failed to setup p2p network", zap.Error(err))
	}
	return n
}

// syncContractEvents blocks until historical events are synced and then spawns a goroutine syncing ongoing events.
func syncContractEvents(
	ctx context.Context,
	logger *zap.Logger,
	executionClient executionclient.Provider,
	validatorCtrl validator.Controller,
	networkConfig *networkconfig.NetworkConfig,
	nodeStorage operatorstorage.Storage,
	operatorDataStore operatordatastore.OperatorDataStore,
	operatorDecrypter keys.OperatorDecrypter,
	keyManager ekm.KeyManager,
	doppelgangerHandler eventhandler.DoppelgangerProvider,
	validatorStore registrystorage.ValidatorStore,
) *eventsyncer.EventSyncer {
	eventFilterer, err := executionClient.Filterer()
	if err != nil {
		logger.Fatal("failed to set up event filterer", zap.Error(err))
	}

	eventParser := eventparser.New(eventFilterer)

	eventHandler, err := eventhandler.New(
		nodeStorage,
		eventParser,
		networkConfig,
		validatorStore,
		operatorDataStore,
		operatorDecrypter,
		keyManager,
		doppelgangerHandler,
		eventhandler.WithFullNode(),
		eventhandler.WithLogger(logger),
	)
	if err != nil {
		logger.Fatal("failed to setup event data handler", zap.Error(err))
	}

	eventSyncer := eventsyncer.New(
		nodeStorage,
		executionClient,
		eventHandler,
		eventsyncer.WithLogger(logger),
	)

	fromBlock, found, err := nodeStorage.GetLastProcessedBlock(nil)
	if err != nil {
		logger.Fatal("syncing registry contract events failed, could not get last processed block", zap.Error(err))
	}
	if !found {
		fromBlock = networkConfig.RegistrySyncOffset
	} else if fromBlock == nil {
		logger.Fatal("syncing registry contract events failed, last processed block is nil")
	} else {
		// Start syncing from the next block.
		fromBlock = new(big.Int).SetUint64(fromBlock.Uint64() + 1)
	}

	// load & parse local events yaml if exists, otherwise sync from contract
	if len(cfg.LocalEventsPath) != 0 {
		localEvents, err := localevents.Load(cfg.LocalEventsPath)
		if err != nil {
			logger.Fatal("failed to load local events", zap.Error(err))
		}

		if err := eventHandler.HandleLocalEvents(ctx, localEvents); err != nil {
			logger.Fatal("error occurred while running event data handler", zap.Error(err))
		}
	} else {
		// Sync historical registry events.
		logger.Debug("syncing historical registry events", zap.Uint64("fromBlock", fromBlock.Uint64()))
		lastProcessedBlock, err := eventSyncer.SyncHistory(ctx, fromBlock.Uint64())
		switch {
		case errors.Is(err, executionclient.ErrNothingToSync):
			// Nothing was synced, keep fromBlock as is.
		case err == nil:
			// Advance fromBlock to the block after lastProcessedBlock.
			fromBlock = new(big.Int).SetUint64(lastProcessedBlock + 1)
		default:
			logger.Fatal("failed to sync historical registry events", zap.Error(err))
		}

		// Print registry stats.
		shares := nodeStorage.Shares().List(nil)
		operators, err := nodeStorage.ListOperators(nil, 0, 0)
		if err != nil {
			logger.Error("failed to get operators", zap.Error(err))
		}

		operatorValidators := 0
		liquidatedValidators := 0
		operatorID := operatorDataStore.GetOperatorID()
		if operatorDataStore.OperatorIDReady() {
			for _, share := range shares {
				if share.BelongsToOperator(operatorID) {
					operatorValidators++
				}
				if share.Liquidated {
					liquidatedValidators++
				}
			}
		}
		logger.Info("historical registry sync stats",
			zap.Uint64("my_operator_id", operatorID),
			zap.Int("operators", len(operators)),
			zap.Int("validators", len(shares)),
			zap.Int("liquidated_validators", liquidatedValidators),
			zap.Int("my_validators", operatorValidators),
		)

		// Sync ongoing registry events in the background.
		go func() {
			err = eventSyncer.SyncOngoing(ctx, fromBlock.Uint64())

			// Crash if ongoing sync has stopped, regardless of the reason.
			logger.Fatal("failed syncing ongoing registry events",
				zap.Uint64("last_processed_block", lastProcessedBlock),
				zap.Error(err))
		}()
	}

	return eventSyncer
}

func startMetricsHandler(logger *zap.Logger, db basedb.Database, port int, enableProf bool, opNode *operator.Node) {
	logger = logger.Named(logging.NameMetricsHandler)
	// init and start HTTP handler
	metricsHandler := metrics.NewHandler(logger, db, enableProf, opNode)
	addr := fmt.Sprintf(":%d", port)
	if err := metricsHandler.Start(http.NewServeMux(), addr); err != nil {
		logger.Panic("failed to serve metrics", zap.Error(err))
	}
}

func initSlotPruning(ctx context.Context, stores *ibftstorage.ParticipantStores, slotTickerProvider slotticker.Provider, slot phase0.Slot, retain uint64) {
	var wg sync.WaitGroup

	threshold := slot - phase0.Slot(retain)

	// async perform initial slot gc
	_ = stores.Each(func(_ spectypes.BeaconRole, store qbftstorage.ParticipantStore) error {
		wg.Add(1)
		go func() {
			defer wg.Done()
			store.Prune(ctx, threshold)
		}()
		return nil
	})

	wg.Wait()

	// start background job for removing old slots on every tick
	_ = stores.Each(func(_ spectypes.BeaconRole, store qbftstorage.ParticipantStore) error {
		go store.PruneContinously(ctx, slotTickerProvider, phase0.Slot(retain))
		return nil
	})
}<|MERGE_RESOLUTION|>--- conflicted
+++ resolved
@@ -181,17 +181,8 @@
 
 		usingSSVSigner, usingKeystore, usingPrivKey := assertSigningConfig(logger)
 
-<<<<<<< HEAD
-		operaStorage := registrystorage.NewOperatorsStorage(logger, db, operatorstorage.OperatorStoragePrefix)
-		sharesStorage, err := registrystorage.NewSharesStorage(db, operatorstorage.OperatorStoragePrefix)
-
-		nodeStorage, err := operatorstorage.NewNodeStorage(logger, db)
-		if err != nil {
-			logger.Fatal("failed to create node storage", zap.Error(err))
-=======
 		if err := validateProposerDelayConfig(logger); err != nil {
 			logger.Fatal("invalid ProposerDelay configuration", zap.Error(err))
->>>>>>> c213e987
 		}
 
 		var operatorPrivKey keys.OperatorPrivateKey
@@ -298,7 +289,10 @@
 			}
 		}()
 
-		nodeStorage, err := operatorstorage.NewNodeStorage(networkConfig, logger, db)
+		operaStorage := registrystorage.NewOperatorsStorage(logger, db, operatorstorage.OperatorStoragePrefix)
+		sharesStorage, err := registrystorage.NewSharesStorage(db, operatorstorage.OperatorStoragePrefix)
+
+		nodeStorage, err := operatorstorage.NewNodeStorage(logger, db)
 		if err != nil {
 			logger.Fatal("failed to create node storage", zap.Error(err))
 		}
