--- conflicted
+++ resolved
@@ -423,11 +423,7 @@
 			nodeStorage,
 			dutyStore,
 			signatureVerifier,
-<<<<<<< HEAD
-			networkConfig.BeaconConfig.Forks[spec.DataVersionElectra].Epoch,
-=======
 			networkConfig.Beacon.Forks[spec.DataVersionElectra].Epoch,
->>>>>>> 7bcd367e
 			validation.WithLogger(logger),
 		)
 
