package operator

import (
	"context"
	"encoding/base64"
	"encoding/binary"
	"encoding/hex"
	"fmt"
	"log"
	"math/big"
	"net/http"
	"net/url"
	"os"
	"strings"
	"sync"
	"time"

	"github.com/attestantio/go-eth2-client/spec/phase0"
	ethcommon "github.com/ethereum/go-ethereum/common"
	"github.com/ilyakaznacheev/cleanenv"
	"github.com/pkg/errors"
	"github.com/spf13/cobra"
	spectypes "github.com/ssvlabs/ssv-spec/types"
	"go.uber.org/zap"

	"github.com/ssvlabs/ssv/ssvsigner"
	"github.com/ssvlabs/ssv/ssvsigner/ekm"
	"github.com/ssvlabs/ssv/ssvsigner/keys"
	"github.com/ssvlabs/ssv/ssvsigner/keys/rsaencryption"
	"github.com/ssvlabs/ssv/ssvsigner/keystore"

	ssvsignertls "github.com/ssvlabs/ssv/ssvsigner/tls"

	"github.com/ssvlabs/ssv/api/handlers"
	apiserver "github.com/ssvlabs/ssv/api/server"
	"github.com/ssvlabs/ssv/beacon/goclient"
	global_config "github.com/ssvlabs/ssv/cli/config"
	"github.com/ssvlabs/ssv/doppelganger"
	"github.com/ssvlabs/ssv/eth/eventhandler"
	"github.com/ssvlabs/ssv/eth/eventparser"
	"github.com/ssvlabs/ssv/eth/eventsyncer"
	"github.com/ssvlabs/ssv/eth/executionclient"
	"github.com/ssvlabs/ssv/eth/localevents"
	exporterapi "github.com/ssvlabs/ssv/exporter/api"
	"github.com/ssvlabs/ssv/exporter/api/decided"
	ibftstorage "github.com/ssvlabs/ssv/ibft/storage"
	ssv_identity "github.com/ssvlabs/ssv/identity"
	"github.com/ssvlabs/ssv/logging"
	"github.com/ssvlabs/ssv/logging/fields"
	"github.com/ssvlabs/ssv/message/signatureverifier"
	"github.com/ssvlabs/ssv/message/validation"
	"github.com/ssvlabs/ssv/migrations"
	"github.com/ssvlabs/ssv/monitoring/metrics"
	"github.com/ssvlabs/ssv/network"
	networkcommons "github.com/ssvlabs/ssv/network/commons"
	p2pv1 "github.com/ssvlabs/ssv/network/p2p"
	"github.com/ssvlabs/ssv/networkconfig"
	"github.com/ssvlabs/ssv/nodeprobe"
	"github.com/ssvlabs/ssv/observability"
	"github.com/ssvlabs/ssv/operator"
	operatordatastore "github.com/ssvlabs/ssv/operator/datastore"
	"github.com/ssvlabs/ssv/operator/duties/dutystore"
	"github.com/ssvlabs/ssv/operator/slotticker"
	operatorstorage "github.com/ssvlabs/ssv/operator/storage"
	"github.com/ssvlabs/ssv/operator/validator"
	"github.com/ssvlabs/ssv/operator/validator/metadata"
	"github.com/ssvlabs/ssv/operator/validators"
	qbftstorage "github.com/ssvlabs/ssv/protocol/v2/qbft/storage"
	"github.com/ssvlabs/ssv/protocol/v2/types"
	registrystorage "github.com/ssvlabs/ssv/registry/storage"
	"github.com/ssvlabs/ssv/storage/basedb"
	"github.com/ssvlabs/ssv/storage/kv"
	"github.com/ssvlabs/ssv/utils/commons"
	"github.com/ssvlabs/ssv/utils/format"
)

type KeyStore struct {
	PrivateKeyFile string `yaml:"PrivateKeyFile" env:"PRIVATE_KEY_FILE" env-description:"Path to operator private key file"`
	PasswordFile   string `yaml:"PasswordFile" env:"PASSWORD_FILE" env-description:"Path to password file for private key decryption"`
}

type SSVSignerConfig struct {
	Endpoint             string        `yaml:"Endpoint" env:"ENDPOINT" env-description:"Endpoint of ssv-signer. It must be a correct URL"`
	RequestTimeout       time.Duration `yaml:"RequestTimeout" env:"REQUEST_TIMEOUT" env-description:"Request timeout for ssv-signer" env-default:"10s"`
	KeystoreFile         string        `yaml:"KeystoreFile" env:"KEYSTORE_FILE" env-description:"Path to ssv-signer client keystore file"`
	KeystorePasswordFile string        `yaml:"KeystorePasswordFile" env:"KEYSTORE_PASSWORD_FILE" env-description:"Path to file containing the password for client keystore file"`
	ServerCertFile       string        `yaml:"ServerCertFile" env:"SERVER_CERT_FILE" env-description:"Path to trusted server certificate file for ssv-signer"`
}

type config struct {
	global_config.GlobalConfig   `yaml:"global"`
	DBOptions                    basedb.Options          `yaml:"db"`
	SSVOptions                   operator.Options        `yaml:"ssv"`
	ExecutionClient              executionclient.Options `yaml:"eth1"` // TODO: execution_client in yaml
	ConsensusClient              goclient.Options        `yaml:"eth2"` // TODO: consensus_client in yaml
	P2pNetworkConfig             p2pv1.Config            `yaml:"p2p"`
	KeyStore                     KeyStore                `yaml:"KeyStore"`
	SSVSigner                    SSVSignerConfig         `yaml:"SSVSigner" env-prefix:"SSV_SIGNER_"`
	Graffiti                     string                  `yaml:"Graffiti" env:"GRAFFITI" env-description:"Custom graffiti for block proposals" env-default:"ssv.network" `
	OperatorPrivateKey           string                  `yaml:"OperatorPrivateKey" env:"OPERATOR_KEY" env-description:"Operator private key for contract event decryption"`
	MetricsAPIPort               int                     `yaml:"MetricsAPIPort" env:"METRICS_API_PORT" env-description:"Port for metrics API server"`
	EnableProfile                bool                    `yaml:"EnableProfile" env:"ENABLE_PROFILE" env-description:"Enable Go profiling tools"`
	NetworkPrivateKey            string                  `yaml:"NetworkPrivateKey" env:"NETWORK_PRIVATE_KEY" env-description:"Private key for P2P network identity"`
	WsAPIPort                    int                     `yaml:"WebSocketAPIPort" env:"WS_API_PORT" env-description:"Port for WebSocket API server"`
	WithPing                     bool                    `yaml:"WithPing" env:"WITH_PING" env-description:"Enable WebSocket ping messages"`
	SSVAPIPort                   int                     `yaml:"SSVAPIPort" env:"SSV_API_PORT" env-description:"Port for SSV API server"`
	LocalEventsPath              string                  `yaml:"LocalEventsPath" env:"EVENTS_PATH" env-description:"Path to local events file"`
	EnableDoppelgangerProtection bool                    `yaml:"EnableDoppelgangerProtection" env:"ENABLE_DOPPELGANGER_PROTECTION" env-description:"Enable doppelganger protection for validators"`
}

var cfg config

var globalArgs global_config.Args

// StartNodeCmd is the command to start SSV node
var StartNodeCmd = &cobra.Command{
	Use:   "start-node",
	Short: "Starts an instance of SSV node",
	Run: func(cmd *cobra.Command, args []string) {
		commons.SetBuildData(cmd.Parent().Short, cmd.Parent().Version)

		logger, err := setupGlobal()
		if err != nil {
			log.Fatal("could not create logger ", err)
		}

		defer logging.CapturePanic(logger)

		logger.Info(fmt.Sprintf("starting %v", commons.GetBuildData()))

		observabilityShutdown, err := observability.Initialize(
			cmd.Parent().Short,
			cmd.Parent().Version,
			observability.WithMetrics())
		if err != nil {
			logger.Fatal("could not initialize observability configuration", zap.Error(err))
		}

		defer func() {
			if err = observabilityShutdown(cmd.Context()); err != nil {
				logger.Error("could not shutdown observability object", zap.Error(err))
			}
		}()

		networkConfig, err := setupSSVNetwork(logger)
		if err != nil {
			logger.Fatal("could not setup network", zap.Error(err))
		}
		cfg.DBOptions.Ctx = cmd.Context()
		db, err := setupDB(logger, networkConfig)
		if err != nil {
			logger.Fatal("could not setup db", zap.Error(err))
		}

		usingSSVSigner, usingKeystore, usingPrivKey := assertSigningConfig(logger)

		nodeStorage, err := operatorstorage.NewNodeStorage(networkConfig, logger, db)
		if err != nil {
			logger.Fatal("failed to create node storage", zap.Error(err))
		}

		var operatorPrivKey keys.OperatorPrivateKey
		var ssvSignerClient *ssvsigner.Client
		var operatorPubKeyBase64 string

		if usingSSVSigner {
			logger := logger.With(zap.String("ssv_signer_endpoint", cfg.SSVSigner.Endpoint))
			logger.Info("using ssv-signer for signing")

			if _, err := url.ParseRequestURI(cfg.SSVSigner.Endpoint); err != nil {
				logger.Fatal("invalid ssv signer endpoint format", zap.Error(err))
			}

			ssvSignerOptions := []ssvsigner.ClientOption{
				ssvsigner.WithLogger(logger),
				ssvsigner.WithRequestTimeout(cfg.SSVSigner.RequestTimeout),
			}

			if cfg.SSVSigner.KeystoreFile != "" || cfg.SSVSigner.ServerCertFile != "" {
				tlsConfig := &ssvsignertls.Config{
					ClientKeystoreFile:         cfg.SSVSigner.KeystoreFile,
					ClientKeystorePasswordFile: cfg.SSVSigner.KeystorePasswordFile,
					ClientServerCertFile:       cfg.SSVSigner.ServerCertFile,
				}

				clientConfig, err := tlsConfig.LoadClientTLSConfig()
				if err != nil {
					logger.Fatal("failed to load ssv-signer TLS config", zap.Error(err))
				}

				ssvSignerOptions = append(ssvSignerOptions, ssvsigner.WithTLSConfig(clientConfig))
			}

			ssvSignerClient := ssvsigner.NewClient(
				cfg.SSVSigner.Endpoint,
				ssvSignerOptions...,
			)

			operatorPubKeyString, err := ssvSignerClient.OperatorIdentity(cmd.Context())
			if err != nil {
				logger.Fatal("ssv-signer unavailable", zap.Error(err))
			}

			logger = logger.With(zap.String(fields.FieldPubKey, operatorPubKeyString))
			logger.Info("ssv-signer operator identity")

			operatorPubKey, err := keys.PublicKeyFromString(operatorPubKeyString)
			if err != nil {
				logger.Fatal("could not extract operator public key from string", zap.Error(err))
			}

			operatorPubKeyBase64, err = operatorPubKey.Base64()
			if err != nil {
				logger.Fatal("could not get operator public key base64", zap.Error(err))
			}

			// Ensure the pubkey is saved on first run and never changes afterwards
			if err := ensureOperatorPubKey(nodeStorage, operatorPubKeyBase64); err != nil {
				logger.Fatal("could not save base64-encoded operator public key", zap.Error(err))
			}
		} else {
			if usingKeystore {
				logger.Info("getting operator private key from keystore")

				var decryptedKeystore []byte
				operatorPrivKey, decryptedKeystore, err = privateKeyFromKeystore(cfg.KeyStore.PrivateKeyFile, cfg.KeyStore.PasswordFile)
				if err != nil {
					logger.Fatal("could not extract private key from keystore", zap.Error(err))
				}

				pemBase64 := base64.StdEncoding.EncodeToString(decryptedKeystore)
				if err := ensureOperatorPrivateKey(nodeStorage, operatorPrivKey, pemBase64); err != nil {
					logger.Fatal("could not save operator private key", zap.Error(err))
				}

			} else if usingPrivKey {
				logger.Info("getting operator private key from args")

				operatorPrivKey, err = keys.PrivateKeyFromString(cfg.OperatorPrivateKey)
				if err != nil {
					logger.Fatal("could not decode operator private key", zap.Error(err))
				}

				if err := ensureOperatorPrivateKey(nodeStorage, operatorPrivKey, cfg.OperatorPrivateKey); err != nil {
					logger.Fatal("could not save operator private key", zap.Error(err))
				}
			}

			operatorPubKeyBase64, err = operatorPrivKey.Public().Base64()
			if err != nil {
				logger.Fatal("could not get operator public key base64", zap.Error(err))
			}
		}

		logger.Info("successfully loaded operator keys", zap.String(fields.FieldPubKey, operatorPubKeyBase64))

		usingLocalEvents := len(cfg.LocalEventsPath) != 0

		if err := validateConfig(nodeStorage, networkConfig.NetworkName(), usingLocalEvents, usingSSVSigner); err != nil {
			logger.Fatal("failed to validate config", zap.Error(err))
		}

		cfg.P2pNetworkConfig.Ctx = cmd.Context()

		slotTickerProvider := func() slotticker.SlotTicker {
			return slotticker.New(logger, slotticker.Config{
				SlotDuration: networkConfig.SlotDurationSec(),
				GenesisTime:  networkConfig.GetGenesisTime(),
			})
		}

		cfg.ConsensusClient.Network = networkConfig.Beacon.GetNetwork()
		operatorDataStore := setupOperatorDataStore(logger, nodeStorage, operatorPubKeyBase64)
<<<<<<< HEAD
		validatorProvider := nodeStorage.ValidatorStore().WithOperatorID(operatorDataStore.GetOperatorID)
		consensusClient := setupConsensusClient(logger, validatorProvider, slotTickerProvider)
=======
		consensusClient := setupConsensusClient(cmd.Context(), logger, slotTickerProvider)
>>>>>>> 01a1c6cb

		executionAddrList := strings.Split(cfg.ExecutionClient.Addr, ";") // TODO: Decide what symbol to use as a separator. Bootnodes are currently separated by ";". Deployment bot currently uses ",".
		if len(executionAddrList) == 0 {
			logger.Fatal("no execution node address provided")
		}

		var executionClient executionclient.Provider

		if len(executionAddrList) == 1 {
			ec, err := executionclient.New(
				cmd.Context(),
				executionAddrList[0],
				ethcommon.HexToAddress(networkConfig.RegistryContractAddr),
				executionclient.WithLogger(logger),
				executionclient.WithFollowDistance(executionclient.DefaultFollowDistance),
				executionclient.WithConnectionTimeout(cfg.ExecutionClient.ConnectionTimeout),
				executionclient.WithReconnectionInitialInterval(executionclient.DefaultReconnectionInitialInterval),
				executionclient.WithReconnectionMaxInterval(executionclient.DefaultReconnectionMaxInterval),
				executionclient.WithHealthInvalidationInterval(executionclient.DefaultHealthInvalidationInterval),
				executionclient.WithSyncDistanceTolerance(cfg.ExecutionClient.SyncDistanceTolerance),
			)
			if err != nil {
				logger.Fatal("could not connect to execution client", zap.Error(err))
			}

			executionClient = ec
		} else {
			ec, err := executionclient.NewMulti(
				cmd.Context(),
				executionAddrList,
				ethcommon.HexToAddress(networkConfig.RegistryContractAddr),
				executionclient.WithLoggerMulti(logger),
				executionclient.WithFollowDistanceMulti(executionclient.DefaultFollowDistance),
				executionclient.WithConnectionTimeoutMulti(cfg.ExecutionClient.ConnectionTimeout),
				executionclient.WithReconnectionInitialIntervalMulti(executionclient.DefaultReconnectionInitialInterval),
				executionclient.WithReconnectionMaxIntervalMulti(executionclient.DefaultReconnectionMaxInterval),
				executionclient.WithHealthInvalidationIntervalMulti(executionclient.DefaultHealthInvalidationInterval),
				executionclient.WithSyncDistanceToleranceMulti(cfg.ExecutionClient.SyncDistanceTolerance),
			)
			if err != nil {
				logger.Fatal("could not connect to execution client", zap.Error(err))
			}

			executionClient = ec
		}

		var keyManager ekm.KeyManager

		if usingSSVSigner {
			remoteKeyManager, err := ekm.NewRemoteKeyManager(
				logger,
				networkConfig,
				ssvSignerClient,
				consensusClient,
				db,
				networkConfig,
				operatorDataStore.GetOperatorID,
			)
			if err != nil {
				logger.Fatal("could not create remote key manager", zap.Error(err))
			}

			keyManager = remoteKeyManager
			cfg.P2pNetworkConfig.OperatorSigner = remoteKeyManager
			cfg.SSVOptions.ValidatorOptions.OperatorSigner = remoteKeyManager
		} else {
			localKeyManager, err := ekm.NewLocalKeyManager(logger, db, networkConfig, operatorPrivKey)
			if err != nil {
				logger.Fatal("could not create new eth-key-manager signer", zap.Error(err))
			}

			keyManager = localKeyManager
			cfg.P2pNetworkConfig.OperatorSigner = operatorPrivKey
			cfg.SSVOptions.ValidatorOptions.OperatorSigner = types.NewSsvOperatorSigner(operatorPrivKey, operatorDataStore.GetOperatorID)
		}

		cfg.P2pNetworkConfig.NodeStorage = nodeStorage
		cfg.P2pNetworkConfig.OperatorPubKeyHash = format.OperatorID(operatorDataStore.GetOperatorData().PublicKey)
		cfg.P2pNetworkConfig.OperatorDataStore = operatorDataStore
		cfg.P2pNetworkConfig.FullNode = cfg.SSVOptions.ValidatorOptions.FullNode
		cfg.P2pNetworkConfig.Network = networkConfig

		validatorsMap := validators.New(cmd.Context())

		dutyStore := dutystore.New()
		cfg.SSVOptions.DutyStore = dutyStore

		signatureVerifier := signatureverifier.NewSignatureVerifier(nodeStorage)

		messageValidator := validation.New(
			networkConfig,
			nodeStorage.ValidatorStore(),
			nodeStorage,
			dutyStore,
			signatureVerifier,
			consensusClient.ForkEpochElectra,
			validation.WithLogger(logger),
		)

		cfg.P2pNetworkConfig.MessageValidator = messageValidator
		cfg.SSVOptions.ValidatorOptions.MessageValidator = messageValidator

		p2pNetwork := setupP2P(logger, db)

		cfg.SSVOptions.Context = cmd.Context()
		cfg.SSVOptions.DB = db
		cfg.SSVOptions.BeaconNode = consensusClient
		cfg.SSVOptions.ExecutionClient = executionClient
		cfg.SSVOptions.Network = networkConfig
		cfg.SSVOptions.P2PNetwork = p2pNetwork
		cfg.SSVOptions.ValidatorOptions.NetworkConfig = networkConfig
		cfg.SSVOptions.ValidatorOptions.Context = cmd.Context()
		cfg.SSVOptions.ValidatorOptions.DB = db
		cfg.SSVOptions.ValidatorOptions.Network = p2pNetwork
		cfg.SSVOptions.ValidatorOptions.Beacon = consensusClient
		cfg.SSVOptions.ValidatorOptions.BeaconSigner = keyManager
		cfg.SSVOptions.ValidatorOptions.ValidatorsMap = validatorsMap

		cfg.SSVOptions.ValidatorOptions.OperatorDataStore = operatorDataStore
		cfg.SSVOptions.ValidatorOptions.RegistryStorage = nodeStorage
		cfg.SSVOptions.ValidatorOptions.RecipientsStorage = nodeStorage

		if cfg.WsAPIPort != 0 {
			ws := exporterapi.NewWsServer(cmd.Context(), logger, nil, http.NewServeMux(), cfg.WithPing)
			cfg.SSVOptions.WS = ws
			cfg.SSVOptions.WsAPIPort = cfg.WsAPIPort
			cfg.SSVOptions.ValidatorOptions.NewDecidedHandler = decided.NewStreamPublisher(networkConfig, logger, ws)
		}

		cfg.SSVOptions.ValidatorOptions.DutyRoles = []spectypes.BeaconRole{spectypes.BNRoleAttester} // TODO could be better to set in other place

		storageRoles := []spectypes.BeaconRole{
			spectypes.BNRoleAttester,
			spectypes.BNRoleProposer,
			spectypes.BNRoleSyncCommittee,
			spectypes.BNRoleAggregator,
			spectypes.BNRoleSyncCommitteeContribution,
			spectypes.BNRoleValidatorRegistration,
			spectypes.BNRoleVoluntaryExit,
		}

		storageMap := ibftstorage.NewStores()

		for _, storageRole := range storageRoles {
			s := ibftstorage.New(logger, cfg.SSVOptions.ValidatorOptions.DB, storageRole)
			storageMap.Add(storageRole, s)
		}

		if cfg.SSVOptions.ValidatorOptions.Exporter {
			retain := cfg.SSVOptions.ValidatorOptions.ExporterRetainSlots
			threshold := cfg.SSVOptions.Network.Beacon.EstimatedCurrentSlot()
			initSlotPruning(cmd.Context(), logger, storageMap, slotTickerProvider, threshold, retain)
		}

		cfg.SSVOptions.ValidatorOptions.StorageMap = storageMap
		cfg.SSVOptions.ValidatorOptions.Graffiti = []byte(cfg.Graffiti)
		cfg.SSVOptions.ValidatorOptions.ValidatorStore = nodeStorage.ValidatorStore()

		fixedSubnets, err := networkcommons.SubnetsFromString(cfg.P2pNetworkConfig.Subnets)
		if err != nil {
			logger.Fatal("failed to parse fixed subnets", zap.Error(err))
		}
		if cfg.SSVOptions.ValidatorOptions.Exporter {
			fixedSubnets = networkcommons.AllSubnets
		}

		metadataSyncer := metadata.NewSyncer(
			logger,
			nodeStorage.Shares(),
			validatorProvider,
			networkConfig,
			consensusClient,
			fixedSubnets,
			metadata.WithSyncInterval(cfg.SSVOptions.ValidatorOptions.MetadataUpdateInterval),
		)
		cfg.SSVOptions.ValidatorOptions.ValidatorSyncer = metadataSyncer

		var doppelgangerHandler doppelganger.Provider
		if cfg.EnableDoppelgangerProtection {
			doppelgangerHandler = doppelganger.NewHandler(&doppelganger.Options{
				Network:            networkConfig,
				BeaconNode:         consensusClient,
				ValidatorProvider:  validatorProvider,
				SlotTickerProvider: slotTickerProvider,
				Logger:             logger,
			})
			logger.Info("Doppelganger protection enabled.")
		} else {
			doppelgangerHandler = doppelganger.NoOpHandler{}
			logger.Info("Doppelganger protection disabled.")
		}
		cfg.SSVOptions.ValidatorOptions.DoppelgangerHandler = doppelgangerHandler

		validatorCtrl := validator.NewController(logger, cfg.SSVOptions.ValidatorOptions)
		cfg.SSVOptions.ValidatorController = validatorCtrl
		cfg.SSVOptions.ValidatorStore = nodeStorage.ValidatorStore()

		operatorNode := operator.New(logger, cfg.SSVOptions, slotTickerProvider, storageMap)

		if cfg.MetricsAPIPort > 0 {
			go startMetricsHandler(logger, db, cfg.MetricsAPIPort, cfg.EnableProfile, operatorNode)
		}

		nodeProber := nodeprobe.NewProber(
			logger,
			func() {
				logger.Fatal("ethereum node(s) are either out of sync or down. Ensure the nodes are healthy to resume.")
			},
			map[string]nodeprobe.Node{
				"execution client": executionClient,

				// Underlying options.Beacon's value implements nodeprobe.StatusChecker.
				// However, as it uses spec's specssv.BeaconNode interface, avoiding type assertion requires modifications in spec.
				// If options.Beacon doesn't implement nodeprobe.StatusChecker due to a mistake, this would panic early.
				"consensus client": consensusClient,
			},
		)

		nodeProber.Start(cmd.Context())
		nodeProber.Wait()
		logger.Info("ethereum node(s) are healthy")

		eventSyncer := syncContractEvents(
			cmd.Context(),
			logger,
			executionClient,
			validatorCtrl,
			networkConfig,
			nodeStorage,
			operatorDataStore,
			operatorPrivKey,
			keyManager,
			doppelgangerHandler,
		)
		if len(cfg.LocalEventsPath) == 0 {
			nodeProber.AddNode("event syncer", eventSyncer)
		}

		if _, err := metadataSyncer.SyncOnStartup(cmd.Context()); err != nil {
			logger.Fatal("failed to sync metadata on startup", zap.Error(err))
		}

		if usingSSVSigner {
			ensureNoMissingKeys(cmd.Context(), logger, nodeStorage, operatorDataStore, ssvSignerClient)
		}

		// Increase MaxPeers if the operator is subscribed to many subnets.
		// TODO: use OperatorCommittees when it's fixed.
		if cfg.P2pNetworkConfig.DynamicMaxPeers {
			var (
				baseMaxPeers        = 60
				maxPeersLimit       = cfg.P2pNetworkConfig.DynamicMaxPeersLimit
				idealPeersPerSubnet = 3
			)
			start := time.Now()
			myValidators := nodeStorage.ValidatorStore().OperatorValidators(operatorDataStore.GetOperatorID())
			mySubnets := networkcommons.Subnets{}
			myActiveSubnets := 0
			for _, v := range myValidators {
				subnet := networkcommons.CommitteeSubnet(v.CommitteeID())
				if !mySubnets.IsSet(subnet) {
					mySubnets.Set(subnet)
					myActiveSubnets++
				}
			}
			idealMaxPeers := min(baseMaxPeers+idealPeersPerSubnet*myActiveSubnets, maxPeersLimit)
			if cfg.P2pNetworkConfig.MaxPeers < idealMaxPeers {
				logger.Warn("increasing MaxPeers to match the operator's subscribed subnets",
					zap.Int("old_max_peers", cfg.P2pNetworkConfig.MaxPeers),
					zap.Int("new_max_peers", idealMaxPeers),
					zap.Int("subscribed_subnets", myActiveSubnets),
					zap.Duration("took", time.Since(start)),
				)
				cfg.P2pNetworkConfig.MaxPeers = idealMaxPeers
			}

			cfg.P2pNetworkConfig.GetValidatorStats = func() (uint64, uint64, uint64, error) {
				return validatorCtrl.GetValidatorStats()
			}
			if err := p2pNetwork.Setup(); err != nil {
				logger.Fatal("failed to setup network", zap.Error(err))
			}
			if err := p2pNetwork.Start(); err != nil {
				logger.Fatal("failed to start network", zap.Error(err))
			}
		}

		if cfg.SSVAPIPort > 0 {
			apiServer := apiserver.New(
				logger,
				fmt.Sprintf(":%d", cfg.SSVAPIPort),
				&handlers.Node{
					// TODO: replace with narrower interface! (instead of accessing the entire PeersIndex)
					ListenAddresses: []string{fmt.Sprintf("tcp://%s:%d", cfg.P2pNetworkConfig.HostAddress, cfg.P2pNetworkConfig.TCPPort), fmt.Sprintf("udp://%s:%d", cfg.P2pNetworkConfig.HostAddress, cfg.P2pNetworkConfig.UDPPort)},
					PeersIndex:      p2pNetwork.(p2pv1.PeersIndexProvider).PeersIndex(),
					Network:         p2pNetwork.(p2pv1.HostProvider).Host().Network(),
					TopicIndex:      p2pNetwork.(handlers.TopicIndex),
					NodeProber:      nodeProber,
				},
				&handlers.Validators{
					Shares: nodeStorage.Shares(),
				},
				&handlers.Exporter{
					ParticipantStores: storageMap,
				},
			)
			go func() {
				err := apiServer.Run()
				if err != nil {
					logger.Fatal("failed to start API server", zap.Error(err))
				}
			}()
		}
		if err := operatorNode.Start(); err != nil {
			logger.Fatal("failed to start SSV node", zap.Error(err))
		}
	},
}

func ensureNoMissingKeys(
	ctx context.Context,
	logger *zap.Logger,
	nodeStorage operatorstorage.Storage,
	operatorDataStore operatordatastore.OperatorDataStore,
	ssvSignerClient *ssvsigner.Client,
) {
	if operatorDataStore.GetOperatorID() == 0 {
		logger.Fatal("operator ID is not ready")
	}

	shares := nodeStorage.Shares().List(
		nil,
		registrystorage.ByNotLiquidated(),
		registrystorage.ByOperatorID(operatorDataStore.GetOperatorID()),
	)
	if len(shares) == 0 {
		return
	}

	var localKeys []phase0.BLSPubKey
	for _, share := range shares {
		localKeys = append(localKeys, phase0.BLSPubKey(share.SharePubKey))
	}

	missingKeys, err := ssvSignerClient.MissingKeys(ctx, localKeys)
	if err != nil {
		logger.Fatal("failed to check for missing keys", zap.Error(err))
	}

	if len(missingKeys) > 0 {
		if len(missingKeys) > 50 {
			logger = logger.With(zap.Int("count", len(missingKeys)))
		} else {
			logger = logger.With(zap.Stringers("keys", missingKeys))
		}

		logger.Fatal("remote signer misses keys")
	}
}

func privateKeyFromKeystore(privKeyFile, passwordFile string) (keys.OperatorPrivateKey, []byte, error) {
	// #nosec G304
	encryptedJSON, err := os.ReadFile(privKeyFile)
	if err != nil {
		return nil, nil, fmt.Errorf("could not read PEM file: %w", err)
	}

	// #nosec G304
	keyStorePassword, err := os.ReadFile(passwordFile)
	if err != nil {
		return nil, nil, fmt.Errorf("could not read password file: %w", err)
	}

	operatorPrivKeyBytes, err := keystore.DecryptKeystore(encryptedJSON, string(keyStorePassword))
	if err != nil {
		return nil, nil, fmt.Errorf("could not decrypt operator private key keystore: %w", err)
	}

	operatorPrivKey, err := keys.PrivateKeyFromBytes(operatorPrivKeyBytes)
	if err != nil {
		return nil, nil, fmt.Errorf("could not extract operator private key from bytes: %w", err)
	}

	return operatorPrivKey, operatorPrivKeyBytes, nil
}

func assertSigningConfig(logger *zap.Logger) (usingSSVSigner, usingKeystore, usingPrivKey bool) {
	if cfg.SSVSigner.Endpoint != "" {
		usingSSVSigner = true
	}
	if cfg.KeyStore.PrivateKeyFile != "" || cfg.KeyStore.PasswordFile != "" {
		if cfg.KeyStore.PrivateKeyFile == "" || cfg.KeyStore.PasswordFile == "" {
			logger.Fatal("both keystore and password files must be provided if using keystore")
		}
		usingKeystore = true
	}
	if cfg.OperatorPrivateKey != "" {
		usingPrivKey = true
	}

	logger = logger.
		With(zap.String("ssv_signer_endpoint", cfg.SSVSigner.Endpoint),
			zap.String("private_key_file", cfg.KeyStore.PrivateKeyFile),
			zap.String("password_file", cfg.KeyStore.PasswordFile),
			zap.Int("operator_private_key_len", len(cfg.OperatorPrivateKey)), // not exposing the private key
		)

	if usingSSVSigner && (usingKeystore || usingPrivKey) {
		logger.Fatal("cannot enable both remote signing (SSVSigner.Endpoint) and local signing (PrivateKeyFile/OperatorPrivateKey)")
	} else if usingKeystore && usingPrivKey {
		logger.Fatal("cannot enable both OperatorPrivateKey and PrivateKeyFile")
	}

	return usingSSVSigner, usingKeystore, usingPrivKey
}

func validateConfig(nodeStorage operatorstorage.Storage, networkName string, usingLocalEvents, usingRemoteSigner bool) error {
	storedConfig, foundConfig, err := nodeStorage.GetConfig(nil)
	if err != nil {
		return fmt.Errorf("failed to get stored config: %w", err)
	}

	currentConfig := &operatorstorage.ConfigLock{
		NetworkName:      networkName,
		UsingLocalEvents: usingLocalEvents,
		UsingSSVSigner:   usingRemoteSigner,
	}

	if foundConfig {
		if err := storedConfig.ValidateCompatibility(currentConfig); err != nil {
			return fmt.Errorf("incompatible config change: %w", err)
		}
	} else {

		if err := nodeStorage.SaveConfig(nil, currentConfig); err != nil {
			return fmt.Errorf("failed to store config: %w", err)
		}
	}

	return nil
}

func init() {
	global_config.ProcessArgs(&cfg, &globalArgs, StartNodeCmd)
}

func setupGlobal() (*zap.Logger, error) {
	if globalArgs.ConfigPath != "" {
		if err := cleanenv.ReadConfig(globalArgs.ConfigPath, &cfg); err != nil {
			return nil, fmt.Errorf("could not read config: %w", err)
		}
	}
	if globalArgs.ShareConfigPath != "" {
		if err := cleanenv.ReadConfig(globalArgs.ShareConfigPath, &cfg); err != nil {
			return nil, fmt.Errorf("could not read share config: %w", err)
		}
	}

	err := logging.SetGlobalLogger(
		cfg.LogLevel,
		cfg.LogLevelFormat,
		cfg.LogFormat,
		&logging.LogFileOptions{
			FilePath:   cfg.LogFilePath,
			MaxSize:    cfg.LogFileSize,
			MaxBackups: cfg.LogFileBackups,
		},
	)
	if err != nil {
		return nil, fmt.Errorf("logging.SetGlobalLogger: %w", err)
	}

	return zap.L(), nil
}

func setupDB(logger *zap.Logger, networkConfig networkconfig.NetworkConfig) (*kv.BadgerDB, error) {
	db, err := kv.New(logger, cfg.DBOptions)
	if err != nil {
		return nil, errors.Wrap(err, "failed to open db")
	}
	reopenDb := func() error {
		if err := db.Close(); err != nil {
			return errors.Wrap(err, "failed to close db")
		}
		db, err = kv.New(logger, cfg.DBOptions)
		return errors.Wrap(err, "failed to reopen db")
	}

	migrationOpts := migrations.Options{
		Db:            db,
		DbPath:        cfg.DBOptions.Path,
		NetworkConfig: networkConfig,
	}
	applied, err := migrations.Run(cfg.DBOptions.Ctx, logger, migrationOpts)
	if err != nil {
		return nil, errors.Wrap(err, "failed to run migrations")
	}
	if applied == 0 {
		return db, nil
	}

	// If migrations were applied, we run a full garbage collection cycle
	// to reclaim any space that may have been freed up.
	// Close & reopen the database to trigger any unknown internal
	// startup/shutdown procedures that the storage engine may have.
	start := time.Now()
	if err := reopenDb(); err != nil {
		return nil, err
	}

	// Run a long garbage collection cycle with a timeout.
	ctx, cancel := context.WithTimeout(context.Background(), 6*time.Minute)
	defer cancel()
	if err := db.FullGC(ctx); err != nil {
		return nil, errors.Wrap(err, "failed to collect garbage")
	}

	// Close & reopen again.
	if err := reopenDb(); err != nil {
		return nil, err
	}
	logger.Debug("post-migrations garbage collection completed", fields.Duration(start))

	return db, nil
}

func setupOperatorDataStore(
	logger *zap.Logger,
	nodeStorage operatorstorage.Storage,
	pubKey string,
) operatordatastore.OperatorDataStore {
	operatorData, found, err := nodeStorage.GetOperatorDataByPubKey(nil, []byte(pubKey))
	if err != nil {
		logger.Fatal("could not get operator data by public key", zap.Error(err))
	}
	if !found {
		operatorData = &registrystorage.OperatorData{
			PublicKey: []byte(pubKey),
		}
	}
	if operatorData == nil {
		logger.Fatal("invalid operator data in database: nil")
	}

	return operatordatastore.New(operatorData)
}

// ensureOperatorPrivateKey makes sure the operator private key hash
// is saved exactly once and never changes thereafter.
// On first run it saves the current hash; on subsequent runs it errors
// if the stored hash doesn't match either the current or legacy hash.
func ensureOperatorPrivateKey(
	nodeStorage operatorstorage.Storage,
	operatorPrivKey keys.OperatorPrivateKey,
	operatorPrivKeyPEM string,
) error {
	storedHash, found, err := nodeStorage.GetPrivateKeyHash()
	if err != nil {
		return fmt.Errorf("could not get hashed private key: %w", err)
	}

	// Current hashing method (PEM‑encoded → StorageHash)
	currentHash := operatorPrivKey.StorageHash()

	// Backwards compatibility for the old hashing method,
	// which was hashing the text from the configuration directly,
	// whereas StorageHash re-encodes with PEM format.
	cliPrivKeyDecoded, err := base64.StdEncoding.DecodeString(operatorPrivKeyPEM)
	if err != nil {
		return fmt.Errorf("could not decode private key: %w", err)
	}

	// Legacy hashing method (base64‑decoded bytes → HashKeyBytes)
	legacyHash := rsaencryption.HashKeyBytes(cliPrivKeyDecoded)

	if !found {
		// First run: persist the hash.
		if err := nodeStorage.SavePrivateKeyHash(currentHash); err != nil {
			return fmt.Errorf("could not save hashed private key: %w", err)
		}
		return nil
	}

	// Subsequent runs: enforce immutability.
	if currentHash != storedHash &&
		legacyHash != storedHash {
		// Prevent the node from running with a different key.
		return fmt.Errorf("operator private key is not matching the one encrypted the storage")
	}

	return nil
}

// ensureOperatorPubKey makes sure the operator public key is stored exactly once
// and never changes. On first run it saves the key; thereafter it returns an error
// if the stored key and the new key don't match.
func ensureOperatorPubKey(nodeStorage operatorstorage.Storage, operatorPubKeyBase64 string) error {
	storedPubKey, found, err := nodeStorage.GetPublicKey()
	if err != nil {
		return fmt.Errorf("could not get public key: %w", err)
	}

	if !found {
		// No key yet in storage → first run, so save it.
		if err := nodeStorage.SavePublicKey(operatorPubKeyBase64); err != nil {
			return fmt.Errorf("could not save public key: %w", err)
		}
		return nil
	}

	// Key already exists → enforce immutability
	if storedPubKey != operatorPubKeyBase64 {
		// Prevent the node from running with a different key.
		return fmt.Errorf("operator public key is not matching the one in the storage")
	}

	// Everything matches
	return nil
}

func setupSSVNetwork(logger *zap.Logger) (networkconfig.NetworkConfig, error) {
	networkConfig, err := networkconfig.GetNetworkConfigByName(cfg.SSVOptions.NetworkName)
	if err != nil {
		return networkconfig.NetworkConfig{}, err
	}

	if cfg.SSVOptions.CustomDomainType != "" {
		if !strings.HasPrefix(cfg.SSVOptions.CustomDomainType, "0x") {
			return networkconfig.NetworkConfig{}, errors.New("custom domain type must be a hex string")
		}
		domainBytes, err := hex.DecodeString(cfg.SSVOptions.CustomDomainType[2:])
		if err != nil {
			return networkconfig.NetworkConfig{}, errors.Wrap(err, "failed to decode custom domain type")
		}
		if len(domainBytes) != 4 {
			return networkconfig.NetworkConfig{}, errors.New("custom domain type must be 4 bytes")
		}

		// https://github.com/ssvlabs/ssv/pull/1808 incremented the post-fork domain type by 1, so we have to maintain the compatibility.
		postForkDomain := binary.BigEndian.Uint32(domainBytes) + 1
		binary.BigEndian.PutUint32(networkConfig.DomainType[:], postForkDomain)

		logger.Info("running with custom domain type",
			fields.Domain(networkConfig.DomainType),
		)
	}

	nodeType := "light"
	if cfg.SSVOptions.ValidatorOptions.FullNode {
		nodeType = "full"
	}

	logger.Info("setting ssv network",
		fields.Network(networkConfig.Name),
		fields.Domain(networkConfig.DomainType),
		zap.String("nodeType", nodeType),
		zap.Any("beaconNetwork", networkConfig.Beacon.GetNetwork().BeaconNetwork),
		zap.String("registryContract", networkConfig.RegistryContractAddr),
	)

	return networkConfig, nil
}

func setupP2P(logger *zap.Logger, db basedb.Database) network.P2PNetwork {
	istore := ssv_identity.NewIdentityStore(logger, db)
	netPrivKey, err := istore.SetupNetworkKey(cfg.NetworkPrivateKey)
	if err != nil {
		logger.Fatal("failed to setup network private key", zap.Error(err))
	}
	cfg.P2pNetworkConfig.NetworkPrivateKey = netPrivKey

	n, err := p2pv1.New(logger, &cfg.P2pNetworkConfig)
	if err != nil {
		logger.Fatal("failed to setup p2p network", zap.Error(err))
	}
	return n
}

func setupConsensusClient(
<<<<<<< HEAD
	logger *zap.Logger,
	validatorStore registrystorage.SelfValidatorStore,
	slotTickerProvider slotticker.Provider,
) *goclient.GoClient {
	cl, err := goclient.New(logger, cfg.ConsensusClient, validatorStore, slotTickerProvider)
=======
	ctx context.Context,
	logger *zap.Logger,
	slotTickerProvider slotticker.Provider,
) *goclient.GoClient {
	cl, err := goclient.New(ctx, logger, cfg.ConsensusClient, slotTickerProvider)
>>>>>>> 01a1c6cb
	if err != nil {
		logger.Fatal("failed to create beacon go-client", zap.Error(err),
			fields.Address(cfg.ConsensusClient.BeaconNodeAddr))
	}

	return cl
}

// syncContractEvents blocks until historical events are synced and then spawns a goroutine syncing ongoing events.
func syncContractEvents(
	ctx context.Context,
	logger *zap.Logger,
	executionClient executionclient.Provider,
	validatorCtrl validator.Controller,
	networkConfig networkconfig.NetworkConfig,
	nodeStorage operatorstorage.Storage,
	operatorDataStore operatordatastore.OperatorDataStore,
	operatorDecrypter keys.OperatorDecrypter,
	keyManager ekm.KeyManager,
	doppelgangerHandler eventhandler.DoppelgangerProvider,
) *eventsyncer.EventSyncer {
	eventFilterer, err := executionClient.Filterer()
	if err != nil {
		logger.Fatal("failed to set up event filterer", zap.Error(err))
	}

	eventParser := eventparser.New(eventFilterer)

	eventHandler, err := eventhandler.New(
		nodeStorage,
		eventParser,
		validatorCtrl,
		networkConfig,
		operatorDataStore,
		operatorDecrypter,
		keyManager,
		doppelgangerHandler,
		eventhandler.WithFullNode(),
		eventhandler.WithLogger(logger),
	)
	if err != nil {
		logger.Fatal("failed to setup event data handler", zap.Error(err))
	}

	eventSyncer := eventsyncer.New(
		nodeStorage,
		executionClient,
		eventHandler,
		eventsyncer.WithLogger(logger),
	)

	fromBlock, found, err := nodeStorage.GetLastProcessedBlock(nil)
	if err != nil {
		logger.Fatal("syncing registry contract events failed, could not get last processed block", zap.Error(err))
	}
	if !found {
		fromBlock = networkConfig.RegistrySyncOffset
	} else if fromBlock == nil {
		logger.Fatal("syncing registry contract events failed, last processed block is nil")
	} else {
		// Start syncing from the next block.
		fromBlock = new(big.Int).SetUint64(fromBlock.Uint64() + 1)
	}

	// load & parse local events yaml if exists, otherwise sync from contract
	if len(cfg.LocalEventsPath) != 0 {
		localEvents, err := localevents.Load(cfg.LocalEventsPath)
		if err != nil {
			logger.Fatal("failed to load local events", zap.Error(err))
		}

		if err := eventHandler.HandleLocalEvents(ctx, localEvents); err != nil {
			logger.Fatal("error occurred while running event data handler", zap.Error(err))
		}
	} else {
		// Sync historical registry events.
		logger.Debug("syncing historical registry events", zap.Uint64("fromBlock", fromBlock.Uint64()))
		lastProcessedBlock, err := eventSyncer.SyncHistory(ctx, fromBlock.Uint64())
		switch {
		case errors.Is(err, executionclient.ErrNothingToSync):
			// Nothing was synced, keep fromBlock as is.
		case err == nil:
			// Advance fromBlock to the block after lastProcessedBlock.
			fromBlock = new(big.Int).SetUint64(lastProcessedBlock + 1)
		default:
			logger.Fatal("failed to sync historical registry events", zap.Error(err))
		}

		// Print registry stats.
		shares := nodeStorage.Shares().List(nil)
		operators, err := nodeStorage.ListOperators(nil, 0, 0)
		if err != nil {
			logger.Error("failed to get operators", zap.Error(err))
		}

		operatorValidators := 0
		liquidatedValidators := 0
		operatorID := operatorDataStore.GetOperatorID()
		if operatorDataStore.OperatorIDReady() {
			for _, share := range shares {
				if share.BelongsToOperator(operatorID) {
					operatorValidators++
				}
				if share.Liquidated {
					liquidatedValidators++
				}
			}
		}
		logger.Info("historical registry sync stats",
			zap.Uint64("my_operator_id", operatorID),
			zap.Int("operators", len(operators)),
			zap.Int("validators", len(shares)),
			zap.Int("liquidated_validators", liquidatedValidators),
			zap.Int("my_validators", operatorValidators),
		)

		// Sync ongoing registry events in the background.
		go func() {
			err = eventSyncer.SyncOngoing(ctx, fromBlock.Uint64())

			// Crash if ongoing sync has stopped, regardless of the reason.
			logger.Fatal("failed syncing ongoing registry events",
				zap.Uint64("last_processed_block", lastProcessedBlock),
				zap.Error(err))
		}()
	}

	return eventSyncer
}

func startMetricsHandler(logger *zap.Logger, db basedb.Database, port int, enableProf bool, opNode *operator.Node) {
	logger = logger.Named(logging.NameMetricsHandler)
	// init and start HTTP handler
	metricsHandler := metrics.NewHandler(logger, db, enableProf, opNode)
	addr := fmt.Sprintf(":%d", port)
	if err := metricsHandler.Start(http.NewServeMux(), addr); err != nil {
		logger.Panic("failed to serve metrics", zap.Error(err))
	}
}

func initSlotPruning(ctx context.Context, logger *zap.Logger, stores *ibftstorage.ParticipantStores, slotTickerProvider slotticker.Provider, slot phase0.Slot, retain uint64) {
	var wg sync.WaitGroup

	threshold := slot - phase0.Slot(retain)

	// async perform initial slot gc
	_ = stores.Each(func(_ spectypes.BeaconRole, store qbftstorage.ParticipantStore) error {
		wg.Add(1)
		go func() {
			defer wg.Done()
			store.Prune(ctx, threshold)
		}()
		return nil
	})

	wg.Wait()

	// start background job for removing old slots on every tick
	_ = stores.Each(func(_ spectypes.BeaconRole, store qbftstorage.ParticipantStore) error {
		go store.PruneContinously(ctx, slotTickerProvider, phase0.Slot(retain))
		return nil
	})
}<|MERGE_RESOLUTION|>--- conflicted
+++ resolved
@@ -271,12 +271,8 @@
 
 		cfg.ConsensusClient.Network = networkConfig.Beacon.GetNetwork()
 		operatorDataStore := setupOperatorDataStore(logger, nodeStorage, operatorPubKeyBase64)
-<<<<<<< HEAD
 		validatorProvider := nodeStorage.ValidatorStore().WithOperatorID(operatorDataStore.GetOperatorID)
-		consensusClient := setupConsensusClient(logger, validatorProvider, slotTickerProvider)
-=======
-		consensusClient := setupConsensusClient(cmd.Context(), logger, slotTickerProvider)
->>>>>>> 01a1c6cb
+		consensusClient := setupConsensusClient(cmd.Context(), logger, validatorProvider, slotTickerProvider)
 
 		executionAddrList := strings.Split(cfg.ExecutionClient.Addr, ";") // TODO: Decide what symbol to use as a separator. Bootnodes are currently separated by ";". Deployment bot currently uses ",".
 		if len(executionAddrList) == 0 {
@@ -956,19 +952,12 @@
 }
 
 func setupConsensusClient(
-<<<<<<< HEAD
+	ctx context.Context,
 	logger *zap.Logger,
 	validatorStore registrystorage.SelfValidatorStore,
 	slotTickerProvider slotticker.Provider,
 ) *goclient.GoClient {
-	cl, err := goclient.New(logger, cfg.ConsensusClient, validatorStore, slotTickerProvider)
-=======
-	ctx context.Context,
-	logger *zap.Logger,
-	slotTickerProvider slotticker.Provider,
-) *goclient.GoClient {
-	cl, err := goclient.New(ctx, logger, cfg.ConsensusClient, slotTickerProvider)
->>>>>>> 01a1c6cb
+	cl, err := goclient.New(ctx, logger, cfg.ConsensusClient, validatorStore, slotTickerProvider)
 	if err != nil {
 		logger.Fatal("failed to create beacon go-client", zap.Error(err),
 			fields.Address(cfg.ConsensusClient.BeaconNodeAddr))
