package operator

import (
	"context"
	"fmt"
	ssv_identity "github.com/bloxapp/ssv/identity"
	forksv0 "github.com/bloxapp/ssv/network/forks/v0"
	"github.com/bloxapp/ssv/network/network_wrapper"
	p2pv1 "github.com/bloxapp/ssv/network/p2p_v1"
	"github.com/bloxapp/ssv/operator/forks"
	"log"
	"net/http"

	"github.com/bloxapp/eth2-key-manager/core"
	"github.com/bloxapp/ssv/beacon"
	"github.com/bloxapp/ssv/beacon/goclient"
	global_config "github.com/bloxapp/ssv/cli/config"
	"github.com/bloxapp/ssv/eth1"
	"github.com/bloxapp/ssv/eth1/goeth"
	"github.com/bloxapp/ssv/migrations"
	"github.com/bloxapp/ssv/monitoring/metrics"
	"github.com/bloxapp/ssv/operator"
	"github.com/bloxapp/ssv/operator/duties"
	v0 "github.com/bloxapp/ssv/operator/forks/v0"
	v1 "github.com/bloxapp/ssv/operator/forks/v1"
	"github.com/bloxapp/ssv/storage"
	"github.com/bloxapp/ssv/storage/basedb"
	"github.com/bloxapp/ssv/utils/commons"
	"github.com/bloxapp/ssv/utils/logex"
	"github.com/bloxapp/ssv/utils/rsaencryption"
	"github.com/bloxapp/ssv/validator"
	"github.com/ilyakaznacheev/cleanenv"
	"github.com/spf13/cobra"
	"go.uber.org/zap"
)

type config struct {
	global_config.GlobalConfig `yaml:"global"`
	DBOptions                  basedb.Options   `yaml:"db"`
	SSVOptions                 operator.Options `yaml:"ssv"`
	ETH1Options                eth1.Options     `yaml:"eth1"`
	ETH2Options                beacon.Options   `yaml:"eth2"`
	P2pNetworkConfig           p2pv1.Config     `yaml:"p2p"`

	OperatorPrivateKey         string `yaml:"OperatorPrivateKey" env:"OPERATOR_KEY" env-description:"Operator private key, used to decrypt contract events"`
	GenerateOperatorPrivateKey bool   `yaml:"GenerateOperatorPrivateKey" env:"GENERATE_OPERATOR_KEY" env-description:"Whether to generate operator key if none is passed by config"`
	MetricsAPIPort             int    `yaml:"MetricsAPIPort" env:"METRICS_API_PORT" env-description:"port of metrics api"`
	EnableProfile              bool   `yaml:"EnableProfile" env:"ENABLE_PROFILE" env-description:"flag that indicates whether go profiling tools are enabled"`
	NetworkPrivateKey          string `yaml:"NetworkPrivateKey" env:"NETWORK_PRIVATE_KEY" env-description:"private key for network identity"`

	ReadOnlyMode bool `yaml:"ReadOnlyMode" env:"READ_ONLY_MODE" env-description:"a flag to turn on read only operator"`
}

var cfg config

var globalArgs global_config.Args

var operatorNode operator.Node

// StartNodeCmd is the command to start SSV node
var StartNodeCmd = &cobra.Command{
	Use:   "start-node",
	Short: "Starts an instance of SSV node",
	Run: func(cmd *cobra.Command, args []string) {
		commons.SetBuildData(cmd.Parent().Short, cmd.Parent().Version)
		log.Printf("starting %s", commons.GetBuildData())
		if err := cleanenv.ReadConfig(globalArgs.ConfigPath, &cfg); err != nil {
			log.Fatal(err)
		}
		if globalArgs.ShareConfigPath != "" {
			if err := cleanenv.ReadConfig(globalArgs.ShareConfigPath, &cfg); err != nil {
				log.Fatal(err)
			}
		}
		loggerLevel, errLogLevel := logex.GetLoggerLevelValue(cfg.LogLevel)
		Logger := logex.Build(commons.GetBuildData(), loggerLevel, &logex.EncodingConfig{
			Format:       cfg.GlobalConfig.LogFormat,
			LevelEncoder: logex.LevelEncoder([]byte(cfg.LogLevelFormat)),
		})
		if errLogLevel != nil {
			Logger.Warn(fmt.Sprintf("Default log level set to %s", loggerLevel), zap.Error(errLogLevel))
		}

		// TODO - change via command line?
		forker := forks.NewForker(forks.Config{
			Logger:     Logger,
			Network:    cfg.ETH2Options.Network,
			ForkSlot:   2571780, // TODO by flag?
			BeforeFork: v0.New(),
			PostFork:   v1.New(),
		})
		forker.Start()

		cfg.DBOptions.Logger = Logger
		cfg.DBOptions.Ctx = cmd.Context()
		db, err := storage.GetStorageFactory(cfg.DBOptions)
		if err != nil {
			Logger.Fatal("failed to create db!", zap.Error(err))
		}

		migrationOpts := migrations.Options{
			Db:     db,
			Logger: Logger,
			DbPath: cfg.DBOptions.Path,
		}
		err = migrations.Run(cmd.Context(), migrationOpts)
		if err != nil {
			Logger.Fatal("failed to run migrations", zap.Error(err))
		}

		eth2Network := core.NetworkFromString(cfg.ETH2Options.Network)

		// TODO Not refactored yet Start (refactor in exporter as well):
		cfg.ETH2Options.Context = cmd.Context()
		cfg.ETH2Options.Logger = Logger
		cfg.ETH2Options.Graffiti = []byte("SSV.Network")
		cfg.ETH2Options.DB = db
		beaconClient, err := goclient.New(cfg.ETH2Options)
		if err != nil {
			Logger.Fatal("failed to create beacon go-client", zap.Error(err),
				zap.String("addr", cfg.ETH2Options.BeaconNodeAddr))
		}

		nodeStorage := operator.NewNodeStorage(db, Logger)
		if err := nodeStorage.SetupPrivateKey(cfg.GenerateOperatorPrivateKey, cfg.OperatorPrivateKey); err != nil {
			Logger.Fatal("failed to setup operator private key", zap.Error(err))
		}
		operatorPrivateKey, found, err := nodeStorage.GetPrivateKey()
		if err != nil || !found {
			Logger.Fatal("failed to get operator private key", zap.Error(err))
		}
<<<<<<< HEAD
=======
		operatorPubKey, err := rsaencryption.ExtractPublicKey(operatorPrivateKey)
		if err != nil {
			Logger.Fatal("failed to extract operator public key", zap.Error(err))
		}
		cfg.P2pNetworkConfig.OperatorPrivateKey = operatorPrivateKey
>>>>>>> 61c5c8ba

		istore := ssv_identity.NewIdentityStore(db, Logger)
		netPrivKey, err := istore.SetupNetworkKey(cfg.NetworkPrivateKey)
		if err != nil {
			Logger.Fatal("failed to setup network private key", zap.Error(err))
		}

		cfg.P2pNetworkConfig.NetworkPrivateKey = netPrivKey
		cfg.P2pNetworkConfig.Fork = forker
		cfg.P2pNetworkConfig.Logger = Logger
		// TODO: move
		cfg.P2pNetworkConfig.UserAgent = forksv0.GenerateUserAgent(operatorPrivKey)
		p2pNet, err := network_wrapper.New(cmd.Context(), &cfg.P2pNetworkConfig)
		if err != nil {
			Logger.Fatal("failed to create network", zap.Error(err))
		}

		ctx := cmd.Context()
		cfg.SSVOptions.Fork = forker
		cfg.SSVOptions.Context = ctx
		cfg.SSVOptions.Logger = Logger
		cfg.SSVOptions.DB = db
		cfg.SSVOptions.Beacon = beaconClient
		cfg.SSVOptions.ETHNetwork = &eth2Network
		cfg.SSVOptions.Network = p2pNet

		cfg.SSVOptions.UseMainTopic = false // which topics needs to be subscribed is determined by ssv protocol

		cfg.SSVOptions.ValidatorOptions.Fork = cfg.SSVOptions.Fork
		cfg.SSVOptions.ValidatorOptions.ETHNetwork = &eth2Network
		cfg.SSVOptions.ValidatorOptions.Logger = Logger
		cfg.SSVOptions.ValidatorOptions.Context = ctx
		cfg.SSVOptions.ValidatorOptions.DB = db
		cfg.SSVOptions.ValidatorOptions.Network = p2pNet
		cfg.SSVOptions.ValidatorOptions.Beacon = beaconClient // TODO need to be pointer?
		cfg.SSVOptions.ValidatorOptions.CleanRegistryData = cfg.ETH1Options.CleanRegistryData
		cfg.SSVOptions.ValidatorOptions.KeyManager = beaconClient

		cfg.SSVOptions.ValidatorOptions.ShareEncryptionKeyProvider = nodeStorage.GetPrivateKey
		cfg.SSVOptions.ValidatorOptions.OperatorPubKey = operatorPubKey
		cfg.SSVOptions.ValidatorOptions.RegistryStorage = nodeStorage

		Logger.Info("using registry contract address", zap.String("addr", cfg.ETH1Options.RegistryContractAddr), zap.String("abi version", cfg.ETH1Options.AbiVersion.String()))

		// create new eth1 client
		if len(cfg.ETH1Options.RegistryContractABI) > 0 {
			Logger.Info("using registry contract abi", zap.String("abi", cfg.ETH1Options.RegistryContractABI))
			if err = eth1.LoadABI(cfg.ETH1Options.RegistryContractABI); err != nil {
				Logger.Fatal("failed to load ABI JSON", zap.Error(err))
			}
		}
		cfg.SSVOptions.Eth1Client, err = goeth.NewEth1Client(goeth.ClientOptions{
			Ctx:                        cmd.Context(),
			Logger:                     Logger,
			NodeAddr:                   cfg.ETH1Options.ETH1Addr,
			ConnectionTimeout:          cfg.ETH1Options.ETH1ConnectionTimeout,
			ContractABI:                eth1.ContractABI(cfg.ETH1Options.AbiVersion),
			RegistryContractAddr:       cfg.ETH1Options.RegistryContractAddr,
			ShareEncryptionKeyProvider: nodeStorage.GetPrivateKey,
			AbiVersion:                 cfg.ETH1Options.AbiVersion,
		})
		if err != nil {
			Logger.Fatal("failed to create eth1 client", zap.Error(err))
		}

		validatorCtrl := validator.NewController(cfg.SSVOptions.ValidatorOptions)
		cfg.SSVOptions.ValidatorController = validatorCtrl
		if cfg.ReadOnlyMode {
			cfg.SSVOptions.DutyExec = duties.NewReadOnlyExecutor(Logger)
		}
		operatorNode = operator.New(cfg.SSVOptions)

		if cfg.MetricsAPIPort > 0 {
			go startMetricsHandler(cmd.Context(), Logger, cfg.MetricsAPIPort, cfg.EnableProfile)
		}

		metrics.WaitUntilHealthy(Logger, cfg.SSVOptions.Eth1Client, "eth1 node")
		metrics.WaitUntilHealthy(Logger, beaconClient, "beacon node")

		if err := operatorNode.StartEth1(eth1.HexStringToSyncOffset(cfg.ETH1Options.ETH1SyncOffset)); err != nil {
			Logger.Fatal("failed to start eth1", zap.Error(err))
		}
		if err := operatorNode.Start(); err != nil {
			Logger.Fatal("failed to start SSV node", zap.Error(err))
		}
	},
}

func init() {
	global_config.ProcessArgs(&cfg, &globalArgs, StartNodeCmd)
}

func startMetricsHandler(ctx context.Context, logger *zap.Logger, port int, enableProf bool) {
	// init and start HTTP handler
	metricsHandler := metrics.NewMetricsHandler(ctx, logger, enableProf, operatorNode.(metrics.HealthCheckAgent))
	addr := fmt.Sprintf(":%d", port)
	if err := metricsHandler.Start(http.NewServeMux(), addr); err != nil {
		// TODO: stop node if metrics setup failed?
		logger.Error("failed to start metrics handler", zap.Error(err))
	}
}<|MERGE_RESOLUTION|>--- conflicted
+++ resolved
@@ -129,14 +129,10 @@
 		if err != nil || !found {
 			Logger.Fatal("failed to get operator private key", zap.Error(err))
 		}
-<<<<<<< HEAD
-=======
 		operatorPubKey, err := rsaencryption.ExtractPublicKey(operatorPrivateKey)
 		if err != nil {
 			Logger.Fatal("failed to extract operator public key", zap.Error(err))
 		}
-		cfg.P2pNetworkConfig.OperatorPrivateKey = operatorPrivateKey
->>>>>>> 61c5c8ba
 
 		istore := ssv_identity.NewIdentityStore(db, Logger)
 		netPrivKey, err := istore.SetupNetworkKey(cfg.NetworkPrivateKey)
@@ -148,7 +144,7 @@
 		cfg.P2pNetworkConfig.Fork = forker
 		cfg.P2pNetworkConfig.Logger = Logger
 		// TODO: move
-		cfg.P2pNetworkConfig.UserAgent = forksv0.GenerateUserAgent(operatorPrivKey)
+		cfg.P2pNetworkConfig.UserAgent = forksv0.GenerateUserAgent(operatorPrivateKey)
 		p2pNet, err := network_wrapper.New(cmd.Context(), &cfg.P2pNetworkConfig)
 		if err != nil {
 			Logger.Fatal("failed to create network", zap.Error(err))
