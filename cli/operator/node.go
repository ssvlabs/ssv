package operator

import (
	"context"
	"encoding/base64"
	"encoding/binary"
	"encoding/hex"
	"fmt"
	"log"
	"math/big"
	"net/http"
	"os"
	"strings"
	"time"

	ethcommon "github.com/ethereum/go-ethereum/common"
	"github.com/ilyakaznacheev/cleanenv"
	"github.com/pkg/errors"
	"github.com/spf13/cobra"
	"go.uber.org/zap"

	spectypes "github.com/ssvlabs/ssv-spec/types"
	"github.com/ssvlabs/ssv/api/handlers"
	apiserver "github.com/ssvlabs/ssv/api/server"
	"github.com/ssvlabs/ssv/beacon/goclient"
	global_config "github.com/ssvlabs/ssv/cli/config"
	"github.com/ssvlabs/ssv/ekm"
	"github.com/ssvlabs/ssv/eth/eventhandler"
	"github.com/ssvlabs/ssv/eth/eventparser"
	"github.com/ssvlabs/ssv/eth/eventsyncer"
	"github.com/ssvlabs/ssv/eth/executionclient"
	"github.com/ssvlabs/ssv/eth/localevents"
	exporterapi "github.com/ssvlabs/ssv/exporter/api"
	"github.com/ssvlabs/ssv/exporter/api/decided"
	"github.com/ssvlabs/ssv/exporter/convert"
	ibftstorage "github.com/ssvlabs/ssv/ibft/storage"
	ssv_identity "github.com/ssvlabs/ssv/identity"
	"github.com/ssvlabs/ssv/logging"
	"github.com/ssvlabs/ssv/logging/fields"
	"github.com/ssvlabs/ssv/message/signatureverifier"
	"github.com/ssvlabs/ssv/message/validation"
	"github.com/ssvlabs/ssv/migrations"
	"github.com/ssvlabs/ssv/monitoring/metrics"
	"github.com/ssvlabs/ssv/network"
	networkcommons "github.com/ssvlabs/ssv/network/commons"
	p2pv1 "github.com/ssvlabs/ssv/network/p2p"
	"github.com/ssvlabs/ssv/network/records"
	"github.com/ssvlabs/ssv/networkconfig"
	"github.com/ssvlabs/ssv/nodeprobe"
	"github.com/ssvlabs/ssv/observability"
	"github.com/ssvlabs/ssv/operator"
	operatordatastore "github.com/ssvlabs/ssv/operator/datastore"
	"github.com/ssvlabs/ssv/operator/duties/dutystore"
	"github.com/ssvlabs/ssv/operator/keys"
	"github.com/ssvlabs/ssv/operator/keystore"
	"github.com/ssvlabs/ssv/operator/slotticker"
	operatorstorage "github.com/ssvlabs/ssv/operator/storage"
	"github.com/ssvlabs/ssv/operator/validator"
	"github.com/ssvlabs/ssv/operator/validator/metadata"
	"github.com/ssvlabs/ssv/operator/validators"
	beaconprotocol "github.com/ssvlabs/ssv/protocol/v2/blockchain/beacon"
	"github.com/ssvlabs/ssv/protocol/v2/types"
	registrystorage "github.com/ssvlabs/ssv/registry/storage"
	"github.com/ssvlabs/ssv/storage/basedb"
	"github.com/ssvlabs/ssv/storage/kv"
	"github.com/ssvlabs/ssv/utils/commons"
	"github.com/ssvlabs/ssv/utils/format"
	"github.com/ssvlabs/ssv/utils/rsaencryption"
)

type KeyStore struct {
	PrivateKeyFile string `yaml:"PrivateKeyFile" env:"PRIVATE_KEY_FILE" env-description:"Operator private key file"`
	PasswordFile   string `yaml:"PasswordFile" env:"PASSWORD_FILE" env-description:"Password for operator private key file decryption"`
}

type config struct {
	global_config.GlobalConfig `yaml:"global"`
	DBOptions                  basedb.Options                   `yaml:"db"`
	SSVOptions                 operator.Options                 `yaml:"ssv"`
	ExecutionClient            executionclient.ExecutionOptions `yaml:"eth1"` // TODO: execution_client in yaml
	ConsensusClient            beaconprotocol.Options           `yaml:"eth2"` // TODO: consensus_client in yaml
	P2pNetworkConfig           p2pv1.Config                     `yaml:"p2p"`
	KeyStore                   KeyStore                         `yaml:"KeyStore"`
	Graffiti                   string                           `yaml:"Graffiti" env:"GRAFFITI" env-description:"Custom graffiti for block proposals." env-default:"ssv.network" `
	OperatorPrivateKey         string                           `yaml:"OperatorPrivateKey" env:"OPERATOR_KEY" env-description:"Operator private key, used to decrypt contract events"`
	MetricsAPIPort             int                              `yaml:"MetricsAPIPort" env:"METRICS_API_PORT" env-description:"Port to listen on for the metrics API."`
	EnableProfile              bool                             `yaml:"EnableProfile" env:"ENABLE_PROFILE" env-description:"flag that indicates whether go profiling tools are enabled"`
	NetworkPrivateKey          string                           `yaml:"NetworkPrivateKey" env:"NETWORK_PRIVATE_KEY" env-description:"private key for network identity"`
	WsAPIPort                  int                              `yaml:"WebSocketAPIPort" env:"WS_API_PORT" env-description:"Port to listen on for the websocket API."`
	WithPing                   bool                             `yaml:"WithPing" env:"WITH_PING" env-description:"Whether to send websocket ping messages'"`
	SSVAPIPort                 int                              `yaml:"SSVAPIPort" env:"SSV_API_PORT" env-description:"Port to listen on for the SSV API."`
	LocalEventsPath            string                           `yaml:"LocalEventsPath" env:"EVENTS_PATH" env-description:"path to local events"`
}

var cfg config

var globalArgs global_config.Args

// StartNodeCmd is the command to start SSV node
var StartNodeCmd = &cobra.Command{
	Use:   "start-node",
	Short: "Starts an instance of SSV node",
	Run: func(cmd *cobra.Command, args []string) {
		commons.SetBuildData(cmd.Parent().Short, cmd.Parent().Version)

		logger, err := setupGlobal()
		if err != nil {
			log.Fatal("could not create logger ", err)
		}

		defer logging.CapturePanic(logger)

		logger.Info(fmt.Sprintf("starting %v", commons.GetBuildData()))

		observabilityShutdown, err := observability.Initialize(
			cmd.Parent().Short,
			cmd.Parent().Version,
			observability.WithMetrics())
		if err != nil {
			logger.Fatal("could not initialize observability configuration", zap.Error(err))
		}

		defer func() {
			if err = observabilityShutdown(cmd.Context()); err != nil {
				logger.Error("could not shutdown observability object", zap.Error(err))
			}
		}()

		networkConfig, err := setupSSVNetwork(logger)
		if err != nil {
			logger.Fatal("could not setup network", zap.Error(err))
		}
		cfg.DBOptions.Ctx = cmd.Context()
		db, err := setupDB(logger, networkConfig.Beacon.GetNetwork())
		if err != nil {
			logger.Fatal("could not setup db", zap.Error(err))
		}

		var operatorPrivKey keys.OperatorPrivateKey
		var operatorPrivKeyText string
		if cfg.KeyStore.PrivateKeyFile != "" {
			// nolint: gosec
			encryptedJSON, err := os.ReadFile(cfg.KeyStore.PrivateKeyFile)
			if err != nil {
				logger.Fatal("could not read PEM file", zap.Error(err))
			}

			// nolint: gosec
			keyStorePassword, err := os.ReadFile(cfg.KeyStore.PasswordFile)
			if err != nil {
				logger.Fatal("could not read password file", zap.Error(err))
			}

			decryptedKeystore, err := keystore.DecryptKeystore(encryptedJSON, string(keyStorePassword))
			if err != nil {
				logger.Fatal("could not decrypt operator private key keystore", zap.Error(err))
			}
			operatorPrivKey, err = keys.PrivateKeyFromBytes(decryptedKeystore)
			if err != nil {
				logger.Fatal("could not extract operator private key from file", zap.Error(err))
			}

			operatorPrivKeyText = base64.StdEncoding.EncodeToString(decryptedKeystore)
		} else {
			operatorPrivKey, err = keys.PrivateKeyFromString(cfg.OperatorPrivateKey)
			if err != nil {
				logger.Fatal("could not decode operator private key", zap.Error(err))
			}
			operatorPrivKeyText = cfg.OperatorPrivateKey
		}
		cfg.P2pNetworkConfig.OperatorSigner = operatorPrivKey

		nodeStorage, operatorData := setupOperatorStorage(logger, db, operatorPrivKey, operatorPrivKeyText)
		operatorDataStore := operatordatastore.New(operatorData)

		usingLocalEvents := len(cfg.LocalEventsPath) != 0

		if err := validateConfig(nodeStorage, networkConfig.NetworkName(), usingLocalEvents); err != nil {
			logger.Fatal("failed to validate config", zap.Error(err))
		}

		ekmHashedKey, err := operatorPrivKey.EKMHash()
		if err != nil {
			logger.Fatal("could not get operator private key hash", zap.Error(err))
		}

		keyManager, err := ekm.NewETHKeyManagerSigner(logger, db, networkConfig, ekmHashedKey)
		if err != nil {
			logger.Fatal("could not create new eth-key-manager signer", zap.Error(err))
		}

		cfg.P2pNetworkConfig.Ctx = cmd.Context()

		slotTickerProvider := func() slotticker.SlotTicker {
			return slotticker.New(logger, slotticker.Config{
				SlotDuration: networkConfig.SlotDurationSec(),
				GenesisTime:  networkConfig.GetGenesisTime(),
			})
		}

		cfg.ConsensusClient.Context = cmd.Context()
		cfg.ConsensusClient.GasLimit = spectypes.DefaultGasLimit
		cfg.ConsensusClient.Network = networkConfig.Beacon.GetNetwork()

		consensusClient := setupConsensusClient(logger, operatorDataStore, slotTickerProvider)

		executionClient, err := executionclient.New(
			cmd.Context(),
			cfg.ExecutionClient.Addr,
			ethcommon.HexToAddress(networkConfig.RegistryContractAddr),
			executionclient.WithLogger(logger),
			executionclient.WithFollowDistance(executionclient.DefaultFollowDistance),
			executionclient.WithConnectionTimeout(cfg.ExecutionClient.ConnectionTimeout),
			executionclient.WithReconnectionInitialInterval(executionclient.DefaultReconnectionInitialInterval),
			executionclient.WithReconnectionMaxInterval(executionclient.DefaultReconnectionMaxInterval),
			executionclient.WithSyncDistanceTolerance(cfg.ExecutionClient.SyncDistanceTolerance),
		)
		if err != nil {
			logger.Fatal("could not connect to execution client", zap.Error(err))
		}

		cfg.P2pNetworkConfig.NodeStorage = nodeStorage
		cfg.P2pNetworkConfig.OperatorPubKeyHash = format.OperatorID(operatorData.PublicKey)
		cfg.P2pNetworkConfig.OperatorDataStore = operatorDataStore
		cfg.P2pNetworkConfig.FullNode = cfg.SSVOptions.ValidatorOptions.FullNode
		cfg.P2pNetworkConfig.Network = networkConfig

		validatorsMap := validators.New(cmd.Context())

		dutyStore := dutystore.New()
		cfg.SSVOptions.DutyStore = dutyStore

		signatureVerifier := signatureverifier.NewSignatureVerifier(nodeStorage)

		messageValidator := validation.New(
			networkConfig,
			nodeStorage.ValidatorStore(),
			dutyStore,
			signatureVerifier,
			validation.WithLogger(logger),
		)

		cfg.P2pNetworkConfig.MessageValidator = messageValidator
		cfg.SSVOptions.ValidatorOptions.MessageValidator = messageValidator

		p2pNetwork := setupP2P(logger, db)

		cfg.SSVOptions.Context = cmd.Context()
		cfg.SSVOptions.DB = db
		cfg.SSVOptions.BeaconNode = consensusClient
		cfg.SSVOptions.ExecutionClient = executionClient
		cfg.SSVOptions.Network = networkConfig
		cfg.SSVOptions.P2PNetwork = p2pNetwork
		cfg.SSVOptions.ValidatorOptions.NetworkConfig = networkConfig
		cfg.SSVOptions.ValidatorOptions.Context = cmd.Context()
		cfg.SSVOptions.ValidatorOptions.DB = db
		cfg.SSVOptions.ValidatorOptions.Network = p2pNetwork
		cfg.SSVOptions.ValidatorOptions.Beacon = consensusClient
		cfg.SSVOptions.ValidatorOptions.BeaconSigner = keyManager
		cfg.SSVOptions.ValidatorOptions.ValidatorsMap = validatorsMap

		cfg.SSVOptions.ValidatorOptions.OperatorDataStore = operatorDataStore
		cfg.SSVOptions.ValidatorOptions.RegistryStorage = nodeStorage
		cfg.SSVOptions.ValidatorOptions.RecipientsStorage = nodeStorage
		cfg.SSVOptions.ValidatorOptions.GasLimit = cfg.ConsensusClient.GasLimit

		if cfg.WsAPIPort != 0 {
			ws := exporterapi.NewWsServer(cmd.Context(), nil, http.NewServeMux(), cfg.WithPing)
			cfg.SSVOptions.WS = ws
			cfg.SSVOptions.WsAPIPort = cfg.WsAPIPort
			cfg.SSVOptions.ValidatorOptions.NewDecidedHandler = decided.NewStreamPublisher(logger, ws)
		}

		cfg.SSVOptions.ValidatorOptions.DutyRoles = []spectypes.BeaconRole{spectypes.BNRoleAttester} // TODO could be better to set in other place

		storageRoles := []convert.RunnerRole{
			convert.RoleCommittee,
			convert.RoleAttester,
			convert.RoleProposer,
			convert.RoleSyncCommittee,
			convert.RoleAggregator,
			convert.RoleSyncCommitteeContribution,
			convert.RoleValidatorRegistration,
			convert.RoleVoluntaryExit,
		}

		storageMap := ibftstorage.NewStores()

		for _, storageRole := range storageRoles {
			storageMap.Add(storageRole, ibftstorage.New(cfg.SSVOptions.ValidatorOptions.DB, storageRole.String()))
		}

		cfg.SSVOptions.ValidatorOptions.StorageMap = storageMap
		cfg.SSVOptions.ValidatorOptions.Graffiti = []byte(cfg.Graffiti)
		cfg.SSVOptions.ValidatorOptions.ValidatorStore = nodeStorage.ValidatorStore()
		cfg.SSVOptions.ValidatorOptions.OperatorSigner = types.NewSsvOperatorSigner(operatorPrivKey, operatorDataStore.GetOperatorID)

		validatorSyncer := metadata.NewValidatorSyncer(
			logger,
			nodeStorage.Shares(),
			networkConfig.Beacon,
			consensusClient,
			metadata.WithSyncInterval(cfg.SSVOptions.ValidatorOptions.MetadataUpdateInterval),
		)
		cfg.SSVOptions.ValidatorOptions.ValidatorSyncer = validatorSyncer

		validatorCtrl := validator.NewController(logger, cfg.SSVOptions.ValidatorOptions)
		cfg.SSVOptions.ValidatorController = validatorCtrl
		cfg.SSVOptions.ValidatorStore = nodeStorage.ValidatorStore()

		operatorNode := operator.New(logger, cfg.SSVOptions, slotTickerProvider, storageMap)

		if cfg.MetricsAPIPort > 0 {
			go startMetricsHandler(logger, db, cfg.MetricsAPIPort, cfg.EnableProfile, operatorNode)
		}

		nodeProber := nodeprobe.NewProber(
			logger,
			func() {
				logger.Fatal("ethereum node(s) are either out of sync or down. Ensure the nodes are healthy to resume.")
			},
			map[string]nodeprobe.Node{
				"execution client": executionClient,

				// Underlying options.Beacon's value implements nodeprobe.StatusChecker.
				// However, as it uses spec's specssv.BeaconNode interface, avoiding type assertion requires modifications in spec.
				// If options.Beacon doesn't implement nodeprobe.StatusChecker due to a mistake, this would panic early.
				"consensus client": consensusClient,
			},
		)

		nodeProber.Start(cmd.Context())
		nodeProber.Wait()
		logger.Info("ethereum node(s) are healthy")

<<<<<<< HEAD
		metricsReporter.SSVNodeHealthy()

		eventSyncer := syncContractEvents(
=======
		eventSyncer := setupEventHandling(
>>>>>>> 4db96390
			cmd.Context(),
			logger,
			executionClient,
			validatorCtrl,
			networkConfig,
			nodeStorage,
			operatorDataStore,
			operatorPrivKey,
			keyManager,
		)
		if len(cfg.LocalEventsPath) == 0 {
			nodeProber.AddNode("event syncer", eventSyncer)
		}

		if _, err := validatorSyncer.SyncOnStartup(cmd.Context()); err != nil {
			logger.Fatal("failed to update metadata on startup", zap.Error(err))
		}

		// Increase MaxPeers if the operator is subscribed to many subnets.
		// TODO: use OperatorCommittees when it's fixed.
		if cfg.P2pNetworkConfig.DynamicMaxPeers {
			var (
				baseMaxPeers        = 60
				maxPeersLimit       = cfg.P2pNetworkConfig.DynamicMaxPeersLimit
				idealPeersPerSubnet = 3
			)
			start := time.Now()
			myValidators := nodeStorage.ValidatorStore().OperatorValidators(operatorData.ID)
			mySubnets := make(records.Subnets, networkcommons.SubnetsCount)
			myActiveSubnets := 0
			for _, v := range myValidators {
				subnet := networkcommons.CommitteeSubnet(v.CommitteeID())
				if mySubnets[subnet] == 0 {
					mySubnets[subnet] = 1
					myActiveSubnets++
				}
			}
			idealMaxPeers := min(baseMaxPeers+idealPeersPerSubnet*myActiveSubnets, maxPeersLimit)
			if cfg.P2pNetworkConfig.MaxPeers < idealMaxPeers {
				logger.Warn("increasing MaxPeers to match the operator's subscribed subnets",
					zap.Int("old_max_peers", cfg.P2pNetworkConfig.MaxPeers),
					zap.Int("new_max_peers", idealMaxPeers),
					zap.Int("subscribed_subnets", myActiveSubnets),
					zap.Duration("took", time.Since(start)),
				)
				cfg.P2pNetworkConfig.MaxPeers = idealMaxPeers
			}

			cfg.P2pNetworkConfig.GetValidatorStats = func() (uint64, uint64, uint64, error) {
				return validatorCtrl.GetValidatorStats()
			}
			if err := p2pNetwork.Setup(logger); err != nil {
				logger.Fatal("failed to setup network", zap.Error(err))
			}
			if err := p2pNetwork.Start(logger); err != nil {
				logger.Fatal("failed to start network", zap.Error(err))
			}
		}

		if cfg.SSVAPIPort > 0 {
			apiServer := apiserver.New(
				logger,
				fmt.Sprintf(":%d", cfg.SSVAPIPort),
				&handlers.Node{
					// TODO: replace with narrower interface! (instead of accessing the entire PeersIndex)
					ListenAddresses: []string{fmt.Sprintf("tcp://%s:%d", cfg.P2pNetworkConfig.HostAddress, cfg.P2pNetworkConfig.TCPPort), fmt.Sprintf("udp://%s:%d", cfg.P2pNetworkConfig.HostAddress, cfg.P2pNetworkConfig.UDPPort)},
					PeersIndex:      p2pNetwork.(p2pv1.PeersIndexProvider).PeersIndex(),
					Network:         p2pNetwork.(p2pv1.HostProvider).Host().Network(),
					TopicIndex:      p2pNetwork.(handlers.TopicIndex),
					NodeProber:      nodeProber,
				},
				&handlers.Validators{
					Shares: nodeStorage.Shares(),
				},
				&handlers.Exporter{
					DomainType: networkConfig.DomainType,
					QBFTStores: storageMap,
				},
			)
			go func() {
				err := apiServer.Run()
				if err != nil {
					logger.Fatal("failed to start API server", zap.Error(err))
				}
			}()
		}
		if err := operatorNode.Start(logger); err != nil {
			logger.Fatal("failed to start SSV node", zap.Error(err))
		}
	},
}

func validateConfig(nodeStorage operatorstorage.Storage, networkName string, usingLocalEvents bool) error {
	storedConfig, foundConfig, err := nodeStorage.GetConfig(nil)
	if err != nil {
		return fmt.Errorf("failed to get stored config: %w", err)
	}

	currentConfig := &operatorstorage.ConfigLock{
		NetworkName:      networkName,
		UsingLocalEvents: usingLocalEvents,
	}

	if foundConfig {
		if err := storedConfig.ValidateCompatibility(currentConfig); err != nil {
			return fmt.Errorf("incompatible config change: %w", err)
		}
	} else {

		if err := nodeStorage.SaveConfig(nil, currentConfig); err != nil {
			return fmt.Errorf("failed to store config: %w", err)
		}
	}

	return nil
}

func init() {
	global_config.ProcessArgs(&cfg, &globalArgs, StartNodeCmd)
}

func setupGlobal() (*zap.Logger, error) {
	if globalArgs.ConfigPath != "" {
		if err := cleanenv.ReadConfig(globalArgs.ConfigPath, &cfg); err != nil {
			return nil, fmt.Errorf("could not read config: %w", err)
		}
	}
	if globalArgs.ShareConfigPath != "" {
		if err := cleanenv.ReadConfig(globalArgs.ShareConfigPath, &cfg); err != nil {
			return nil, fmt.Errorf("could not read share config: %w", err)
		}
	}

	err := logging.SetGlobalLogger(
		cfg.LogLevel,
		cfg.LogLevelFormat,
		cfg.LogFormat,
		&logging.LogFileOptions{
			FileName:   cfg.LogFilePath,
			MaxSize:    cfg.LogFileSize,
			MaxBackups: cfg.LogFileBackups,
		},
	)
	if err != nil {
		return nil, fmt.Errorf("logging.SetGlobalLogger: %w", err)
	}

	return zap.L(), nil
}

func setupDB(logger *zap.Logger, eth2Network beaconprotocol.Network) (*kv.BadgerDB, error) {
	db, err := kv.New(logger, cfg.DBOptions)
	if err != nil {
		return nil, errors.Wrap(err, "failed to open db")
	}
	reopenDb := func() error {
		if err := db.Close(); err != nil {
			return errors.Wrap(err, "failed to close db")
		}
		db, err = kv.New(logger, cfg.DBOptions)
		return errors.Wrap(err, "failed to reopen db")
	}

	migrationOpts := migrations.Options{
		Db:      db,
		DbPath:  cfg.DBOptions.Path,
		Network: eth2Network,
	}
	applied, err := migrations.Run(cfg.DBOptions.Ctx, logger, migrationOpts)
	if err != nil {
		return nil, errors.Wrap(err, "failed to run migrations")
	}
	if applied == 0 {
		return db, nil
	}

	// If migrations were applied, we run a full garbage collection cycle
	// to reclaim any space that may have been freed up.
	// Close & reopen the database to trigger any unknown internal
	// startup/shutdown procedures that the storage engine may have.
	start := time.Now()
	if err := reopenDb(); err != nil {
		return nil, err
	}

	// Run a long garbage collection cycle with a timeout.
	ctx, cancel := context.WithTimeout(context.Background(), 6*time.Minute)
	defer cancel()
	if err := db.FullGC(ctx); err != nil {
		return nil, errors.Wrap(err, "failed to collect garbage")
	}

	// Close & reopen again.
	if err := reopenDb(); err != nil {
		return nil, err
	}
	logger.Debug("post-migrations garbage collection completed", fields.Duration(start))

	return db, nil
}

func setupOperatorStorage(logger *zap.Logger, db basedb.Database, configPrivKey keys.OperatorPrivateKey, configPrivKeyText string) (operatorstorage.Storage, *registrystorage.OperatorData) {
	nodeStorage, err := operatorstorage.NewNodeStorage(logger, db)
	if err != nil {
		logger.Fatal("failed to create node storage", zap.Error(err))
	}

	storedPrivKeyHash, found, err := nodeStorage.GetPrivateKeyHash()
	if err != nil {
		logger.Fatal("could not get hashed private key", zap.Error(err))
	}

	configStoragePrivKeyHash, err := configPrivKey.StorageHash()
	if err != nil {
		logger.Fatal("could not hash private key", zap.Error(err))
	}

	// Backwards compatibility for the old hashing method,
	// which was hashing the text from the configuration directly,
	// whereas StorageHash re-encodes with PEM format.
	cliPrivKeyDecoded, err := base64.StdEncoding.DecodeString(configPrivKeyText)
	if err != nil {
		logger.Fatal("could not decode private key", zap.Error(err))
	}
	configStoragePrivKeyLegacyHash, err := rsaencryption.HashRsaKey(cliPrivKeyDecoded)
	if err != nil {
		logger.Fatal("could not hash private key", zap.Error(err))
	}

	if !found {
		if err := nodeStorage.SavePrivateKeyHash(configStoragePrivKeyHash); err != nil {
			logger.Fatal("could not save hashed private key", zap.Error(err))
		}
	} else if configStoragePrivKeyHash != storedPrivKeyHash &&
		configStoragePrivKeyLegacyHash != storedPrivKeyHash {
		logger.Fatal("operator private key is not matching the one encrypted the storage")
	}

	encodedPubKey, err := configPrivKey.Public().Base64()
	if err != nil {
		logger.Fatal("could not encode public key", zap.Error(err))
	}

	logger.Info("successfully loaded operator keys", zap.String("pubkey", string(encodedPubKey)))

	operatorData, found, err := nodeStorage.GetOperatorDataByPubKey(nil, encodedPubKey)
	if err != nil {
		logger.Fatal("could not get operator data by public key", zap.Error(err))
	}
	if !found {
		operatorData = &registrystorage.OperatorData{
			PublicKey: encodedPubKey,
		}
	}
	if operatorData == nil {
		logger.Fatal("invalid operator data in database: nil")
	}

	return nodeStorage, operatorData
}

func setupSSVNetwork(logger *zap.Logger) (networkconfig.NetworkConfig, error) {
	networkConfig, err := networkconfig.GetNetworkConfigByName(cfg.SSVOptions.NetworkName)
	if err != nil {
		return networkconfig.NetworkConfig{}, err
	}

	if cfg.SSVOptions.CustomDomainType != "" {
		if !strings.HasPrefix(cfg.SSVOptions.CustomDomainType, "0x") {
			return networkconfig.NetworkConfig{}, errors.New("custom domain type must be a hex string")
		}
		domainBytes, err := hex.DecodeString(cfg.SSVOptions.CustomDomainType[2:])
		if err != nil {
			return networkconfig.NetworkConfig{}, errors.Wrap(err, "failed to decode custom domain type")
		}
		if len(domainBytes) != 4 {
			return networkconfig.NetworkConfig{}, errors.New("custom domain type must be 4 bytes")
		}

		// https://github.com/ssvlabs/ssv/pull/1808 incremented the post-fork domain type by 1, so we have to maintain the compatibility.
		postForkDomain := binary.BigEndian.Uint32(domainBytes) + 1
		binary.BigEndian.PutUint32(networkConfig.DomainType[:], postForkDomain)

		logger.Info("running with custom domain type",
			fields.Domain(networkConfig.DomainType),
		)
	}

	nodeType := "light"
	if cfg.SSVOptions.ValidatorOptions.FullNode {
		nodeType = "full"
	}

	logger.Info("setting ssv network",
		fields.Network(networkConfig.Name),
		fields.Domain(networkConfig.DomainType),
		zap.String("nodeType", nodeType),
		zap.Any("beaconNetwork", networkConfig.Beacon.GetNetwork().BeaconNetwork),
		zap.Uint64("genesisEpoch", uint64(networkConfig.GenesisEpoch)),
		zap.String("registryContract", networkConfig.RegistryContractAddr),
	)

	return networkConfig, nil
}

func setupP2P(logger *zap.Logger, db basedb.Database) network.P2PNetwork {
	istore := ssv_identity.NewIdentityStore(db)
	netPrivKey, err := istore.SetupNetworkKey(logger, cfg.NetworkPrivateKey)
	if err != nil {
		logger.Fatal("failed to setup network private key", zap.Error(err))
	}
	cfg.P2pNetworkConfig.NetworkPrivateKey = netPrivKey

	n, err := p2pv1.New(logger, &cfg.P2pNetworkConfig)
	if err != nil {
		logger.Fatal("failed to setup p2p network", zap.Error(err))
	}
	return n
}

func setupConsensusClient(
	logger *zap.Logger,
	operatorDataStore operatordatastore.OperatorDataStore,
	slotTickerProvider slotticker.Provider,
) *goclient.GoClient {
	cl, err := goclient.New(logger, cfg.ConsensusClient, operatorDataStore, slotTickerProvider)
	if err != nil {
		logger.Fatal("failed to create beacon go-client", zap.Error(err),
			fields.Address(cfg.ConsensusClient.BeaconNodeAddr))
	}

	return cl
}

// syncContractEvents blocks until historical events are synced and then spawns a goroutine syncing ongoing events.
func syncContractEvents(
	ctx context.Context,
	logger *zap.Logger,
	executionClient *executionclient.ExecutionClient,
	validatorCtrl validator.Controller,
	networkConfig networkconfig.NetworkConfig,
	nodeStorage operatorstorage.Storage,
	operatorDataStore operatordatastore.OperatorDataStore,
	operatorDecrypter keys.OperatorDecrypter,
	keyManager ekm.KeyManager,
) *eventsyncer.EventSyncer {
	eventFilterer, err := executionClient.Filterer()
	if err != nil {
		logger.Fatal("failed to set up event filterer", zap.Error(err))
	}

	eventParser := eventparser.New(eventFilterer)

	eventHandler, err := eventhandler.New(
		nodeStorage,
		eventParser,
		validatorCtrl,
		networkConfig,
		operatorDataStore,
		operatorDecrypter,
		keyManager,
		cfg.SSVOptions.ValidatorOptions.Beacon,
		eventhandler.WithFullNode(),
		eventhandler.WithLogger(logger),
	)
	if err != nil {
		logger.Fatal("failed to setup event data handler", zap.Error(err))
	}

	eventSyncer := eventsyncer.New(
		nodeStorage,
		executionClient,
		eventHandler,
		eventsyncer.WithLogger(logger),
	)

	fromBlock, found, err := nodeStorage.GetLastProcessedBlock(nil)
	if err != nil {
		logger.Fatal("syncing registry contract events failed, could not get last processed block", zap.Error(err))
	}
	if !found {
		fromBlock = networkConfig.RegistrySyncOffset
	} else if fromBlock == nil {
		logger.Fatal("syncing registry contract events failed, last processed block is nil")
	} else {
		// Start syncing from the next block.
		fromBlock = new(big.Int).SetUint64(fromBlock.Uint64() + 1)
	}

	// load & parse local events yaml if exists, otherwise sync from contract
	if len(cfg.LocalEventsPath) != 0 {
		localEvents, err := localevents.Load(cfg.LocalEventsPath)
		if err != nil {
			logger.Fatal("failed to load local events", zap.Error(err))
		}

		if err := eventHandler.HandleLocalEvents(localEvents); err != nil {
			logger.Fatal("error occurred while running event data handler", zap.Error(err))
		}
	} else {
		// Sync historical registry events.
		logger.Debug("syncing historical registry events", zap.Uint64("fromBlock", fromBlock.Uint64()))
		lastProcessedBlock, err := eventSyncer.SyncHistory(ctx, fromBlock.Uint64())
		switch {
		case errors.Is(err, executionclient.ErrNothingToSync):
			// Nothing was synced, keep fromBlock as is.
		case err == nil:
			// Advance fromBlock to the block after lastProcessedBlock.
			fromBlock = new(big.Int).SetUint64(lastProcessedBlock + 1)
		default:
			logger.Fatal("failed to sync historical registry events", zap.Error(err))
		}

		// Print registry stats.
		shares := nodeStorage.Shares().List(nil)
		operators, err := nodeStorage.ListOperators(nil, 0, 0)
		if err != nil {
			logger.Error("failed to get operators", zap.Error(err))
		}

		operatorValidators := 0
		liquidatedValidators := 0
		operatorID := operatorDataStore.GetOperatorID()
		if operatorDataStore.OperatorIDReady() {
			for _, share := range shares {
				if share.BelongsToOperator(operatorID) {
					operatorValidators++
				}
				if share.Liquidated {
					liquidatedValidators++
				}
			}
		}
		logger.Info("historical registry sync stats",
			zap.Uint64("my_operator_id", operatorID),
			zap.Int("operators", len(operators)),
			zap.Int("validators", len(shares)),
			zap.Int("liquidated_validators", liquidatedValidators),
			zap.Int("my_validators", operatorValidators),
		)

		// Sync ongoing registry events in the background.
		go func() {
			err = eventSyncer.SyncOngoing(ctx, fromBlock.Uint64())

			// Crash if ongoing sync has stopped, regardless of the reason.
			logger.Fatal("failed syncing ongoing registry events",
				zap.Uint64("last_processed_block", lastProcessedBlock),
				zap.Error(err))
		}()
	}

	return eventSyncer
}

func startMetricsHandler(logger *zap.Logger, db basedb.Database, port int, enableProf bool, opNode *operator.Node) {
	logger = logger.Named(logging.NameMetricsHandler)
	// init and start HTTP handler
	metricsHandler := metrics.NewHandler(db, enableProf, opNode)
	addr := fmt.Sprintf(":%d", port)
	if err := metricsHandler.Start(logger, http.NewServeMux(), addr); err != nil {
		logger.Panic("failed to serve metrics", zap.Error(err))
	}
}<|MERGE_RESOLUTION|>--- conflicted
+++ resolved
@@ -17,9 +17,9 @@
 	"github.com/ilyakaznacheev/cleanenv"
 	"github.com/pkg/errors"
 	"github.com/spf13/cobra"
+	spectypes "github.com/ssvlabs/ssv-spec/types"
 	"go.uber.org/zap"
 
-	spectypes "github.com/ssvlabs/ssv-spec/types"
 	"github.com/ssvlabs/ssv/api/handlers"
 	apiserver "github.com/ssvlabs/ssv/api/server"
 	"github.com/ssvlabs/ssv/beacon/goclient"
@@ -333,13 +333,7 @@
 		nodeProber.Wait()
 		logger.Info("ethereum node(s) are healthy")
 
-<<<<<<< HEAD
-		metricsReporter.SSVNodeHealthy()
-
 		eventSyncer := syncContractEvents(
-=======
-		eventSyncer := setupEventHandling(
->>>>>>> 4db96390
 			cmd.Context(),
 			logger,
 			executionClient,
