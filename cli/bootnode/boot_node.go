package bootnode

import (
	"fmt"
	"log"

	"github.com/ilyakaznacheev/cleanenv"
	"github.com/spf13/cobra"
	"go.uber.org/zap"

	global_config "github.com/ssvlabs/ssv/cli/config"
	"github.com/ssvlabs/ssv/logging"
	"github.com/ssvlabs/ssv/networkconfig"
	bootnode "github.com/ssvlabs/ssv/utils/boot_node"
	"github.com/ssvlabs/ssv/utils/commons"
)

type config struct {
	global_config.GlobalConfig `yaml:"global"`
	Options                    bootnode.Options `yaml:"bootnode"`
}

var cfg config

var globalArgs global_config.Args

// StartBootNodeCmd is the command to start SSV boot node
var StartBootNodeCmd = &cobra.Command{
	Use:   "start-boot-node",
	Short: "Starts boot node for discovery based ENR",
	Run: func(cmd *cobra.Command, args []string) {
		commons.SetBuildData(cmd.Parent().Short, cmd.Parent().Version)

		if err := cleanenv.ReadConfig(globalArgs.ConfigPath, &cfg); err != nil {
			log.Fatal(err)
		}

		err := logging.SetGlobalLogger(
			cfg.LogLevel,
			cfg.LogLevelFormat,
			cfg.LogFormat,
			&logging.LogFileOptions{
				FilePath:   cfg.LogFilePath,
				MaxSize:    cfg.LogFileSize,
				MaxBackups: cfg.LogFileBackups,
			},
		)

		if err != nil {
			log.Fatal(err)
		}

		logger := zap.L()

		logger.Info(fmt.Sprintf("starting %v", commons.GetBuildData()))

		networkConfig, err := networkconfig.GetSSVConfigByName(cfg.Options.Network)
		if err != nil {
			logger.Fatal("failed to get network config", zap.Error(err))
		}

<<<<<<< HEAD
		bootNode, err := bootnode.New(networkConfig, cfg.Options)
=======
		bootNode, err := bootnode.New(logger, networkConfig, cfg.Options)
>>>>>>> 6adb4d51
		if err != nil {
			logger.Fatal("failed to set up boot node", zap.Error(err))
		}

<<<<<<< HEAD
		if err := bootNode.Start(cmd.Context(), logger); err != nil {
=======
		if err := bootNode.Start(cmd.Context()); err != nil {
>>>>>>> 6adb4d51
			logger.Fatal("failed to start boot node", zap.Error(err))
		}
	},
}

func init() {
	global_config.ProcessArgs(&cfg, &globalArgs, StartBootNodeCmd)
}<|MERGE_RESOLUTION|>--- conflicted
+++ resolved
@@ -59,20 +59,12 @@
 			logger.Fatal("failed to get network config", zap.Error(err))
 		}
 
-<<<<<<< HEAD
-		bootNode, err := bootnode.New(networkConfig, cfg.Options)
-=======
 		bootNode, err := bootnode.New(logger, networkConfig, cfg.Options)
->>>>>>> 6adb4d51
 		if err != nil {
 			logger.Fatal("failed to set up boot node", zap.Error(err))
 		}
 
-<<<<<<< HEAD
-		if err := bootNode.Start(cmd.Context(), logger); err != nil {
-=======
 		if err := bootNode.Start(cmd.Context()); err != nil {
->>>>>>> 6adb4d51
 			logger.Fatal("failed to start boot node", zap.Error(err))
 		}
 	},
