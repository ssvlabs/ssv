--- conflicted
+++ resolved
@@ -37,11 +37,7 @@
 	MetricsAPIPort                  int           `yaml:"MetricsAPIPort" env:"METRICS_API_PORT" env-description:"port of metrics api"`
 	EnableProfile                   bool          `yaml:"EnableProfile" env:"ENABLE_PROFILE" env-description:"flag that indicates whether go profiling tools are enabled"`
 	IbftSyncEnabled                 bool          `yaml:"IbftSyncEnabled" env:"IBFT_SYNC_ENABLED" env-default:"false" env-description:"enable ibft sync for all topics"`
-<<<<<<< HEAD
-	ValidatorMetaDataUpdateInterval time.Duration `yaml:"IbftSyncEnabled" env:"VALIDATOR_METADATA_UPDATE_INTERVAL" env-default:"12m" env-description:"set the interval at which validator metadata gets updated"`
-=======
 	ValidatorMetaDataUpdateInterval time.Duration `yaml:"ValidatorMetaDataUpdateInterval" env:"VALIDATOR_METADATA_UPDATE_INTERVAL" env-default:"12m" env-description:"set the interval at which validator metadata gets updated"`
->>>>>>> 805342e9
 	NetworkPrivateKey               string        `yaml:"NetworkPrivateKey" env:"NETWORK_PRIVATE_KEY" env-description:"private key for network identity"`
 }
 
