--- conflicted
+++ resolved
@@ -4,13 +4,9 @@
 	"crypto/x509"
 	"encoding/base64"
 	"encoding/json"
-<<<<<<< HEAD
 	"encoding/pem"
 	"github.com/wealdtech/go-eth2-wallet-encryptor-keystorev4"
-=======
-	"github.com/wealdtech/go-eth2-wallet-encryptor-keystorev4"
-	"log"
->>>>>>> 5ca6d56d
+
 	"os"
 	"path/filepath"
 
@@ -25,7 +21,6 @@
 	Use:   "generate-operator-keys",
 	Short: "generates ssv operator keys",
 	Run: func(cmd *cobra.Command, args []string) {
-<<<<<<< HEAD
 		logger := zap.L().Named(RootCmd.Short)
 		passwordFilePath, _ := cmd.Flags().GetString("password-file")
 		privateKeyFilePath, _ := cmd.Flags().GetString("operator-key-file")
@@ -38,19 +33,10 @@
 		passwordAbsPath, err := filepath.Abs(passwordFilePath)
 		if err != nil {
 			logger.Fatal("Failed to read absolute path of password file", zap.Error(err))
-=======
-		passwordFilePath, _ := cmd.Flags().GetString("password-file")
-
-		// Resolve to absolute path
-		absPath, err := filepath.Abs(passwordFilePath)
-		if err != nil {
-			log.Fatal(err)
->>>>>>> 5ca6d56d
 		}
 
 		// Now read the file
 		// #nosec G304
-<<<<<<< HEAD
 		passwordBytes, err := os.ReadFile(passwordAbsPath)
 		if err != nil {
 			logger.Fatal("Failed to read password file", zap.Error(err))
@@ -98,14 +84,6 @@
 			}
 		}
 
-=======
-		passwordBytes, err := os.ReadFile(absPath)
-		if err != nil {
-			log.Fatal(err)
-		}
-		encryptionPassword := string(passwordBytes)
-
->>>>>>> 5ca6d56d
 		if err := logging.SetGlobalLogger("debug", "capital", "console", ""); err != nil {
 			logger.Fatal("", zap.Error(err))
 		}
@@ -141,9 +119,6 @@
 
 func init() {
 	generateOperatorKeysCmd.Flags().StringP("password-file", "p", "", "File path to the password used to encrypt the private key")
-<<<<<<< HEAD
 	generateOperatorKeysCmd.Flags().StringP("operator-key-file", "o", "", "File path to the operator private key")
-=======
->>>>>>> 5ca6d56d
 	RootCmd.AddCommand(generateOperatorKeysCmd)
 }