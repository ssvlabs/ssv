--- conflicted
+++ resolved
@@ -48,14 +48,7 @@
 	require.NoError(t, err)
 
 	if network == nil {
-<<<<<<< HEAD
 		network = utils.SetupMockNetworkConfig(t, nil)
-=======
-		network = &networkconfig.NetworkConfig{
-			Beacon:     utils.SetupMockBeaconNetwork(t, nil),
-			DomainType: networkconfig.TestNetwork.DomainType,
-		}
->>>>>>> bfec50e9
 	}
 
 	km, err := NewETHKeyManagerSigner(logger, db, network, "")
@@ -689,79 +682,6 @@
 	signAttestation(secretKeys[2], phase0.Root{7}, createAttestationData(6, 6), true, "HighestAttestationVote")
 }
 
-<<<<<<< HEAD
-func TestSignRoot(t *testing.T) {
-	require.NoError(t, bls.Init(bls.BLS12_381))
-
-	km := testKeyManager(t, nil)
-
-	t.Run("pk 1", func(t *testing.T) {
-		pk := &bls.PublicKey{}
-		require.NoError(t, pk.Deserialize(_byteArray(pk1Str)))
-
-		msg := genesisspecqbft.Message{
-			MsgType:    genesisspecqbft.CommitMsgType,
-			Height:     genesisspecqbft.Height(3),
-			Round:      genesisspecqbft.Round(2),
-			Identifier: []byte("identifier1"),
-			Root:       [32]byte{1, 2, 3},
-		}
-
-		// sign
-		sig, err := km.(*ethKeyManagerSigner).SignRoot(&msg, spectypes.QBFTSignatureType, pk.Serialize())
-		require.NoError(t, err)
-
-		// verify
-		signed := &genesisspecqbft.SignedMessage{
-			Signature: genesisspectypes.Signature(sig),
-			Signers:   []spectypes.OperatorID{1},
-			Message:   msg,
-		}
-
-		err = signed.Signature.VerifyByOperators(
-			signed,
-			genesisspectypes.DomainType(networkconfig.TestingNetworkConfig.DomainType()),
-			genesisspectypes.QBFTSignatureType,
-			[]*genesisspectypes.Operator{{OperatorID: spectypes.OperatorID(1), PubKey: pk.Serialize()}},
-		)
-		require.NoError(t, err)
-	})
-
-	t.Run("pk 2", func(t *testing.T) {
-		pk := &bls.PublicKey{}
-		require.NoError(t, pk.Deserialize(_byteArray(pk2Str)))
-
-		msg := genesisspecqbft.Message{
-			MsgType:    genesisspecqbft.CommitMsgType,
-			Height:     genesisspecqbft.Height(1),
-			Round:      genesisspecqbft.Round(3),
-			Identifier: []byte("identifier2"),
-			Root:       [32]byte{4, 5, 6},
-		}
-
-		// sign
-		sig, err := km.(*ethKeyManagerSigner).SignRoot(&msg, spectypes.QBFTSignatureType, pk.Serialize())
-		require.NoError(t, err)
-
-		// verify
-		signed := &genesisspecqbft.SignedMessage{
-			Signature: genesisspectypes.Signature(sig),
-			Signers:   []spectypes.OperatorID{1},
-			Message:   msg,
-		}
-
-		err = signed.Signature.VerifyByOperators(
-			signed,
-			genesisspectypes.DomainType(networkconfig.TestingNetworkConfig.DomainType()),
-			genesisspectypes.QBFTSignatureType,
-			[]*genesisspectypes.Operator{{OperatorID: spectypes.OperatorID(1), PubKey: pk.Serialize()}},
-		)
-		require.NoError(t, err)
-	})
-}
-
-=======
->>>>>>> bfec50e9
 func TestRemoveShare(t *testing.T) {
 	require.NoError(t, bls.Init(bls.BLS12_381))
 
