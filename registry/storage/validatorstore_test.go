package storage

import (
	cryptorand "crypto/rand"
	"encoding/binary"
	"fmt"
	"maps"
	"math"
	"math/rand"
	"os"
	"slices"
	"sync"
	"sync/atomic"
	"testing"

	"github.com/aquasecurity/table"
	eth2apiv1 "github.com/attestantio/go-eth2-client/api/v1"
	"github.com/attestantio/go-eth2-client/spec/phase0"
	"github.com/ethereum/go-ethereum/common"
	"github.com/stretchr/testify/require"

	spectypes "github.com/ssvlabs/ssv-spec/types"
	"github.com/ssvlabs/ssv/beacon/goclient"
	"github.com/ssvlabs/ssv/networkconfig"
	ssvtypes "github.com/ssvlabs/ssv/protocol/v2/types"
)

var share1 = &ssvtypes.SSVShare{
	Share: spectypes.Share{
		ValidatorIndex:      phase0.ValidatorIndex(1),
		ValidatorPubKey:     spectypes.ValidatorPK{1, 2, 3},
		SharePubKey:         spectypes.ShareValidatorPK{4, 5, 6},
		Committee:           []*spectypes.ShareMember{{Signer: 1}},
		FeeRecipientAddress: [20]byte{10, 20, 30},
		Graffiti:            []byte("example"),
	},
	ActivationEpoch: 100,
	ExitEpoch:       goclient.FarFutureEpoch,
	Status:          eth2apiv1.ValidatorStatePendingQueued,
	OwnerAddress:    common.HexToAddress("0x12345"),
	Liquidated:      false,
}

var share2 = &ssvtypes.SSVShare{
	Share: spectypes.Share{
		ValidatorIndex:      phase0.ValidatorIndex(2),
		ValidatorPubKey:     spectypes.ValidatorPK{7, 8, 9},
		SharePubKey:         spectypes.ShareValidatorPK{10, 11, 12},
		Committee:           []*spectypes.ShareMember{{Signer: 2}},
		FeeRecipientAddress: [20]byte{40, 50, 60},
		Graffiti:            []byte("test"),
	},
	ActivationEpoch: 200,
	ExitEpoch:       goclient.FarFutureEpoch,
	Status:          eth2apiv1.ValidatorStatePendingQueued,
	OwnerAddress:    common.HexToAddress("0x67890"),
	Liquidated:      false,
}

var updatedShare2 = &ssvtypes.SSVShare{
	Share: spectypes.Share{
		ValidatorIndex:      phase0.ValidatorIndex(2),
		ValidatorPubKey:     spectypes.ValidatorPK{7, 8, 9},
		SharePubKey:         spectypes.ShareValidatorPK{10, 11, 12},
		Committee:           []*spectypes.ShareMember{{Signer: 2}},
		FeeRecipientAddress: [20]byte{40, 50, 60},
		Graffiti:            []byte("test"),
	},
	ActivationEpoch: 200,
	ExitEpoch:       goclient.FarFutureEpoch,
	Status:          eth2apiv1.ValidatorStatePendingQueued,
	OwnerAddress:    common.HexToAddress("0x67890"),
	Liquidated:      true,
}

var networkConfig = networkconfig.TestNetwork

func TestValidatorStore(t *testing.T) {
	shareMap := map[spectypes.ValidatorPK]*ssvtypes.SSVShare{}
	store := createValidatorStore(shareMap)

	selfStore := store.WithOperatorID(func() spectypes.OperatorID {
		return share2.Committee[0].Signer
	})

	t.Run("check initial store state", func(t *testing.T) {
		require.Len(t, store.Validators(), 0)
		require.Len(t, store.Committees(), 0)
		require.Len(t, selfStore.SelfValidators(), 0)
		require.Len(t, selfStore.SelfCommittees(), 0)
	})

	shareMap[share1.ValidatorPubKey] = share1
	shareMap[share2.ValidatorPubKey] = share2
	require.NoError(t, store.handleSharesAdded(share1, share2))

	t.Run("check added shares", func(t *testing.T) {
		require.Len(t, store.Validators(), 2)
		require.Contains(t, store.Validators(), share1)
		require.Contains(t, store.Validators(), share2)

		require.Len(t, store.Committees(), 2)
		require.Contains(t, store.Committees(), buildCommittee([]*ssvtypes.SSVShare{share1}))
		require.Contains(t, store.Committees(), buildCommittee([]*ssvtypes.SSVShare{share2}))

		s1, e := store.Validator(share1.ValidatorPubKey[:])
		require.True(t, e)
		require.Equal(t, share1, s1)
		s2, e := store.Validator(share2.ValidatorPubKey[:])
		require.True(t, e)
		require.Equal(t, share2, s2)

		c1, e := store.Committee(share1.CommitteeID())
		require.True(t, e)
		require.Equal(t, buildCommittee([]*ssvtypes.SSVShare{share1}), c1)

		c2, e := store.Committee(share2.CommitteeID())
		require.True(t, e)
		require.Equal(t, buildCommittee([]*ssvtypes.SSVShare{share2}), c2)

		s1, e = store.ValidatorByIndex(share1.ValidatorIndex)
		require.True(t, e)
		require.Equal(t, share1, s1)
		s2, e = store.ValidatorByIndex(share2.ValidatorIndex)
		require.True(t, e)
		require.Equal(t, share2, s2)

		require.Empty(t, store.ParticipatingValidators(99))
		require.Len(t, store.ParticipatingValidators(101), 1)
		require.Equal(t, share1, store.ParticipatingValidators(101)[0])
		require.Len(t, store.ParticipatingValidators(201), 2)
		require.Contains(t, store.ParticipatingValidators(201), share1)
		require.Contains(t, store.ParticipatingValidators(201), share2)

		require.Empty(t, store.ParticipatingCommittees(99))
		require.Len(t, store.ParticipatingCommittees(101), 1)
		require.Equal(t, buildCommittee([]*ssvtypes.SSVShare{share1}), store.ParticipatingCommittees(101)[0])
		require.Len(t, store.ParticipatingCommittees(201), 2)
		require.Contains(t, store.ParticipatingCommittees(201), buildCommittee([]*ssvtypes.SSVShare{share1}))
		require.Contains(t, store.ParticipatingCommittees(201), buildCommittee([]*ssvtypes.SSVShare{share2}))

		require.Len(t, store.OperatorValidators(1), 1)
		require.Equal(t, share1, store.OperatorValidators(1)[0])
		require.Len(t, store.OperatorValidators(2), 1)
		require.Equal(t, share2, store.OperatorValidators(2)[0])
		require.Len(t, store.OperatorCommittees(1), 1)
		require.Len(t, store.OperatorCommittees(2), 1)
		require.Equal(t, buildCommittee([]*ssvtypes.SSVShare{share1}), store.OperatorCommittees(1)[0])
		require.Equal(t, buildCommittee([]*ssvtypes.SSVShare{share2}), store.OperatorCommittees(2)[0])

		require.Len(t, selfStore.SelfValidators(), 1)
		require.Equal(t, share2, selfStore.SelfValidators()[0])
		require.Len(t, selfStore.SelfCommittees(), 1)
		require.Equal(t, buildCommittee([]*ssvtypes.SSVShare{share2}), selfStore.SelfCommittees()[0])

		require.Empty(t, selfStore.SelfParticipatingValidators(99))
		require.Len(t, selfStore.SelfParticipatingValidators(201), 1)
		require.Contains(t, selfStore.SelfParticipatingValidators(201), share2)

		require.Empty(t, selfStore.SelfParticipatingCommittees(99))
		require.Len(t, selfStore.SelfParticipatingCommittees(201), 1)
		require.Contains(t, selfStore.SelfParticipatingCommittees(201), buildCommittee([]*ssvtypes.SSVShare{share2}))
	})

	shareMap[share2.ValidatorPubKey] = updatedShare2
	require.NoError(t, store.handleSharesUpdated(updatedShare2))

	t.Run("check updated share", func(t *testing.T) {
		require.Len(t, store.Validators(), 2)
		require.Contains(t, store.Validators(), share1)
		require.Contains(t, store.Validators(), updatedShare2)

		require.Len(t, store.Committees(), 2)
		require.Contains(t, store.Committees(), buildCommittee([]*ssvtypes.SSVShare{share1}))
		require.Contains(t, store.Committees(), buildCommittee([]*ssvtypes.SSVShare{updatedShare2}))

		s1, e := store.Validator(share1.ValidatorPubKey[:])
		require.True(t, e)
		require.Equal(t, share1, s1)
		s2, e := store.Validator(updatedShare2.ValidatorPubKey[:])
		require.True(t, e)
		require.Equal(t, updatedShare2, s2)

		c1, e := store.Committee(share1.CommitteeID())
		require.True(t, e)
		require.Equal(t, buildCommittee([]*ssvtypes.SSVShare{share1}), c1)

		c2, e := store.Committee(updatedShare2.CommitteeID())
		require.True(t, e)
		require.Equal(t, buildCommittee([]*ssvtypes.SSVShare{updatedShare2}), c2)

		s1, e = store.ValidatorByIndex(share1.ValidatorIndex)
		require.True(t, e)
		require.Equal(t, share1, s1)
		s2, e = store.ValidatorByIndex(updatedShare2.ValidatorIndex)
		require.True(t, e)
		require.Equal(t, updatedShare2, s2)

		require.Empty(t, store.ParticipatingValidators(99))
		require.Len(t, store.ParticipatingValidators(101), 1)
		require.Equal(t, share1, store.ParticipatingValidators(101)[0])
		require.Len(t, store.ParticipatingValidators(201), 1)
		require.Contains(t, store.ParticipatingValidators(201), share1)
		require.NotContains(t, store.ParticipatingValidators(201), updatedShare2)

		require.Empty(t, store.ParticipatingCommittees(99))
		require.Len(t, store.ParticipatingCommittees(101), 1)
		require.Equal(t, buildCommittee([]*ssvtypes.SSVShare{share1}), store.ParticipatingCommittees(101)[0])
		require.Len(t, store.ParticipatingCommittees(201), 1)
		require.Contains(t, store.ParticipatingCommittees(201), buildCommittee([]*ssvtypes.SSVShare{share1}))
		require.NotContains(t, store.ParticipatingCommittees(201), buildCommittee([]*ssvtypes.SSVShare{updatedShare2}))

		require.Len(t, store.OperatorValidators(1), 1)
		require.Equal(t, share1, store.OperatorValidators(1)[0])
		require.Len(t, store.OperatorValidators(2), 1)
		require.Equal(t, updatedShare2, store.OperatorValidators(2)[0])
		require.Len(t, store.OperatorCommittees(1), 1)
		require.Len(t, store.OperatorCommittees(2), 1)
		require.Equal(t, buildCommittee([]*ssvtypes.SSVShare{share1}), store.OperatorCommittees(1)[0])
		require.Equal(t, buildCommittee([]*ssvtypes.SSVShare{updatedShare2}), store.OperatorCommittees(2)[0])

		require.Len(t, selfStore.SelfValidators(), 1)
		require.Equal(t, updatedShare2, selfStore.SelfValidators()[0])
		require.Len(t, selfStore.SelfCommittees(), 1)
		require.Equal(t, buildCommittee([]*ssvtypes.SSVShare{updatedShare2}), selfStore.SelfCommittees()[0])

		require.Empty(t, selfStore.SelfParticipatingValidators(99))
		require.Len(t, selfStore.SelfParticipatingValidators(201), 0)
		require.NotContains(t, selfStore.SelfParticipatingValidators(201), updatedShare2)

		require.Empty(t, selfStore.SelfParticipatingCommittees(99))
		require.Len(t, selfStore.SelfParticipatingCommittees(201), 0)
		require.NotContains(t, selfStore.SelfParticipatingCommittees(201), buildCommittee([]*ssvtypes.SSVShare{updatedShare2}))
	})

	require.NoError(t, store.handleShareRemoved(share2))
	delete(shareMap, share2.ValidatorPubKey)

	t.Run("check removed share", func(t *testing.T) {
		require.Len(t, store.Validators(), 1)
		require.Contains(t, store.Validators(), share1)

		require.Len(t, store.Committees(), 1)
		require.Contains(t, store.Committees(), buildCommittee([]*ssvtypes.SSVShare{share1}))

		s, e := store.Validator(share1.ValidatorPubKey[:])
		require.True(t, e)
		require.Equal(t, share1, s)

		c1, e := store.Committee(share1.CommitteeID())
		require.True(t, e)
		require.Equal(t, buildCommittee([]*ssvtypes.SSVShare{share1}), c1)

		s, e = store.ValidatorByIndex(share1.ValidatorIndex)
		require.True(t, e)
		require.Equal(t, share1, s)

		require.Empty(t, store.ParticipatingValidators(99))
		require.Len(t, store.ParticipatingValidators(101), 1)
		require.Equal(t, share1, store.ParticipatingValidators(101)[0])
		require.Len(t, store.ParticipatingValidators(201), 1)
		require.Contains(t, store.ParticipatingValidators(201), share1)

		require.Empty(t, store.ParticipatingCommittees(99))
		require.Len(t, store.ParticipatingCommittees(101), 1)
		require.Equal(t, buildCommittee([]*ssvtypes.SSVShare{share1}), store.ParticipatingCommittees(101)[0])
		require.Len(t, store.ParticipatingCommittees(201), 1)
		require.Contains(t, store.ParticipatingCommittees(201), buildCommittee([]*ssvtypes.SSVShare{share1}))

		require.Len(t, store.OperatorValidators(1), 1)
		require.Equal(t, share1, store.OperatorValidators(1)[0])
		require.Len(t, store.OperatorValidators(2), 0)

		require.Len(t, store.OperatorCommittees(1), 1)
		require.Equal(t, buildCommittee([]*ssvtypes.SSVShare{share1}), store.OperatorCommittees(1)[0])
		require.Len(t, store.OperatorCommittees(2), 0)

		require.Len(t, selfStore.SelfValidators(), 0)
		require.Len(t, selfStore.SelfCommittees(), 0)

		require.Empty(t, selfStore.SelfParticipatingValidators(99))
		require.Empty(t, selfStore.SelfParticipatingValidators(201))

		require.Empty(t, selfStore.SelfParticipatingCommittees(99))
		require.Empty(t, selfStore.SelfParticipatingCommittees(201))
	})

	store.handleDrop()
	for key := range shareMap {
		delete(shareMap, key)
	}

	t.Run("check drop", func(t *testing.T) {
		require.Len(t, store.Validators(), 0)
		require.Len(t, store.Committees(), 0)
		require.Len(t, selfStore.SelfValidators(), 0)
		require.Len(t, selfStore.SelfCommittees(), 0)
	})
}

// Additional test to ensure full state drop functionality is correct
func TestValidatorStore_DropState(t *testing.T) {
	shareMap := map[spectypes.ValidatorPK]*ssvtypes.SSVShare{}
	store := createValidatorStore(shareMap)

	shareMap[share1.ValidatorPubKey] = share1
	shareMap[share2.ValidatorPubKey] = share2
	require.NoError(t, store.handleSharesAdded(share1, share2))

	t.Run("state before drop", func(t *testing.T) {
		require.Len(t, store.Validators(), 2)
		require.Len(t, store.Committees(), 2)
	})

	// Perform drop
	store.handleDrop()
	for key := range shareMap {
		delete(shareMap, key)
	}

	t.Run("state after drop", func(t *testing.T) {
		require.Len(t, store.Validators(), 0)
		require.Len(t, store.Committees(), 0)

		s, e := store.Validator(share1.ValidatorPubKey[:])
		require.False(t, e)
		require.Nil(t, s)

		s, e = store.Validator(share2.ValidatorPubKey[:])
		require.False(t, e)
		require.Nil(t, s)

	})
}

func TestValidatorStore_Concurrency(t *testing.T) {
	shareMap := map[spectypes.ValidatorPK]*ssvtypes.SSVShare{}
	store := createValidatorStore(shareMap)

	shareMap[share1.ValidatorPubKey] = share1
	shareMap[share2.ValidatorPubKey] = share2
	require.NoError(t, store.handleSharesAdded(share1, share2))

	var wg sync.WaitGroup
	wg.Add(6)

	go func() {
		defer wg.Done()
		store.Validator(share1.ValidatorPubKey[:])
	}()
	go func() {
		defer wg.Done()
		store.Validator(share2.ValidatorPubKey[:])
	}()
	go func() {
		defer wg.Done()
		store.Committee(share1.CommitteeID())
	}()
	go func() {
		defer wg.Done()
		store.Committee(share2.CommitteeID())
	}()
	go func() {
		defer wg.Done()
		store.Validators()
	}()
	go func() {
		defer wg.Done()
		store.Committees()
	}()

	wg.Wait()
}

func TestSelfValidatorStore_NilOperatorID(t *testing.T) {
	shareMap := map[spectypes.ValidatorPK]*ssvtypes.SSVShare{}
	store := createValidatorStore(shareMap)

	shareMap[share1.ValidatorPubKey] = share1
	shareMap[share2.ValidatorPubKey] = share2
	require.NoError(t, store.handleSharesAdded(share1, share2))

	selfStore := store.WithOperatorID(nil)
	require.Nil(t, selfStore.SelfValidators())
	require.Nil(t, selfStore.SelfCommittees())
	require.Nil(t, selfStore.SelfParticipatingValidators(99))
	require.Nil(t, selfStore.SelfParticipatingValidators(201))
	require.Nil(t, selfStore.SelfParticipatingCommittees(99))
	require.Nil(t, selfStore.SelfParticipatingCommittees(201))
}

func BenchmarkValidatorStore_Add(b *testing.B) {
	shares := map[spectypes.ValidatorPK]*ssvtypes.SSVShare{}

	const (
		totalOperators  = 500
		totalValidators = 50_000
	)

	var validatorIndex atomic.Int64
	createShare := func(operators []spectypes.OperatorID) *ssvtypes.SSVShare {
		index := validatorIndex.Add(1)

		var pk spectypes.ValidatorPK
		binary.LittleEndian.PutUint64(pk[:], uint64(index))

		var committee []*spectypes.ShareMember
		for _, signer := range operators {
			committee = append(committee, &spectypes.ShareMember{Signer: signer})
		}

		return &ssvtypes.SSVShare{
			Share: spectypes.Share{
				ValidatorIndex:      phase0.ValidatorIndex(index),
				ValidatorPubKey:     pk,
				SharePubKey:         pk[:],
				Committee:           committee,
				FeeRecipientAddress: [20]byte{10, 20, 30},
				Graffiti:            []byte("example"),
			},
		}
	}

	for i := 0; i < totalValidators; i++ {
		committee := make([]spectypes.OperatorID, 4)
		if rand.Float64() < 0.02 {
			// 2% chance of a purely random committee.
			for i, id := range rand.Perm(totalOperators)[:4] {
				committee[i] = spectypes.OperatorID(id)
			}
		} else {
			// 98% chance to form big committees.
			first := rand.Intn(totalOperators * 0.2) // 20% of the operators.
			for i := range committee {
				committee[i] = spectypes.OperatorID((first + i) % totalOperators)
			}
		}
		share := createShare(committee)
		shares[share.ValidatorPubKey] = share
	}

	// Print table of committees and validator counts for debugging.
	committees := map[[4]spectypes.OperatorID]int{}
	for _, share := range shares {
		committee := [4]spectypes.OperatorID{}
		for i, member := range share.Committee {
			committee[i] = member.Signer
		}
		committees[committee]++
	}
	tbl := table.New(os.Stdout)
	tbl.SetHeaders("Committee", "Validators")
	for committee, count := range committees {
		tbl.AddRow(fmt.Sprintf("%v", committee), fmt.Sprintf("%d", count))
	}
	// tbl.Render() // Uncomment to print.

	b.Logf("Total committees: %d", len(committees))

	b.ResetTimer()
	for i := 0; i < b.N; i++ {
		b.StopTimer()
		store := createValidatorStore(shares)
		b.StartTimer()

		keys := slices.Collect(maps.Keys(shares))
		var wg sync.WaitGroup
		for i := 0; i < 10; i++ {
			wg.Add(1)
			go func(start, end int) {
				defer wg.Done()
				for i := range keys[start:end] {
					require.NoError(b, store.handleSharesAdded(shares[keys[i]]))
				}
			}(i*(len(shares)/10), (i+1)*(len(shares)/10))
		}
		wg.Wait()
	}
}

func BenchmarkValidatorStore_Update(b *testing.B) {
	shares := map[spectypes.ValidatorPK]*ssvtypes.SSVShare{}

	const (
		totalOperators  = 500
		totalValidators = 50_000
	)

	var validatorIndex atomic.Int64
	createShare := func(operators []spectypes.OperatorID) *ssvtypes.SSVShare {
		index := validatorIndex.Add(1)

		var pk spectypes.ValidatorPK
		binary.LittleEndian.PutUint64(pk[:], uint64(index))

		var committee []*spectypes.ShareMember
		for _, signer := range operators {
			committee = append(committee, &spectypes.ShareMember{Signer: signer})
		}

		return &ssvtypes.SSVShare{
			Share: spectypes.Share{
				ValidatorIndex:      phase0.ValidatorIndex(index),
				ValidatorPubKey:     pk,
				SharePubKey:         pk[:],
				Committee:           committee,
				FeeRecipientAddress: [20]byte{10, 20, 30},
				Graffiti:            []byte("example"),
			},
		}
	}

	for i := 0; i < totalValidators; i++ {
		committee := make([]spectypes.OperatorID, 4)
		if rand.Float64() < 0.02 {
			// 2% chance of a purely random committee.
			for i, id := range rand.Perm(totalOperators)[:4] {
				committee[i] = spectypes.OperatorID(id)
			}
		} else {
			// 98% chance to form big committees.
			first := rand.Intn(totalOperators * 0.2) // 20% of the operators.
			for i := range committee {
				committee[i] = spectypes.OperatorID((first + i) % totalOperators)
			}
		}
		share := createShare(committee)
		shares[share.ValidatorPubKey] = share
	}

	// Print table of committees and validator counts for debugging.
	committees := map[[4]spectypes.OperatorID]int{}
	for _, share := range shares {
		committee := [4]spectypes.OperatorID{}
		for i, member := range share.Committee {
			committee[i] = member.Signer
		}
		committees[committee]++
	}
	tbl := table.New(os.Stdout)
	tbl.SetHeaders("Committee", "Validators")
	for committee, count := range committees {
		tbl.AddRow(fmt.Sprintf("%v", committee), fmt.Sprintf("%d", count))
	}
	// tbl.Render() // Uncomment to print.

	b.Logf("Total committees: %d", len(committees))

	store := createValidatorStore(shares)
	require.NoError(b, store.handleSharesAdded(slices.Collect(maps.Values(shares))...))

	pubKeys := slices.Collect(maps.Keys(shares))

	b.ResetTimer()
	for i := 0; i < b.N; i++ {
		randomShares := make([]*ssvtypes.SSVShare, 500)
		first := rand.Intn(len(pubKeys))
		for j := 0; j < 500; j++ {
			randomShares[j] = shares[pubKeys[(first+j)%len(pubKeys)]]
		}

		require.NoError(b, store.handleSharesUpdated(randomShares...))
	}
}

// Test for error handling and nil states
func TestValidatorStore_HandleNilAndEmptyStates(t *testing.T) {
	shareMap := map[spectypes.ValidatorPK]*ssvtypes.SSVShare{}

	store := createValidatorStore(shareMap)

	// Attempt to remove a non-existing share
	t.Run("remove non-existing share", func(t *testing.T) {
		err := store.handleShareRemoved(&ssvtypes.SSVShare{
			Share: spectypes.Share{
				ValidatorPubKey: spectypes.ValidatorPK{99, 88, 77},
			},
		})
		require.ErrorContains(t, err, "committee not found")
		// Ensure store remains unaffected
		require.Len(t, store.Validators(), 0)
		require.Len(t, store.Committees(), 0)
	})

	// Add nil share - this should be a no-op or handled gracefully
	t.Run("add nil share", func(t *testing.T) {
		require.ErrorContains(t, store.handleSharesAdded(nil), "nil share")
		require.Len(t, store.Validators(), 0)
		require.Len(t, store.Committees(), 0)
	})

	// Update nil share - this should be a no-op or handled gracefully
	t.Run("update nil share", func(t *testing.T) {
		require.ErrorContains(t, store.handleSharesUpdated(nil), "nil share")
		require.Len(t, store.Validators(), 0)
		require.Len(t, store.Committees(), 0)
	})

	// Delete nil share - this should be a no-op or handled gracefully
	t.Run("delete nil share", func(t *testing.T) {
		require.ErrorContains(t, store.handleShareRemoved(nil), "nil share")
		require.Len(t, store.Validators(), 0)
		require.Len(t, store.Committees(), 0)
	})
}

func TestValidatorStore_EmptyStoreOperations(t *testing.T) {
	shareMap := map[spectypes.ValidatorPK]*ssvtypes.SSVShare{}
	store := createValidatorStore(shareMap)

	// Correctly sized pubKey array for testing
	var pubKey spectypes.ValidatorPK
	copy(pubKey[:], []byte{1, 2, 3}) // Populate with test data; remaining bytes are zeroed

	t.Run("validate empty store operations", func(t *testing.T) {
		require.Len(t, store.Validators(), 0)
		require.Len(t, store.Committees(), 0)
		s, e := store.Validator(pubKey[:])
		require.False(t, e)
		require.Nil(t, s)
		c, e := store.Committee(spectypes.CommitteeID{1})
		require.False(t, e)
		require.Nil(t, c)
		require.Len(t, store.OperatorValidators(1), 0)
		require.Len(t, store.OperatorCommittees(1), 0)
	})
}

func TestValidatorStore_AddDuplicateShares(t *testing.T) {
	shareMap := map[spectypes.ValidatorPK]*ssvtypes.SSVShare{}
	store := createValidatorStore(shareMap)

	shareMap[share1.ValidatorPubKey] = share1
	require.NoError(t, store.handleSharesAdded(share1))

	t.Run("validate store after adding duplicate shares", func(t *testing.T) {
		err := store.handleSharesAdded(share1)
		require.ErrorContains(t, err, "share already exists in committee")
		require.Len(t, store.Validators(), 1)
		require.Contains(t, store.Validators(), share1)
	})
}

func TestValidatorStore_UpdateNonExistingShare(t *testing.T) {
	shareMap := map[spectypes.ValidatorPK]*ssvtypes.SSVShare{}
	store := createValidatorStore(shareMap)

	t.Run("update non-existing share", func(t *testing.T) {
		require.NotPanics(t, func() {
			err := store.handleSharesUpdated(share1)
			require.ErrorContains(t, err, "committee not found")
		})
		require.Len(t, store.Validators(), 0)

		s, e := store.Validator(share1.ValidatorPubKey[:])
		require.False(t, e)
		require.Nil(t, s)

	})
}

func TestValidatorStore_RemoveNonExistingShare(t *testing.T) {
	shareMap := map[spectypes.ValidatorPK]*ssvtypes.SSVShare{}
	store := createValidatorStore(shareMap)

	t.Run("remove non-existing share", func(t *testing.T) {
		require.NoError(t, store.handleSharesAdded(share1)) // Remove without adding
		require.Len(t, store.Validators(), 0)

		s, e := store.Validator(share1.ValidatorPubKey[:])
		require.False(t, e)
		require.Nil(t, s)

	})
}

func TestValidatorStore_HandlingDifferentStatuses(t *testing.T) {
	shareMap := map[spectypes.ValidatorPK]*ssvtypes.SSVShare{}

	share3 := &ssvtypes.SSVShare{
		Share: spectypes.Share{
			ValidatorIndex:      phase0.ValidatorIndex(3),
			ValidatorPubKey:     spectypes.ValidatorPK{10, 11, 12},
			SharePubKey:         spectypes.ShareValidatorPK{13, 14, 15},
			Committee:           []*spectypes.ShareMember{{Signer: 3}},
			FeeRecipientAddress: [20]byte{70, 80, 90},
			Graffiti:            []byte("status_test"),
		},
		ActivationEpoch: 300,
		ExitEpoch:       goclient.FarFutureEpoch,
		Status:          eth2apiv1.ValidatorStateActiveOngoing,
		OwnerAddress:    common.HexToAddress("0xabcde"),
		Liquidated:      false,
	}

	store := createValidatorStore(shareMap)

	shareMap[share3.ValidatorPubKey] = share3
	require.NoError(t, store.handleSharesAdded(share3))

	t.Run("check shares with different statuses", func(t *testing.T) {
		require.Len(t, store.Validators(), 1)
		require.Contains(t, store.Validators(), share3)

		require.Len(t, store.ParticipatingValidators(301), 1) // Active status should be participating
		require.Equal(t, share3, store.ParticipatingValidators(301)[0])
	})
}

func TestValidatorStore_AddRemoveBulkShares(t *testing.T) {
	shareMap := map[spectypes.ValidatorPK]*ssvtypes.SSVShare{}
	store := createValidatorStore(shareMap)

	// Create a large number of shares
	var bulkShares []*ssvtypes.SSVShare
	for i := 0; i < 100; i++ {
		share := &ssvtypes.SSVShare{
			Share: spectypes.Share{
				ValidatorIndex:      phase0.ValidatorIndex(i),
				ValidatorPubKey:     spectypes.ValidatorPK{byte(i), byte(i + 1), byte(i + 2)},
				SharePubKey:         spectypes.ShareValidatorPK{byte(i + 3), byte(i + 4), byte(i + 5)},
				Committee:           []*spectypes.ShareMember{{Signer: spectypes.OperatorID(i % 5)}},
				FeeRecipientAddress: [20]byte{byte(i)},
				Graffiti:            []byte("bulk_add"),
			},
			ActivationEpoch: phase0.Epoch(i),
			ExitEpoch:       goclient.FarFutureEpoch,
			Status:          eth2apiv1.ValidatorStatePendingQueued,
			OwnerAddress:    common.HexToAddress(fmt.Sprintf("0x%x", i)),
			Liquidated:      false,
		}
		bulkShares = append(bulkShares, share)
		shareMap[share.ValidatorPubKey] = share
	}

	require.NoError(t, store.handleSharesAdded(bulkShares...))

	t.Run("check bulk added shares", func(t *testing.T) {
		require.Len(t, store.Validators(), 100)
		for _, share := range bulkShares {
			require.Contains(t, store.Validators(), share)
		}
	})

	// Remove all shares
	for _, share := range bulkShares {
		require.NoError(t, store.handleShareRemoved(share))
		delete(shareMap, share.ValidatorPubKey)
	}

	t.Run("check state after bulk removal", func(t *testing.T) {
		require.Len(t, store.Validators(), 0)
		require.Len(t, store.Committees(), 0)
	})
}

func TestValidatorStore_MixedOperations(t *testing.T) {
	shareMap := map[spectypes.ValidatorPK]*ssvtypes.SSVShare{}
	store := createValidatorStore(shareMap)

	// Initial adds
	shareMap[share1.ValidatorPubKey] = share1
	shareMap[share2.ValidatorPubKey] = share2
	require.NoError(t, store.handleSharesAdded(share1, share2))

	// Mixed operations
	shareMap[share1.ValidatorPubKey] = share1 // Re-add share1
	err := store.handleSharesAdded(share1)
	require.ErrorContains(t, err, "share already exists in committee")

	shareMap[updatedShare2.ValidatorPubKey] = updatedShare2
	require.NoError(t, store.handleSharesUpdated(updatedShare2)) // Update share2

	t.Run("check mixed operations result", func(t *testing.T) {
		require.Len(t, store.Validators(), 2)
		require.Contains(t, store.Validators(), share1)
		require.Contains(t, store.Validators(), updatedShare2)
	})
}

func TestValidatorStore_InvalidCommitteeHandling(t *testing.T) {
	shareMap := map[spectypes.ValidatorPK]*ssvtypes.SSVShare{}
	store := createValidatorStore(shareMap)

	invalidCommitteeShare := &ssvtypes.SSVShare{
		Share: spectypes.Share{
			ValidatorIndex:  phase0.ValidatorIndex(10),
			ValidatorPubKey: spectypes.ValidatorPK{10, 20, 30},
			SharePubKey:     spectypes.ShareValidatorPK{40, 50, 60},
			// Invalid committee with duplicate members.
			// This scenario is included for testing purposes only, as the event handler should validate and prevent duplicate members.
			Committee:           []*spectypes.ShareMember{{Signer: 1}, {Signer: 1}}, // Duplicate members
			FeeRecipientAddress: [20]byte{70, 80, 90},
			Graffiti:            []byte("invalid_committee"),
		},
		ActivationEpoch: 500,
		ExitEpoch:       goclient.FarFutureEpoch,
		Status:          eth2apiv1.ValidatorStatePendingQueued,
		OwnerAddress:    common.HexToAddress("0xdeadbeef"),
		Liquidated:      false,
	}

	shareMap[invalidCommitteeShare.ValidatorPubKey] = invalidCommitteeShare
	err := store.handleSharesAdded(invalidCommitteeShare)
	require.ErrorContains(t, err, "duplicate operator in share. operator_id=1")
}

func TestValidatorStore_BulkAddUpdate(t *testing.T) {
	shareMap := map[spectypes.ValidatorPK]*ssvtypes.SSVShare{}
	store := createValidatorStore(shareMap)

	// Initial shares to add
	shareMap[share1.ValidatorPubKey] = share1
	shareMap[share2.ValidatorPubKey] = share2

	t.Run("bulk add shares", func(t *testing.T) {
		require.NoError(t, store.handleSharesAdded(share1, share2))
		require.Len(t, store.Validators(), 2)
		require.Contains(t, store.Validators(), share1)
		require.Contains(t, store.Validators(), share2)
	})

	// Update shares
	share1.Status = eth2apiv1.ValidatorStateActiveOngoing
	share2.Status = eth2apiv1.ValidatorStateActiveOngoing

	t.Run("bulk update shares", func(t *testing.T) {
		require.NoError(t, store.handleSharesUpdated(share1, share2))
		s1, e1 := store.Validator(share1.ValidatorPubKey[:])
		s2, e2 := store.Validator(share2.ValidatorPubKey[:])
		require.True(t, e1)
		require.True(t, e2)
		require.Equal(t, eth2apiv1.ValidatorStateActiveOngoing, s1.Status)
		require.Equal(t, eth2apiv1.ValidatorStateActiveOngoing, s2.Status)
	})
}

func TestValidatorStore_ComprehensiveIndex(t *testing.T) {
	shareMap := map[spectypes.ValidatorPK]*ssvtypes.SSVShare{}

	store := createValidatorStore(shareMap)

	// Share without metadata
	noMetadataShare := &ssvtypes.SSVShare{
		Share: spectypes.Share{
			ValidatorIndex:  0,
			ValidatorPubKey: spectypes.ValidatorPK{13, 14, 15},
			Committee:       []*spectypes.ShareMember{{Signer: 3}},
		},
	}

	shareMap[noMetadataShare.ValidatorPubKey] = noMetadataShare

	t.Run("add share with no metadata", func(t *testing.T) {
		require.NoError(t, store.handleSharesAdded(noMetadataShare))

		s, e := store.ValidatorByIndex(0)
		require.False(t, e)
		require.Nil(t, s)

		require.Len(t, store.OperatorValidators(3), 1)
		require.Equal(t, noMetadataShare, store.OperatorValidators(3)[0])
	})

	// Update share to have metadata
	noMetadataShare.ValidatorIndex = phase0.ValidatorIndex(10)
	noMetadataShare.Status = eth2apiv1.ValidatorStatePendingInitialized

	t.Run("update share with metadata", func(t *testing.T) {
		require.NoError(t, store.handleSharesUpdated(noMetadataShare))

		s, e := store.ValidatorByIndex(10)
		require.True(t, e)
		require.Equal(t, noMetadataShare, s)
	})

	t.Run("remove share", func(t *testing.T) {
		require.NoError(t, store.handleShareRemoved(noMetadataShare))
		// Remove from shareMap to mimic actual behavior
		delete(shareMap, noMetadataShare.ValidatorPubKey)

		// Ensure complete removal
		s, e := store.ValidatorByIndex(10)
		require.False(t, e)
		require.Nil(t, s, "Validator by index should be nil after removal")
		require.Empty(t, store.OperatorValidators(3), "Operator validators should be empty after removal")

		s, e = store.Validator(noMetadataShare.ValidatorPubKey[:])
		require.False(t, e)
		require.Nil(t, s, "Validator should be nil after removal")
	})
}

func TestValidatorStore_HandleDuplicateSharesAdded(t *testing.T) {
	store := createValidatorStore(map[spectypes.ValidatorPK]*ssvtypes.SSVShare{})

	// Create a share
	duplicateShare := &ssvtypes.SSVShare{
		Share: spectypes.Share{
			ValidatorIndex:      phase0.ValidatorIndex(1),
			ValidatorPubKey:     spectypes.ValidatorPK{1, 2, 3},
			SharePubKey:         spectypes.ShareValidatorPK{4, 5, 6},
			Committee:           []*spectypes.ShareMember{{Signer: 1}},
			FeeRecipientAddress: [20]byte{10, 20, 30},
			Graffiti:            []byte("duplicate_test"),
		},
		ActivationEpoch: 100,
		ExitEpoch:       goclient.FarFutureEpoch,
		Status:          eth2apiv1.ValidatorStatePendingQueued,
		OwnerAddress:    common.HexToAddress("0x12345"),
		Liquidated:      false,
	}

	// Add the same share multiple times
	require.NoError(t, store.handleSharesAdded(duplicateShare))

	err := store.handleSharesAdded(duplicateShare)
	require.ErrorContains(t, err, "share already exists in committee")

	t.Run("check no duplicates in data.shares", func(t *testing.T) {
		// Validate the internal state for operator ID
		data, exists := store.byOperatorID[duplicateShare.Committee[0].Signer]
		require.True(t, exists, "operator data should exist")
		require.NotNil(t, data, "operator data should not be nil")

		// Ensure no duplicates in shares
		require.Len(t, data.shares, 1, "data.shares should not contain duplicate entries")
		require.Contains(t, data.shares, duplicateShare, "data.shares should contain the added share")
	})

	t.Run("check no duplicates in committee validators", func(t *testing.T) {
		committeeID := duplicateShare.CommitteeID()
		committee, exists := store.byCommitteeID[committeeID]
		require.True(t, exists, "committee should exist")
		require.NotNil(t, committee, "committee should not be nil")

		// Ensure no duplicates in committee validators
		require.Len(t, committee.Validators, 1, "committee.Validators should not contain duplicate entries")
		require.Contains(t, committee.Validators, duplicateShare, "committee.Validators should contain the added share")
	})
}

// requireValidatorStoreIntegrity checks that every function of the ValidatorStore returns the expected results,
// by reconstructing the expected state from the given shares and comparing it to the actual state of the store.
// This may seem like an overkill, but as ValidatorStore's implementation becomes more optimized and complex,
// it's a good way to double-check it with a dumb implementation that never changes.
func requireValidatorStoreIntegrity(t *testing.T, store ValidatorStore, shares []*ssvtypes.SSVShare) {
	// Check that there are no false positives.
	const nonExistingIndex = phase0.ValidatorIndex(math.MaxUint64 - 1)
	const nonExistingOperatorID = spectypes.OperatorID(math.MaxUint64 - 1)
	var nonExistingCommitteeID spectypes.CommitteeID
	n, err := cryptorand.Read(nonExistingCommitteeID[:])
	require.NoError(t, err)
	require.Equal(t, len(nonExistingCommitteeID), n)

	validator, exists := store.ValidatorByIndex(nonExistingIndex)
	require.False(t, exists)
	require.Nil(t, validator)

	operatorShares := store.OperatorValidators(nonExistingOperatorID)
	require.Empty(t, operatorShares)

	committee, exists := store.Committee(nonExistingCommitteeID)
	require.False(t, exists)
	require.Nil(t, committee)

	// Check Validator(pubkey) and ValidatorByIndex(index)
	for _, share := range shares {
		byPubKey, exists := store.Validator(share.ValidatorPubKey[:])
		require.True(t, exists, "validator %x not found", share.ValidatorPubKey)
		requireEqualShare(t, share, byPubKey)

		byIndex, exists := store.ValidatorByIndex(share.ValidatorIndex)
		require.True(t, exists, "validator %d not found", share.ValidatorIndex)
		requireEqualShare(t, share, byIndex)
	}

	// Reconstruct hierarchy to check integrity of operators and committees.
	byOperator := make(map[spectypes.OperatorID][]*ssvtypes.SSVShare)
	byCommittee := make(map[spectypes.CommitteeID][]*ssvtypes.SSVShare)
	committeeOperators := make(map[spectypes.CommitteeID]map[spectypes.OperatorID]struct{})
	operatorCommittees := make(map[spectypes.OperatorID]map[spectypes.CommitteeID]struct{})
	for _, share := range shares {
		id := share.CommitteeID()
		byCommittee[id] = append(byCommittee[id], share)
		for _, operator := range share.Committee {
			byOperator[operator.Signer] = append(byOperator[operator.Signer], share)

			if committeeOperators[id] == nil {
				committeeOperators[id] = make(map[spectypes.OperatorID]struct{})
			}
			committeeOperators[id][operator.Signer] = struct{}{}

			if operatorCommittees[operator.Signer] == nil {
				operatorCommittees[operator.Signer] = make(map[spectypes.CommitteeID]struct{})
			}
			operatorCommittees[operator.Signer][id] = struct{}{}
		}
	}

	// Check OperatorValidators(operatorID)
	for operatorID, shares := range byOperator {
		operatorShares := store.OperatorValidators(operatorID)
		requireEqualShares(t, shares, operatorShares)
	}

	// Check Committees(cmtID)
	for cmtID, shares := range byCommittee {
		cmt, exists := store.Committee(cmtID)
		require.True(t, exists)
		requireEqualShares(t, shares, cmt.Validators)

		operatorIDs := slices.Collect(maps.Keys(committeeOperators[cmtID]))
		slices.Sort(operatorIDs)
		require.Equal(t, operatorIDs, cmt.Operators, "committee %s has %d operators, but %d in store", cmtID, len(operatorIDs), len(cmt.Operators))
	}

	// Check Committees()
	storeCommittees := store.Committees()
	require.Equal(t, len(byCommittee), len(storeCommittees))
	for _, cmt := range storeCommittees {
		_, ok := byCommittee[cmt.ID]
		require.True(t, ok)
	}

	// Check Validators()
	storeValidators := store.Validators()
	require.Equal(t, len(shares), len(storeValidators))
	for _, share := range shares {
		storeIndex := slices.IndexFunc(storeValidators, func(validator *ssvtypes.SSVShare) bool {
			return validator.ValidatorPubKey == share.ValidatorPubKey
		})
		require.NotEqual(t, -1, storeIndex)
		requireEqualShare(t, share, storeValidators[storeIndex])
	}

	// Check OperatorCommittees(operatorID)
	for operatorID, committees := range operatorCommittees {
		storeOperatorCommittees := store.OperatorCommittees(operatorID)
		require.Equal(t, len(committees), len(storeOperatorCommittees), "operator %d has %d committees, but %d in store", operatorID, len(committees), len(storeOperatorCommittees))
		for committee := range committees {
			// Find the committee in the store.
			storeIndex := slices.IndexFunc(storeOperatorCommittees, func(storeCommittee *Committee) bool {
				return storeCommittee.ID == committee
			})
			require.NotEqual(t, -1, storeIndex)

			// Compare shares.
			storeOperatorCommittee := storeOperatorCommittees[storeIndex]
			requireEqualShares(t, byCommittee[committee], storeOperatorCommittee.Validators, "committee %v doesn't have expected shares", storeOperatorCommittee.Operators)

			// Compare operator IDs.
			operatorIDs := slices.Collect(maps.Keys(committeeOperators[committee]))
			slices.Sort(operatorIDs)
			require.Equal(t, operatorIDs, storeOperatorCommittee.Operators)

			// Compare indices.
			expectedIndices := make([]phase0.ValidatorIndex, len(storeOperatorCommittee.Validators))
			for i, validator := range storeOperatorCommittee.Validators {
				expectedIndices[i] = validator.ValidatorIndex
			}
			slices.Sort(expectedIndices)
			storeIndices := make([]phase0.ValidatorIndex, len(storeOperatorCommittee.Validators))
			copy(storeIndices, storeOperatorCommittee.Indices)
			slices.Sort(storeIndices)
			require.Equal(t, expectedIndices, storeIndices)
		}
	}

	// Check ParticipatingValidators(epoch)
	var epoch = phase0.Epoch(math.MaxUint64 - 1)
	var participatingValidators []*ssvtypes.SSVShare
	var participatingCommittees = make(map[spectypes.CommitteeID]struct{})
	for _, share := range shares {
		if share.IsParticipating(networkConfig, epoch) {
			participatingValidators = append(participatingValidators, share)
			participatingCommittees[share.CommitteeID()] = struct{}{}
		}
	}
	storeParticipatingValidators := store.ParticipatingValidators(epoch)
	requireEqualShares(t, participatingValidators, storeParticipatingValidators)

	// Check ParticipatingCommittees(epoch)
	storeParticipatingCommittees := store.ParticipatingCommittees(epoch)
	require.Equal(t, len(participatingCommittees), len(storeParticipatingCommittees))
	for _, cmt := range storeParticipatingCommittees {
		_, ok := participatingCommittees[cmt.ID]
		require.True(t, ok)
	}
}

func createValidatorStore(shares map[spectypes.ValidatorPK]*ssvtypes.SSVShare) *validatorStore {
	return newValidatorStore(
		func() []*ssvtypes.SSVShare { return slices.Collect(maps.Values(shares)) },
		func(pubKey []byte) (*ssvtypes.SSVShare, bool) {
			share := shares[spectypes.ValidatorPK(pubKey)]
			if share == nil {
				return nil, false
			}
			return share, true
		},
<<<<<<< HEAD
		map[spectypes.ValidatorPK]phase0.ValidatorIndex{},
=======
		make(map[spectypes.ValidatorPK]phase0.ValidatorIndex),
>>>>>>> b7e9aff0
		networkConfig,
	)
}<|MERGE_RESOLUTION|>--- conflicted
+++ resolved
@@ -1099,11 +1099,7 @@
 			}
 			return share, true
 		},
-<<<<<<< HEAD
-		map[spectypes.ValidatorPK]phase0.ValidatorIndex{},
-=======
 		make(map[spectypes.ValidatorPK]phase0.ValidatorIndex),
->>>>>>> b7e9aff0
 		networkConfig,
 	)
 }