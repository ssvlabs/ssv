--- conflicted
+++ resolved
@@ -136,7 +136,7 @@
 			updatedActivationEpoch, updatedExitEpoch := phase0.Epoch(5), phase0.Epoch(6)
 			updatedStatus := v1.ValidatorStateActiveOngoing
 
-			err := storage.Shares.UpdateValidatorsMetadata(map[spectypes.ValidatorPK]*beaconprotocol.ValidatorMetadata{
+			updatedShares, err := storage.Shares.UpdateValidatorsMetadata(map[spectypes.ValidatorPK]*beaconprotocol.ValidatorMetadata{
 				share.ValidatorPubKey: {
 					Index:           updatedIndex,
 					Status:          updatedStatus,
@@ -144,41 +144,8 @@
 					ExitEpoch:       updatedExitEpoch,
 				}})
 			require.NoError(t, err)
-
-<<<<<<< HEAD
-	t.Run("UpdateValidatorMetadata_shareExists", func(t *testing.T) {
-		updatedShares, err := storage.Shares.UpdateValidatorsMetadata(
-			map[spectypes.ValidatorPK]*beaconprotocol.ValidatorMetadata{
-				validatorShare.ValidatorPubKey: {
-					Index:           3,
-					Status:          eth2apiv1.ValidatorStateActiveExiting,
-					ActivationEpoch: 4,
-				},
-			})
-		require.NoError(t, err)
-		require.NotNil(t, updatedShares)
-		require.Len(t, updatedShares, 1)
-
-		validatorShareAfter, exists := storage.Shares.Get(nil, validatorShare.ValidatorPubKey[:])
-		require.True(t, exists)
-		require.NotNil(t, validatorShareAfter)
-
-		require.Equal(t, eth2apiv1.ValidatorStateActiveExiting, validatorShareAfter.Status)
-		require.Equal(t, validatorShareAfter.Status, updatedShares[validatorShare.ValidatorPubKey].Status)
-	})
-
-	t.Run("UpdateValidatorMetadata_shareExists_sameMetadata", func(t *testing.T) {
-		updatedShares, err := storage.Shares.UpdateValidatorsMetadata(
-			map[spectypes.ValidatorPK]*beaconprotocol.ValidatorMetadata{
-				validatorShare.ValidatorPubKey: {
-					Index:           3,
-					Status:          eth2apiv1.ValidatorStateActiveExiting,
-					ActivationEpoch: 4,
-				},
-			})
-		require.NoError(t, err)
-		require.Nil(t, updatedShares)
-=======
+			require.NotNil(t, updatedShares)
+
 			fetchedShare, exists := storage.Shares.Get(nil, share.ValidatorPubKey[:])
 			require.True(t, exists)
 			require.NotNil(t, fetchedShare)
@@ -198,7 +165,6 @@
 			require.NotNil(t, share)
 			require.Contains(t, persistedActiveValidatorShares, share)
 		}
->>>>>>> 7999b263
 	})
 
 	t.Run("List_Filter_ByClusterId", func(t *testing.T) {
@@ -244,35 +210,6 @@
 
 		require.Equal(t, 2, len(existingValidators))
 	})
-<<<<<<< HEAD
-
-	require.NoError(t, storage.Shares.Delete(nil, validatorShare.ValidatorPubKey[:]))
-	share, exists := storage.Shares.Get(nil, validatorShare.ValidatorPubKey[:])
-	require.False(t, exists)
-	require.Nil(t, share)
-
-	t.Run("UpdateValidatorMetadata_shareIsDeleted", func(t *testing.T) {
-		updatedShares, err := storage.Shares.UpdateValidatorsMetadata(
-			map[spectypes.ValidatorPK]*beaconprotocol.ValidatorMetadata{
-				validatorShare.ValidatorPubKey: {
-					Index:           3,
-					Status:          2,
-					ActivationEpoch: 4,
-				},
-			})
-		require.NoError(t, err)
-		require.Nil(t, updatedShares)
-	})
-
-	t.Run("Drop", func(t *testing.T) {
-		require.NoError(t, storage.Shares.Drop())
-
-		validators := storage.Shares.List(nil, ByOperatorID(1))
-		require.NoError(t, err)
-		require.EqualValues(t, 0, len(validators))
-	})
-=======
->>>>>>> 7999b263
 }
 
 func TestShareDeletionHandlesValidatorStoreCorrectly(t *testing.T) {
@@ -377,16 +314,10 @@
 
 		// Now update the share
 		updatedMetadata := &beaconprotocol.ValidatorMetadata{
-<<<<<<< HEAD
-			Status:          eth2apiv1.ValidatorStateActiveExiting,
+			Status:          v1.ValidatorStateActiveExiting,
 			Index:           1,
 			ActivationEpoch: 4,
-=======
-			Status:          v1.ValidatorStateActiveOngoing,
-			Index:           3,
-			ActivationEpoch: 5,
 			ExitEpoch:       goclient.FarFutureEpoch,
->>>>>>> 7999b263
 		}
 
 		// Update the share with new metadata
@@ -497,26 +428,15 @@
 					case "add":
 						require.NoError(t, storage.Shares.Save(nil, share1, share2, share3, share4))
 					case "update":
-<<<<<<< HEAD
 						_, err := storage.Shares.UpdateValidatorsMetadata(
 							map[spectypes.ValidatorPK]*beaconprotocol.ValidatorMetadata{
 								share2.ValidatorPubKey: {
 									Status:          updatedShare2.Status,
 									Index:           updatedShare2.ValidatorIndex,
 									ActivationEpoch: updatedShare2.ActivationEpoch,
-								},
+								ExitEpoch:       updatedShare2.ExitEpoch,},
 							})
 						require.NoError(t, err)
-=======
-						require.NoError(t, storage.Shares.UpdateValidatorsMetadata(map[spectypes.ValidatorPK]*beaconprotocol.ValidatorMetadata{
-							share2.ValidatorPubKey: {
-								Status:          updatedShare2.Status,
-								Index:           updatedShare2.ValidatorIndex,
-								ActivationEpoch: updatedShare2.ActivationEpoch,
-								ExitEpoch:       updatedShare2.ExitEpoch,
-							},
-						}))
->>>>>>> 7999b263
 					case "remove1":
 						require.NoError(t, storage.Shares.Delete(nil, share1.ValidatorPubKey[:]))
 					case "remove4":
