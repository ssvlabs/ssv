package storage

import (
	"bytes"
	"context"
	"encoding/hex"
	"encoding/json"
	"fmt"
	"slices"
	"sort"
	"strconv"
	"strings"
	"sync"
	"testing"
	"time"

	"math/rand"

	v1 "github.com/attestantio/go-eth2-client/api/v1"
	"github.com/attestantio/go-eth2-client/spec/phase0"
	"github.com/ethereum/go-ethereum/common"
	"github.com/herumi/bls-eth-go-binary/bls"
	spectypes "github.com/ssvlabs/ssv-spec/types"
<<<<<<< HEAD
	"github.com/ssvlabs/ssv/beacon/goclient"
=======
	"github.com/stretchr/testify/require"
	"go.uber.org/zap"
	"golang.org/x/exp/maps"

>>>>>>> 9a688316
	"github.com/ssvlabs/ssv/logging"
	"github.com/ssvlabs/ssv/networkconfig"
	beaconprotocol "github.com/ssvlabs/ssv/protocol/v2/blockchain/beacon"
	ssvtypes "github.com/ssvlabs/ssv/protocol/v2/types"
	"github.com/ssvlabs/ssv/storage/basedb"
	"github.com/ssvlabs/ssv/storage/kv"
	"github.com/ssvlabs/ssv/utils/threshold"
)

func init() {
	threshold.Init()
}

func TestValidatorSerializer(t *testing.T) {
	sk := &bls.SecretKey{}
	sk.SetByCSPRNG()

	const keysCount = 13

	splitKeys, err := threshold.Create(sk.Serialize(), keysCount-1, keysCount)
	require.NoError(t, err)

	validatorShare := generateRandomValidatorStorageShare(splitKeys)
	b, err := validatorShare.Encode()
	require.NoError(t, err)

	obj := basedb.Obj{Value: b}
	v1 := &Share{}
	require.NoError(t, v1.Decode(obj.Value))
	require.NotNil(t, v1.ValidatorPubKey)
	require.Equal(t, hex.EncodeToString(v1.ValidatorPubKey[:]), hex.EncodeToString(validatorShare.ValidatorPubKey[:]))
	require.NotNil(t, v1.Committee)
	require.Equal(t, v1.ValidatorIndex, validatorShare.ValidatorIndex)
	require.Equal(t, v1.Status, validatorShare.Status)
	require.Equal(t, v1.ActivationEpoch, validatorShare.ActivationEpoch)
	require.Equal(t, v1.ExitEpoch, validatorShare.ExitEpoch)
	require.Equal(t, v1.OwnerAddress, validatorShare.OwnerAddress)
	require.Equal(t, v1.Liquidated, validatorShare.Liquidated)

	tooBigEncodedShare := bytes.Repeat(obj.Value, 20)
	require.ErrorContains(t, v1.Decode(tooBigEncodedShare),
		"share size is too big, got "+strconv.Itoa(len(tooBigEncodedShare))+", max allowed "+strconv.Itoa(ssvtypes.MaxAllowedShareSize))
}

func TestMaxPossibleShareSize(t *testing.T) {
	s, err := generateMaxPossibleShare()
	require.NoError(t, err)

	b, err := s.Encode()
	require.NoError(t, err)

	require.LessOrEqual(t, len(b), ssvtypes.MaxPossibleShareSize)
}

func TestSharesStorage(t *testing.T) {
	logger := logging.TestLogger(t)
	storage, err := newTestStorage(logger)
	require.NoError(t, err)
	defer storage.Close()

	threshold.Init()
	const keysCount = 4

	sk := &bls.SecretKey{}
	sk.SetByCSPRNG()

	splitKeys, err := threshold.Create(sk.Serialize(), keysCount-1, keysCount)
	require.NoError(t, err)

	for operatorID := range splitKeys {
		_, err = storage.Operators.SaveOperatorData(nil, &OperatorData{ID: operatorID, PublicKey: []byte(strconv.FormatUint(operatorID, 10))})
		require.NoError(t, err)
	}

	var persistedActiveValidatorShares []*ssvtypes.SSVShare
	persistedActiveValidatorShares = append(persistedActiveValidatorShares,
		generateRandomShare(splitKeys, v1.ValidatorStateActiveOngoing, true),
		generateRandomShare(splitKeys, v1.ValidatorStateActiveOngoing, false))

	for _, share := range persistedActiveValidatorShares {
		require.NoError(t, storage.Shares.Save(nil, share))
	}

	t.Run("Get_sharesExist", func(t *testing.T) {
		for _, share := range persistedActiveValidatorShares {
			fetchedShare, exists := storage.Shares.Get(nil, share.ValidatorPubKey[:])
			require.True(t, exists)
			require.NotNil(t, fetchedShare)
			require.EqualValues(t, hex.EncodeToString(share.ValidatorPubKey[:]), hex.EncodeToString(fetchedShare.ValidatorPubKey[:]))
			require.EqualValues(t, share.Committee, fetchedShare.Committee)
			require.Equal(t, share.Status, fetchedShare.Status)
			require.Equal(t, share.ActivationEpoch, fetchedShare.ActivationEpoch)
			require.Equal(t, share.ExitEpoch, fetchedShare.ExitEpoch)
			require.Equal(t, share.OwnerAddress, fetchedShare.OwnerAddress)
			require.Equal(t, share.Liquidated, fetchedShare.Liquidated)
			require.Equal(t, share.FeeRecipientAddress, fetchedShare.FeeRecipientAddress)
			require.Equal(t, share.Graffiti, fetchedShare.Graffiti)
			require.Equal(t, share.DomainType, fetchedShare.DomainType)
			require.Equal(t, share.SharePubKey, fetchedShare.SharePubKey)
			require.Equal(t, share.ValidatorIndex, fetchedShare.ValidatorIndex)
			require.Equal(t, share.BeaconMetadataLastUpdated, fetchedShare.BeaconMetadataLastUpdated)
		}
	})

	t.Run("UpdateValidatorMetadata_updatesMetadata", func(t *testing.T) {
		for _, share := range persistedActiveValidatorShares {
			updatedIndex := phase0.ValidatorIndex(rand.Uint64())
			updatedActivationEpoch, updatedExitEpoch := phase0.Epoch(5), phase0.Epoch(6)
			updatedStatus := v1.ValidatorStateActiveOngoing

			err := storage.Shares.UpdateValidatorsMetadata(map[spectypes.ValidatorPK]*beaconprotocol.ValidatorMetadata{
				share.ValidatorPubKey: {
					Index:           updatedIndex,
					Status:          updatedStatus,
					ActivationEpoch: updatedActivationEpoch,
					ExitEpoch:       updatedExitEpoch,
				}})
			require.NoError(t, err)

			fetchedShare, exists := storage.Shares.Get(nil, share.ValidatorPubKey[:])
			require.True(t, exists)
			require.NotNil(t, fetchedShare)
			require.Equal(t, updatedIndex, fetchedShare.ValidatorIndex)
			require.Equal(t, updatedActivationEpoch, fetchedShare.ActivationEpoch)
			require.Equal(t, updatedExitEpoch, fetchedShare.ExitEpoch)
			require.Equal(t, updatedStatus, fetchedShare.Status)
		}
	})

	t.Run("List_NoFilter", func(t *testing.T) {
		shares := storage.Shares.List(nil)

		require.NoError(t, err)
		require.EqualValues(t, len(persistedActiveValidatorShares), len(shares))
		for _, share := range shares {
			require.NotNil(t, share)
			require.Contains(t, persistedActiveValidatorShares, share)
		}
	})

	t.Run("List_Filter_ByClusterId", func(t *testing.T) {
		for _, share := range persistedActiveValidatorShares {
			clusterID := ssvtypes.ComputeClusterIDHash(share.OwnerAddress, []uint64{1, 2, 3, 4})

			validators := storage.Shares.List(nil, ByClusterIDHash(clusterID))
			require.Equal(t, 2, len(validators))
		}
	})

	t.Run("List_Filter_ByOperatorID", func(t *testing.T) {
		validators := storage.Shares.List(nil, ByOperatorID(1))
		require.Equal(t, 2, len(validators))
	})

	t.Run("List_Filter_ByActiveValidator", func(t *testing.T) {
		validators := storage.Shares.List(nil, ByActiveValidator())
		require.Equal(t, 2, len(validators))
	})

	t.Run("List_Filter_ByNotLiquidated", func(t *testing.T) {
		validators := storage.Shares.List(nil, ByNotLiquidated())
		require.Equal(t, 1, len(validators))
	})

	t.Run("List_Filter_ByAttesting", func(t *testing.T) {
		const epoch = 1
		var attestingShares int
		for _, shares := range persistedActiveValidatorShares {
			if shares.IsAttesting(epoch) {
				attestingShares++
			}
		}
		validators := storage.Shares.List(nil, ByAttesting(epoch))
		require.Equal(t, attestingShares, len(validators))
	})

	t.Run("KV_reuse_works", func(t *testing.T) {
		storageDuplicate, _, err := NewSharesStorage(storage.db, []byte("test"))
		require.NoError(t, err)
		existingValidators := storageDuplicate.List(nil)

		require.Equal(t, 2, len(existingValidators))
	})
}

func TestShareDeletionHandlesValidatorStoreCorrectly(t *testing.T) {
	logger := logging.TestLogger(t)

	// Test share deletion with and without reopening the database.
	testWithStorageReopen(t, func(t *testing.T, storage *testStorage, reopen func(t *testing.T)) {
		// Generate and save a random validator share
		validatorShare := fakeParticipatingShare(1, generateRandomPubKey(), []uint64{1, 2, 3, 4})
		require.NoError(t, storage.Shares.Save(nil, validatorShare))
		reopen(t)

		// Ensure the share is saved correctly
		savedShare, exists := storage.Shares.Get(nil, validatorShare.ValidatorPubKey[:])
		require.True(t, exists)
		require.NotNil(t, savedShare)

		// Ensure the share is saved correctly in the validatorStore
		validatorShareFromStore, exists := storage.ValidatorStore.Validator(validatorShare.ValidatorPubKey[:])
		require.True(t, exists)
		require.NotNil(t, validatorShareFromStore)

		// Verify that other internal mappings are updated accordingly
		requireValidatorStoreIntegrity(t, storage.ValidatorStore, []*ssvtypes.SSVShare{validatorShare})

		// Delete the share from storage
		require.NoError(t, storage.Shares.Delete(nil, validatorShare.ValidatorPubKey[:]))
		reopen(t)

		// Verify that the share is deleted from shareStorage
		deletedShare, exists := storage.Shares.Get(nil, validatorShare.ValidatorPubKey[:])
		require.False(t, exists)
		require.Nil(t, deletedShare, "Share should be deleted from shareStorage")

		// Verify that the validatorStore reflects the removal correctly
		removedShare, exists := storage.ValidatorStore.Validator(validatorShare.ValidatorPubKey[:])
		require.False(t, exists)
		require.Nil(t, removedShare, "Share should be removed from validator store after deletion")

		// Further checks on internal data structures
		committee, exists := storage.ValidatorStore.Committee(validatorShare.CommitteeID())
		require.False(t, exists)
		require.Nil(t, committee, "Committee should be nil after share deletion")

		// Verify that other internal mappings are updated accordingly
		byIndex, exists := storage.ValidatorStore.ValidatorByIndex(validatorShare.ValidatorIndex)
		require.False(t, exists)
		require.Nil(t, byIndex)
		for _, operator := range validatorShare.Committee {
			shares := storage.ValidatorStore.OperatorValidators(operator.Signer)
			require.Empty(t, shares, "Data for operator should be nil after share deletion")
		}
		require.Empty(t, storage.ValidatorStore.OperatorValidators(100))
		require.Empty(t, storage.ValidatorStore.Committees())

		// Cleanup the share storage for the next test
		require.NoError(t, storage.Shares.Drop())
		reopen(t)
		validators := storage.Shares.List(nil)
		require.EqualValues(t, 0, len(validators), "No validators should be left in storage after drop")
		requireValidatorStoreIntegrity(t, storage.ValidatorStore, []*ssvtypes.SSVShare{})
	})

	t.Run("share_gone_after_db_recreation", func(t *testing.T) {
		storage, err := newTestStorage(logger)
		require.NoError(t, err)
		defer storage.Close()

		validatorShare := fakeParticipatingShare(1, generateRandomPubKey(), []uint64{1, 2, 3, 4})
		require.NoError(t, storage.Shares.Save(nil, validatorShare))

		requireValidatorStoreIntegrity(t, storage.ValidatorStore, []*ssvtypes.SSVShare{validatorShare})

		require.NoError(t, storage.Recreate(logger))

		requireValidatorStoreIntegrity(t, storage.ValidatorStore, []*ssvtypes.SSVShare{})
	})
}

func TestValidatorStoreThroughSharesStorage(t *testing.T) {
	testWithStorageReopen(t, func(t *testing.T, storage *testStorage, reopen func(t *testing.T)) {
		// Generate and save a random validator share
		testShare := fakeParticipatingShare(1, generateRandomPubKey(), []uint64{1, 2, 3, 4})
		require.NoError(t, storage.Shares.Save(nil, testShare))
		reopen(t)

		// Try saving nil share/shares
		require.Error(t, storage.Shares.Save(nil, nil))
		require.Error(t, storage.Shares.Save(nil, nil, testShare))
		require.Error(t, storage.Shares.Save(nil, testShare, nil))

		// Ensure the share is saved correctly
		savedShare, exists := storage.Shares.Get(nil, testShare.ValidatorPubKey[:])
		require.True(t, exists)
		require.NotNil(t, savedShare)

		// Verify that the validatorStore has the share via SharesStorage
		storedShare, exists := storage.ValidatorStore.Validator(testShare.ValidatorPubKey[:])
		require.True(t, exists)
		require.NotNil(t, storedShare, "Share should be present in validator store after adding to sharesStorage")
		requireValidatorStoreIntegrity(t, storage.ValidatorStore, []*ssvtypes.SSVShare{testShare})

		// Now update the share
		updatedMetadata := &beaconprotocol.ValidatorMetadata{
			Status:          v1.ValidatorStateActiveOngoing,
			Index:           3,
			ActivationEpoch: 5,
			ExitEpoch:       goclient.FarFutureEpoch,
		}

		// Update the share with new metadata
		require.NoError(t, storage.Shares.UpdateValidatorsMetadata(map[spectypes.ValidatorPK]*beaconprotocol.ValidatorMetadata{
			testShare.ValidatorPubKey: updatedMetadata,
		}))
		reopen(t)

		// Ensure the updated share is reflected in validatorStore
		updatedShare, exists := storage.ValidatorStore.Validator(testShare.ValidatorPubKey[:])
		require.True(t, exists)
		require.NotNil(t, updatedShare, "Updated share should be present in validator store")
		require.Equal(t, updatedMetadata, &beaconprotocol.ValidatorMetadata{
			Status:          updatedShare.Status,
			Index:           updatedShare.ValidatorIndex,
			ActivationEpoch: updatedShare.ActivationEpoch,
			ExitEpoch:       updatedShare.ExitEpoch,
		}, "Validator metadata should be updated in validator store")

		// Remove the share via SharesStorage
		require.NoError(t, storage.Shares.Delete(nil, testShare.ValidatorPubKey[:]))
		reopen(t)

		// Verify that the share is removed from both sharesStorage and validatorStore
		deletedShare, exists := storage.Shares.Get(nil, testShare.ValidatorPubKey[:])
		require.False(t, exists)
		require.Nil(t, deletedShare, "Share should be deleted from sharesStorage")

		removedShare, exists := storage.ValidatorStore.Validator(testShare.ValidatorPubKey[:])
		require.False(t, exists)
		require.Nil(t, removedShare, "Share should be removed from validator store after deletion in sharesStorage")
	})
}

// Test various edge cases where operators have multiple committees.
func TestShareStorage_MultipleCommittees(t *testing.T) {
	testWithStorageReopen(t, func(t *testing.T, storage *testStorage, reopen func(t *testing.T)) {
		shares := map[phase0.ValidatorIndex]*ssvtypes.SSVShare{}
		saveAndVerify := func(s ...*ssvtypes.SSVShare) {
			require.NoError(t, storage.Shares.Save(nil, s...))
			reopen(t)
			for _, share := range s {
				shares[share.ValidatorIndex] = share
			}
			requireValidatorStoreIntegrity(t, storage.ValidatorStore, maps.Values(shares))
		}
		deleteAndVerify := func(share *ssvtypes.SSVShare) {
			require.NoError(t, storage.Shares.Delete(nil, share.ValidatorPubKey[:]))
			reopen(t)
			delete(shares, share.ValidatorIndex)
			requireValidatorStoreIntegrity(t, storage.ValidatorStore, maps.Values(shares))
		}

		share1 := fakeParticipatingShare(1, generateRandomPubKey(), []uint64{1, 2, 3, 4})
		share2 := fakeParticipatingShare(2, generateRandomPubKey(), []uint64{1, 2, 3, 4})
		share3 := fakeParticipatingShare(3, generateRandomPubKey(), []uint64{3, 4, 5, 6})
		share4 := fakeParticipatingShare(4, generateRandomPubKey(), []uint64{9, 10, 11, 12})
		saveAndVerify(share1, share2, share3, share4)

		// Test that an exclusive committee with only 1 validator is removed then re-added
		// for operators that also have other committees (edgecase).
		deleteAndVerify(share3)
		saveAndVerify(share3)

		// Test that a committee with multiple validators is not removed.
		deleteAndVerify(share2)

		// Test that a committee with multiple validators is removed when all committee validators are removed.
		deleteAndVerify(share1)

		// Test that ValidatorStore is empty after all validators are removed.
		deleteAndVerify(share3)
		deleteAndVerify(share4)
		require.Empty(t, storage.ValidatorStore.Validators())
		require.Empty(t, storage.ValidatorStore.Committees())
		require.Empty(t, storage.ValidatorStore.OperatorValidators(1))

		// Re-add share2 to test that ValidatorStore is updated correctly.
		saveAndVerify(share2)
	})
}

func TestSharesStorage_HighContentionConcurrency(t *testing.T) {
	logger := logging.TestLogger(t)
	storage, err := newTestStorage(logger)
	require.NoError(t, err)
	defer storage.Close()

	share1 := fakeParticipatingShare(1, generateRandomPubKey(), []uint64{1, 2, 3, 4})
	share2 := fakeParticipatingShare(2, generateRandomPubKey(), []uint64{1, 2, 3, 4})
	share3 := fakeParticipatingShare(3, generateRandomPubKey(), []uint64{3, 4, 5, 6})
	share4 := fakeParticipatingShare(4, generateRandomPubKey(), []uint64{9, 10, 11, 12})

	// High contention test with concurrent read, add, update, and remove
	var wg sync.WaitGroup
	ctx, cancel := context.WithTimeout(context.Background(), 1*time.Second)
	defer cancel()
	for i := 0; i < 100; i++ {
		for _, op := range []string{"add", "update", "remove1", "remove4", "read"} {
			wg.Add(1)
			go func() {
				defer wg.Done()
				for ctx.Err() == nil {
					switch op {
					case "add":
						require.NoError(t, storage.Shares.Save(nil, share1, share2, share3, share4))
					case "update":
						require.NoError(t, storage.Shares.UpdateValidatorsMetadata(map[spectypes.ValidatorPK]*beaconprotocol.ValidatorMetadata{
							share2.ValidatorPubKey: {
								Status:          updatedShare2.Status,
								Index:           updatedShare2.ValidatorIndex,
								ActivationEpoch: updatedShare2.ActivationEpoch,
								ExitEpoch:       updatedShare2.ExitEpoch,
							},
						}))
					case "remove1":
						require.NoError(t, storage.Shares.Delete(nil, share1.ValidatorPubKey[:]))
					case "remove4":
						require.NoError(t, storage.Shares.Delete(nil, share4.ValidatorPubKey[:]))
					case "read":
						_, _ = storage.ValidatorStore.Validator(share1.ValidatorPubKey[:])
						_, _ = storage.ValidatorStore.Committee(share1.CommitteeID())
						_ = storage.ValidatorStore.Validators()
						_ = storage.ValidatorStore.Committees()
					}
				}
			}()
		}
	}
	wg.Wait()

	t.Run("validate high contention state", func(t *testing.T) {
		// Check that the store is consistent and valid after high contention
		require.NotPanics(t, func() {
			storage.ValidatorStore.Validators()
			storage.ValidatorStore.Committees()
			storage.ValidatorStore.OperatorValidators(1)
			storage.ValidatorStore.OperatorCommittees(1)
		})

		// Verify that share2 and share3 are in the validator store (only share1 and share4 are potentially removed).
		share2InStore, exists := storage.ValidatorStore.ValidatorByIndex(share2.ValidatorIndex)
		require.True(t, exists)
		require.NotNil(t, share2InStore)
		requireEqualShare(t, share2, share2InStore)

		share3InStore, exists := storage.ValidatorStore.ValidatorByIndex(share3.ValidatorIndex)
		require.True(t, exists)
		require.NotNil(t, share3InStore)
		requireEqualShare(t, share3, share3InStore)

		// Integrity check.
		requireValidatorStoreIntegrity(t, storage.ValidatorStore, storage.Shares.List(nil))
	})
}

// Runs the given function as a test with and without storage reopen.
func testWithStorageReopen(t *testing.T, f func(t *testing.T, storage *testStorage, reopen func(t *testing.T))) {
	for _, withReopen := range []bool{false, true} {
		withReopen := withReopen
		t.Run(fmt.Sprintf("withReopen=%t", withReopen), func(t *testing.T) {
			logger := logging.TestLogger(t)
			storage, err := newTestStorage(logger)
			require.NoError(t, err)
			defer storage.Close()

			reopen := func(t *testing.T) {
				if withReopen {
					require.NoError(t, storage.Reopen(logger))
				}
			}
			f(t, storage, reopen)
		})
	}
}

func requireEqualShare(t *testing.T, expected, actual *ssvtypes.SSVShare, msgAndArgs ...any) {
	b1, err := json.Marshal(expected)
	require.NoError(t, err)
	b2, err := json.Marshal(actual)
	require.NoError(t, err)
	require.JSONEq(t, string(b1), string(b2), msgAndArgs...)
}

func requireEqualShares(t *testing.T, expected, actual []*ssvtypes.SSVShare, msgAndArgs ...any) {
	require.Equal(t, len(expected), len(actual), msgAndArgs...)

	// Sort shares by validator pubkey for comparison without mutating input slices.
	expectedSorted := make([]*ssvtypes.SSVShare, len(expected))
	copy(expectedSorted, expected)
	slices.SortFunc(expectedSorted, func(a, b *ssvtypes.SSVShare) int {
		return strings.Compare(string(a.ValidatorPubKey[:]), string(b.ValidatorPubKey[:]))
	})

	actualSorted := make([]*ssvtypes.SSVShare, len(actual))
	copy(actualSorted, actual)
	slices.SortFunc(actualSorted, func(a, b *ssvtypes.SSVShare) int {
		return strings.Compare(string(a.ValidatorPubKey[:]), string(b.ValidatorPubKey[:]))
	})

	// Compare the sorted shares
	for i, share := range expectedSorted {
		requireEqualShare(t, share, actualSorted[i], msgAndArgs...)
	}
}

func generateRandomValidatorStorageShare(splitKeys map[uint64]*bls.SecretKey) *Share {
	sk1 := bls.SecretKey{}
	sk1.SetByCSPRNG()

	sk2 := bls.SecretKey{}
	sk2.SetByCSPRNG()

	var ibftCommittee []*storageOperator
	for operatorID, sk := range splitKeys {
		ibftCommittee = append(ibftCommittee, &storageOperator{
			OperatorID: operatorID,
			PubKey:     sk.Serialize(),
		})
	}
	sort.Slice(ibftCommittee, func(i, j int) bool {
		return ibftCommittee[i].OperatorID < ibftCommittee[j].OperatorID
	})

	quorum, partialQuorum := ssvtypes.ComputeQuorumAndPartialQuorum(uint64(len(splitKeys)))

	return &Share{
		ValidatorIndex:      3,
		ValidatorPubKey:     sk1.GetPublicKey().Serialize(),
		SharePubKey:         sk2.GetPublicKey().Serialize(),
		Committee:           ibftCommittee,
		Quorum:              quorum,
		PartialQuorum:       partialQuorum,
		DomainType:          networkconfig.TestNetwork.DomainType,
		FeeRecipientAddress: common.HexToAddress("0xFeedB14D8b2C76FdF808C29818b06b830E8C2c0e"),
		Graffiti:            bytes.Repeat([]byte{0x01}, 32),
		Status:              2,
		ActivationEpoch:     4,
		ExitEpoch:           5,
		OwnerAddress:        common.HexToAddress("0xFeedB14D8b2C76FdF808C29818b06b830E8C2c0e"),
		Liquidated:          true,
	}
}

func generateRandomShare(splitKeys map[uint64]*bls.SecretKey, state v1.ValidatorState, isLiquidated bool) *ssvtypes.SSVShare {
	sk1 := bls.SecretKey{}
	sk1.SetByCSPRNG()

	sk2 := bls.SecretKey{}
	sk2.SetByCSPRNG()

	var ibftCommittee []*spectypes.ShareMember
	for operatorID, sk := range splitKeys {
		ibftCommittee = append(ibftCommittee, &spectypes.ShareMember{
			Signer:      operatorID,
			SharePubKey: sk.Serialize(),
		})
	}
	sort.Slice(ibftCommittee, func(i, j int) bool {
		return ibftCommittee[i].Signer < ibftCommittee[j].Signer
	})

	return &ssvtypes.SSVShare{
		Share: spectypes.Share{
			ValidatorIndex:      phase0.ValidatorIndex(rand.Uint64()),
			ValidatorPubKey:     spectypes.ValidatorPK(sk1.GetPublicKey().Serialize()),
			SharePubKey:         sk2.GetPublicKey().Serialize(),
			Committee:           ibftCommittee,
			DomainType:          networkconfig.TestNetwork.DomainType,
			FeeRecipientAddress: common.HexToAddress("0xFeedB14D8b2C76FdF808C29818b06b830E8C2c0e"),
			Graffiti:            bytes.Repeat([]byte{0x01}, 32),
		},
		Status:                    state,
		ActivationEpoch:           phase0.Epoch(rand.Uint64()),
		ExitEpoch:                 phase0.Epoch(rand.Uint64()),
		OwnerAddress:              common.HexToAddress("0xFeedB14D8b2C76FdF808C29818b06b830E8C2c0e"),
		Liquidated:                isLiquidated,
		BeaconMetadataLastUpdated: time.Now(),
	}
}

func generateRandomPubKey() spectypes.ValidatorPK {
	sk := &bls.SecretKey{}
	sk.SetByCSPRNG()
	return spectypes.ValidatorPK(sk.GetPublicKey().Serialize())
}

func fakeParticipatingShare(index phase0.ValidatorIndex, pk spectypes.ValidatorPK, operatorIDs []uint64) *ssvtypes.SSVShare {
	committee := make([]*spectypes.ShareMember, len(operatorIDs))
	for i, operatorID := range operatorIDs {
		sharePubkey := make(spectypes.ShareValidatorPK, len(pk))
		spk := generateRandomPubKey()
		copy(sharePubkey, spk[:])

		committee[i] = &spectypes.ShareMember{
			Signer:      operatorID,
			SharePubKey: sharePubkey,
		}
	}

	return &ssvtypes.SSVShare{
		Share: spectypes.Share{
			ValidatorPubKey:     pk,
			ValidatorIndex:      index,
			SharePubKey:         committee[0].SharePubKey,
			Committee:           committee,
			DomainType:          networkconfig.TestNetwork.DomainType,
			FeeRecipientAddress: common.HexToAddress("0xFeedB14D8b2C76FdF808C29818b06b830E8C2c0e"),
			Graffiti:            bytes.Repeat([]byte{0x01}, 32),
		},
		Status:          v1.ValidatorStateActiveOngoing,
		ActivationEpoch: 4,
		ExitEpoch:       goclient.FarFutureEpoch,
		OwnerAddress:    common.HexToAddress("0xFeedB14D8b2C76FdF808C29818b06b830E8C2c0e"),
		Liquidated:      false,
	}
}

func generateMaxPossibleShare() (*Share, error) {
	sk := &bls.SecretKey{}
	sk.SetByCSPRNG()

	const keysCount = 13

	splitKeys, err := threshold.Create(sk.Serialize(), keysCount-1, keysCount)
	if err != nil {
		return nil, err
	}

	validatorShare := generateRandomValidatorStorageShare(splitKeys)
	return validatorShare, nil
}

type testStorage struct {
	db             *kv.BadgerDB
	Operators      Operators
	Shares         Shares
	ValidatorStore ValidatorStore
}

func newTestStorage(logger *zap.Logger) (*testStorage, error) {
	db, err := kv.NewInMemory(logger, basedb.Options{})
	if err != nil {
		return nil, err
	}
	s := &testStorage{db: db}
	if err := s.open(logger); err != nil {
		return nil, err
	}
	return s, nil
}

func (t *testStorage) open(logger *zap.Logger) error {
	var err error
	t.Shares, t.ValidatorStore, err = NewSharesStorage(t.db, []byte("test"))
	if err != nil {
		return err
	}
	t.Operators = NewOperatorsStorage(logger, t.db, []byte("test"))
	return nil
}

func (t *testStorage) Reopen(logger *zap.Logger) error {
	return t.open(logger)
}

func (t *testStorage) Recreate(logger *zap.Logger) error {
	err := t.Close()
	if err != nil {
		return err
	}
	t.db, err = kv.NewInMemory(logger, basedb.Options{})
	if err != nil {
		return err
	}
	return t.open(logger)
}

func (t *testStorage) Close() error {
	return t.db.Close()
}<|MERGE_RESOLUTION|>--- conflicted
+++ resolved
@@ -6,6 +6,7 @@
 	"encoding/hex"
 	"encoding/json"
 	"fmt"
+	"maps"
 	"slices"
 	"sort"
 	"strconv"
@@ -21,14 +22,10 @@
 	"github.com/ethereum/go-ethereum/common"
 	"github.com/herumi/bls-eth-go-binary/bls"
 	spectypes "github.com/ssvlabs/ssv-spec/types"
-<<<<<<< HEAD
-	"github.com/ssvlabs/ssv/beacon/goclient"
-=======
 	"github.com/stretchr/testify/require"
 	"go.uber.org/zap"
-	"golang.org/x/exp/maps"
-
->>>>>>> 9a688316
+
+	"github.com/ssvlabs/ssv/beacon/goclient"
 	"github.com/ssvlabs/ssv/logging"
 	"github.com/ssvlabs/ssv/networkconfig"
 	beaconprotocol "github.com/ssvlabs/ssv/protocol/v2/blockchain/beacon"
@@ -364,13 +361,13 @@
 			for _, share := range s {
 				shares[share.ValidatorIndex] = share
 			}
-			requireValidatorStoreIntegrity(t, storage.ValidatorStore, maps.Values(shares))
+			requireValidatorStoreIntegrity(t, storage.ValidatorStore, slices.Collect(maps.Values(shares)))
 		}
 		deleteAndVerify := func(share *ssvtypes.SSVShare) {
 			require.NoError(t, storage.Shares.Delete(nil, share.ValidatorPubKey[:]))
 			reopen(t)
 			delete(shares, share.ValidatorIndex)
-			requireValidatorStoreIntegrity(t, storage.ValidatorStore, maps.Values(shares))
+			requireValidatorStoreIntegrity(t, storage.ValidatorStore, slices.Collect(maps.Values(shares)))
 		}
 
 		share1 := fakeParticipatingShare(1, generateRandomPubKey(), []uint64{1, 2, 3, 4})
