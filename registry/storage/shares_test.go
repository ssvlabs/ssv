package storage

import (
	"bytes"
	"context"
	"encoding/hex"
	"encoding/json"
	"fmt"
	"maps"
	"slices"
	"sort"
	"strconv"
	"strings"
	"sync"
	"testing"
	"time"

	"math/rand"

	v1 "github.com/attestantio/go-eth2-client/api/v1"
	"github.com/attestantio/go-eth2-client/spec/phase0"
	"github.com/ethereum/go-ethereum/common"
	"github.com/herumi/bls-eth-go-binary/bls"
	spectypes "github.com/ssvlabs/ssv-spec/types"
	"github.com/stretchr/testify/require"
	"go.uber.org/zap"

	"github.com/ssvlabs/ssv/beacon/goclient"
	"github.com/ssvlabs/ssv/logging"
	"github.com/ssvlabs/ssv/networkconfig"
	beaconprotocol "github.com/ssvlabs/ssv/protocol/v2/blockchain/beacon"
	ssvtypes "github.com/ssvlabs/ssv/protocol/v2/types"
	"github.com/ssvlabs/ssv/storage/basedb"
	"github.com/ssvlabs/ssv/storage/kv"
	"github.com/ssvlabs/ssv/utils/threshold"
)

func init() {
	threshold.Init()
}

func TestValidatorSerializer(t *testing.T) {
	sk := &bls.SecretKey{}
	sk.SetByCSPRNG()

	const keysCount = 13

	splitKeys, err := threshold.Create(sk.Serialize(), keysCount-1, keysCount)
	require.NoError(t, err)

	validatorShare := generateRandomValidatorStorageShare(splitKeys)
	b, err := validatorShare.Encode()
	require.NoError(t, err)

	obj := basedb.Obj{Value: b}
	v1 := &Share{}
	require.NoError(t, v1.Decode(obj.Value))
	require.NotNil(t, v1.ValidatorPubKey)
	require.Equal(t, hex.EncodeToString(v1.ValidatorPubKey[:]), hex.EncodeToString(validatorShare.ValidatorPubKey[:]))
	require.NotNil(t, v1.Committee)
	require.Equal(t, v1.ValidatorIndex, validatorShare.ValidatorIndex)
	require.Equal(t, v1.Status, validatorShare.Status)
	require.Equal(t, v1.ActivationEpoch, validatorShare.ActivationEpoch)
	require.Equal(t, v1.ExitEpoch, validatorShare.ExitEpoch)
	require.Equal(t, v1.OwnerAddress, validatorShare.OwnerAddress)
	require.Equal(t, v1.Liquidated, validatorShare.Liquidated)

	tooBigEncodedShare := bytes.Repeat(obj.Value, 20)
	require.ErrorContains(t, v1.Decode(tooBigEncodedShare),
		"share size is too big, got "+strconv.Itoa(len(tooBigEncodedShare))+", max allowed "+strconv.Itoa(ssvtypes.MaxAllowedShareSize))
}

func TestMaxPossibleShareSize(t *testing.T) {
	s, err := generateMaxPossibleShare()
	require.NoError(t, err)

	b, err := s.Encode()
	require.NoError(t, err)

	require.LessOrEqual(t, len(b), ssvtypes.MaxPossibleShareSize)
}

func TestSharesStorage(t *testing.T) {
	logger := logging.TestLogger(t)
	storage, err := newTestStorage(logger)
	require.NoError(t, err)
	defer storage.Close()

	threshold.Init()
	const keysCount = 4

	sk := &bls.SecretKey{}
	sk.SetByCSPRNG()

	splitKeys, err := threshold.Create(sk.Serialize(), keysCount-1, keysCount)
	require.NoError(t, err)

	for operatorID := range splitKeys {
		_, err = storage.Operators.SaveOperatorData(nil, &OperatorData{ID: operatorID, PublicKey: []byte(strconv.FormatUint(operatorID, 10))})
		require.NoError(t, err)
	}

	var persistedActiveValidatorShares []*ssvtypes.SSVShare
	persistedActiveValidatorShares = append(persistedActiveValidatorShares,
		generateRandomShare(splitKeys, v1.ValidatorStateActiveOngoing, true),
		generateRandomShare(splitKeys, v1.ValidatorStateActiveOngoing, false))

	for _, share := range persistedActiveValidatorShares {
		require.NoError(t, storage.Shares.Save(nil, share))
	}

	t.Run("Get_sharesExist", func(t *testing.T) {
		for _, share := range persistedActiveValidatorShares {
			fetchedShare, exists := storage.Shares.Get(nil, share.ValidatorPubKey[:])
			require.True(t, exists)
			require.NotNil(t, fetchedShare)
			require.EqualValues(t, hex.EncodeToString(share.ValidatorPubKey[:]), hex.EncodeToString(fetchedShare.ValidatorPubKey[:]))
			require.EqualValues(t, share.Committee, fetchedShare.Committee)
			require.Equal(t, share.Status, fetchedShare.Status)
			require.Equal(t, share.ActivationEpoch, fetchedShare.ActivationEpoch)
			require.Equal(t, share.ExitEpoch, fetchedShare.ExitEpoch)
			require.Equal(t, share.OwnerAddress, fetchedShare.OwnerAddress)
			require.Equal(t, share.Liquidated, fetchedShare.Liquidated)
			require.Equal(t, share.FeeRecipientAddress, fetchedShare.FeeRecipientAddress)
			require.Equal(t, share.Graffiti, fetchedShare.Graffiti)
			require.Equal(t, share.DomainType, fetchedShare.DomainType)
			require.Equal(t, share.SharePubKey, fetchedShare.SharePubKey)
			require.Equal(t, share.ValidatorIndex, fetchedShare.ValidatorIndex)
			require.Equal(t, share.BeaconMetadataLastUpdated, fetchedShare.BeaconMetadataLastUpdated)
		}
	})

	t.Run("UpdateValidatorMetadata_updatesMetadata", func(t *testing.T) {
		for _, share := range persistedActiveValidatorShares {
			updatedIndex := phase0.ValidatorIndex(rand.Uint64())
			updatedActivationEpoch, updatedExitEpoch := phase0.Epoch(5), phase0.Epoch(6)
			updatedStatus := v1.ValidatorStateActiveOngoing

			err := storage.Shares.UpdateValidatorsMetadata(map[spectypes.ValidatorPK]*beaconprotocol.ValidatorMetadata{
				share.ValidatorPubKey: {
					Index:           updatedIndex,
					Status:          updatedStatus,
					ActivationEpoch: updatedActivationEpoch,
					ExitEpoch:       updatedExitEpoch,
				}})
			require.NoError(t, err)

			fetchedShare, exists := storage.Shares.Get(nil, share.ValidatorPubKey[:])
			require.True(t, exists)
			require.NotNil(t, fetchedShare)
			require.Equal(t, updatedIndex, fetchedShare.ValidatorIndex)
			require.Equal(t, updatedActivationEpoch, fetchedShare.ActivationEpoch)
			require.Equal(t, updatedExitEpoch, fetchedShare.ExitEpoch)
			require.Equal(t, updatedStatus, fetchedShare.Status)
		}
	})

	t.Run("List_NoFilter", func(t *testing.T) {
		shares := storage.Shares.List(nil)

		require.NoError(t, err)
		require.EqualValues(t, len(persistedActiveValidatorShares), len(shares))
		for _, share := range shares {
			require.NotNil(t, share)
			require.Contains(t, persistedActiveValidatorShares, share)
		}
	})

	t.Run("List_Filter_ByClusterId", func(t *testing.T) {
		for _, share := range persistedActiveValidatorShares {
			clusterID := ssvtypes.ComputeClusterIDHash(share.OwnerAddress, []uint64{1, 2, 3, 4})

			validators := storage.Shares.List(nil, ByClusterIDHash(clusterID))
			require.Equal(t, 2, len(validators))
		}
	})

	t.Run("List_Filter_ByOperatorID", func(t *testing.T) {
		validators := storage.Shares.List(nil, ByOperatorID(1))
		require.Equal(t, 2, len(validators))
	})

	t.Run("List_Filter_ByActiveValidator", func(t *testing.T) {
		validators := storage.Shares.List(nil, ByActiveValidator())
		require.Equal(t, 2, len(validators))
	})

	t.Run("List_Filter_ByNotLiquidated", func(t *testing.T) {
		validators := storage.Shares.List(nil, ByNotLiquidated())
		require.Equal(t, 1, len(validators))
	})

	t.Run("List_Filter_ByAttesting", func(t *testing.T) {
		const epoch = 1
		var attestingShares int
		for _, shares := range persistedActiveValidatorShares {
			if shares.IsAttesting(epoch) {
				attestingShares++
			}
		}
		validators := storage.Shares.List(nil, ByAttesting(epoch))
		require.Equal(t, attestingShares, len(validators))
	})

	t.Run("KV_reuse_works", func(t *testing.T) {
		storageDuplicate, _, err := NewSharesStorage(storage.db, []byte("test"))
		require.NoError(t, err)
		existingValidators := storageDuplicate.List(nil)

		require.Equal(t, 2, len(existingValidators))
	})
}

func TestShareDeletionHandlesValidatorStoreCorrectly(t *testing.T) {
	logger := logging.TestLogger(t)

	// Test share deletion with and without reopening the database.
	testWithStorageReopen(t, func(t *testing.T, storage *testStorage, reopen func(t *testing.T)) {
		// Generate and save a random validator share
		validatorShare := fakeParticipatingShare(1, generateRandomPubKey(), []uint64{1, 2, 3, 4})
		require.NoError(t, storage.Shares.Save(nil, validatorShare))
		reopen(t)

		// Ensure the share is saved correctly
		savedShare, exists := storage.Shares.Get(nil, validatorShare.ValidatorPubKey[:])
		require.True(t, exists)
		require.NotNil(t, savedShare)

		// Ensure the share is saved correctly in the validatorStore
		validatorShareFromStore, exists := storage.ValidatorStore.Validator(validatorShare.ValidatorPubKey[:])
		require.True(t, exists)
		require.NotNil(t, validatorShareFromStore)

		// Verify that other internal mappings are updated accordingly
		requireValidatorStoreIntegrity(t, storage.ValidatorStore, []*ssvtypes.SSVShare{validatorShare})

		// Delete the share from storage
		require.NoError(t, storage.Shares.Delete(nil, validatorShare.ValidatorPubKey[:]))
		reopen(t)

		// Verify that the share is deleted from shareStorage
		deletedShare, exists := storage.Shares.Get(nil, validatorShare.ValidatorPubKey[:])
		require.False(t, exists)
		require.Nil(t, deletedShare, "Share should be deleted from shareStorage")

		// Verify that the validatorStore reflects the removal correctly
		removedShare, exists := storage.ValidatorStore.Validator(validatorShare.ValidatorPubKey[:])
		require.False(t, exists)
		require.Nil(t, removedShare, "Share should be removed from validator store after deletion")

		// Further checks on internal data structures
		committee, exists := storage.ValidatorStore.Committee(validatorShare.CommitteeID())
		require.False(t, exists)
		require.Nil(t, committee, "Committee should be nil after share deletion")

		// Verify that other internal mappings are updated accordingly
		byIndex, exists := storage.ValidatorStore.ValidatorByIndex(validatorShare.ValidatorIndex)
		require.False(t, exists)
		require.Nil(t, byIndex)
		for _, operator := range validatorShare.Committee {
			shares := storage.ValidatorStore.OperatorValidators(operator.Signer)
			require.Empty(t, shares, "Data for operator should be nil after share deletion")
		}
		require.Empty(t, storage.ValidatorStore.OperatorValidators(100))
		require.Empty(t, storage.ValidatorStore.Committees())

		// Cleanup the share storage for the next test
		require.NoError(t, storage.Shares.Drop())
		reopen(t)
		validators := storage.Shares.List(nil)
		require.EqualValues(t, 0, len(validators), "No validators should be left in storage after drop")
		requireValidatorStoreIntegrity(t, storage.ValidatorStore, []*ssvtypes.SSVShare{})
	})

	t.Run("share_gone_after_db_recreation", func(t *testing.T) {
		storage, err := newTestStorage(logger)
		require.NoError(t, err)
		defer storage.Close()

		validatorShare := fakeParticipatingShare(1, generateRandomPubKey(), []uint64{1, 2, 3, 4})
		require.NoError(t, storage.Shares.Save(nil, validatorShare))

		requireValidatorStoreIntegrity(t, storage.ValidatorStore, []*ssvtypes.SSVShare{validatorShare})

		require.NoError(t, storage.Recreate(logger))

		requireValidatorStoreIntegrity(t, storage.ValidatorStore, []*ssvtypes.SSVShare{})
	})
}

func TestValidatorStoreThroughSharesStorage(t *testing.T) {
	testWithStorageReopen(t, func(t *testing.T, storage *testStorage, reopen func(t *testing.T)) {
		// Generate and save a random validator share
		testShare := fakeParticipatingShare(1, generateRandomPubKey(), []uint64{1, 2, 3, 4})
		require.NoError(t, storage.Shares.Save(nil, testShare))
		reopen(t)

		// Try saving nil share/shares
		require.Error(t, storage.Shares.Save(nil, nil))
		require.Error(t, storage.Shares.Save(nil, nil, testShare))
		require.Error(t, storage.Shares.Save(nil, testShare, nil))

		// Ensure the share is saved correctly
		savedShare, exists := storage.Shares.Get(nil, testShare.ValidatorPubKey[:])
		require.True(t, exists)
		require.NotNil(t, savedShare)

		// Verify that the validatorStore has the share via SharesStorage
		storedShare, exists := storage.ValidatorStore.Validator(testShare.ValidatorPubKey[:])
		require.True(t, exists)
		require.NotNil(t, storedShare, "Share should be present in validator store after adding to sharesStorage")
		requireValidatorStoreIntegrity(t, storage.ValidatorStore, []*ssvtypes.SSVShare{testShare})

		// Now update the share
		updatedMetadata := &beaconprotocol.ValidatorMetadata{
			Status:          v1.ValidatorStateActiveOngoing,
			Index:           3,
			ActivationEpoch: 5,
			ExitEpoch:       goclient.FarFutureEpoch,
		}

		// Update the share with new metadata
		require.NoError(t, storage.Shares.UpdateValidatorsMetadata(map[spectypes.ValidatorPK]*beaconprotocol.ValidatorMetadata{
			testShare.ValidatorPubKey: updatedMetadata,
		}))
		reopen(t)

		// Ensure the updated share is reflected in validatorStore
		updatedShare, exists := storage.ValidatorStore.Validator(testShare.ValidatorPubKey[:])
		require.True(t, exists)
		require.NotNil(t, updatedShare, "Updated share should be present in validator store")
		require.Equal(t, updatedMetadata, &beaconprotocol.ValidatorMetadata{
			Status:          updatedShare.Status,
			Index:           updatedShare.ValidatorIndex,
			ActivationEpoch: updatedShare.ActivationEpoch,
			ExitEpoch:       updatedShare.ExitEpoch,
		}, "Validator metadata should be updated in validator store")

		// Remove the share via SharesStorage
		require.NoError(t, storage.Shares.Delete(nil, testShare.ValidatorPubKey[:]))
		reopen(t)

		// Verify that the share is removed from both sharesStorage and validatorStore
		deletedShare, exists := storage.Shares.Get(nil, testShare.ValidatorPubKey[:])
		require.False(t, exists)
		require.Nil(t, deletedShare, "Share should be deleted from sharesStorage")

		removedShare, exists := storage.ValidatorStore.Validator(testShare.ValidatorPubKey[:])
		require.False(t, exists)
		require.Nil(t, removedShare, "Share should be removed from validator store after deletion in sharesStorage")
	})
}

// Test various edge cases where operators have multiple committees.
func TestShareStorage_MultipleCommittees(t *testing.T) {
	testWithStorageReopen(t, func(t *testing.T, storage *testStorage, reopen func(t *testing.T)) {
		shares := map[phase0.ValidatorIndex]*ssvtypes.SSVShare{}
		saveAndVerify := func(s ...*ssvtypes.SSVShare) {
			require.NoError(t, storage.Shares.Save(nil, s...))
			reopen(t)
			for _, share := range s {
				shares[share.ValidatorIndex] = share
			}
			requireValidatorStoreIntegrity(t, storage.ValidatorStore, slices.Collect(maps.Values(shares)))
		}
		deleteAndVerify := func(share *ssvtypes.SSVShare) {
			require.NoError(t, storage.Shares.Delete(nil, share.ValidatorPubKey[:]))
			reopen(t)
			delete(shares, share.ValidatorIndex)
			requireValidatorStoreIntegrity(t, storage.ValidatorStore, slices.Collect(maps.Values(shares)))
		}

		share1 := fakeParticipatingShare(1, generateRandomPubKey(), []uint64{1, 2, 3, 4})
		share2 := fakeParticipatingShare(2, generateRandomPubKey(), []uint64{1, 2, 3, 4})
		share3 := fakeParticipatingShare(3, generateRandomPubKey(), []uint64{3, 4, 5, 6})
		share4 := fakeParticipatingShare(4, generateRandomPubKey(), []uint64{9, 10, 11, 12})
		saveAndVerify(share1, share2, share3, share4)

		// Test that an exclusive committee with only 1 validator is removed then re-added
		// for operators that also have other committees (edgecase).
		deleteAndVerify(share3)
		saveAndVerify(share3)

		// Test that a committee with multiple validators is not removed.
		deleteAndVerify(share2)

		// Test that a committee with multiple validators is removed when all committee validators are removed.
		deleteAndVerify(share1)

		// Test that ValidatorStore is empty after all validators are removed.
		deleteAndVerify(share3)
		deleteAndVerify(share4)
		require.Empty(t, storage.ValidatorStore.Validators())
		require.Empty(t, storage.ValidatorStore.Committees())
		require.Empty(t, storage.ValidatorStore.OperatorValidators(1))

		// Re-add share2 to test that ValidatorStore is updated correctly.
		saveAndVerify(share2)
	})
}

func TestSharesStorage_HighContentionConcurrency(t *testing.T) {
	logger := logging.TestLogger(t)
	storage, err := newTestStorage(logger)
	require.NoError(t, err)
	defer storage.Close()

	share1 := fakeParticipatingShare(1, generateRandomPubKey(), []uint64{1, 2, 3, 4})
	share2 := fakeParticipatingShare(2, generateRandomPubKey(), []uint64{1, 2, 3, 4})
	share3 := fakeParticipatingShare(3, generateRandomPubKey(), []uint64{3, 4, 5, 6})
	share4 := fakeParticipatingShare(4, generateRandomPubKey(), []uint64{9, 10, 11, 12})

	// High contention test with concurrent read, add, update, and remove
	var wg sync.WaitGroup
	ctx, cancel := context.WithTimeout(context.Background(), 1*time.Second)
	defer cancel()
	for i := 0; i < 100; i++ {
		for _, op := range []string{"add", "update", "remove1", "remove4", "read"} {
			wg.Add(1)
			go func() {
				defer wg.Done()
				for ctx.Err() == nil {
					switch op {
					case "add":
						require.NoError(t, storage.Shares.Save(nil, share1, share2, share3, share4))
					case "update":
						require.NoError(t, storage.Shares.UpdateValidatorsMetadata(map[spectypes.ValidatorPK]*beaconprotocol.ValidatorMetadata{
							share2.ValidatorPubKey: {
								Status:          updatedShare2.Status,
								Index:           updatedShare2.ValidatorIndex,
								ActivationEpoch: updatedShare2.ActivationEpoch,
								ExitEpoch:       updatedShare2.ExitEpoch,
							},
						}))
					case "remove1":
						require.NoError(t, storage.Shares.Delete(nil, share1.ValidatorPubKey[:]))
					case "remove4":
						require.NoError(t, storage.Shares.Delete(nil, share4.ValidatorPubKey[:]))
					case "read":
						_, _ = storage.ValidatorStore.Validator(share1.ValidatorPubKey[:])
						_, _ = storage.ValidatorStore.Committee(share1.CommitteeID())
						_ = storage.ValidatorStore.Validators()
						_ = storage.ValidatorStore.Committees()
					}
				}
			}()
		}
	}
	wg.Wait()

	t.Run("validate high contention state", func(t *testing.T) {
		// Check that the store is consistent and valid after high contention
		require.NotPanics(t, func() {
			storage.ValidatorStore.Validators()
			storage.ValidatorStore.Committees()
			storage.ValidatorStore.OperatorValidators(1)
			storage.ValidatorStore.OperatorCommittees(1)
		})

		// Verify that share2 and share3 are in the validator store (only share1 and share4 are potentially removed).
		share2InStore, exists := storage.ValidatorStore.ValidatorByIndex(share2.ValidatorIndex)
		require.True(t, exists)
		require.NotNil(t, share2InStore)
		requireEqualShare(t, share2, share2InStore)

		share3InStore, exists := storage.ValidatorStore.ValidatorByIndex(share3.ValidatorIndex)
		require.True(t, exists)
		require.NotNil(t, share3InStore)
		requireEqualShare(t, share3, share3InStore)

		// Integrity check.
		requireValidatorStoreIntegrity(t, storage.ValidatorStore, storage.Shares.List(nil))
	})
}

// Runs the given function as a test with and without storage reopen.
func testWithStorageReopen(t *testing.T, f func(t *testing.T, storage *testStorage, reopen func(t *testing.T))) {
	for _, withReopen := range []bool{false, true} {
		withReopen := withReopen
		t.Run(fmt.Sprintf("withReopen=%t", withReopen), func(t *testing.T) {
			logger := logging.TestLogger(t)
			storage, err := newTestStorage(logger)
			require.NoError(t, err)
			defer storage.Close()

			reopen := func(t *testing.T) {
				if withReopen {
					require.NoError(t, storage.Reopen(logger))
				}
			}
			f(t, storage, reopen)
		})
	}
}

func requireEqualShare(t *testing.T, expected, actual *ssvtypes.SSVShare, msgAndArgs ...any) {
	b1, err := json.Marshal(expected)
	require.NoError(t, err)
	b2, err := json.Marshal(actual)
	require.NoError(t, err)
	require.JSONEq(t, string(b1), string(b2), msgAndArgs...)
}

func requireEqualShares(t *testing.T, expected, actual []*ssvtypes.SSVShare, msgAndArgs ...any) {
	require.Equal(t, len(expected), len(actual), msgAndArgs...)

	// Sort shares by validator pubkey for comparison without mutating input slices.
	expectedSorted := make([]*ssvtypes.SSVShare, len(expected))
	copy(expectedSorted, expected)
	slices.SortFunc(expectedSorted, func(a, b *ssvtypes.SSVShare) int {
		return strings.Compare(string(a.ValidatorPubKey[:]), string(b.ValidatorPubKey[:]))
	})

	actualSorted := make([]*ssvtypes.SSVShare, len(actual))
	copy(actualSorted, actual)
	slices.SortFunc(actualSorted, func(a, b *ssvtypes.SSVShare) int {
		return strings.Compare(string(a.ValidatorPubKey[:]), string(b.ValidatorPubKey[:]))
	})

	// Compare the sorted shares
	for i, share := range expectedSorted {
		requireEqualShare(t, share, actualSorted[i], msgAndArgs...)
	}
}

func generateRandomValidatorStorageShare(splitKeys map[uint64]*bls.SecretKey) *Share {
	sk1 := bls.SecretKey{}
	sk1.SetByCSPRNG()

	sk2 := bls.SecretKey{}
	sk2.SetByCSPRNG()

	var ibftCommittee []*storageOperator
	for operatorID, sk := range splitKeys {
		ibftCommittee = append(ibftCommittee, &storageOperator{
			OperatorID: operatorID,
			PubKey:     sk.Serialize(),
		})
	}
	sort.Slice(ibftCommittee, func(i, j int) bool {
		return ibftCommittee[i].OperatorID < ibftCommittee[j].OperatorID
	})

	return &Share{
		ValidatorIndex:      3,
		ValidatorPubKey:     sk1.GetPublicKey().Serialize(),
		SharePubKey:         sk2.GetPublicKey().Serialize(),
		Committee:           ibftCommittee,
<<<<<<< HEAD
		Quorum:              quorum,
		PartialQuorum:       partialQuorum,
		DomainType:          networkconfig.TestingNetworkConfig.DomainType(),
=======
		DomainType:          networkconfig.TestNetwork.DomainType,
>>>>>>> 61185161
		FeeRecipientAddress: common.HexToAddress("0xFeedB14D8b2C76FdF808C29818b06b830E8C2c0e"),
		Graffiti:            bytes.Repeat([]byte{0x01}, 32),
		Status:              2,
		ActivationEpoch:     4,
		ExitEpoch:           5,
		OwnerAddress:        common.HexToAddress("0xFeedB14D8b2C76FdF808C29818b06b830E8C2c0e"),
		Liquidated:          true,
	}
}

func generateRandomShare(splitKeys map[uint64]*bls.SecretKey, state v1.ValidatorState, isLiquidated bool) *ssvtypes.SSVShare {
	sk1 := bls.SecretKey{}
	sk1.SetByCSPRNG()

	sk2 := bls.SecretKey{}
	sk2.SetByCSPRNG()

	var ibftCommittee []*spectypes.ShareMember
	for operatorID, sk := range splitKeys {
		ibftCommittee = append(ibftCommittee, &spectypes.ShareMember{
			Signer:      operatorID,
			SharePubKey: sk.Serialize(),
		})
	}
	sort.Slice(ibftCommittee, func(i, j int) bool {
		return ibftCommittee[i].Signer < ibftCommittee[j].Signer
	})

	return &ssvtypes.SSVShare{
		Share: spectypes.Share{
			ValidatorIndex:      phase0.ValidatorIndex(rand.Uint64()),
			ValidatorPubKey:     spectypes.ValidatorPK(sk1.GetPublicKey().Serialize()),
			SharePubKey:         sk2.GetPublicKey().Serialize(),
			Committee:           ibftCommittee,
			DomainType:          networkconfig.TestingNetworkConfig.DomainType(),
			FeeRecipientAddress: common.HexToAddress("0xFeedB14D8b2C76FdF808C29818b06b830E8C2c0e"),
			Graffiti:            bytes.Repeat([]byte{0x01}, 32),
		},
		Status:                    state,
		ActivationEpoch:           phase0.Epoch(rand.Uint64()),
		ExitEpoch:                 phase0.Epoch(rand.Uint64()),
		OwnerAddress:              common.HexToAddress("0xFeedB14D8b2C76FdF808C29818b06b830E8C2c0e"),
		Liquidated:                isLiquidated,
		BeaconMetadataLastUpdated: time.Now(),
	}
}

func generateRandomPubKey() spectypes.ValidatorPK {
	sk := &bls.SecretKey{}
	sk.SetByCSPRNG()
	return spectypes.ValidatorPK(sk.GetPublicKey().Serialize())
}

func fakeParticipatingShare(index phase0.ValidatorIndex, pk spectypes.ValidatorPK, operatorIDs []uint64) *ssvtypes.SSVShare {
	committee := make([]*spectypes.ShareMember, len(operatorIDs))
	for i, operatorID := range operatorIDs {
		sharePubkey := make(spectypes.ShareValidatorPK, len(pk))
		spk := generateRandomPubKey()
		copy(sharePubkey, spk[:])

		committee[i] = &spectypes.ShareMember{
			Signer:      operatorID,
			SharePubKey: sharePubkey,
		}
	}

	return &ssvtypes.SSVShare{
		Share: spectypes.Share{
			ValidatorPubKey:     pk,
			ValidatorIndex:      index,
			SharePubKey:         committee[0].SharePubKey,
			Committee:           committee,
			DomainType:          networkconfig.TestingNetworkConfig.DomainType(),
			FeeRecipientAddress: common.HexToAddress("0xFeedB14D8b2C76FdF808C29818b06b830E8C2c0e"),
			Graffiti:            bytes.Repeat([]byte{0x01}, 32),
		},
		Status:          v1.ValidatorStateActiveOngoing,
		ActivationEpoch: 4,
		ExitEpoch:       goclient.FarFutureEpoch,
		OwnerAddress:    common.HexToAddress("0xFeedB14D8b2C76FdF808C29818b06b830E8C2c0e"),
		Liquidated:      false,
	}
}

func generateMaxPossibleShare() (*Share, error) {
	sk := &bls.SecretKey{}
	sk.SetByCSPRNG()

	const keysCount = 13

	splitKeys, err := threshold.Create(sk.Serialize(), keysCount-1, keysCount)
	if err != nil {
		return nil, err
	}

	validatorShare := generateRandomValidatorStorageShare(splitKeys)
	return validatorShare, nil
}

type testStorage struct {
	db             *kv.BadgerDB
	Operators      Operators
	Shares         Shares
	ValidatorStore ValidatorStore
}

func newTestStorage(logger *zap.Logger) (*testStorage, error) {
	db, err := kv.NewInMemory(logger, basedb.Options{})
	if err != nil {
		return nil, err
	}
	s := &testStorage{db: db}
	if err := s.open(logger); err != nil {
		return nil, err
	}
	return s, nil
}

func (t *testStorage) open(logger *zap.Logger) error {
	var err error
	t.Shares, t.ValidatorStore, err = NewSharesStorage(t.db, []byte("test"))
	if err != nil {
		return err
	}
	t.Operators = NewOperatorsStorage(logger, t.db, []byte("test"))
	return nil
}

func (t *testStorage) Reopen(logger *zap.Logger) error {
	return t.open(logger)
}

func (t *testStorage) Recreate(logger *zap.Logger) error {
	err := t.Close()
	if err != nil {
		return err
	}
	t.db, err = kv.NewInMemory(logger, basedb.Options{})
	if err != nil {
		return err
	}
	return t.open(logger)
}

func (t *testStorage) Close() error {
	return t.db.Close()
}<|MERGE_RESOLUTION|>--- conflicted
+++ resolved
@@ -7,6 +7,7 @@
 	"encoding/json"
 	"fmt"
 	"maps"
+	"math/rand"
 	"slices"
 	"sort"
 	"strconv"
@@ -14,8 +15,6 @@
 	"sync"
 	"testing"
 	"time"
-
-	"math/rand"
 
 	v1 "github.com/attestantio/go-eth2-client/api/v1"
 	"github.com/attestantio/go-eth2-client/spec/phase0"
@@ -546,13 +545,7 @@
 		ValidatorPubKey:     sk1.GetPublicKey().Serialize(),
 		SharePubKey:         sk2.GetPublicKey().Serialize(),
 		Committee:           ibftCommittee,
-<<<<<<< HEAD
-		Quorum:              quorum,
-		PartialQuorum:       partialQuorum,
 		DomainType:          networkconfig.TestingNetworkConfig.DomainType(),
-=======
-		DomainType:          networkconfig.TestNetwork.DomainType,
->>>>>>> 61185161
 		FeeRecipientAddress: common.HexToAddress("0xFeedB14D8b2C76FdF808C29818b06b830E8C2c0e"),
 		Graffiti:            bytes.Repeat([]byte{0x01}, 32),
 		Status:              2,
