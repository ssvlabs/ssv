--- conflicted
+++ resolved
@@ -57,13 +57,8 @@
 }
 
 // IsParticipating returns whether any validator in the committee should participate in the given epoch.
-<<<<<<< HEAD
-func (c *Committee) IsParticipating(beaconCfg networkconfig.Beacon, epoch phase0.Epoch) bool {
+func (c *Committee) IsParticipating(beaconCfg *networkconfig.Beacon, epoch phase0.Epoch) bool {
 	for _, validator := range c.Shares {
-=======
-func (c *Committee) IsParticipating(beaconCfg *networkconfig.Beacon, epoch phase0.Epoch) bool {
-	for _, validator := range c.Validators {
->>>>>>> c5bddf49
 		if validator.IsParticipating(beaconCfg, epoch) {
 			return true
 		}
