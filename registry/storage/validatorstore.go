--- conflicted
+++ resolved
@@ -50,19 +50,12 @@
 }
 
 type Committee struct {
-<<<<<<< HEAD
-	ID         spectypes.CommitteeID
-	Operators  []spectypes.OperatorID
-	Validators []*types.SSVShare
-	Indices    []phase0.ValidatorIndex
-	Subnet     uint64
-	SubnetAlan uint64
-=======
 	ID        spectypes.CommitteeID
 	Operators []spectypes.OperatorID
 	Shares    []*types.SSVShare
 	Indices   []phase0.ValidatorIndex
->>>>>>> 7bcd367e
+	Subnet     uint64
+	SubnetAlan uint64
 }
 
 // IsParticipating returns whether any validator in the committee should participate in the given epoch.
