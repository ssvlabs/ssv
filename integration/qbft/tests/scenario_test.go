--- conflicted
+++ resolved
@@ -84,11 +84,7 @@
 
 				ssvMsg, err := duties.CreateDutyExecuteMsg(duty, getKeySet(s.Committee).ValidatorPK)
 				require.NoError(t, err)
-<<<<<<< HEAD
-				dec, err := queue.DecodeSSVMessage(nil, ssvMsg)
-=======
 				dec, err := queue.DecodeSSVMessage(logger, ssvMsg)
->>>>>>> 2358d8e2
 				require.NoError(t, err)
 
 				s.validators[id].Queues[role].Q.Push(dec)
