--- conflicted
+++ resolved
@@ -3,6 +3,7 @@
 import (
 	"testing"
 
+	"github.com/bloxapp/ssv-spec/types"
 	"github.com/stretchr/testify/require"
 
 	"github.com/bloxapp/ssv/integration/qbft/scenarios"
@@ -12,12 +13,8 @@
 	//_ = logging.SetLogLevelRegex("ssv/.*", "debug") // for debugging TODO: ssv/.* or ssv/*. ?
 
 	scenariosToRun := []*scenarios.IntegrationTest{
-<<<<<<< HEAD
-		//scenarios.Regular(types.BNRoleAttester), // TODO: test other roles
-=======
 		scenarios.Regular(types.BNRoleAttester), // TODO: test other roles
 		scenarios.RoundChange(types.BNRoleAttester),
->>>>>>> 042bf55d
 	}
 
 	for _, scenario := range scenariosToRun {
