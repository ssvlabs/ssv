package tests

import (
	"testing"

	"github.com/bloxapp/ssv-spec/types"
	"github.com/stretchr/testify/require"

	"github.com/bloxapp/ssv/integration/qbft/scenarios"
)

func Test_Integration_QBFTScenarios(t *testing.T) {
	//_ = logging.SetLogLevelRegex("ssv/.*", "debug") // for debugging TODO: ssv/.* or ssv/*. ?

	scenariosToRun := []*scenarios.IntegrationTest{
		scenarios.Regular(types.BNRoleAttester), // TODO: test other roles
		scenarios.RoundChange(types.BNRoleAttester),
<<<<<<< HEAD
		//scenarios.F1Decided(types.BNRoleAttester), // TODO: fix and uncomment
=======
		scenarios.F1Decided(types.BNRoleAttester),
>>>>>>> 6858098d
	}

	for _, scenario := range scenariosToRun {
		scenario := scenario
		t.Run(scenario.Name, func(t *testing.T) {
			require.NoError(t, scenario.Run())
		})
	}
}<|MERGE_RESOLUTION|>--- conflicted
+++ resolved
@@ -15,11 +15,7 @@
 	scenariosToRun := []*scenarios.IntegrationTest{
 		scenarios.Regular(types.BNRoleAttester), // TODO: test other roles
 		scenarios.RoundChange(types.BNRoleAttester),
-<<<<<<< HEAD
-		//scenarios.F1Decided(types.BNRoleAttester), // TODO: fix and uncomment
-=======
 		scenarios.F1Decided(types.BNRoleAttester),
->>>>>>> 6858098d
 	}
 
 	for _, scenario := range scenariosToRun {
