--- conflicted
+++ resolved
@@ -1,13 +1,9 @@
 package scenarios
 
 import (
-<<<<<<< HEAD
-	"fmt"
-=======
 	"encoding/json"
 	"fmt"
 	"log"
->>>>>>> 4b291d54
 	"time"
 
 	"github.com/attestantio/go-eth2-client/spec/altair"
@@ -208,15 +204,12 @@
 		}
 
 		if !stateFound {
-<<<<<<< HEAD
-=======
 			actualStateJSON, err := json.Marshal(actual.State)
 			if err != nil {
 				return fmt.Errorf("marshal actual state")
 			}
 
 			log.Printf("actual state: %v", string(actualStateJSON))
->>>>>>> 4b291d54
 			return fmt.Errorf("state doesn't match any possible expected state")
 		}
 
@@ -236,56 +229,4 @@
 
 		return nil
 	}
-}
-
-func messageDataForSlot(role spectypes.BeaconRole, pk []byte, slot spec.Slot) (consensusData, proposalData, prepareData, commitData, roundChangeData []byte, err error) {
-	data := &spectypes.ConsensusData{
-		Duty:                      createDuty(pk, slot, 1, role),
-		AttestationData:           spectestingutils.TestingAttestationData,
-		BlockData:                 nil,
-		AggregateAndProof:         nil,
-		SyncCommitteeBlockRoot:    spec.Root{},
-		SyncCommitteeContribution: map[spec.BLSSignature]*altair.SyncCommitteeContribution{},
-	}
-
-	data.AttestationData.Slot = slot
-
-	consensusData, err = data.Encode()
-	if err != nil {
-		return
-	}
-
-	proposalData, err = (&specqbft.ProposalData{
-		Data:                     consensusData,
-		RoundChangeJustification: nil,
-		PrepareJustification:     nil,
-	}).Encode()
-	if err != nil {
-		return
-	}
-
-	prepareData, err = (&specqbft.PrepareData{
-		Data: consensusData,
-	}).Encode()
-	if err != nil {
-		return
-	}
-
-	commitData, err = (&specqbft.CommitData{
-		Data: consensusData,
-	}).Encode()
-	if err != nil {
-		return
-	}
-
-	roundChangeData, err = (&specqbft.RoundChangeData{
-		PreparedRound:            0,
-		PreparedValue:            nil,
-		RoundChangeJustification: nil,
-	}).Encode()
-	if err != nil {
-		return
-	}
-
-	return consensusData, proposalData, prepareData, commitData, roundChangeData, nil
 }