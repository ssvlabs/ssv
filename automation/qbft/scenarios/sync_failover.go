package scenarios

import (
	"fmt"
	"sync"

	specqbft "github.com/bloxapp/ssv-spec/qbft"
	spectypes "github.com/bloxapp/ssv-spec/types"
	"github.com/herumi/bls-eth-go-binary/bls"
	"github.com/pkg/errors"
	"go.uber.org/zap"

	"github.com/bloxapp/ssv/automation/commons"
	"github.com/bloxapp/ssv/automation/qbft/runner"
	"github.com/bloxapp/ssv/network"
	"github.com/bloxapp/ssv/protocol/v1/blockchain/beacon"
	"github.com/bloxapp/ssv/protocol/v1/qbft/controller"
	ibftinstance "github.com/bloxapp/ssv/protocol/v1/qbft/instance"
	"github.com/bloxapp/ssv/protocol/v1/validator"
)

// SyncFailoverScenario is the sync fail over scenario name
const SyncFailoverScenario = "SyncFailover"

type syncFailoverScenario struct {
	logger     *zap.Logger
	sks        map[uint64]*bls.SecretKey
	share      *beacon.Share
	validators []validator.IValidator
}

// newSyncFailoverScenario creates a syncFailover scenario instance
func newSyncFailoverScenario(logger *zap.Logger) runner.Scenario {
	return &syncFailoverScenario{logger: logger}
}

func (r *syncFailoverScenario) NumOfOperators() int {
	return 4
}

func (r *syncFailoverScenario) NumOfBootnodes() int {
	return 0
}

func (r *syncFailoverScenario) NumOfFullNodes() int {
	return 0
}

func (r *syncFailoverScenario) Name() string {
	return SyncFailoverScenario
}

func (r *syncFailoverScenario) PreExecution(ctx *runner.ScenarioContext) error {
	share, sks, validators, err := commons.CreateShareAndValidators(ctx.Ctx, r.logger, ctx.LocalNet, ctx.KeyManagers, ctx.Stores)
	if err != nil {
		return errors.Wrap(err, "could not create share")
	}
	// save all references
	r.validators = validators
	r.sks = sks
	r.share = share

	routers := make([]*runner.Router, r.NumOfOperators())

	loggerFactory := func(who string) *zap.Logger {
		logger := zap.L().With(zap.String("who", who))
		return logger
	}

	for i, node := range ctx.LocalNet.Nodes {
		routers[i] = &runner.Router{
			Logger:      loggerFactory(fmt.Sprintf("msgRouter-%d", i)),
			Controllers: r.validators[i].(*validator.Validator).Ibfts(),
		}
		node.UseMessageRouter(routers[i])
	}

	if len(r.sks) == 0 || r.share == nil {
		return errors.New("pre-execution failed")
	}

	var startErr error

	// init ibfts
	var wg sync.WaitGroup
	for i := uint64(1); i < uint64(r.NumOfOperators()); i++ {
		wg.Add(1)
		go func(i uint64) {
			if err := r.initNode(r.validators[i-1], ctx.LocalNet.Nodes[i-1]); err != nil && startErr == nil {
				startErr = err
			}
			wg.Done()
		}(i)
	}

	r.logger.Info("waiting for nodes to init")
	wg.Wait()

	return nil
}

func (r *syncFailoverScenario) Execute(ctx *runner.ScenarioContext) error {
	var wg sync.WaitGroup

	msgs := map[specqbft.Height]*specqbft.Message{}
	// start several instances one by one
	seqNumber := specqbft.Height(0)
loop:
	for {
		r.logger.Info("started instances")
		for i := uint64(1); i < uint64(r.NumOfOperators()); i++ {
			wg.Add(1)
			go func(node validator.IValidator, index uint64, seqNumber specqbft.Height) {
				if msg, err := r.startNode(node, seqNumber); err != nil {
					r.logger.Error("could not start node", zap.Error(err))
				} else {
					msgs[seqNumber] = msg.Message
				}
				wg.Done()
			}(r.validators[i-1], i, seqNumber)
		}
		wg.Wait()
		if seqNumber == 10 {
			break loop
		}

		seqNumber++
	}

	r.logger.Info("starting node $4")
	if err := r.initNode(r.validators[3], &badNetwork{P2PNetwork: ctx.LocalNet.Nodes[3]}); err != nil {
		r.logger.Debug("error initializing ibft (as planned)", zap.Error(err))
		if err := r.initNode(r.validators[3], ctx.LocalNet.Nodes[3]); err != nil {
			r.logger.Error("failed to reinitialize IBFT", zap.Error(err))
		}
	} else {
		return errors.New("init should fail")
	}

	ibftc := r.validators[3].(*validator.Validator).Ibfts()[spectypes.BNRoleAttester]
	nextSeq, err := ibftc.NextSeqNumber()
	if err != nil {
		r.logger.Error("node #4 could not get state", zap.Int64("highest decided", int64(nextSeq)-1))
		return errors.New("node #4 could not get state")
	}
	r.logger.Info("node #4 synced", zap.Int64("highest decided", int64(nextSeq)-1))

<<<<<<< HEAD
	messageID := message.ToMessageID(msgs[1].Message.Identifier)
	decides, err := ctx.Stores[3].GetDecided(messageID[:], 0, nextSeq)
=======
	decides, err := ctx.Stores[3].GetDecided(msgs[1].Identifier, 0, nextSeq)
>>>>>>> 9c48b681
	if err != nil {
		r.logger.Error("node #4 could not get decided in range", zap.Error(err))
		return errors.New("node #4 could not get decided in range")
	} else if len(decides) < int(nextSeq) {
		r.logger.Info("node #4 is not synced, could not find all messages", zap.Int("count", len(decides)))
	} else {
		r.logger.Info("node #4 synced, found decided messages", zap.Int("count", len(decides)))
	}

	return nil
}

func (r *syncFailoverScenario) PostExecution(ctx *runner.ScenarioContext) error {
	i := r.NumOfOperators() - 1
	messageID := spectypes.NewMsgID(r.share.PublicKey.Serialize(), spectypes.BNRoleAttester)
	msgs, err := ctx.Stores[i].GetDecided(messageID[:], specqbft.Height(0), specqbft.Height(11))
	if err != nil {
		return err
	}
	if len(msgs) < 11 {
		return fmt.Errorf("node-%d didn't sync all messages", i)
	}

	return nil
}

func (r *syncFailoverScenario) initNode(val validator.IValidator, net network.P2PNetwork) error {
	if err := net.Subscribe(val.GetShare().PublicKey.Serialize()); err != nil {
		return errors.Wrap(err, "failed to subscribe topic")
	}

	ibftc := val.(*validator.Validator).Ibfts()[spectypes.BNRoleAttester]

	if err := ibftc.Init(); err != nil {
		if err == controller.ErrAlreadyRunning {
			r.logger.Debug("ibft init is already running")
			return nil
		}
		r.logger.Error("could not initialize ibft instance", zap.Error(err))
		return err
	}

	return nil
}

func (r *syncFailoverScenario) startNode(val validator.IValidator, seqNumber specqbft.Height) (*specqbft.SignedMessage, error) {
	ibftc := val.(*validator.Validator).Ibfts()[spectypes.BNRoleAttester]

	res, err := ibftc.StartInstance(ibftinstance.ControllerStartInstanceOptions{
		Logger:    r.logger,
		SeqNumber: seqNumber,
		Value:     []byte("value"),
	})

	if err != nil {
		return nil, err
	} else if !res.Decided {
		return nil, errors.New("instance could not decide")
	} else {
		r.logger.Info("decided with value", zap.String("decided value", string(res.Msg.Message.Data)))
	}

	return res.Msg, nil
}

type badNetwork struct {
	network.P2PNetwork
}

func (b *badNetwork) Subscribe(spectypes.ValidatorPK) error {
	return errors.New("bad network")
}<|MERGE_RESOLUTION|>--- conflicted
+++ resolved
@@ -145,12 +145,8 @@
 	}
 	r.logger.Info("node #4 synced", zap.Int64("highest decided", int64(nextSeq)-1))
 
-<<<<<<< HEAD
 	messageID := message.ToMessageID(msgs[1].Message.Identifier)
 	decides, err := ctx.Stores[3].GetDecided(messageID[:], 0, nextSeq)
-=======
-	decides, err := ctx.Stores[3].GetDecided(msgs[1].Identifier, 0, nextSeq)
->>>>>>> 9c48b681
 	if err != nil {
 		r.logger.Error("node #4 could not get decided in range", zap.Error(err))
 		return errors.New("node #4 could not get decided in range")
