--- conflicted
+++ resolved
@@ -111,13 +111,9 @@
 }
 
 func (r *changeRoundSpeedupScenario) PostExecution(ctx *runner.ScenarioContext) error {
-<<<<<<< HEAD
-	time.Sleep(time.Second * 1)
-=======
 	// using timeout to avoid flakiness
 	<-time.After(time.Second * 2)
 
->>>>>>> 44de80de
 	for i := range ctx.Stores[:len(ctx.Stores)-1] {
 		msgs, err := ctx.Stores[i].GetDecided(message.NewIdentifier(r.share.PublicKey.Serialize(), message.RoleTypeAttester), message.Height(1), message.Height(1))
 		if err != nil {
