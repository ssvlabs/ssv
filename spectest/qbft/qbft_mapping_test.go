package qbft

import (
	"bytes"
	"context"
	"encoding/hex"
	"encoding/json"
	"errors"
	"fmt"
	"io/ioutil"
	"net/http"
	"os"
	"reflect"
	"strings"
	"testing"

	specqbft "github.com/bloxapp/ssv-spec/qbft"
	"github.com/bloxapp/ssv-spec/qbft/spectest"
	spectests "github.com/bloxapp/ssv-spec/qbft/spectest/tests"
	"github.com/bloxapp/ssv-spec/qbft/spectest/tests/commit"
	"github.com/bloxapp/ssv-spec/qbft/spectest/tests/messages"
	"github.com/bloxapp/ssv-spec/qbft/spectest/tests/prepare"
	"github.com/bloxapp/ssv-spec/qbft/spectest/tests/proposal"
	"github.com/bloxapp/ssv-spec/qbft/spectest/tests/proposer"
	"github.com/bloxapp/ssv-spec/qbft/spectest/tests/roundchange"
	spectypes "github.com/bloxapp/ssv-spec/types"
	"github.com/bloxapp/ssv-spec/types/testingutils"
	"github.com/stretchr/testify/require"
	"go.uber.org/zap"
	"go.uber.org/zap/zapcore"

	forksprotocol "github.com/bloxapp/ssv/protocol/forks"
	beaconprotocol "github.com/bloxapp/ssv/protocol/v1/blockchain/beacon"
	protocolp2p "github.com/bloxapp/ssv/protocol/v1/p2p"
	qbftprotocol "github.com/bloxapp/ssv/protocol/v1/qbft"
	forksfactory "github.com/bloxapp/ssv/protocol/v1/qbft/controller/forks/factory"
	"github.com/bloxapp/ssv/protocol/v1/qbft/instance"
	"github.com/bloxapp/ssv/protocol/v1/qbft/instance/leader/constant"
	"github.com/bloxapp/ssv/protocol/v1/qbft/instance/msgcont"
	qbftstorage "github.com/bloxapp/ssv/protocol/v1/qbft/storage"
	"github.com/bloxapp/ssv/protocol/v1/validator"
	"github.com/bloxapp/ssv/storage"
	"github.com/bloxapp/ssv/storage/basedb"
	"github.com/bloxapp/ssv/utils/logex"
)

// nolint
func testsToRun() map[string]struct{} {
	testList := spectest.AllTests
	testList = []spectest.SpecTest{
		proposer.FourOperators(),
		proposer.SevenOperators(),
		proposer.TenOperators(),
		proposer.ThirteenOperators(),

		messages.RoundChangeDataInvalidJustifications(),
		messages.RoundChangeDataInvalidPreparedRound(),
		messages.RoundChangeDataInvalidPreparedValue(),
		messages.RoundChangePrePreparedJustifications(),
		messages.RoundChangeNotPreparedJustifications(),
		messages.CommitDataEncoding(),
		messages.DecidedMsgEncoding(),
		messages.MsgNilIdentifier(),
		messages.MsgNonZeroIdentifier(),
		messages.MsgTypeUnknown(),
		messages.PrepareDataEncoding(),
		messages.ProposeDataEncoding(),
		messages.MsgDataNil(),
		messages.MsgDataNonZero(),
		messages.SignedMsgSigTooShort(),
		messages.SignedMsgSigTooLong(),
		messages.SignedMsgNoSigners(),
		messages.GetRoot(),
		messages.SignedMessageEncoding(),
		messages.CreateProposal(),
		messages.CreateProposalPreviouslyPrepared(),
		messages.CreateProposalNotPreviouslyPrepared(),
		messages.CreatePrepare(),
		messages.CreateCommit(),
		messages.CreateRoundChange(),
		messages.CreateRoundChangePreviouslyPrepared(),
		messages.RoundChangeDataEncoding(),

		spectests.HappyFlow(),
		spectests.SevenOperators(),
		spectests.TenOperators(),
		spectests.ThirteenOperators(),

		proposal.HappyFlow(),
		proposal.NotPreparedPreviouslyJustification(),
		//proposal.PreparedPreviouslyJustification(), // TODO(nkryuchkov): failure; fix wrong output message signatures
		//proposal.DifferentJustifications(),         // TODO(nkryuchkov): failure; fix wrong output message signatures
		//proposal.JustificationsNotHeighest(),       // TODO(nkryuchkov): failure; Check if proposal for round >1 was prepared previously with rc justification prepares at different heights but the prepare justification or value is not the highest
		//proposal.JustificationsValueNotJustified(), // TODO(nkryuchkov): failure; Check if proposal for round >1 was prepared previously with rc justification prepares at different heights but the prepare justification or value is not the highest
		//proposal.DuplicateMsg(),                    // TODO(nkryuchkov): failure; need to check if proposal was already accepted
		proposal.FirstRoundJustification(),
		//proposal.FutureRoundNoAcceptedProposal(), // TODO(nkryuchkov): failure; need to decline proposals from future rounds if no proposal was accepted for current round
		//proposal.FutureRoundAcceptedProposal(),   // TODO(nkryuchkov): failure; need to accept proposals from future rounds if already accepted proposal for current round
		//proposal.PastRound(),                     // TODO(nkryuchkov): failure; need to decline proposals from past rounds
		proposal.ImparsableProposalData(),
		//proposal.InvalidRoundChangeJustificationPrepared(),        // TODO(nkryuchkov): failure; need to handle invalid rc justification
		//proposal.InvalidRoundChangeJustification(),                // TODO(nkryuchkov): failure; need to handle invalid rc justification
		//proposal.PreparedPreviouslyNoRCJustificationQuorum(),      // TODO(nkryuchkov): failure; need to check if proposal for round >1 was prepared or not prepared previously with or without quorum of prepared or round change msgs justification
		//proposal.NoRCJustification(),                              // TODO(nkryuchkov): failure; need to check if proposal for round >1 was prepared or not prepared previously with or without quorum of prepared or round change msgs justification
		//proposal.PreparedPreviouslyNoPrepareJustificationQuorum(), // TODO(nkryuchkov): failure; need to check if proposal for round >1 was prepared or not prepared previously with or without quorum of prepared or round change msgs justification
		//proposal.PreparedPreviouslyDuplicatePrepareMsg(),          // TODO(nkryuchkov): failure; need to check if proposal for round >1 was prepared or not prepared previously with or without quorum of prepared or round change msgs justification
		//proposal.PreparedPreviouslyDuplicateRCMsg(),               // TODO(nkryuchkov): failure; need to check if proposal for round >1 was prepared or not prepared previously with or without quorum of prepared or round change msgs justification
		//proposal.DuplicateRCMsg(),                                 // TODO(nkryuchkov): failure; need to check if proposal for round >1 was prepared or not prepared previously with or without quorum of prepared or round change msgs justification
		//proposal.InvalidPrepareJustificationValue(),               // TODO(nkryuchkov): failure; need to check if proposal for round >1 was prepared or not prepared previously but one of the prepare justifications has value != highest prepared or round != highest prepared round
		//proposal.InvalidPrepareJustificationRound(),               // TODO(nkryuchkov): failure; need to check if proposal for round >1 was prepared or not prepared previously but one of the prepare justifications has value != highest prepared or round != highest prepared round
		proposal.InvalidProposalData(),
		//proposal.InvalidValueCheck(), // TODO(nkryuchkov): failure; need to check message data
		proposal.MultiSigner(),
		//proposal.PostDecided(),            // TODO(nkryuchkov): failure; need to avoid processing proposal message after instance became prepared or decided
		//proposal.PostPrepared(),           // TODO(nkryuchkov): failure; need to avoid processing proposal message after instance became prepared or decided
		//proposal.SecondProposalForRound(), // TODO(nkryuchkov): failure; need to forbid second proposal for round
		//proposal.WrongHeight(),            // TODO(nkryuchkov): failure; need to expect the same error in spec if height is wrong
		proposal.WrongProposer(),
		//proposal.WrongSignature(), // TODO(nkryuchkov): failure; fix expected errors in spec

		prepare.DuplicateMsg(),
<<<<<<< HEAD
		//prepare.HappyFlow(), // TODO(nkryuchkov): failure; fix wrong output message signatures
=======
		prepare.HappyFlow(),
>>>>>>> 86bb8562
		prepare.ImparsableProposalData(),
		//prepare.InvalidPrepareData(), // TODO(nkryuchkov): failure; need to expect same error in spec if message is wrong
		//prepare.MultiSigner(), // TODO(nkryuchkov): failure; need to check that message has only 1 signer
		//prepare.NoPreviousProposal(), // TODO(nkryuchkov): failure; need to fail to process message if proposal was not received
		//prepare.OldRound(),           // TODO(nkryuchkov): failure; need to fail to process message if its round is not equal to current one
		//prepare.FutureRound(),        // TODO(nkryuchkov): failure; need to fail to process message if its round is not equal to current one
<<<<<<< HEAD
		//prepare.PostDecided(),        // TODO(nkryuchkov): failure; fix wrong output message signatures
		//prepare.WrongData(),          // TODO(nkryuchkov): failure; need to check if message data is different from proposal data
		prepare.WrongHeight(),
		//prepare.WrongSignature(), // TODO(nkryuchkov): failure; fix expected errors in spec

=======
		prepare.PostDecided(),
		//prepare.WrongData(),      // TODO(nkryuchkov): failure; need to check if message data is different from proposal data
		prepare.WrongHeight(),
		//prepare.WrongSignature(), // TODO(nkryuchkov): failure; fix expected errors in spec
		//
>>>>>>> 86bb8562
		commit.CurrentRound(),
		//commit.FutureRound(), // TODO(nkryuchkov): failure; need to fail to process message if its round is not equal to current one
		//commit.PastRound(),   // TODO(nkryuchkov): failure; need to fail to process message if its round is not equal to current one
		commit.DuplicateMsg(),
<<<<<<< HEAD
		//commit.HappyFlow(),         // TODO(nkryuchkov): failure; fix wrong output message signatures
=======
		commit.HappyFlow(),
>>>>>>> 86bb8562
		//commit.InvalidCommitData(), // TODO(nkryuchkov): failure; need to expect same error in spec if message is wrong
		commit.PostDecided(),
		//commit.WrongData1(),             // TODO(nkryuchkov): failure; need to check if message data is different from proposal data
		//commit.WrongData2(),             // TODO(nkryuchkov): failure; need to check if message data is different from proposal data
		//commit.MultiSignerWithOverlap(), // TODO(nkryuchkov): failure; need to fix case when multi signer commit msg which does overlap previous valid commit signers and previous valid commits
<<<<<<< HEAD
		//commit.MultiSignerNoOverlap(),   // TODO(nkryuchkov): failure; fix wrong output message signatures
		//commit.Decided(),                // TODO(nkryuchkov): failure; need to fix case when multi signer commit msg which does overlap previous valid commit signers and previous valid commits
		//commit.NoPrevAcceptedProposal(), // TODO(nkryuchkov): failure; need to fail to process message if proposal was not received
		//commit.WrongHeight(),            // TODO(nkryuchkov): failure; need to expect the same error in spec if height is wrong
		//commit.ImparsableCommitData(),   // TODO(nkryuchkov): failure; fix wrong output message signatures
		//commit.WrongSignature(),         // TODO(nkryuchkov): failure; fix expected errors in spec

		//roundchange.HappyFlow(), // TODO(nkryuchkov): failure; fix wrong output message signatures
		//roundchange.F1Speedup(), // TODO(nkryuchkov): failure; data inside ProposalAcceptedForCurrentRound misses RoundChangeJustification
		roundchange.F1SpeedupPrepared(),
		//roundchange.WrongHeight(), // TODO(nkryuchkov): failure; need to expect the same error in spec if height is wrong
		//roundchange.WrongSig(),    // TODO(nkryuchkov): failure; fix expected errors in spec
		roundchange.MultiSigner(),
		roundchange.NotPrepared(),
		roundchange.Prepared(),
		roundchange.PeerPrepared(),
		roundchange.PeerPreparedDifferentHeights(),
=======
		commit.MultiSignerNoOverlap(),
		//commit.Decided(),                // TODO(nkryuchkov): failure; need to fix case when multi signer commit msg which does overlap previous valid commit signers and previous valid commits
		//commit.NoPrevAcceptedProposal(), // TODO(nkryuchkov): failure; need to fail to process message if proposal was not received
		//commit.WrongHeight(),            // TODO(nkryuchkov): failure; need to expect the same error in spec if height is wrong
		commit.ImparsableCommitData(),
		//commit.WrongSignature(), // TODO(nkryuchkov): failure; fix expected errors in spec
		//
		//roundchange.HappyFlow(),         // TODO(nkryuchkov): failure; substitution of message signature works incorrectly
		//roundchange.F1Speedup(),         // TODO(nkryuchkov): failure; data inside ProposalAcceptedForCurrentRound misses RoundChangeJustification
		//roundchange.F1SpeedupPrepared(), // TODO(nkryuchkov): failure; need to substitute identifier in justifications in mapping
		//roundchange.WrongHeight(),       // TODO(nkryuchkov): failure; need to expect the same error in spec if height is wrong
		//roundchange.WrongSig(),          // TODO(nkryuchkov): failure; fix expected errors in spec
		//roundchange.MultiSigner(),       // TODO(nkryuchkov): failure; need to check that message has only 1 signer
		roundchange.NotPrepared(),
		//roundchange.Prepared(),                     // TODO(nkryuchkov): failure; fix "change round justification does not constitute a quorum"
		//roundchange.PeerPrepared(),                 // TODO(nkryuchkov): failure; fix "change round justification does not constitute a quorum"
		//roundchange.PeerPreparedDifferentHeights(), // TODO(nkryuchkov): failure; fix "change round justification does not constitute a quorum"
>>>>>>> 86bb8562
		roundchange.JustificationWrongValue(),
		roundchange.JustificationWrongRound(),
		//roundchange.JustificationNoQuorum(),     // TODO(nkryuchkov): failure; need to fail if justification has no quorum
		//roundchange.JustificationMultiSigners(), // TODO(nkryuchkov): failure; fix expected errors in spec
		//roundchange.JustificationInvalidSig(),   // TODO(nkryuchkov): failure; fix expected errors in spec
		roundchange.JustificationInvalidRound(),
		//roundchange.JustificationInvalidPrepareData(), // TODO(nkryuchkov): failure; fix expected errors in spec
		//roundchange.JustificationDuplicateMsg(),       // TODO(nkryuchkov): failure; actual root is different from expected
		//roundchange.InvalidRoundChangeData(),          // TODO(nkryuchkov): failure; need to check message data
		roundchange.FutureRound(),
		roundchange.PastRound(),
		roundchange.F1SpeedupDifferentRounds(),
		//roundchange.DuplicateMsgQuorum(),        // TODO(nkryuchkov): failure; RoundChangeContainer has not all messages
		//roundchange.DuplicateMsgPartialQuorum(), // TODO(nkryuchkov): failure; RoundChangeContainer has not all messages
		//roundchange.DuplicateMsgPrepared(),      // TODO(nkryuchkov): failure; RoundChangeContainer has not all messages
		roundchange.ImparsableRoundChangeData(),
	}

	//testList = []spectest.SpecTest{}

	result := make(map[string]struct{})
	for _, test := range testList {
		result[test.TestName()] = struct{}{}
	}

	return result
}

func TestQBFTMapping(t *testing.T) {
	path, _ := os.Getwd()
	fileName := "tests.json"
	filePath := path + "/" + fileName
	jsonTests, err := ioutil.ReadFile(filePath)
	if err != nil {
		// TODO(nkryuckov): Update link when fixed in spec.
		resp, err := http.Get("https://raw.githubusercontent.com/bloxapp/ssv-spec/fix-test-13-operators-on-V0.2/qbft/spectest/generate/tests.json")
		//resp, err := http.Get("https://raw.githubusercontent.com/bloxapp/ssv-spec/V0.2/qbft/spectest/generate/tests.json")
		require.NoError(t, err)

		defer func() {
			require.NoError(t, resp.Body.Close())
		}()

		jsonTests, err = ioutil.ReadAll(resp.Body)
		require.NoError(t, err)

		require.NoError(t, ioutil.WriteFile(filePath, jsonTests, 0644))
	}

	untypedTests := map[string]interface{}{}
	if err := json.Unmarshal(jsonTests, &untypedTests); err != nil {
		panic(err.Error())
	}

	testMap := testsToRun() // TODO(nkryuchkov): remove

	tests := make(map[string]spectest.SpecTest)
	for name, test := range untypedTests {
		name, test := name, test

		testName := strings.Split(name, "_")[1]
		testType := strings.Split(name, "_")[0]

		if _, ok := testMap[testName]; !ok {
			continue
		}

		switch testType {
		case reflect.TypeOf(&spectests.MsgProcessingSpecTest{}).String():
			byts, err := json.Marshal(test)
			require.NoError(t, err)
			typedTest := &spectests.MsgProcessingSpecTest{}
			require.NoError(t, json.Unmarshal(byts, &typedTest))

			t.Run(typedTest.TestName(), func(t *testing.T) {
				runMsgProcessingSpecTest(t, typedTest)
			})
		case reflect.TypeOf(&spectests.MsgSpecTest{}).String():
			byts, err := json.Marshal(test)
			require.NoError(t, err)
			typedTest := &spectests.MsgSpecTest{}
			require.NoError(t, json.Unmarshal(byts, &typedTest))

			tests[testName] = typedTest
			t.Run(typedTest.TestName(), func(t *testing.T) {
				runMsgSpecTest(t, typedTest)
			})
		}
	}
}

func runMsgProcessingSpecTest(t *testing.T, test *spectests.MsgProcessingSpecTest) {
	ctx := context.TODO()
	logger := logex.Build(test.Name, zapcore.DebugLevel, nil)

	forkVersion := forksprotocol.GenesisForkVersion
	pi, _ := protocolp2p.GenPeerID()
	p2pNet := protocolp2p.NewMockNetwork(logger, pi, 10)
	beacon := validator.NewTestBeacon(t)

	var keysSet *testingutils.TestKeySet
	switch len(test.Pre.State.Share.Committee) {
	case 4:
		keysSet = testingutils.Testing4SharesSet()
	case 7:
		keysSet = testingutils.Testing7SharesSet()
	case 10:
		keysSet = testingutils.Testing10SharesSet()
	case 13:
		keysSet = testingutils.Testing13SharesSet()
	default:
		t.Error("unknown key set length")
	}

	db, err := storage.GetStorageFactory(basedb.Options{
		Type:   "badger-memory",
		Logger: logger,
		Ctx:    ctx,
	})
	require.NoError(t, err)

	qbftStorage := qbftstorage.NewQBFTStore(db, logger, spectypes.BNRoleAttester.String())

	share := &beaconprotocol.Share{
		NodeID:    1,
		PublicKey: keysSet.ValidatorPK,
		Committee: make(map[spectypes.OperatorID]*beaconprotocol.Node),
	}

	var mappedCommittee []*spectypes.Operator
	for i := range test.Pre.State.Share.Committee {
		operatorID := spectypes.OperatorID(i) + 1
		require.NoError(t, beacon.AddShare(keysSet.Shares[operatorID]))

		pk := keysSet.Shares[operatorID].GetPublicKey().Serialize()
		share.Committee[spectypes.OperatorID(i)+1] = &beaconprotocol.Node{
			IbftID: uint64(i) + 1,
			Pk:     pk,
		}

		share.OperatorIds = append(share.OperatorIds, uint64(i)+1)

		mappedCommittee = append(mappedCommittee, &spectypes.Operator{
			OperatorID: operatorID,
			PubKey:     pk,
		})
	}

	mappedShare := &spectypes.Share{
		OperatorID:      share.NodeID,
		ValidatorPubKey: share.PublicKey.Serialize(),
		SharePubKey:     share.Committee[share.NodeID].Pk,
		Committee:       mappedCommittee,
		Quorum:          keysSet.Threshold,
		PartialQuorum:   keysSet.PartialThreshold,
		DomainType:      spectypes.PrimusTestnet,
		Graffiti:        nil,
	}

	qbftInstance := newQbftInstance(logger, qbftStorage, p2pNet, beacon, share, mappedShare, test.Pre.StartValue, forkVersion)
	qbftInstance.Init()
	qbftInstance.State().InputValue.Store(test.Pre.StartValue)
	qbftInstance.State().Round.Store(test.Pre.State.Round)
	qbftInstance.State().Height.Store(test.Pre.State.Height)

	var lastErr error
	for _, msg := range test.InputMessages {
		if _, err := qbftInstance.ProcessMsg(msg); err != nil {
			lastErr = err
		}
	}

	mappedInstance := new(specqbft.Instance)
	if qbftInstance != nil {
		preparedValue := qbftInstance.State().GetPreparedValue()
		if len(preparedValue) == 0 {
			preparedValue = nil
		}
		round := qbftInstance.State().GetRound()

		_, decidedErr := qbftInstance.CommittedAggregatedMsg()
		var decidedValue []byte
		if decidedErr == nil && len(test.InputMessages) != 0 {
			decidedValue = test.InputMessages[0].Message.Identifier
		}

		mappedInstance.State = &specqbft.State{
			Share:                           mappedShare,
			ID:                              test.Pre.State.ID,
			Round:                           round,
			Height:                          qbftInstance.State().GetHeight(),
			LastPreparedRound:               qbftInstance.State().GetPreparedRound(),
			LastPreparedValue:               preparedValue,
			ProposalAcceptedForCurrentRound: test.Pre.State.ProposalAcceptedForCurrentRound,
			Decided:                         decidedErr == nil,
			DecidedValue:                    decidedValue,
			ProposeContainer:                convertToSpecContainer(t, qbftInstance.Containers()[specqbft.ProposalMsgType]),
			PrepareContainer:                convertToSpecContainer(t, qbftInstance.Containers()[specqbft.PrepareMsgType]),
			CommitContainer:                 convertToSpecContainer(t, qbftInstance.Containers()[specqbft.CommitMsgType]),
			RoundChangeContainer:            convertToSpecContainer(t, qbftInstance.Containers()[specqbft.RoundChangeMsgType]),
		}

		allMessages := mappedInstance.State.ProposeContainer.AllMessaged()
		if len(allMessages) != 0 {
			var highestRound specqbft.Round
			var highestMessage *specqbft.SignedMessage
			for _, message := range allMessages {
				if message.Message.Round > highestRound {
					highestRound = message.Message.Round
					highestMessage = message
				}
			}
			mappedInstance.State.ProposalAcceptedForCurrentRound = highestMessage
		}

		mappedInstance.StartValue = qbftInstance.State().GetInputValue()
	}

	if len(test.ExpectedError) != 0 {
		require.EqualError(t, lastErr, test.ExpectedError)
	} else {
		require.NoError(t, lastErr)
	}

	mappedRoot, err := mappedInstance.State.GetRoot()
	require.NoError(t, err)
	require.Equal(t, test.PostRoot, hex.EncodeToString(mappedRoot))

	type BroadcastMessagesGetter interface {
		GetBroadcastMessages() []spectypes.SSVMessage
	}

	outputMessages := p2pNet.(BroadcastMessagesGetter).GetBroadcastMessages()

	require.Equal(t, len(test.OutputMessages), len(outputMessages))

	for i, outputMessage := range outputMessages {
		r1, _ := test.OutputMessages[i].GetRoot()

		msg2 := &specqbft.SignedMessage{}
		require.NoError(t, msg2.Decode(outputMessage.Data))

		r2, _ := msg2.GetRoot()
		require.EqualValues(t, r1, r2, fmt.Sprintf("output msg %d roots not equal", i))
	}

	db.Close()
}

func runMsgSpecTest(t *testing.T, test *spectests.MsgSpecTest) {
	var lastErr error

	for i, messageBytes := range test.EncodedMessages {
		m := &specqbft.SignedMessage{}
		if err := m.Decode(messageBytes); err != nil {
			lastErr = err
		}

		if len(test.ExpectedRoots) > 0 {
			r, err := m.GetRoot()
			if err != nil {
				lastErr = err
			}

			if !bytes.Equal(test.ExpectedRoots[i], r) {
				t.Fail()
			}
		}
	}

	for i, msg := range test.Messages {
		if err := msg.Validate(); err != nil {
			lastErr = err
		}

		switch msg.Message.MsgType {
		case specqbft.RoundChangeMsgType:
			rc := specqbft.RoundChangeData{}
			if err := rc.Decode(msg.Message.Data); err != nil {
				lastErr = err
			}
			if err := validateRoundChangeData(rc); err != nil {
				lastErr = err
			}
		}

		if len(test.Messages) > 0 {
			r1, err := msg.Encode()
			if err != nil {
				lastErr = err
			}

			r2, err := test.Messages[i].Encode()
			if err != nil {
				lastErr = err
			}
			if !bytes.Equal(r2, r1) {
				t.Fail()
			}
		}
	}

	if len(test.ExpectedError) != 0 {
		require.EqualError(t, lastErr, test.ExpectedError)
	} else {
		require.NoError(t, lastErr)
	}
}

func validateRoundChangeData(d specqbft.RoundChangeData) error {
	if isRoundChangeDataPrepared(d) {
		if len(d.PreparedValue) == 0 {
			return errors.New("round change prepared value invalid")
		}
		if len(d.RoundChangeJustification) == 0 {
			return errors.New("round change justification invalid")
		}
	}

	return nil
}

func isRoundChangeDataPrepared(d specqbft.RoundChangeData) bool {
	return d.PreparedRound != 0 || len(d.PreparedValue) != 0
}

// nolint:unused
type roundRobinLeaderSelector struct {
	state       *qbftprotocol.State
	mappedShare *spectypes.Share
}

// nolint:unused
func (m roundRobinLeaderSelector) Calculate(round uint64) uint64 {
	specState := &specqbft.State{
		Share:  m.mappedShare,
		Height: m.state.GetHeight(),
	}
	// RoundRobinProposer returns OperatorID which starts with 1.
	// As the result will be used to index OperatorIds which starts from 0,
	// the result of Calculate should be decremented.
	return uint64(specqbft.RoundRobinProposer(specState, specqbft.Round(round))) - 1
}

func newQbftInstance(logger *zap.Logger, qbftStorage qbftstorage.QBFTStore, net protocolp2p.MockNetwork, beacon *validator.TestBeacon, share *beaconprotocol.Share, mappedShare *spectypes.Share, identifier []byte, forkVersion forksprotocol.ForkVersion) instance.Instancer {
	const height = 0
	fork := forksfactory.NewFork(forkVersion)
	newInstance := instance.NewInstance(&instance.Options{
		Logger:           logger,
		ValidatorShare:   share,
		Network:          net,
		Config:           qbftprotocol.DefaultConsensusParams(),
		Identifier:       identifier,
		Height:           height,
		RequireMinPeers:  false,
		Fork:             fork.InstanceFork(),
		SSVSigner:        beacon.KeyManager,
		ChangeRoundStore: qbftStorage,
	})
	//newInstance.(*instance.Instance).LeaderSelector = roundRobinLeaderSelector{newInstance.State(), mappedShare}
	// TODO(nkryuchkov): replace when ready
	newInstance.(*instance.Instance).LeaderSelector = &constant.Constant{LeaderIndex: 0}
	return newInstance
}

func convertToSpecContainer(t *testing.T, container msgcont.MessageContainer) *specqbft.MsgContainer {
	c := specqbft.NewMsgContainer()
	container.AllMessaged(func(round specqbft.Round, msg *specqbft.SignedMessage) {
		ok, err := c.AddIfDoesntExist(&specqbft.SignedMessage{
			Signature: msg.Signature,
			Signers:   msg.Signers,
			Message: &specqbft.Message{
				MsgType:    msg.Message.MsgType,
				Height:     msg.Message.Height,
				Round:      msg.Message.Round,
				Identifier: msg.Message.Identifier,
				Data:       msg.Message.Data,
			},
		})
		require.NoError(t, err)
		require.True(t, ok)
	})
	return c
}<|MERGE_RESOLUTION|>--- conflicted
+++ resolved
@@ -119,50 +119,33 @@
 		//proposal.WrongSignature(), // TODO(nkryuchkov): failure; fix expected errors in spec
 
 		prepare.DuplicateMsg(),
-<<<<<<< HEAD
-		//prepare.HappyFlow(), // TODO(nkryuchkov): failure; fix wrong output message signatures
-=======
 		prepare.HappyFlow(),
->>>>>>> 86bb8562
 		prepare.ImparsableProposalData(),
 		//prepare.InvalidPrepareData(), // TODO(nkryuchkov): failure; need to expect same error in spec if message is wrong
 		//prepare.MultiSigner(), // TODO(nkryuchkov): failure; need to check that message has only 1 signer
 		//prepare.NoPreviousProposal(), // TODO(nkryuchkov): failure; need to fail to process message if proposal was not received
 		//prepare.OldRound(),           // TODO(nkryuchkov): failure; need to fail to process message if its round is not equal to current one
 		//prepare.FutureRound(),        // TODO(nkryuchkov): failure; need to fail to process message if its round is not equal to current one
-<<<<<<< HEAD
-		//prepare.PostDecided(),        // TODO(nkryuchkov): failure; fix wrong output message signatures
+		prepare.PostDecided(),
 		//prepare.WrongData(),          // TODO(nkryuchkov): failure; need to check if message data is different from proposal data
 		prepare.WrongHeight(),
 		//prepare.WrongSignature(), // TODO(nkryuchkov): failure; fix expected errors in spec
 
-=======
-		prepare.PostDecided(),
-		//prepare.WrongData(),      // TODO(nkryuchkov): failure; need to check if message data is different from proposal data
-		prepare.WrongHeight(),
-		//prepare.WrongSignature(), // TODO(nkryuchkov): failure; fix expected errors in spec
-		//
->>>>>>> 86bb8562
 		commit.CurrentRound(),
 		//commit.FutureRound(), // TODO(nkryuchkov): failure; need to fail to process message if its round is not equal to current one
 		//commit.PastRound(),   // TODO(nkryuchkov): failure; need to fail to process message if its round is not equal to current one
 		commit.DuplicateMsg(),
-<<<<<<< HEAD
-		//commit.HappyFlow(),         // TODO(nkryuchkov): failure; fix wrong output message signatures
-=======
 		commit.HappyFlow(),
->>>>>>> 86bb8562
 		//commit.InvalidCommitData(), // TODO(nkryuchkov): failure; need to expect same error in spec if message is wrong
 		commit.PostDecided(),
 		//commit.WrongData1(),             // TODO(nkryuchkov): failure; need to check if message data is different from proposal data
 		//commit.WrongData2(),             // TODO(nkryuchkov): failure; need to check if message data is different from proposal data
 		//commit.MultiSignerWithOverlap(), // TODO(nkryuchkov): failure; need to fix case when multi signer commit msg which does overlap previous valid commit signers and previous valid commits
-<<<<<<< HEAD
-		//commit.MultiSignerNoOverlap(),   // TODO(nkryuchkov): failure; fix wrong output message signatures
+		commit.MultiSignerNoOverlap(),
 		//commit.Decided(),                // TODO(nkryuchkov): failure; need to fix case when multi signer commit msg which does overlap previous valid commit signers and previous valid commits
 		//commit.NoPrevAcceptedProposal(), // TODO(nkryuchkov): failure; need to fail to process message if proposal was not received
 		//commit.WrongHeight(),            // TODO(nkryuchkov): failure; need to expect the same error in spec if height is wrong
-		//commit.ImparsableCommitData(),   // TODO(nkryuchkov): failure; fix wrong output message signatures
+		commit.ImparsableCommitData(),
 		//commit.WrongSignature(),         // TODO(nkryuchkov): failure; fix expected errors in spec
 
 		//roundchange.HappyFlow(), // TODO(nkryuchkov): failure; fix wrong output message signatures
@@ -175,25 +158,6 @@
 		roundchange.Prepared(),
 		roundchange.PeerPrepared(),
 		roundchange.PeerPreparedDifferentHeights(),
-=======
-		commit.MultiSignerNoOverlap(),
-		//commit.Decided(),                // TODO(nkryuchkov): failure; need to fix case when multi signer commit msg which does overlap previous valid commit signers and previous valid commits
-		//commit.NoPrevAcceptedProposal(), // TODO(nkryuchkov): failure; need to fail to process message if proposal was not received
-		//commit.WrongHeight(),            // TODO(nkryuchkov): failure; need to expect the same error in spec if height is wrong
-		commit.ImparsableCommitData(),
-		//commit.WrongSignature(), // TODO(nkryuchkov): failure; fix expected errors in spec
-		//
-		//roundchange.HappyFlow(),         // TODO(nkryuchkov): failure; substitution of message signature works incorrectly
-		//roundchange.F1Speedup(),         // TODO(nkryuchkov): failure; data inside ProposalAcceptedForCurrentRound misses RoundChangeJustification
-		//roundchange.F1SpeedupPrepared(), // TODO(nkryuchkov): failure; need to substitute identifier in justifications in mapping
-		//roundchange.WrongHeight(),       // TODO(nkryuchkov): failure; need to expect the same error in spec if height is wrong
-		//roundchange.WrongSig(),          // TODO(nkryuchkov): failure; fix expected errors in spec
-		//roundchange.MultiSigner(),       // TODO(nkryuchkov): failure; need to check that message has only 1 signer
-		roundchange.NotPrepared(),
-		//roundchange.Prepared(),                     // TODO(nkryuchkov): failure; fix "change round justification does not constitute a quorum"
-		//roundchange.PeerPrepared(),                 // TODO(nkryuchkov): failure; fix "change round justification does not constitute a quorum"
-		//roundchange.PeerPreparedDifferentHeights(), // TODO(nkryuchkov): failure; fix "change round justification does not constitute a quorum"
->>>>>>> 86bb8562
 		roundchange.JustificationWrongValue(),
 		roundchange.JustificationWrongRound(),
 		//roundchange.JustificationNoQuorum(),     // TODO(nkryuchkov): failure; need to fail if justification has no quorum
