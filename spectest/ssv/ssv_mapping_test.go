--- conflicted
+++ resolved
@@ -43,7 +43,6 @@
 	path, _ := os.Getwd()
 	fileName := "tests.json"
 	filePath := path + "/" + fileName
-<<<<<<< HEAD
 
 	jsonTests, err := ioutil.ReadFile(filePath)
 	if err != nil {
@@ -54,18 +53,6 @@
 			require.NoError(t, resp.Body.Close())
 		}()
 
-=======
-
-	jsonTests, err := ioutil.ReadFile(filePath)
-	if err != nil {
-		resp, err := http.Get("https://raw.githubusercontent.com/bloxapp/ssv-spec/V0.2/ssv/spectest/generate/tests.json")
-		require.NoError(t, err)
-
-		defer func() {
-			require.NoError(t, resp.Body.Close())
-		}()
-
->>>>>>> 9c48b681
 		jsonTests, err = ioutil.ReadAll(resp.Body)
 		require.NoError(t, err)
 
