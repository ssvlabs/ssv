version: "2"
run:
  concurrency: 4
  issues-exit-code: 1
  tests: true
  allow-parallel-runners: false
output:
  formats:
<<<<<<< HEAD
    - format: colored-line-number

  # print lines of code with issue, default is true
  print-issued-lines: true

  # print linter name in the end of issue text, default is true
  print-linter-name: true

  # add a prefix to the output file references; default is no prefix
  path-prefix: ""

  # sorts results by: filepath, line and column
  sort-results: false


# all available settings of specific linters
linters-settings:
  gci:
    sections:
      - standard
      - default
      - blank
      - dot
      - localmodule
    # various configuration options are listed here: https://golangci-lint.run/usage/linters/#gci
    skip-generated: true
  dogsled:
    # checks assignments with too many blank identifiers; default is 2
    max-blank-identifiers: 2
  dupl:
    # tokens count to trigger issue, 150 by default
    threshold: 100
  errcheck:
    # report about not checking of errors in type assertions: `a := b.(MyStruct)`;
    # default is false: such cases aren't reported by default.
    check-type-assertions: false

    # report about assignment of errors to blank identifier: `num, _ := strconv.Atoi(numStr)`;
    # default is false: such cases aren't reported by default.
    check-blank: false

    # List of functions to exclude from checking, where each entry is a single function to exclude.
    # See https://github.com/kisielk/errcheck#excluding-functions for details.
    exclude-functions:
      - fmt:.*
      - io/ioutil:^Read.*

  exhaustive:
    # check switch statements in generated files also
    check-generated: false
    # indicates that switch statements are to be considered exhaustive if a
    # 'default' case is present, even if all enum members aren't listed in the
    # switch
    default-signifies-exhaustive: false
  exhaustruct:
    exclude:
      - '.*.Test'
      - '.*.Test2'
      - '.*.Embedded'
      - '.*.External'
  funlen:
    lines: 60
    statements: 40
  gocognit:
    # minimal code complexity to report, 30 by default (but we recommend 10-20)
    min-complexity: 10
  nestif:
    # minimal complexity of if statements to report, 5 by default
    min-complexity: 4
  goconst:
    # minimal length of string constant, 3 by default
    min-len: 3
    # minimal occurrences count to trigger, 3 by default
    min-occurrences: 3
  gocritic:
    # Which checks should be enabled; can't be combined with 'disabled-checks';
    # See https://go-critic.github.io/overview#checks-overview
    # To check which checks are enabled run `GL_DEBUG=gocritic golangci-lint run`
    # By default list of stable checks is used.
    enabled-checks:
      - rangeValCopy

    # Which checks should be disabled; can't be combined with 'enabled-checks'; default is empty
    disabled-checks:
      - regexpMust

    # Enable multiple checks by tags, run `GL_DEBUG=gocritic golangci-lint run` to see all tags and checks.
    # Empty list by default. See https://github.com/go-critic/go-critic#usage -> section "Tags".
    enabled-tags:
      - performance
    disabled-tags:
      - experimental

    # Settings passed to gocritic.
    # The settings key is the name of a supported gocritic checker.
    # The list of supported checkers can be find in https://go-critic.github.io/overview.
    settings:
      captLocal: # must be valid enabled check name
        # whether to restrict checker to params only (default true)
        paramsOnly: true
      elseif:
        # whether to skip balanced if-else pairs (default true)
        skipBalanced: true
      hugeParam:
        # size in bytes that makes the warning trigger (default 80)
        sizeThreshold: 80
      nestingReduce:
        # min number of statements inside a branch to trigger a warning (default 5)
        bodyWidth: 5
      rangeExprCopy:
        # size in bytes that makes the warning trigger (default 512)
        sizeThreshold: 512
        # whether to check test functions (default true)
        skipTestFuncs: true
      rangeValCopy:
        # size in bytes that makes the warning trigger (default 128)
        sizeThreshold: 32
        # whether to check test functions (default true)
        skipTestFuncs: true
      ruleguard:
        # path to a gorules file for the ruleguard checker
        rules: ''
      truncateCmp:
        # whether to skip int/uint/uintptr types (default true)
        skipArchDependent: true
      underef:
        # whether to skip (*x).method() calls where x is a pointer receiver (default true)
        skipRecvDeref: true
  cyclop:
    # the maximal code complexity to report
    max-complexity: 10
    # the maximal average package complexity. If it's higher than 0.0 (float) the check is enabled (default 0.0)
    package-average: 0.0
    # should ignore tests (default false)
    skip-tests: false
  godot:
    # comments to be checked: `declarations`, `toplevel`, or `all`
    scope: declarations
    # check that each sentence starts with a capital letter
    capital: false
  godox:
    # report any comments starting with keywords, this is useful for TODO or FIXME comments that
    # might be left in the code accidentally and should be resolved before merging
    keywords: # default keywords are TODO, BUG, and FIXME, these can be overwritten by this setting
      - NOTE
      - OPTIMIZE # marks code that should be optimized before merging
      - HACK # marks hack-arounds that should be removed before merging
  gofmt:
    # simplify code: gofmt with `-s` option, true by default
    simplify: true
  goimports:
    # put imports beginning with prefix after 3rd-party packages;
    # it's a comma-separated list of prefixes
    local-prefixes: github.com/ssvlabs/ssv
  mnd:
    checks:
      - argument
      - case
      - condition
      - operation
      - return
      - assign
  govet:
    # settings per analyzer
    settings:
      printf: # analyzer name, run `go tool vet help` to see all analyzers
        funcs: # run `go tool vet help printf` to see available settings for `printf` analyzer
          - (github.com/golangci/golangci-lint/pkg/logutils.Log).Infof
          - (github.com/golangci/golangci-lint/pkg/logutils.Log).Warnf
          - (github.com/golangci/golangci-lint/pkg/logutils.Log).Errorf
          - (github.com/golangci/golangci-lint/pkg/logutils.Log).Fatalf

    # enable or disable analyzers by name
    enable:
      - atomicalign
    enable-all: false
    disable:
      - shadow
    disable-all: false
  depguard:
    rules:
      main:
        list-mode: original
        deny:
          - pkg: github.com/sirupsen/logrus
            desc: logging is allowed only by go.uber.org/zap
  lll:
    # max line length, lines longer will be reported. Default is 120.
    # '\t' is counted as 1 character by default, and can be changed with the tab-width option
    line-length: 120
    # tab width in spaces. Default to 1.
    tab-width: 1
  misspell:
    # Correct spellings using locale preferences for US or UK.
    # Default is to use a neutral variety of English.
    # Setting locale to US will correct the British spelling of 'colour' to 'color'.
    locale: US
    ignore-words:
      - someword
  nakedret:
    # make an issue if func has more lines of code than this setting and it has naked returns; default is 30
    max-func-lines: 30
  prealloc:
    # XXX: we don't recommend using this linter before doing performance profiling.
    # For most programs usage of prealloc will be a premature optimization.

    # Report preallocation suggestions only on simple loops that have no returns/breaks/continues/gotos in them.
    # True by default.
    simple: true
    range-loops: true # Report preallocation suggestions on range loops, true by default
    for-loops: false # Report preallocation suggestions on for loops, false by default
  predeclared:
    # comma-separated list of predeclared identifiers to not report on
    ignore: ""
    # include method names and field names (i.e., qualified names) in checks
    q: false
  nolintlint:
    # Enable to ensure that nolint directives are all used. Default is true.
    allow-unused: false
    # Exclude following linters from requiring an explanation.  Default is [].
    allow-no-explanation: []
    # Enable to require an explanation of nonzero length after each nolint directive. Default is false.
    require-explanation: true
    # Enable to require nolint directives to mention the specific linter being suppressed. Default is false.
    require-specific: true
  rowserrcheck:
    packages:
      - github.com/jmoiron/sqlx
  revive:
    # see https://github.com/mgechev/revive#available-rules for details.
    ignore-generated-header: true
    severity: warning
    rules:
      - name: indent-error-flow
        severity: warning
  testpackage:
    # regexp pattern to skip files
    skip-regexp: (export|internal)_test\.go
  thelper:
    # The following configurations enable all checks. It can be omitted because all checks are enabled by default.
    # You can enable only required checks deleting unnecessary checks.
    test:
      first: true
      name: true
      begin: true
    benchmark:
      first: true
      name: true
      begin: true
    tb:
      first: true
      name: true
      begin: true
  unparam:
    # Inspect exported functions, default is false. Set to true if no external program/library imports your code.
    # XXX: if you enable this setting, unparam will report a lot of false-positives in text editors:
    # if it's called for subdir of a project it can't find external interfaces. All text editor integrations
    # with golangci-lint call it on a directory with the changed file.
    check-exported: false
  whitespace:
    multi-if: false   # Enforces newlines (or comments) after every multi-line if statement
    multi-func: false # Enforces newlines (or comments) after every multi-line function signature
  wsl:
    # If true append is only allowed to be cuddled if appending value is
    # matching variables, fields or types on line above. Default is true.
    strict-append: true
    # Allow calls and assignments to be cuddled as long as the lines have any
    # matching variables, fields or types. Default is true.
    allow-assign-and-call: true
    # Allow assignments to be cuddled with anything. Default is false.
    allow-assign-and-anything: false
    # Allow multiline assignments to be cuddled. Default is true.
    allow-multiline-assign: true
    # Allow declarations (var) to be cuddled.
    allow-cuddle-declarations: false
    # Allow trailing comments in ending of blocks
    allow-trailing-comment: false
    # Force newlines in end of case at this limit (0 = never).
    force-case-trailing-whitespace: 0
    # Force cuddling of err checks with err var assignment
    force-err-cuddling: false
    # Allow leading comments to be separated with empty liens
    allow-separated-leading-comment: false
  gofumpt:
    # Choose whether or not to use the extra rules that are disabled
    # by default
    extra-rules: false
  errorlint:
    # Report non-wrapping error creation using fmt.Errorf
    errorf: true
  makezero:
    # Allow only slices initialized with a length of zero. Default is false.
    always: false
  forbidigo:
    # Forbid the following identifiers
    forbid:
      - fmt.Errorf # consider errors.Errorf in github.com/pkg/errors
      - fmt.Print.* # too much log noise
      - ginkgo\\.F.* # these are used just for local development
    # Exclude godoc examples from forbidigo checks.  Default is true.
    exclude-godoc-examples: false

=======
    text:
      path: stdout
      print-linter-name: true
      print-issued-lines: true
  path-prefix: ""
>>>>>>> df0b5108
linters:
  enable:
    - errorlint
    - goconst
    - gosec
<<<<<<< HEAD
    - errcheck
    - errorlint
    - gci

  disable-all: false

=======
    - unconvert
  settings:
    cyclop:
      max-complexity: 10
      package-average: 0
    depguard:
      rules:
        main:
          list-mode: original
          deny:
            - pkg: github.com/sirupsen/logrus
              desc: logging is allowed only by go.uber.org/zap
    dogsled:
      max-blank-identifiers: 2
    dupl:
      threshold: 100
    errcheck:
      check-type-assertions: false
      check-blank: false
      exclude-functions:
        - fmt:.*
        - io/ioutil:^Read.*
    errorlint:
      errorf: true
    exhaustive:
      default-signifies-exhaustive: false
    exhaustruct:
      exclude:
        - .*.Test
        - .*.Test2
        - .*.Embedded
        - .*.External
    forbidigo:
      forbid:
        - pattern: fmt.Errorf
        - pattern: fmt.Print.*
        - pattern: ginkgo\\.F.*
      exclude-godoc-examples: false
    funlen:
      lines: 60
      statements: 40
    gocognit:
      min-complexity: 10
    goconst:
      min-len: 3
      min-occurrences: 3
    gocritic:
      enabled-checks:
        - rangeValCopy
      disabled-checks:
        - regexpMust
      enabled-tags:
        - performance
      disabled-tags:
        - experimental
      settings:
        captLocal:
          paramsOnly: true
        elseif:
          skipBalanced: true
        hugeParam:
          sizeThreshold: 80
        nestingReduce:
          bodyWidth: 5
        rangeExprCopy:
          sizeThreshold: 512
          skipTestFuncs: true
        rangeValCopy:
          sizeThreshold: 32
          skipTestFuncs: true
        ruleguard:
          rules: ""
        truncateCmp:
          skipArchDependent: true
        underef:
          skipRecvDeref: true
    godot:
      scope: declarations
      capital: false
    godox:
      keywords:
        - NOTE
        - OPTIMIZE
        - HACK
    govet:
      enable:
        - atomicalign
      disable:
        - shadow
      enable-all: false
      disable-all: false
      settings:
        printf:
          funcs:
            - (github.com/golangci/golangci-lint/pkg/logutils.Log).Infof
            - (github.com/golangci/golangci-lint/pkg/logutils.Log).Warnf
            - (github.com/golangci/golangci-lint/pkg/logutils.Log).Errorf
            - (github.com/golangci/golangci-lint/pkg/logutils.Log).Fatalf
    lll:
      line-length: 120
      tab-width: 1
    makezero:
      always: false
    misspell:
      locale: US
      ignore-rules:
        - someword
    mnd:
      checks:
        - argument
        - case
        - condition
        - operation
        - return
        - assign
    nakedret:
      max-func-lines: 30
    nestif:
      min-complexity: 4
    nolintlint:
      require-explanation: true
      require-specific: true
      allow-unused: false
    prealloc:
      simple: true
      range-loops: true
      for-loops: false
    predeclared:
      qualified-name: false
    revive:
      severity: warning
      rules:
        - name: indent-error-flow
          severity: warning
    rowserrcheck:
      packages:
        - github.com/jmoiron/sqlx
    testpackage:
      skip-regexp: (export|internal)_test\.go
    thelper:
      test:
        first: true
        name: true
        begin: true
      benchmark:
        first: true
        name: true
        begin: true
      tb:
        first: true
        name: true
        begin: true
    unparam:
      check-exported: false
    whitespace:
      multi-if: false
      multi-func: false
    wsl:
      strict-append: true
      allow-assign-and-call: true
      allow-assign-and-anything: false
      allow-multiline-assign: true
      force-case-trailing-whitespace: 0
      allow-trailing-comment: false
      allow-separated-leading-comment: false
      allow-cuddle-declarations: false
      force-err-cuddling: false
  exclusions:
    generated: lax
    rules:
      - linters:
          - dupl
          - errcheck
          - gosec
        path: _test\.go
      - linters:
          - gosec
        path: internal/hmac/
        text: weak cryptographic primitive
      - linters:
          - staticcheck
        text: 'SA9003:'
      - linters:
          - lll
        source: '^//go:generate '
      - path: (.+)\.go$
        text: declaration of "(err|ctx|logger)" shadows declaration at
    paths:
      - scripts
      - third_party$
      - builtin$
      - examples$
>>>>>>> df0b5108
issues:
  max-issues-per-linter: 0
  max-same-issues: 0
  uniq-by-line: true
  new: false
<<<<<<< HEAD

  # Show only new issues created in git patch with set file path.
  #  new-from-patch: path/to/patch/file

  # Fix found issues (if it's supported by the linter)
  fix: false
=======
  fix: true
formatters:
  settings:
    gci:
      sections:
        - prefix(github.com/ssvlabs/ssv)
    gofmt:
      simplify: true
    gofumpt:
      extra-rules: false
    goimports:
      local-prefixes:
        - github.com/ssvlabs/ssv
  exclusions:
    generated: lax
    paths:
      - third_party$
      - builtin$
      - examples$
>>>>>>> df0b5108
<|MERGE_RESOLUTION|>--- conflicted
+++ resolved
@@ -6,329 +6,16 @@
   allow-parallel-runners: false
 output:
   formats:
-<<<<<<< HEAD
-    - format: colored-line-number
-
-  # print lines of code with issue, default is true
-  print-issued-lines: true
-
-  # print linter name in the end of issue text, default is true
-  print-linter-name: true
-
-  # add a prefix to the output file references; default is no prefix
-  path-prefix: ""
-
-  # sorts results by: filepath, line and column
-  sort-results: false
-
-
-# all available settings of specific linters
-linters-settings:
-  gci:
-    sections:
-      - standard
-      - default
-      - blank
-      - dot
-      - localmodule
-    # various configuration options are listed here: https://golangci-lint.run/usage/linters/#gci
-    skip-generated: true
-  dogsled:
-    # checks assignments with too many blank identifiers; default is 2
-    max-blank-identifiers: 2
-  dupl:
-    # tokens count to trigger issue, 150 by default
-    threshold: 100
-  errcheck:
-    # report about not checking of errors in type assertions: `a := b.(MyStruct)`;
-    # default is false: such cases aren't reported by default.
-    check-type-assertions: false
-
-    # report about assignment of errors to blank identifier: `num, _ := strconv.Atoi(numStr)`;
-    # default is false: such cases aren't reported by default.
-    check-blank: false
-
-    # List of functions to exclude from checking, where each entry is a single function to exclude.
-    # See https://github.com/kisielk/errcheck#excluding-functions for details.
-    exclude-functions:
-      - fmt:.*
-      - io/ioutil:^Read.*
-
-  exhaustive:
-    # check switch statements in generated files also
-    check-generated: false
-    # indicates that switch statements are to be considered exhaustive if a
-    # 'default' case is present, even if all enum members aren't listed in the
-    # switch
-    default-signifies-exhaustive: false
-  exhaustruct:
-    exclude:
-      - '.*.Test'
-      - '.*.Test2'
-      - '.*.Embedded'
-      - '.*.External'
-  funlen:
-    lines: 60
-    statements: 40
-  gocognit:
-    # minimal code complexity to report, 30 by default (but we recommend 10-20)
-    min-complexity: 10
-  nestif:
-    # minimal complexity of if statements to report, 5 by default
-    min-complexity: 4
-  goconst:
-    # minimal length of string constant, 3 by default
-    min-len: 3
-    # minimal occurrences count to trigger, 3 by default
-    min-occurrences: 3
-  gocritic:
-    # Which checks should be enabled; can't be combined with 'disabled-checks';
-    # See https://go-critic.github.io/overview#checks-overview
-    # To check which checks are enabled run `GL_DEBUG=gocritic golangci-lint run`
-    # By default list of stable checks is used.
-    enabled-checks:
-      - rangeValCopy
-
-    # Which checks should be disabled; can't be combined with 'enabled-checks'; default is empty
-    disabled-checks:
-      - regexpMust
-
-    # Enable multiple checks by tags, run `GL_DEBUG=gocritic golangci-lint run` to see all tags and checks.
-    # Empty list by default. See https://github.com/go-critic/go-critic#usage -> section "Tags".
-    enabled-tags:
-      - performance
-    disabled-tags:
-      - experimental
-
-    # Settings passed to gocritic.
-    # The settings key is the name of a supported gocritic checker.
-    # The list of supported checkers can be find in https://go-critic.github.io/overview.
-    settings:
-      captLocal: # must be valid enabled check name
-        # whether to restrict checker to params only (default true)
-        paramsOnly: true
-      elseif:
-        # whether to skip balanced if-else pairs (default true)
-        skipBalanced: true
-      hugeParam:
-        # size in bytes that makes the warning trigger (default 80)
-        sizeThreshold: 80
-      nestingReduce:
-        # min number of statements inside a branch to trigger a warning (default 5)
-        bodyWidth: 5
-      rangeExprCopy:
-        # size in bytes that makes the warning trigger (default 512)
-        sizeThreshold: 512
-        # whether to check test functions (default true)
-        skipTestFuncs: true
-      rangeValCopy:
-        # size in bytes that makes the warning trigger (default 128)
-        sizeThreshold: 32
-        # whether to check test functions (default true)
-        skipTestFuncs: true
-      ruleguard:
-        # path to a gorules file for the ruleguard checker
-        rules: ''
-      truncateCmp:
-        # whether to skip int/uint/uintptr types (default true)
-        skipArchDependent: true
-      underef:
-        # whether to skip (*x).method() calls where x is a pointer receiver (default true)
-        skipRecvDeref: true
-  cyclop:
-    # the maximal code complexity to report
-    max-complexity: 10
-    # the maximal average package complexity. If it's higher than 0.0 (float) the check is enabled (default 0.0)
-    package-average: 0.0
-    # should ignore tests (default false)
-    skip-tests: false
-  godot:
-    # comments to be checked: `declarations`, `toplevel`, or `all`
-    scope: declarations
-    # check that each sentence starts with a capital letter
-    capital: false
-  godox:
-    # report any comments starting with keywords, this is useful for TODO or FIXME comments that
-    # might be left in the code accidentally and should be resolved before merging
-    keywords: # default keywords are TODO, BUG, and FIXME, these can be overwritten by this setting
-      - NOTE
-      - OPTIMIZE # marks code that should be optimized before merging
-      - HACK # marks hack-arounds that should be removed before merging
-  gofmt:
-    # simplify code: gofmt with `-s` option, true by default
-    simplify: true
-  goimports:
-    # put imports beginning with prefix after 3rd-party packages;
-    # it's a comma-separated list of prefixes
-    local-prefixes: github.com/ssvlabs/ssv
-  mnd:
-    checks:
-      - argument
-      - case
-      - condition
-      - operation
-      - return
-      - assign
-  govet:
-    # settings per analyzer
-    settings:
-      printf: # analyzer name, run `go tool vet help` to see all analyzers
-        funcs: # run `go tool vet help printf` to see available settings for `printf` analyzer
-          - (github.com/golangci/golangci-lint/pkg/logutils.Log).Infof
-          - (github.com/golangci/golangci-lint/pkg/logutils.Log).Warnf
-          - (github.com/golangci/golangci-lint/pkg/logutils.Log).Errorf
-          - (github.com/golangci/golangci-lint/pkg/logutils.Log).Fatalf
-
-    # enable or disable analyzers by name
-    enable:
-      - atomicalign
-    enable-all: false
-    disable:
-      - shadow
-    disable-all: false
-  depguard:
-    rules:
-      main:
-        list-mode: original
-        deny:
-          - pkg: github.com/sirupsen/logrus
-            desc: logging is allowed only by go.uber.org/zap
-  lll:
-    # max line length, lines longer will be reported. Default is 120.
-    # '\t' is counted as 1 character by default, and can be changed with the tab-width option
-    line-length: 120
-    # tab width in spaces. Default to 1.
-    tab-width: 1
-  misspell:
-    # Correct spellings using locale preferences for US or UK.
-    # Default is to use a neutral variety of English.
-    # Setting locale to US will correct the British spelling of 'colour' to 'color'.
-    locale: US
-    ignore-words:
-      - someword
-  nakedret:
-    # make an issue if func has more lines of code than this setting and it has naked returns; default is 30
-    max-func-lines: 30
-  prealloc:
-    # XXX: we don't recommend using this linter before doing performance profiling.
-    # For most programs usage of prealloc will be a premature optimization.
-
-    # Report preallocation suggestions only on simple loops that have no returns/breaks/continues/gotos in them.
-    # True by default.
-    simple: true
-    range-loops: true # Report preallocation suggestions on range loops, true by default
-    for-loops: false # Report preallocation suggestions on for loops, false by default
-  predeclared:
-    # comma-separated list of predeclared identifiers to not report on
-    ignore: ""
-    # include method names and field names (i.e., qualified names) in checks
-    q: false
-  nolintlint:
-    # Enable to ensure that nolint directives are all used. Default is true.
-    allow-unused: false
-    # Exclude following linters from requiring an explanation.  Default is [].
-    allow-no-explanation: []
-    # Enable to require an explanation of nonzero length after each nolint directive. Default is false.
-    require-explanation: true
-    # Enable to require nolint directives to mention the specific linter being suppressed. Default is false.
-    require-specific: true
-  rowserrcheck:
-    packages:
-      - github.com/jmoiron/sqlx
-  revive:
-    # see https://github.com/mgechev/revive#available-rules for details.
-    ignore-generated-header: true
-    severity: warning
-    rules:
-      - name: indent-error-flow
-        severity: warning
-  testpackage:
-    # regexp pattern to skip files
-    skip-regexp: (export|internal)_test\.go
-  thelper:
-    # The following configurations enable all checks. It can be omitted because all checks are enabled by default.
-    # You can enable only required checks deleting unnecessary checks.
-    test:
-      first: true
-      name: true
-      begin: true
-    benchmark:
-      first: true
-      name: true
-      begin: true
-    tb:
-      first: true
-      name: true
-      begin: true
-  unparam:
-    # Inspect exported functions, default is false. Set to true if no external program/library imports your code.
-    # XXX: if you enable this setting, unparam will report a lot of false-positives in text editors:
-    # if it's called for subdir of a project it can't find external interfaces. All text editor integrations
-    # with golangci-lint call it on a directory with the changed file.
-    check-exported: false
-  whitespace:
-    multi-if: false   # Enforces newlines (or comments) after every multi-line if statement
-    multi-func: false # Enforces newlines (or comments) after every multi-line function signature
-  wsl:
-    # If true append is only allowed to be cuddled if appending value is
-    # matching variables, fields or types on line above. Default is true.
-    strict-append: true
-    # Allow calls and assignments to be cuddled as long as the lines have any
-    # matching variables, fields or types. Default is true.
-    allow-assign-and-call: true
-    # Allow assignments to be cuddled with anything. Default is false.
-    allow-assign-and-anything: false
-    # Allow multiline assignments to be cuddled. Default is true.
-    allow-multiline-assign: true
-    # Allow declarations (var) to be cuddled.
-    allow-cuddle-declarations: false
-    # Allow trailing comments in ending of blocks
-    allow-trailing-comment: false
-    # Force newlines in end of case at this limit (0 = never).
-    force-case-trailing-whitespace: 0
-    # Force cuddling of err checks with err var assignment
-    force-err-cuddling: false
-    # Allow leading comments to be separated with empty liens
-    allow-separated-leading-comment: false
-  gofumpt:
-    # Choose whether or not to use the extra rules that are disabled
-    # by default
-    extra-rules: false
-  errorlint:
-    # Report non-wrapping error creation using fmt.Errorf
-    errorf: true
-  makezero:
-    # Allow only slices initialized with a length of zero. Default is false.
-    always: false
-  forbidigo:
-    # Forbid the following identifiers
-    forbid:
-      - fmt.Errorf # consider errors.Errorf in github.com/pkg/errors
-      - fmt.Print.* # too much log noise
-      - ginkgo\\.F.* # these are used just for local development
-    # Exclude godoc examples from forbidigo checks.  Default is true.
-    exclude-godoc-examples: false
-
-=======
     text:
       path: stdout
       print-linter-name: true
       print-issued-lines: true
   path-prefix: ""
->>>>>>> df0b5108
 linters:
   enable:
     - errorlint
     - goconst
     - gosec
-<<<<<<< HEAD
-    - errcheck
-    - errorlint
-    - gci
-
-  disable-all: false
-
-=======
     - unconvert
   settings:
     cyclop:
@@ -521,26 +208,21 @@
       - third_party$
       - builtin$
       - examples$
->>>>>>> df0b5108
 issues:
   max-issues-per-linter: 0
   max-same-issues: 0
   uniq-by-line: true
   new: false
-<<<<<<< HEAD
-
-  # Show only new issues created in git patch with set file path.
-  #  new-from-patch: path/to/patch/file
-
-  # Fix found issues (if it's supported by the linter)
   fix: false
-=======
-  fix: true
 formatters:
   settings:
     gci:
       sections:
-        - prefix(github.com/ssvlabs/ssv)
+        - standard
+        - default
+        - blank
+        - dot
+        - localmodule
     gofmt:
       simplify: true
     gofumpt:
@@ -553,5 +235,4 @@
     paths:
       - third_party$
       - builtin$
-      - examples$
->>>>>>> df0b5108
+      - examples$