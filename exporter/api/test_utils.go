--- conflicted
+++ resolved
@@ -34,11 +34,9 @@
 // StartStream initiates stream
 func (client *WSClient) StartStream(logger *zap.Logger, addr, path string) error {
 	u := url.URL{Scheme: "ws", Host: addr, Path: path}
-<<<<<<< HEAD
-	logger.Debug("connecting to server", zap.String("addr", u.String()))
-=======
-	client.logger.Debug("connecting to server", logging.Address(u))
->>>>>>> b31d6365
+  
+	logger.Debug("connecting to server", logging.Address(u))
+
 	c, _, err := websocket.DefaultDialer.Dial(u.String(), nil)
 	if err != nil {
 		return errors.Wrap(err, "dial error")
@@ -69,11 +67,9 @@
 // StartQuery initiates query requests
 func (client *WSClient) StartQuery(logger *zap.Logger, addr, path string) error {
 	u := url.URL{Scheme: "ws", Host: addr, Path: path}
-<<<<<<< HEAD
-	logger.Debug("connecting to server", zap.String("addr", u.String()))
-=======
-	client.logger.Debug("connecting to server", logging.Address(u))
->>>>>>> b31d6365
+
+	logger.Debug("connecting to server", logging.Address(u))
+
 	c, _, err := websocket.DefaultDialer.Dial(u.String(), nil)
 	if err != nil {
 		return errors.Wrap(err, "dial error")
