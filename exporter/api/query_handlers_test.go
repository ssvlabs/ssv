package api

import (
	"crypto/rsa"
	"math"
	"testing"
	"time"

	"github.com/attestantio/go-eth2-client/spec/phase0"
	"github.com/herumi/bls-eth-go-binary/bls"
	"github.com/pkg/errors"
	"github.com/stretchr/testify/require"
	"go.uber.org/zap"

	specqbft "github.com/ssvlabs/ssv-spec/qbft"
	spectypes "github.com/ssvlabs/ssv-spec/types"
<<<<<<< HEAD
=======

>>>>>>> c91aef35
	qbftstorage "github.com/ssvlabs/ssv/ibft/storage"
	"github.com/ssvlabs/ssv/logging"
	"github.com/ssvlabs/ssv/networkconfig"
	"github.com/ssvlabs/ssv/operator/slotticker"
	"github.com/ssvlabs/ssv/operator/storage"
	protocoltesting "github.com/ssvlabs/ssv/protocol/v2/testing"
	"github.com/ssvlabs/ssv/ssvsigner/keys/rsaencryption"
	kv "github.com/ssvlabs/ssv/storage/badger"
	"github.com/ssvlabs/ssv/storage/basedb"
)

func TestHandleUnknownQuery(t *testing.T) {
	logger := logging.TestLogger(t)

	nm := NetworkMessage{
		Msg: Message{
			Type:   "unknown_type",
			Filter: MessageFilter{},
		},
		Err:  nil,
		Conn: nil,
	}

	h := NewHandler(logger)
	h.HandleUnknownQuery(&nm)
	errs, ok := nm.Msg.Data.([]string)
	require.True(t, ok)
	require.Equal(t, "bad request - unknown message type 'unknown_type'", errs[0])
}

func TestHandleErrorQuery(t *testing.T) {
	logger := logging.TestLogger(t)

	tests := []struct {
		expectedErr string
		netErr      error
		name        string
	}{
		{
			"dummy",
			errors.New("dummy"),
			"network error",
		},
		{
			unknownError,
			nil,
			"unknown error",
		},
	}

	for _, test := range tests {
		t.Run(test.name, func(t *testing.T) {
			nm := NetworkMessage{
				Msg: Message{
					Type:   TypeError,
					Filter: MessageFilter{},
				},
				Err:  test.netErr,
				Conn: nil,
			}
			h := NewHandler(logger)
			h.HandleErrorQuery(&nm)
			errs, ok := nm.Msg.Data.([]string)
			require.True(t, ok)
			require.Equal(t, test.expectedErr, errs[0])
		})
	}
}

func TestHandleDecidedQuery(t *testing.T) {
	logger := logging.TestLogger(t)

	db, l, done := newDBAndLoggerForTest(logger)
	defer done()

	roles := []spectypes.BeaconRole{
		spectypes.BNRoleAttester,
		spectypes.BNRoleProposer,
		spectypes.BNRoleAggregator,
		spectypes.BNRoleSyncCommittee,
		// skipping spectypes.BNRoleSyncCommitteeContribution to test non-existing storage
	}
	_, ibftStorage := newStorageForTest(db, l, roles...)
	_ = bls.Init(bls.BLS12_381)

	sks, op, rsaKeys := GenerateNodes(4)
	oids := make([]spectypes.OperatorID, 0, len(op))
	for _, o := range op {
		oids = append(oids, o.OperatorID)
	}

	for _, role := range roles {
		pk := sks[1].GetPublicKey()
		ssvConfig := networkconfig.TestNetwork.SSVConfig
		decided250Seq, err := protocoltesting.CreateMultipleStoredInstances(rsaKeys, specqbft.Height(0), specqbft.Height(250), func(height specqbft.Height) ([]spectypes.OperatorID, *specqbft.Message) {
			return oids, &specqbft.Message{
				MsgType:    specqbft.CommitMsgType,
				Height:     height,
				Round:      1,
				Identifier: pk.Serialize(),
				Root:       [32]byte{0x1, 0x2, 0x3},
			}
		})
		require.NoError(t, err)

		// save participants
		for _, d := range decided250Seq {
			_, err := ibftStorage.Get(role).SaveParticipants(
				spectypes.ValidatorPK(pk.Serialize()),
				phase0.Slot(d.State.Height),
				d.DecidedMessage.OperatorIDs,
			)
			require.NoError(t, err)
		}

		t.Run("valid range", func(t *testing.T) {
			nm := newParticipantsAPIMsg(pk.SerializeToHexStr(), spectypes.BNRoleAttester, 0, 250)
			h := NewHandler(l)
			h.HandleParticipantsQuery(ibftStorage, nm, ssvConfig.DomainType)
			require.NotNil(t, nm.Msg.Data)
			msgs, ok := nm.Msg.Data.([]*ParticipantsAPI)

			require.True(t, ok, "expected []*ParticipantsAPI, got %+v", nm.Msg.Data)
			require.Equal(t, 251, len(msgs)) // seq 0 - 250
		})

		t.Run("invalid range", func(t *testing.T) {
			nm := newParticipantsAPIMsg(pk.SerializeToHexStr(), spectypes.BNRoleAttester, 400, 404)
			h := NewHandler(l)
			h.HandleParticipantsQuery(ibftStorage, nm, ssvConfig.DomainType)
			require.NotNil(t, nm.Msg.Data)
			data, ok := nm.Msg.Data.([]string)
			require.True(t, ok)
			require.Equal(t, []string{"no messages"}, data)
		})

		t.Run("non-existing validator", func(t *testing.T) {
			nm := newParticipantsAPIMsg("xxx", spectypes.BNRoleAttester, 400, 404)
			h := NewHandler(l)
			h.HandleParticipantsQuery(ibftStorage, nm, ssvConfig.DomainType)
			require.NotNil(t, nm.Msg.Data)
			errs, ok := nm.Msg.Data.([]string)
			require.True(t, ok)
			require.Equal(t, "internal error - could not read validator key", errs[0])
		})

		t.Run("non-existing role", func(t *testing.T) {
			nm := newParticipantsAPIMsg(pk.SerializeToHexStr(), math.MaxUint64, 0, 250)
			h := NewHandler(l)
			h.HandleParticipantsQuery(ibftStorage, nm, ssvConfig.DomainType)
			require.NotNil(t, nm.Msg.Data)
			errs, ok := nm.Msg.Data.([]string)
			require.True(t, ok)
			require.Equal(t, "role doesn't exist", errs[0])
		})

		t.Run("non-existing storage", func(t *testing.T) {
			nm := newParticipantsAPIMsg(pk.SerializeToHexStr(), spectypes.BNRoleSyncCommitteeContribution, 0, 250)
			h := NewHandler(l)
			h.HandleParticipantsQuery(ibftStorage, nm, ssvConfig.DomainType)
			require.NotNil(t, nm.Msg.Data)
			errs, ok := nm.Msg.Data.([]string)
			require.True(t, ok)
			require.Equal(t, "internal error - role storage doesn't exist", errs[0])
		})
	}
}

func newParticipantsAPIMsg(pk string, role spectypes.BeaconRole, from, to uint64) *NetworkMessage {
	return &NetworkMessage{
		Msg: Message{
			Type: TypeDecided,
			Filter: MessageFilter{
				PublicKey: pk,
				From:      from,
				To:        to,
				Role:      role.String(),
			},
		},
		Err:  nil,
		Conn: nil,
	}
}

func newDBAndLoggerForTest(logger *zap.Logger) (basedb.Database, *zap.Logger, func()) {
	db, err := kv.NewInMemory(logger, basedb.Options{})
	if err != nil {
		return nil, nil, func() {}
	}
	return db, logger, func() {
		db.Close()
	}
}

func newStorageForTest(db basedb.Database, logger *zap.Logger, roles ...spectypes.BeaconRole) (storage.Storage, *qbftstorage.ParticipantStores) {
	sExporter, err := storage.NewNodeStorage(networkconfig.TestNetwork, logger, db)
	if err != nil {
		panic(err)
	}

	slotTickerProvider := func() slotticker.SlotTicker {
		return slotticker.New(logger, slotticker.Config{
			SlotDuration: 5 * time.Second,
			GenesisTime:  time.Now(),
		})
	}

	storageMap := qbftstorage.NewStores()
	for _, role := range roles {
		storageMap.Add(role, qbftstorage.New(logger, db, role, networkconfig.TestNetwork, slotTickerProvider))
	}

	return sExporter, storageMap
}

// GenerateNodes generates randomly nodes
func GenerateNodes(cnt int) (map[spectypes.OperatorID]*bls.SecretKey, []*spectypes.Operator, []*rsa.PrivateKey) {
	_ = bls.Init(bls.BLS12_381)
	nodes := make([]*spectypes.Operator, 0, cnt)
	sks := make(map[spectypes.OperatorID]*bls.SecretKey)
	rsaKeys := make([]*rsa.PrivateKey, 0, cnt)
	for i := 1; i <= cnt; i++ {
		sk := &bls.SecretKey{}
		sk.SetByCSPRNG()

		opPubKey, privateKey, err := rsaencryption.GenerateKeyPairPEM()
		if err != nil {
			panic(err)
		}
		pk, err := rsaencryption.PEMToPrivateKey(privateKey)
		if err != nil {
			panic(err)
		}

		nodes = append(nodes, &spectypes.Operator{
			OperatorID:        spectypes.OperatorID(i),
			SSVOperatorPubKey: opPubKey,
		})
		sks[spectypes.OperatorID(i)] = sk
		rsaKeys = append(rsaKeys, pk)
	}
	return sks, nodes, rsaKeys
}<|MERGE_RESOLUTION|>--- conflicted
+++ resolved
@@ -4,7 +4,6 @@
 	"crypto/rsa"
 	"math"
 	"testing"
-	"time"
 
 	"github.com/attestantio/go-eth2-client/spec/phase0"
 	"github.com/herumi/bls-eth-go-binary/bls"
@@ -14,14 +13,10 @@
 
 	specqbft "github.com/ssvlabs/ssv-spec/qbft"
 	spectypes "github.com/ssvlabs/ssv-spec/types"
-<<<<<<< HEAD
-=======
-
->>>>>>> c91aef35
+
 	qbftstorage "github.com/ssvlabs/ssv/ibft/storage"
 	"github.com/ssvlabs/ssv/logging"
 	"github.com/ssvlabs/ssv/networkconfig"
-	"github.com/ssvlabs/ssv/operator/slotticker"
 	"github.com/ssvlabs/ssv/operator/storage"
 	protocoltesting "github.com/ssvlabs/ssv/protocol/v2/testing"
 	"github.com/ssvlabs/ssv/ssvsigner/keys/rsaencryption"
@@ -218,16 +213,9 @@
 		panic(err)
 	}
 
-	slotTickerProvider := func() slotticker.SlotTicker {
-		return slotticker.New(logger, slotticker.Config{
-			SlotDuration: 5 * time.Second,
-			GenesisTime:  time.Now(),
-		})
-	}
-
 	storageMap := qbftstorage.NewStores()
 	for _, role := range roles {
-		storageMap.Add(role, qbftstorage.New(logger, db, role, networkconfig.TestNetwork, slotTickerProvider))
+		storageMap.Add(role, qbftstorage.New(logger, db, role, networkconfig.TestNetwork, nil))
 	}
 
 	return sExporter, storageMap
