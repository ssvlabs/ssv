package api

import (
	"crypto/rsa"
	"math"
	"testing"
	"time"

	"github.com/attestantio/go-eth2-client/spec/phase0"
	"github.com/herumi/bls-eth-go-binary/bls"
	"github.com/pkg/errors"
	specqbft "github.com/ssvlabs/ssv-spec/qbft"
	spectypes "github.com/ssvlabs/ssv-spec/types"
	"github.com/stretchr/testify/require"
	"go.uber.org/zap"

	qbftstorage "github.com/ssvlabs/ssv/ibft/storage"
	"github.com/ssvlabs/ssv/logging"
	"github.com/ssvlabs/ssv/networkconfig"
	"github.com/ssvlabs/ssv/operator/slotticker"
	"github.com/ssvlabs/ssv/operator/storage"
	protocoltesting "github.com/ssvlabs/ssv/protocol/v2/testing"
	"github.com/ssvlabs/ssv/ssvsigner/keys/rsaencryption"
	"github.com/ssvlabs/ssv/storage/basedb"
	"github.com/ssvlabs/ssv/storage/kv"
)

func TestHandleUnknownQuery(t *testing.T) {
	logger := logging.TestLogger(t)

	nm := NetworkMessage{
		Msg: Message{
			Type:   "unknown_type",
			Filter: MessageFilter{},
		},
		Err:  nil,
		Conn: nil,
	}

	h := NewHandler(logger)
	h.HandleUnknownQuery(&nm)
	errs, ok := nm.Msg.Data.([]string)
	require.True(t, ok)
	require.Equal(t, "bad request - unknown message type 'unknown_type'", errs[0])
}

func TestHandleErrorQuery(t *testing.T) {
	logger := logging.TestLogger(t)

	tests := []struct {
		expectedErr string
		netErr      error
		name        string
	}{
		{
			"dummy",
			errors.New("dummy"),
			"network error",
		},
		{
			unknownError,
			nil,
			"unknown error",
		},
	}

	for _, test := range tests {
		t.Run(test.name, func(t *testing.T) {
			nm := NetworkMessage{
				Msg: Message{
					Type:   TypeError,
					Filter: MessageFilter{},
				},
				Err:  test.netErr,
				Conn: nil,
			}
			h := NewHandler(logger)
			h.HandleErrorQuery(&nm)
			errs, ok := nm.Msg.Data.([]string)
			require.True(t, ok)
			require.Equal(t, test.expectedErr, errs[0])
		})
	}
}

func TestHandleDecidedQuery(t *testing.T) {
	logger := logging.TestLogger(t)

	db, l, done := newDBAndLoggerForTest(logger)
	defer done()

	roles := []spectypes.BeaconRole{
		spectypes.BNRoleAttester,
		spectypes.BNRoleProposer,
		spectypes.BNRoleAggregator,
		spectypes.BNRoleSyncCommittee,
		// skipping spectypes.BNRoleSyncCommitteeContribution to test non-existing storage
	}
	_, ibftStorage := newStorageForTest(db, l, roles...)
	_ = bls.Init(bls.BLS12_381)

	sks, op, rsaKeys := GenerateNodes(4)
	oids := make([]spectypes.OperatorID, 0, len(op))
	for _, o := range op {
		oids = append(oids, o.OperatorID)
	}

	for _, role := range roles {
		pk := sks[1].GetPublicKey()
		networkConfig, err := networkconfig.GetNetworkConfigByName(networkconfig.HoleskyStage.Name)
		require.NoError(t, err)
		decided250Seq, err := protocoltesting.CreateMultipleStoredInstances(rsaKeys, specqbft.Height(0), specqbft.Height(250), func(height specqbft.Height) ([]spectypes.OperatorID, *specqbft.Message) {
			return oids, &specqbft.Message{
				MsgType:    specqbft.CommitMsgType,
				Height:     height,
				Round:      1,
				Identifier: pk.Serialize(),
				Root:       [32]byte{0x1, 0x2, 0x3},
			}
		})
		require.NoError(t, err)

		// save participants
		for _, d := range decided250Seq {
			_, err := ibftStorage.Get(role).SaveParticipants(
				spectypes.ValidatorPK(pk.Serialize()),
				phase0.Slot(d.State.Height),
				d.DecidedMessage.OperatorIDs,
			)
			require.NoError(t, err)
		}

		t.Run("valid range", func(t *testing.T) {
			nm := newParticipantsAPIMsg(pk.SerializeToHexStr(), spectypes.BNRoleAttester, 0, 250)
			h := NewHandler(l)
			h.HandleParticipantsQuery(ibftStorage, nm, networkConfig.DomainType)
			require.NotNil(t, nm.Msg.Data)
			msgs, ok := nm.Msg.Data.([]*ParticipantsAPI)

			require.True(t, ok, "expected []*ParticipantsAPI, got %+v", nm.Msg.Data)
			require.Equal(t, 251, len(msgs)) // seq 0 - 250
		})

		t.Run("invalid range", func(t *testing.T) {
			nm := newParticipantsAPIMsg(pk.SerializeToHexStr(), spectypes.BNRoleAttester, 400, 404)
			h := NewHandler(l)
			h.HandleParticipantsQuery(ibftStorage, nm, networkConfig.DomainType)
			require.NotNil(t, nm.Msg.Data)
			data, ok := nm.Msg.Data.([]string)
			require.True(t, ok)
			require.Equal(t, []string{"no messages"}, data)
		})

		t.Run("non-existing validator", func(t *testing.T) {
			nm := newParticipantsAPIMsg("xxx", spectypes.BNRoleAttester, 400, 404)
			h := NewHandler(l)
			h.HandleParticipantsQuery(ibftStorage, nm, networkConfig.DomainType)
			require.NotNil(t, nm.Msg.Data)
			errs, ok := nm.Msg.Data.([]string)
			require.True(t, ok)
			require.Equal(t, "internal error - could not read validator key", errs[0])
		})

		t.Run("non-existing role", func(t *testing.T) {
			nm := newParticipantsAPIMsg(pk.SerializeToHexStr(), math.MaxUint64, 0, 250)
			h := NewHandler(l)
			h.HandleParticipantsQuery(ibftStorage, nm, networkConfig.DomainType)
			require.NotNil(t, nm.Msg.Data)
			errs, ok := nm.Msg.Data.([]string)
			require.True(t, ok)
			require.Equal(t, "role doesn't exist", errs[0])
		})

		t.Run("non-existing storage", func(t *testing.T) {
			nm := newParticipantsAPIMsg(pk.SerializeToHexStr(), spectypes.BNRoleSyncCommitteeContribution, 0, 250)
			h := NewHandler(l)
			h.HandleParticipantsQuery(ibftStorage, nm, networkConfig.DomainType)
			require.NotNil(t, nm.Msg.Data)
			errs, ok := nm.Msg.Data.([]string)
			require.True(t, ok)
			require.Equal(t, "internal error - role storage doesn't exist", errs[0])
		})
	}
}

func newParticipantsAPIMsg(pk string, role spectypes.BeaconRole, from, to uint64) *NetworkMessage {
	return &NetworkMessage{
		Msg: Message{
			Type: TypeDecided,
			Filter: MessageFilter{
				PublicKey: pk,
				From:      from,
				To:        to,
				Role:      role.String(),
			},
		},
		Err:  nil,
		Conn: nil,
	}
}

func newDBAndLoggerForTest(logger *zap.Logger) (basedb.Database, *zap.Logger, func()) {
	db, err := kv.NewInMemory(logger, basedb.Options{})
	if err != nil {
		return nil, nil, func() {}
	}
	return db, logger, func() {
		db.Close()
	}
}

func newStorageForTest(db basedb.Database, logger *zap.Logger, roles ...spectypes.BeaconRole) (storage.Storage, *qbftstorage.ParticipantStores) {
	sExporter, err := storage.NewNodeStorage(networkconfig.TestNetwork, logger, db)
	if err != nil {
		panic(err)
	}

	slotTickerProvider := func() slotticker.SlotTicker {
		return slotticker.New(logger, slotticker.Config{
			SlotDuration: 5 * time.Second,
			GenesisTime:  time.Now(),
		})
	}

	storageMap := qbftstorage.NewStores()
	for _, role := range roles {
<<<<<<< HEAD
		storageMap.Add(role, qbftstorage.New(logger, db, role, networkconfig.HoleskyStage, slotTickerProvider))
=======
		storageMap.Add(role, qbftstorage.New(logger, db, role))
>>>>>>> 910e98ab
	}

	return sExporter, storageMap
}

// GenerateNodes generates randomly nodes
func GenerateNodes(cnt int) (map[spectypes.OperatorID]*bls.SecretKey, []*spectypes.Operator, []*rsa.PrivateKey) {
	_ = bls.Init(bls.BLS12_381)
	nodes := make([]*spectypes.Operator, 0, cnt)
	sks := make(map[spectypes.OperatorID]*bls.SecretKey)
	rsaKeys := make([]*rsa.PrivateKey, 0, cnt)
	for i := 1; i <= cnt; i++ {
		sk := &bls.SecretKey{}
		sk.SetByCSPRNG()

		opPubKey, privateKey, err := rsaencryption.GenerateKeyPairPEM()
		if err != nil {
			panic(err)
		}
		pk, err := rsaencryption.PEMToPrivateKey(privateKey)
		if err != nil {
			panic(err)
		}

		nodes = append(nodes, &spectypes.Operator{
			OperatorID:        spectypes.OperatorID(i),
			SSVOperatorPubKey: opPubKey,
		})
		sks[spectypes.OperatorID(i)] = sk
		rsaKeys = append(rsaKeys, pk)
	}
	return sks, nodes, rsaKeys
}<|MERGE_RESOLUTION|>--- conflicted
+++ resolved
@@ -224,11 +224,7 @@
 
 	storageMap := qbftstorage.NewStores()
 	for _, role := range roles {
-<<<<<<< HEAD
 		storageMap.Add(role, qbftstorage.New(logger, db, role, networkconfig.HoleskyStage, slotTickerProvider))
-=======
-		storageMap.Add(role, qbftstorage.New(logger, db, role))
->>>>>>> 910e98ab
 	}
 
 	return sExporter, storageMap
