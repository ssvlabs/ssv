package api

import (
	"crypto/rsa"
	"math"
	"testing"

	"github.com/attestantio/go-eth2-client/spec/phase0"
	"github.com/herumi/bls-eth-go-binary/bls"
	"github.com/pkg/errors"
	specqbft "github.com/ssvlabs/ssv-spec/qbft"
	spectypes "github.com/ssvlabs/ssv-spec/types"
	"github.com/stretchr/testify/require"
	"go.uber.org/zap"

	"github.com/ssvlabs/ssv/exporter/convert"
	qbftstorage "github.com/ssvlabs/ssv/ibft/storage"
	"github.com/ssvlabs/ssv/logging"
	"github.com/ssvlabs/ssv/networkconfig"
	"github.com/ssvlabs/ssv/operator/storage"
	protocoltesting "github.com/ssvlabs/ssv/protocol/v2/testing"
	"github.com/ssvlabs/ssv/storage/basedb"
	"github.com/ssvlabs/ssv/storage/kv"
	"github.com/ssvlabs/ssv/utils/rsaencryption"
)

func TestHandleUnknownQuery(t *testing.T) {
	logger := logging.TestLogger(t)

	nm := NetworkMessage{
		Msg: Message{
			Type:   "unknown_type",
			Filter: MessageFilter{},
		},
		Err:  nil,
		Conn: nil,
	}

	HandleUnknownQuery(logger, &nm)
	errs, ok := nm.Msg.Data.([]string)
	require.True(t, ok)
	require.Equal(t, "bad request - unknown message type 'unknown_type'", errs[0])
}

func TestHandleErrorQuery(t *testing.T) {
	logger := logging.TestLogger(t)

	tests := []struct {
		expectedErr string
		netErr      error
		name        string
	}{
		{
			"dummy",
			errors.New("dummy"),
			"network error",
		},
		{
			unknownError,
			nil,
			"unknown error",
		},
	}

	for _, test := range tests {
		test := test
		t.Run(test.name, func(t *testing.T) {
			nm := NetworkMessage{
				Msg: Message{
					Type:   TypeError,
					Filter: MessageFilter{},
				},
				Err:  test.netErr,
				Conn: nil,
			}
			HandleErrorQuery(logger, &nm)
			errs, ok := nm.Msg.Data.([]string)
			require.True(t, ok)
			require.Equal(t, test.expectedErr, errs[0])
		})
	}
}

func TestHandleDecidedQuery(t *testing.T) {
	logger := logging.TestLogger(t)

	db, l, done := newDBAndLoggerForTest(logger)
	defer done()

	roles := []convert.RunnerRole{
		convert.RoleAttester,
		convert.RoleCommittee,
		convert.RoleProposer,
		convert.RoleAggregator,
		convert.RoleSyncCommitteeContribution,
		// skipping spectypes.BNRoleSyncCommitteeContribution to test non-existing storage
	}
	_, ibftStorage := newStorageForTest(db, l, roles...)
	_ = bls.Init(bls.BLS12_381)

	sks, op, rsaKeys := GenerateNodes(4)
	oids := make([]spectypes.OperatorID, 0, len(op))
	for _, o := range op {
		oids = append(oids, o.OperatorID)
	}

<<<<<<< HEAD
	role := spectypes.RoleCommittee
	pk := sks[1].GetPublicKey()
	decided250Seq, err := protocoltesting.CreateMultipleStoredInstances(rsaKeys, specqbft.Height(0), specqbft.Height(250), func(height specqbft.Height) ([]spectypes.OperatorID, *specqbft.Message) {
		id := spectypes.NewMsgID(spectypes.DomainType{1, 2, 3, 4}, pk.Serialize(), role)
		return oids, &specqbft.Message{
			MsgType:    specqbft.CommitMsgType,
			Height:     height,
			Round:      1,
			Identifier: id[:],
			Root:       [32]byte{0x1, 0x2, 0x3},
=======
	for _, role := range roles {
		pk := sks[1].GetPublicKey()
		networkConfig, err := networkconfig.GetNetworkConfigByName(networkconfig.HoleskyStage.Name)
		require.NoError(t, err)
		decided250Seq, err := protocoltesting.CreateMultipleStoredInstances(rsaKeys, specqbft.Height(0), specqbft.Height(250), func(height specqbft.Height) ([]spectypes.OperatorID, *specqbft.Message) {
			id := convert.NewMsgID(networkConfig.Domain, pk.Serialize(), role)
			return oids, &specqbft.Message{
				MsgType:    specqbft.CommitMsgType,
				Height:     height,
				Round:      1,
				Identifier: id[:],
				Root:       [32]byte{0x1, 0x2, 0x3},
			}
		})
		require.NoError(t, err)

		// save decided
		for _, d := range decided250Seq {
			require.NoError(t, ibftStorage.Get(role).SaveInstance(d))
			require.NoError(t, ibftStorage.Get(role).SaveParticipants(convert.MessageID(d.DecidedMessage.SSVMessage.MsgID),
				phase0.Slot(d.State.Height),
				d.DecidedMessage.OperatorIDs),
			)
>>>>>>> edfbbf02
		}

		t.Run("valid range", func(t *testing.T) {
			nm := newParticipantsAPIMsg(pk.SerializeToHexStr(), spectypes.BNRoleAttester, 0, 250)
			HandleParticipantsQuery(l, ibftStorage, nm, networkConfig.Domain)
			require.NotNil(t, nm.Msg.Data)
			msgs, ok := nm.Msg.Data.([]*ParticipantsAPI)

			require.True(t, ok, "expected []*ParticipantsAPI, got %+v", nm.Msg.Data)
			require.Equal(t, 251, len(msgs)) // seq 0 - 250
		})

		t.Run("invalid range", func(t *testing.T) {
			nm := newParticipantsAPIMsg(pk.SerializeToHexStr(), spectypes.BNRoleAttester, 400, 404)
			HandleParticipantsQuery(l, ibftStorage, nm, networkConfig.Domain)
			require.NotNil(t, nm.Msg.Data)
			data, ok := nm.Msg.Data.([]string)
			require.True(t, ok)
			require.Equal(t, []string{"no messages"}, data)
		})

		t.Run("non-existing validator", func(t *testing.T) {
			nm := newParticipantsAPIMsg("xxx", spectypes.BNRoleAttester, 400, 404)
			HandleParticipantsQuery(l, ibftStorage, nm, networkConfig.Domain)
			require.NotNil(t, nm.Msg.Data)
			errs, ok := nm.Msg.Data.([]string)
			require.True(t, ok)
			require.Equal(t, "internal error - could not read validator key", errs[0])
		})

		t.Run("non-existing role", func(t *testing.T) {
			nm := newParticipantsAPIMsg(pk.SerializeToHexStr(), math.MaxUint64, 0, 250)
			HandleParticipantsQuery(l, ibftStorage, nm, networkConfig.Domain)
			require.NotNil(t, nm.Msg.Data)
			errs, ok := nm.Msg.Data.([]string)
			require.True(t, ok)
			require.Equal(t, "role doesn't exist", errs[0])
		})

		t.Run("non-existing storage", func(t *testing.T) {
			nm := newParticipantsAPIMsg(pk.SerializeToHexStr(), spectypes.BNRoleSyncCommitteeContribution, 0, 250)
			HandleParticipantsQuery(l, ibftStorage, nm, networkConfig.Domain)
			require.NotNil(t, nm.Msg.Data)
			errs, ok := nm.Msg.Data.([]string)
			require.True(t, ok)
			require.Equal(t, "internal error - role storage doesn't exist", errs[0])
		})
	}
}

func newParticipantsAPIMsg(pk string, role spectypes.BeaconRole, from, to uint64) *NetworkMessage {
	return &NetworkMessage{
		Msg: Message{
			Type: TypeDecided,
			Filter: MessageFilter{
				PublicKey: pk,
				From:      from,
				To:        to,
				Role:      role.String(),
			},
		},
		Err:  nil,
		Conn: nil,
	}
}

func newDBAndLoggerForTest(logger *zap.Logger) (basedb.Database, *zap.Logger, func()) {
	db, err := kv.NewInMemory(logger, basedb.Options{})
	if err != nil {
		return nil, nil, func() {}
	}
	return db, logger, func() {
		db.Close()
	}
}

func newStorageForTest(db basedb.Database, logger *zap.Logger, roles ...convert.RunnerRole) (storage.Storage, *qbftstorage.QBFTStores) {
	sExporter, err := storage.NewNodeStorage(logger, db)
	if err != nil {
		panic(err)
	}

	storageMap := qbftstorage.NewStores()
	for _, role := range roles {
		storageMap.Add(role, qbftstorage.New(db, role.String()))
	}

	return sExporter, storageMap
}

// GenerateNodes generates randomly nodes
func GenerateNodes(cnt int) (map[spectypes.OperatorID]*bls.SecretKey, []*spectypes.Operator, []*rsa.PrivateKey) {
	_ = bls.Init(bls.BLS12_381)
	nodes := make([]*spectypes.Operator, 0, cnt)
	sks := make(map[spectypes.OperatorID]*bls.SecretKey)
	rsaKeys := make([]*rsa.PrivateKey, 0, cnt)
	for i := 1; i <= cnt; i++ {
		sk := &bls.SecretKey{}
		sk.SetByCSPRNG()

		opPubKey, privateKey, err := rsaencryption.GenerateKeys()
		if err != nil {
			panic(err)
		}
		pk, err := rsaencryption.PemToPrivateKey(privateKey)
		if err != nil {
			panic(err)
		}

		nodes = append(nodes, &spectypes.Operator{
			OperatorID:        spectypes.OperatorID(i),
			SSVOperatorPubKey: opPubKey,
		})
		sks[spectypes.OperatorID(i)] = sk
		rsaKeys = append(rsaKeys, pk)
	}
	return sks, nodes, rsaKeys
}<|MERGE_RESOLUTION|>--- conflicted
+++ resolved
@@ -8,11 +8,11 @@
 	"github.com/attestantio/go-eth2-client/spec/phase0"
 	"github.com/herumi/bls-eth-go-binary/bls"
 	"github.com/pkg/errors"
+	"github.com/stretchr/testify/require"
+	"go.uber.org/zap"
+
 	specqbft "github.com/ssvlabs/ssv-spec/qbft"
 	spectypes "github.com/ssvlabs/ssv-spec/types"
-	"github.com/stretchr/testify/require"
-	"go.uber.org/zap"
-
 	"github.com/ssvlabs/ssv/exporter/convert"
 	qbftstorage "github.com/ssvlabs/ssv/ibft/storage"
 	"github.com/ssvlabs/ssv/logging"
@@ -104,18 +104,6 @@
 		oids = append(oids, o.OperatorID)
 	}
 
-<<<<<<< HEAD
-	role := spectypes.RoleCommittee
-	pk := sks[1].GetPublicKey()
-	decided250Seq, err := protocoltesting.CreateMultipleStoredInstances(rsaKeys, specqbft.Height(0), specqbft.Height(250), func(height specqbft.Height) ([]spectypes.OperatorID, *specqbft.Message) {
-		id := spectypes.NewMsgID(spectypes.DomainType{1, 2, 3, 4}, pk.Serialize(), role)
-		return oids, &specqbft.Message{
-			MsgType:    specqbft.CommitMsgType,
-			Height:     height,
-			Round:      1,
-			Identifier: id[:],
-			Root:       [32]byte{0x1, 0x2, 0x3},
-=======
 	for _, role := range roles {
 		pk := sks[1].GetPublicKey()
 		networkConfig, err := networkconfig.GetNetworkConfigByName(networkconfig.HoleskyStage.Name)
@@ -139,7 +127,6 @@
 				phase0.Slot(d.State.Height),
 				d.DecidedMessage.OperatorIDs),
 			)
->>>>>>> edfbbf02
 		}
 
 		t.Run("valid range", func(t *testing.T) {
