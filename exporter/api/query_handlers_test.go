package api

import (
	"crypto/rsa"
	"github.com/ssvlabs/ssv/exporter/exporter_message"
	"math"
	"testing"

	"github.com/attestantio/go-eth2-client/spec/phase0"
<<<<<<< HEAD
	"github.com/ssvlabs/ssv/logging"
	"github.com/ssvlabs/ssv/storage/kv"
	"github.com/ssvlabs/ssv/utils/rsaencryption"

=======
>>>>>>> d124effd
	"github.com/herumi/bls-eth-go-binary/bls"
	"github.com/pkg/errors"
	specqbft "github.com/ssvlabs/ssv-spec/qbft"
	spectypes "github.com/ssvlabs/ssv-spec/types"
	"github.com/stretchr/testify/require"
	"go.uber.org/zap"

	"github.com/ssvlabs/ssv/exporter/convert"
	qbftstorage "github.com/ssvlabs/ssv/ibft/storage"
	"github.com/ssvlabs/ssv/logging"
	"github.com/ssvlabs/ssv/networkconfig"
	"github.com/ssvlabs/ssv/operator/storage"
	protocoltesting "github.com/ssvlabs/ssv/protocol/v2/testing"
	"github.com/ssvlabs/ssv/storage/basedb"
	"github.com/ssvlabs/ssv/storage/kv"
	"github.com/ssvlabs/ssv/utils/rsaencryption"
)

func TestHandleUnknownQuery(t *testing.T) {
	logger := logging.TestLogger(t)

	nm := NetworkMessage{
		Msg: Message{
			Type:   "unknown_type",
			Filter: MessageFilter{},
		},
		Err:  nil,
		Conn: nil,
	}

	HandleUnknownQuery(logger, &nm)
	errs, ok := nm.Msg.Data.([]string)
	require.True(t, ok)
	require.Equal(t, "bad request - unknown message type 'unknown_type'", errs[0])
}

func TestHandleErrorQuery(t *testing.T) {
	logger := logging.TestLogger(t)

	tests := []struct {
		expectedErr string
		netErr      error
		name        string
	}{
		{
			"dummy",
			errors.New("dummy"),
			"network error",
		},
		{
			unknownError,
			nil,
			"unknown error",
		},
	}

	for _, test := range tests {
		test := test
		t.Run(test.name, func(t *testing.T) {
			nm := NetworkMessage{
				Msg: Message{
					Type:   TypeError,
					Filter: MessageFilter{},
				},
				Err:  test.netErr,
				Conn: nil,
			}
			HandleErrorQuery(logger, &nm)
			errs, ok := nm.Msg.Data.([]string)
			require.True(t, ok)
			require.Equal(t, test.expectedErr, errs[0])
		})
	}
}

func TestHandleDecidedQuery(t *testing.T) {
	logger := logging.TestLogger(t)

	db, l, done := newDBAndLoggerForTest(logger)
	defer done()

<<<<<<< HEAD
	roles := []exporter_message.RunnerRole{
		exporter_message.RoleCommittee,
		exporter_message.RoleProposer,
		exporter_message.RoleAggregator,
		exporter_message.RoleSyncCommitteeContribution,
=======
	roles := []convert.RunnerRole{
		convert.RoleAttester,
		convert.RoleCommittee,
		convert.RoleProposer,
		convert.RoleAggregator,
		convert.RoleSyncCommitteeContribution,
>>>>>>> d124effd
		// skipping spectypes.BNRoleSyncCommitteeContribution to test non-existing storage
	}
	_, ibftStorage := newStorageForTest(db, l, roles...)
	_ = bls.Init(bls.BLS12_381)

	sks, op, rsaKeys := GenerateNodes(4)
	oids := make([]spectypes.OperatorID, 0, len(op))
	for _, o := range op {
		oids = append(oids, o.OperatorID)
	}

<<<<<<< HEAD
	role := exporter_message.RoleCommittee
	pk := sks[1].GetPublicKey()
	decided250Seq, err := protocoltesting.CreateMultipleStoredInstances(rsaKeys, specqbft.Height(0), specqbft.Height(250), func(height specqbft.Height) ([]spectypes.OperatorID, *specqbft.Message) {
		id := exporter_message.NewMsgID(types.GetDefaultDomain(), pk.Serialize(), role)
		return oids, &specqbft.Message{
			MsgType:    specqbft.CommitMsgType,
			Height:     height,
			Round:      1,
			Identifier: id[:],
			Root:       [32]byte{0x1, 0x2, 0x3},
=======
	for _, role := range roles {
		pk := sks[1].GetPublicKey()
		networkConfig, err := networkconfig.GetNetworkConfigByName(networkconfig.HoleskyStage.Name)
		require.NoError(t, err)
		decided250Seq, err := protocoltesting.CreateMultipleStoredInstances(rsaKeys, specqbft.Height(0), specqbft.Height(250), func(height specqbft.Height) ([]spectypes.OperatorID, *specqbft.Message) {
			id := convert.NewMsgID(networkConfig.Domain, pk.Serialize(), role)
			return oids, &specqbft.Message{
				MsgType:    specqbft.CommitMsgType,
				Height:     height,
				Round:      1,
				Identifier: id[:],
				Root:       [32]byte{0x1, 0x2, 0x3},
			}
		})
		require.NoError(t, err)

		// save decided
		for _, d := range decided250Seq {
			require.NoError(t, ibftStorage.Get(role).SaveInstance(d))
			require.NoError(t, ibftStorage.Get(role).SaveParticipants(convert.MessageID(d.DecidedMessage.SSVMessage.MsgID),
				phase0.Slot(d.State.Height),
				d.DecidedMessage.OperatorIDs),
			)
>>>>>>> d124effd
		}

<<<<<<< HEAD
	// save decided
	for _, d := range decided250Seq {
		require.NoError(t, ibftStorage.Get(role).SaveInstance(d))
		require.NoError(t, ibftStorage.Get(role).SaveParticipants(exporter_message.MessageID(d.DecidedMessage.SSVMessage.MsgID),
			phase0.Slot(d.State.Height),
			d.DecidedMessage.OperatorIDs),
		)
	}

	t.Run("valid range", func(t *testing.T) {
		nm := newDecidedAPIMsg(pk.SerializeToHexStr(), spectypes.BNRoleAttester, 0, 250)
		HandleParticipantsQuery(l, ibftStorage, nm)
		require.NotNil(t, nm.Msg.Data)
		msgs, ok := nm.Msg.Data.([]*SignedMessageAPI)
		require.True(t, ok, "expected []*SignedMessageAPI, got %+v", nm.Msg.Data)
		require.Equal(t, 251, len(msgs)) // seq 0 - 250
	})

	t.Run("invalid range", func(t *testing.T) {
		nm := newDecidedAPIMsg(pk.SerializeToHexStr(), spectypes.BNRoleAttester, 400, 404)
		HandleParticipantsQuery(l, ibftStorage, nm)
		require.NotNil(t, nm.Msg.Data)
		data, ok := nm.Msg.Data.([]string)
		require.True(t, ok)
		require.Equal(t, []string{"no messages"}, data)
	})

	t.Run("non-existing validator", func(t *testing.T) {
		nm := newDecidedAPIMsg("xxx", spectypes.BNRoleAttester, 400, 404)
		HandleParticipantsQuery(l, ibftStorage, nm)
		require.NotNil(t, nm.Msg.Data)
		errs, ok := nm.Msg.Data.([]string)
		require.True(t, ok)
		require.Equal(t, "internal error - could not read validator key", errs[0])
	})

	t.Run("non-existing role", func(t *testing.T) {
		nm := newDecidedAPIMsg(pk.SerializeToHexStr(), math.MaxUint64, 0, 250)
		HandleParticipantsQuery(l, ibftStorage, nm)
		require.NotNil(t, nm.Msg.Data)
		errs, ok := nm.Msg.Data.([]string)
		require.True(t, ok)
		require.Equal(t, "role doesn't exist", errs[0])
	})

	t.Run("non-existing storage", func(t *testing.T) {
		nm := newDecidedAPIMsg(pk.SerializeToHexStr(), spectypes.BNRoleSyncCommitteeContribution, 0, 250)
		HandleParticipantsQuery(l, ibftStorage, nm)
		require.NotNil(t, nm.Msg.Data)
		errs, ok := nm.Msg.Data.([]string)
		require.True(t, ok)
		require.Equal(t, "internal error - role storage doesn't exist", errs[0])
	})
=======
		t.Run("valid range", func(t *testing.T) {
			nm := newParticipantsAPIMsg(pk.SerializeToHexStr(), spectypes.BNRoleAttester, 0, 250)
			HandleParticipantsQuery(l, ibftStorage, nm, networkConfig.Domain)
			require.NotNil(t, nm.Msg.Data)
			msgs, ok := nm.Msg.Data.([]*ParticipantsAPI)

			require.True(t, ok, "expected []*ParticipantsAPI, got %+v", nm.Msg.Data)
			require.Equal(t, 251, len(msgs)) // seq 0 - 250
		})

		t.Run("invalid range", func(t *testing.T) {
			nm := newParticipantsAPIMsg(pk.SerializeToHexStr(), spectypes.BNRoleAttester, 400, 404)
			HandleParticipantsQuery(l, ibftStorage, nm, networkConfig.Domain)
			require.NotNil(t, nm.Msg.Data)
			data, ok := nm.Msg.Data.([]string)
			require.True(t, ok)
			require.Equal(t, []string{"no messages"}, data)
		})

		t.Run("non-existing validator", func(t *testing.T) {
			nm := newParticipantsAPIMsg("xxx", spectypes.BNRoleAttester, 400, 404)
			HandleParticipantsQuery(l, ibftStorage, nm, networkConfig.Domain)
			require.NotNil(t, nm.Msg.Data)
			errs, ok := nm.Msg.Data.([]string)
			require.True(t, ok)
			require.Equal(t, "internal error - could not read validator key", errs[0])
		})

		t.Run("non-existing role", func(t *testing.T) {
			nm := newParticipantsAPIMsg(pk.SerializeToHexStr(), math.MaxUint64, 0, 250)
			HandleParticipantsQuery(l, ibftStorage, nm, networkConfig.Domain)
			require.NotNil(t, nm.Msg.Data)
			errs, ok := nm.Msg.Data.([]string)
			require.True(t, ok)
			require.Equal(t, "role doesn't exist", errs[0])
		})

		t.Run("non-existing storage", func(t *testing.T) {
			nm := newParticipantsAPIMsg(pk.SerializeToHexStr(), spectypes.BNRoleSyncCommitteeContribution, 0, 250)
			HandleParticipantsQuery(l, ibftStorage, nm, networkConfig.Domain)
			require.NotNil(t, nm.Msg.Data)
			errs, ok := nm.Msg.Data.([]string)
			require.True(t, ok)
			require.Equal(t, "internal error - role storage doesn't exist", errs[0])
		})
	}
>>>>>>> d124effd
}

func newParticipantsAPIMsg(pk string, role spectypes.BeaconRole, from, to uint64) *NetworkMessage {
	return &NetworkMessage{
		Msg: Message{
			Type: TypeDecided,
			Filter: MessageFilter{
				PublicKey: pk,
				From:      from,
				To:        to,
				Role:      role.String(),
			},
		},
		Err:  nil,
		Conn: nil,
	}
}

func newDBAndLoggerForTest(logger *zap.Logger) (basedb.Database, *zap.Logger, func()) {
	db, err := kv.NewInMemory(logger, basedb.Options{})
	if err != nil {
		return nil, nil, func() {}
	}
	return db, logger, func() {
		db.Close()
	}
}

<<<<<<< HEAD
func newStorageForTest(db basedb.Database, logger *zap.Logger, roles ...exporter_message.RunnerRole) (storage.Storage, *qbftstorage.QBFTStores) {
=======
func newStorageForTest(db basedb.Database, logger *zap.Logger, roles ...convert.RunnerRole) (storage.Storage, *qbftstorage.QBFTStores) {
>>>>>>> d124effd
	sExporter, err := storage.NewNodeStorage(logger, db)
	if err != nil {
		panic(err)
	}

	storageMap := qbftstorage.NewStores()
	for _, role := range roles {
		storageMap.Add(role, qbftstorage.New(db, role.String()))
	}

	return sExporter, storageMap
}

// GenerateNodes generates randomly nodes
func GenerateNodes(cnt int) (map[spectypes.OperatorID]*bls.SecretKey, []*spectypes.Operator, []*rsa.PrivateKey) {
	_ = bls.Init(bls.BLS12_381)
	nodes := make([]*spectypes.Operator, 0, cnt)
	sks := make(map[spectypes.OperatorID]*bls.SecretKey)
	rsaKeys := make([]*rsa.PrivateKey, 0, cnt)
	for i := 1; i <= cnt; i++ {
		sk := &bls.SecretKey{}
		sk.SetByCSPRNG()

		opPubKey, privateKey, err := rsaencryption.GenerateKeys()
		if err != nil {
			panic(err)
		}
		pk, err := rsaencryption.PemToPrivateKey(privateKey)
		if err != nil {
			panic(err)
		}

		nodes = append(nodes, &spectypes.Operator{
			OperatorID:        spectypes.OperatorID(i),
			SSVOperatorPubKey: opPubKey,
		})
		sks[spectypes.OperatorID(i)] = sk
		rsaKeys = append(rsaKeys, pk)
	}
	return sks, nodes, rsaKeys
}<|MERGE_RESOLUTION|>--- conflicted
+++ resolved
@@ -2,18 +2,10 @@
 
 import (
 	"crypto/rsa"
-	"github.com/ssvlabs/ssv/exporter/exporter_message"
 	"math"
 	"testing"
 
 	"github.com/attestantio/go-eth2-client/spec/phase0"
-<<<<<<< HEAD
-	"github.com/ssvlabs/ssv/logging"
-	"github.com/ssvlabs/ssv/storage/kv"
-	"github.com/ssvlabs/ssv/utils/rsaencryption"
-
-=======
->>>>>>> d124effd
 	"github.com/herumi/bls-eth-go-binary/bls"
 	"github.com/pkg/errors"
 	specqbft "github.com/ssvlabs/ssv-spec/qbft"
@@ -95,20 +87,12 @@
 	db, l, done := newDBAndLoggerForTest(logger)
 	defer done()
 
-<<<<<<< HEAD
-	roles := []exporter_message.RunnerRole{
-		exporter_message.RoleCommittee,
-		exporter_message.RoleProposer,
-		exporter_message.RoleAggregator,
-		exporter_message.RoleSyncCommitteeContribution,
-=======
 	roles := []convert.RunnerRole{
 		convert.RoleAttester,
 		convert.RoleCommittee,
 		convert.RoleProposer,
 		convert.RoleAggregator,
 		convert.RoleSyncCommitteeContribution,
->>>>>>> d124effd
 		// skipping spectypes.BNRoleSyncCommitteeContribution to test non-existing storage
 	}
 	_, ibftStorage := newStorageForTest(db, l, roles...)
@@ -120,18 +104,6 @@
 		oids = append(oids, o.OperatorID)
 	}
 
-<<<<<<< HEAD
-	role := exporter_message.RoleCommittee
-	pk := sks[1].GetPublicKey()
-	decided250Seq, err := protocoltesting.CreateMultipleStoredInstances(rsaKeys, specqbft.Height(0), specqbft.Height(250), func(height specqbft.Height) ([]spectypes.OperatorID, *specqbft.Message) {
-		id := exporter_message.NewMsgID(types.GetDefaultDomain(), pk.Serialize(), role)
-		return oids, &specqbft.Message{
-			MsgType:    specqbft.CommitMsgType,
-			Height:     height,
-			Round:      1,
-			Identifier: id[:],
-			Root:       [32]byte{0x1, 0x2, 0x3},
-=======
 	for _, role := range roles {
 		pk := sks[1].GetPublicKey()
 		networkConfig, err := networkconfig.GetNetworkConfigByName(networkconfig.HoleskyStage.Name)
@@ -155,64 +127,8 @@
 				phase0.Slot(d.State.Height),
 				d.DecidedMessage.OperatorIDs),
 			)
->>>>>>> d124effd
 		}
 
-<<<<<<< HEAD
-	// save decided
-	for _, d := range decided250Seq {
-		require.NoError(t, ibftStorage.Get(role).SaveInstance(d))
-		require.NoError(t, ibftStorage.Get(role).SaveParticipants(exporter_message.MessageID(d.DecidedMessage.SSVMessage.MsgID),
-			phase0.Slot(d.State.Height),
-			d.DecidedMessage.OperatorIDs),
-		)
-	}
-
-	t.Run("valid range", func(t *testing.T) {
-		nm := newDecidedAPIMsg(pk.SerializeToHexStr(), spectypes.BNRoleAttester, 0, 250)
-		HandleParticipantsQuery(l, ibftStorage, nm)
-		require.NotNil(t, nm.Msg.Data)
-		msgs, ok := nm.Msg.Data.([]*SignedMessageAPI)
-		require.True(t, ok, "expected []*SignedMessageAPI, got %+v", nm.Msg.Data)
-		require.Equal(t, 251, len(msgs)) // seq 0 - 250
-	})
-
-	t.Run("invalid range", func(t *testing.T) {
-		nm := newDecidedAPIMsg(pk.SerializeToHexStr(), spectypes.BNRoleAttester, 400, 404)
-		HandleParticipantsQuery(l, ibftStorage, nm)
-		require.NotNil(t, nm.Msg.Data)
-		data, ok := nm.Msg.Data.([]string)
-		require.True(t, ok)
-		require.Equal(t, []string{"no messages"}, data)
-	})
-
-	t.Run("non-existing validator", func(t *testing.T) {
-		nm := newDecidedAPIMsg("xxx", spectypes.BNRoleAttester, 400, 404)
-		HandleParticipantsQuery(l, ibftStorage, nm)
-		require.NotNil(t, nm.Msg.Data)
-		errs, ok := nm.Msg.Data.([]string)
-		require.True(t, ok)
-		require.Equal(t, "internal error - could not read validator key", errs[0])
-	})
-
-	t.Run("non-existing role", func(t *testing.T) {
-		nm := newDecidedAPIMsg(pk.SerializeToHexStr(), math.MaxUint64, 0, 250)
-		HandleParticipantsQuery(l, ibftStorage, nm)
-		require.NotNil(t, nm.Msg.Data)
-		errs, ok := nm.Msg.Data.([]string)
-		require.True(t, ok)
-		require.Equal(t, "role doesn't exist", errs[0])
-	})
-
-	t.Run("non-existing storage", func(t *testing.T) {
-		nm := newDecidedAPIMsg(pk.SerializeToHexStr(), spectypes.BNRoleSyncCommitteeContribution, 0, 250)
-		HandleParticipantsQuery(l, ibftStorage, nm)
-		require.NotNil(t, nm.Msg.Data)
-		errs, ok := nm.Msg.Data.([]string)
-		require.True(t, ok)
-		require.Equal(t, "internal error - role storage doesn't exist", errs[0])
-	})
-=======
 		t.Run("valid range", func(t *testing.T) {
 			nm := newParticipantsAPIMsg(pk.SerializeToHexStr(), spectypes.BNRoleAttester, 0, 250)
 			HandleParticipantsQuery(l, ibftStorage, nm, networkConfig.Domain)
@@ -259,7 +175,6 @@
 			require.Equal(t, "internal error - role storage doesn't exist", errs[0])
 		})
 	}
->>>>>>> d124effd
 }
 
 func newParticipantsAPIMsg(pk string, role spectypes.BeaconRole, from, to uint64) *NetworkMessage {
@@ -288,11 +203,7 @@
 	}
 }
 
-<<<<<<< HEAD
-func newStorageForTest(db basedb.Database, logger *zap.Logger, roles ...exporter_message.RunnerRole) (storage.Storage, *qbftstorage.QBFTStores) {
-=======
 func newStorageForTest(db basedb.Database, logger *zap.Logger, roles ...convert.RunnerRole) (storage.Storage, *qbftstorage.QBFTStores) {
->>>>>>> d124effd
 	sExporter, err := storage.NewNodeStorage(logger, db)
 	if err != nil {
 		panic(err)
