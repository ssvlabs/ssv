--- conflicted
+++ resolved
@@ -40,39 +40,24 @@
 }
 
 // NewParticipantsAPIMsg creates a new message in a new format from the given message.
-<<<<<<< HEAD
-func NewParticipantsAPIMsg(msgs ...qbftstorage.ParticipantsRangeEntry) Message {
-	data, err := ParticipantsAPIData(msgs...)
-=======
 func NewParticipantsAPIMsg(msg qbftstorage.ParticipantsRangeEntry) Message {
 	data, err := ParticipantsAPIData(msg)
->>>>>>> d124effd
 	if err != nil {
 		return Message{
 			Type: TypeParticipants,
 			Data: []string{},
 		}
 	}
-<<<<<<< HEAD
-	identifier := specqbft.ControllerIdToMessageID(msgs[0].Identifier[:])
-=======
 	identifier := specqbft.ControllerIdToMessageID(msg.Identifier[:])
->>>>>>> d124effd
 	pkv := identifier.GetDutyExecutorID()
 
 	return Message{
 		Type: TypeDecided,
 		Filter: MessageFilter{
 			PublicKey: hex.EncodeToString(pkv),
-<<<<<<< HEAD
-			From:      uint64(msgs[0].Slot),
-			To:        uint64(msgs[len(msgs)-1].Slot),
-			Role:      msgs[0].Identifier.GetRoleType().String(),
-=======
 			From:      uint64(msg.Slot),
 			To:        uint64(msg.Slot),
 			Role:      msg.Identifier.GetRoleType().String(),
->>>>>>> d124effd
 		},
 		Data: data,
 	}
@@ -115,7 +100,7 @@
 	To uint64 `json:"to"`
 	// Role is the duty type, optional as it's relevant for IBFT data
 	Role string `json:"role,omitempty"`
-	// PublicKeys is optional, used for fetching decided messages or information about specific validator/operator
+	// PublicKey is optional, used for fetching decided messages or information about specific validator/operator
 	PublicKey string `json:"publicKey,omitempty"`
 }
 
