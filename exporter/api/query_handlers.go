--- conflicted
+++ resolved
@@ -1,13 +1,15 @@
 package api
 
 import (
+	"encoding/hex"
 	"fmt"
+	"github.com/ssvlabs/ssv/logging/fields"
+	"github.com/ssvlabs/ssv/protocol/v2/message"
+	"github.com/ssvlabs/ssv/protocol/v2/types"
 
-<<<<<<< HEAD
 	"github.com/attestantio/go-eth2-client/spec/phase0"
 	spectypes "github.com/ssvlabs/ssv-spec/types"
-=======
->>>>>>> 7e612f55
+
 	"go.uber.org/zap"
 
 	"github.com/ssvlabs/ssv/ibft/storage"
@@ -19,7 +21,6 @@
 
 // HandleDecidedQuery handles TypeDecided queries.
 func HandleDecidedQuery(logger *zap.Logger, qbftStorage *storage.QBFTStores, nm *NetworkMessage) {
-<<<<<<< HEAD
 	logger.Debug("handles decided request",
 		zap.Uint64("from", nm.Msg.Filter.From),
 		zap.Uint64("to", nm.Msg.Filter.To),
@@ -46,15 +47,15 @@
 		return
 	}
 
-	roleStorage := qbftStorage.Get(beaconRole)
+	roleStorage := qbftStorage.Get(spectypes.RunnerRole(beaconRole))
 	if roleStorage == nil {
-		logger.Warn("role storage doesn't exist", fields.Role(beaconRole))
+		logger.Warn("role storage doesn't exist", fields.Role(spectypes.RunnerRole(beaconRole)))
 		res.Data = []string{"internal error - role storage doesn't exist"}
 		nm.Msg = res
 		return
 	}
 
-	msgID := spectypes.NewMsgID(types.GetDefaultDomain(), pkRaw, beaconRole)
+	msgID := spectypes.NewMsgID(types.GetDefaultDomain(), pkRaw, spectypes.RunnerRole(beaconRole))
 	from := phase0.Slot(nm.Msg.Filter.From)
 	to := phase0.Slot(nm.Msg.Filter.To)
 	participantsList, err := roleStorage.GetParticipantsInRange(msgID, from, to)
@@ -71,63 +72,6 @@
 	}
 
 	nm.Msg = res
-=======
-	//logger.Debug("handles decided request",
-	//	zap.Uint64("from", nm.Msg.Filter.From),
-	//	zap.Uint64("to", nm.Msg.Filter.To),
-	//	zap.String("pk", nm.Msg.Filter.PublicKey),
-	//	zap.String("role", nm.Msg.Filter.Role))
-	//res := Message{
-	//	Type:   nm.Msg.Type,
-	//	Filter: nm.Msg.Filter,
-	//}
-	//
-	//pkRaw, err := hex.DecodeString(nm.Msg.Filter.PublicKey)
-	//if err != nil {
-	//	logger.Warn("failed to decode validator public key", zap.Error(err))
-	//	res.Data = []string{"internal error - could not read validator key"}
-	//	nm.Msg = res
-	//	return
-	//}
-	//
-	//beaconRole, err := message.BeaconRoleFromString(nm.Msg.Filter.Role)
-	//if err != nil {
-	//	logger.Warn("failed to parse role", zap.Error(err))
-	//	res.Data = []string{"role doesn't exist"}
-	//	nm.Msg = res
-	//	return
-	//}
-	//
-	//roleStorage := qbftStorage.Get(beaconRole)
-	//if roleStorage == nil {
-	//	logger.Warn("role storage doesn't exist", fields.Role(beaconRole))
-	//	res.Data = []string{"internal error - role storage doesn't exist"}
-	//	nm.Msg = res
-	//	return
-	//}
-	//
-	//msgID := spectypes.NewMsgID(types.GetDefaultDomain(), pkRaw, beaconRole)
-	//from := specqbft.Height(nm.Msg.Filter.From)
-	//to := specqbft.Height(nm.Msg.Filter.To)
-	//instances, err := roleStorage.GetInstancesInRange(msgID[:], from, to)
-	//if err != nil {
-	//	logger.Warn("failed to get instances", zap.Error(err))
-	//	res.Data = []string{"internal error - could not get decided messages"}
-	//} else {
-	//	msgs := make([]*spectypes.SignedSSVMessage, 0, len(instances))
-	//	for _, instance := range instances {
-	//		msgs = append(msgs, instance.DecidedMessage)
-	//	}
-	//	data, err := DecidedAPIData(msgs...)
-	//	if err != nil {
-	//		res.Data = []string{err.Error()}
-	//	} else {
-	//		res.Data = data
-	//	}
-	//}
-	//
-	//nm.Msg = res
->>>>>>> 7e612f55
 }
 
 // HandleErrorQuery handles TypeError queries.
@@ -186,15 +130,15 @@
 		return
 	}
 
-	roleStorage := qbftStorage.Get(beaconRole)
+	roleStorage := qbftStorage.Get(spectypes.RunnerRole(beaconRole))
 	if roleStorage == nil {
-		logger.Warn("role storage doesn't exist", fields.Role(beaconRole))
+		logger.Warn("role storage doesn't exist", fields.Role(spectypes.RunnerRole(beaconRole)))
 		res.Data = []string{"internal error - role storage doesn't exist"}
 		nm.Msg = res
 		return
 	}
 
-	msgID := spectypes.NewMsgID(types.GetDefaultDomain(), pkRaw, beaconRole)
+	msgID := spectypes.NewMsgID(types.GetDefaultDomain(), pkRaw, spectypes.RunnerRole(beaconRole))
 	from := phase0.Slot(nm.Msg.Filter.From)
 	to := phase0.Slot(nm.Msg.Filter.To)
 	participantsList, err := roleStorage.GetParticipantsInRange(msgID, from, to)
