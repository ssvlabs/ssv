package api

import (
	"encoding/hex"
	"fmt"

	"github.com/attestantio/go-eth2-client/spec/phase0"
	spectypes "github.com/ssvlabs/ssv-spec/types"
	"go.uber.org/zap"

	"github.com/ssvlabs/ssv/exporter/convert"
	"github.com/ssvlabs/ssv/ibft/storage"
	"github.com/ssvlabs/ssv/logging/fields"
	"github.com/ssvlabs/ssv/protocol/v2/message"
)

const (
	unknownError = "unknown error"
)

<<<<<<< HEAD
// HandleDecidedQuery handles TypeDecided queries.
func HandleDecidedQuery(logger *zap.Logger, qbftStorage *storage.QBFTStores, nm *NetworkMessage) {
	//logger.Debug("handles decided request",
	//	zap.Uint64("from", nm.Msg.Filter.From),
	//	zap.Uint64("to", nm.Msg.Filter.To),
	//	zap.String("pk", nm.Msg.Filter.PublicKey),
	//	zap.String("role", nm.Msg.Filter.Role))
	//res := Message{
	//	Type:   nm.Msg.Type,
	//	Filter: nm.Msg.Filter,
	//}
	//
	//pkRaw, err := hex.DecodeString(nm.Msg.Filter.PublicKey)
	//if err != nil {
	//	logger.Warn("failed to decode validator public key", zap.Error(err))
	//	res.Data = []string{"internal error - could not read validator key"}
	//	nm.Msg = res
	//	return
	//}
	//
	//beaconRole, err := message.BeaconRoleFromString(nm.Msg.Filter.Role)
	//if err != nil {
	//	logger.Warn("failed to parse role", zap.Error(err))
	//	res.Data = []string{"role doesn't exist"}
	//	nm.Msg = res
	//	return
	//}
	//
	//roleStorage := qbftStorage.Get(beaconRole)
	//if roleStorage == nil {
	//	logger.Warn("role storage doesn't exist", fields.Role(beaconRole))
	//	res.Data = []string{"internal error - role storage doesn't exist"}
	//	nm.Msg = res
	//	return
	//}
	//
	//msgID := spectypes.NewMsgID(spectypes.DomainType{1, 2, 3, 4}, pkRaw, beaconRole)
	//from := specqbft.Height(nm.Msg.Filter.From)
	//to := specqbft.Height(nm.Msg.Filter.To)
	//instances, err := roleStorage.GetInstancesInRange(msgID[:], from, to)
	//if err != nil {
	//	logger.Warn("failed to get instances", zap.Error(err))
	//	res.Data = []string{"internal error - could not get decided messages"}
	//} else {
	//	msgs := make([]*spectypes.SignedSSVMessage, 0, len(instances))
	//	for _, instance := range instances {
	//		msgs = append(msgs, instance.DecidedMessage)
	//	}
	//	data, err := DecidedAPIData(msgs...)
	//	if err != nil {
	//		res.Data = []string{err.Error()}
	//	} else {
	//		res.Data = data
	//	}
	//}
	//
	//nm.Msg = res
}

=======
>>>>>>> edfbbf02
// HandleErrorQuery handles TypeError queries.
func HandleErrorQuery(logger *zap.Logger, nm *NetworkMessage) {
	logger.Warn("handles error message")
	if _, ok := nm.Msg.Data.([]string); !ok {
		nm.Msg.Data = []string{}
	}
	errs := nm.Msg.Data.([]string)
	if nm.Err != nil {
		errs = append(errs, nm.Err.Error())
	}
	if len(errs) == 0 {
		errs = append(errs, unknownError)
	}
	nm.Msg = Message{
		Type: TypeError,
		Data: errs,
	}
}

// HandleUnknownQuery handles unknown queries.
func HandleUnknownQuery(logger *zap.Logger, nm *NetworkMessage) {
	logger.Warn("unknown message type", zap.String("messageType", string(nm.Msg.Type)))
	nm.Msg = Message{
		Type: TypeError,
		Data: []string{fmt.Sprintf("bad request - unknown message type '%s'", nm.Msg.Type)},
	}
}

// HandleParticipantsQuery handles TypeParticipants queries.
func HandleParticipantsQuery(logger *zap.Logger, qbftStorage *storage.QBFTStores, nm *NetworkMessage, domain spectypes.DomainType) {
	logger.Debug("handles query request",
		zap.Uint64("from", nm.Msg.Filter.From),
		zap.Uint64("to", nm.Msg.Filter.To),
		zap.String("publicKey", nm.Msg.Filter.PublicKey),
		zap.String("role", nm.Msg.Filter.Role))
	res := Message{
		Type:   nm.Msg.Type,
		Filter: nm.Msg.Filter,
	}
	pkRaw, err := hex.DecodeString(nm.Msg.Filter.PublicKey)
	if err != nil {
		logger.Warn("failed to decode validator public key", zap.Error(err))
		res.Data = []string{"internal error - could not read validator key"}
		nm.Msg = res
		return
	}

	beaconRole, err := message.BeaconRoleFromString(nm.Msg.Filter.Role)
	if err != nil {
		logger.Warn("failed to parse role", zap.Error(err))
		res.Data = []string{"role doesn't exist"}
		nm.Msg = res
		return
	}
	runnerRole := convert.RunnerRole(beaconRole)
	roleStorage := qbftStorage.Get(runnerRole)
	if roleStorage == nil {
		logger.Warn("role storage doesn't exist", fields.ExporterRole(runnerRole))
		res.Data = []string{"internal error - role storage doesn't exist", beaconRole.String()}
		nm.Msg = res
		return
	}

	msgID := convert.NewMsgID(domain, pkRaw, runnerRole)
	from := phase0.Slot(nm.Msg.Filter.From)
	to := phase0.Slot(nm.Msg.Filter.To)
	participantsList, err := roleStorage.GetParticipantsInRange(msgID, from, to)
	if err != nil {
		logger.Warn("failed to get participants", zap.Error(err))
		res.Data = []string{"internal error - could not get participants messages"}
	} else {
		data, err := ParticipantsAPIData(participantsList...)
		if err != nil {
			res.Data = []string{err.Error()}
		} else {
			res.Data = data
		}
	}
	nm.Msg = res
}<|MERGE_RESOLUTION|>--- conflicted
+++ resolved
@@ -5,9 +5,9 @@
 	"fmt"
 
 	"github.com/attestantio/go-eth2-client/spec/phase0"
-	spectypes "github.com/ssvlabs/ssv-spec/types"
 	"go.uber.org/zap"
 
+	spectypes "github.com/ssvlabs/ssv-spec/types"
 	"github.com/ssvlabs/ssv/exporter/convert"
 	"github.com/ssvlabs/ssv/ibft/storage"
 	"github.com/ssvlabs/ssv/logging/fields"
@@ -18,68 +18,6 @@
 	unknownError = "unknown error"
 )
 
-<<<<<<< HEAD
-// HandleDecidedQuery handles TypeDecided queries.
-func HandleDecidedQuery(logger *zap.Logger, qbftStorage *storage.QBFTStores, nm *NetworkMessage) {
-	//logger.Debug("handles decided request",
-	//	zap.Uint64("from", nm.Msg.Filter.From),
-	//	zap.Uint64("to", nm.Msg.Filter.To),
-	//	zap.String("pk", nm.Msg.Filter.PublicKey),
-	//	zap.String("role", nm.Msg.Filter.Role))
-	//res := Message{
-	//	Type:   nm.Msg.Type,
-	//	Filter: nm.Msg.Filter,
-	//}
-	//
-	//pkRaw, err := hex.DecodeString(nm.Msg.Filter.PublicKey)
-	//if err != nil {
-	//	logger.Warn("failed to decode validator public key", zap.Error(err))
-	//	res.Data = []string{"internal error - could not read validator key"}
-	//	nm.Msg = res
-	//	return
-	//}
-	//
-	//beaconRole, err := message.BeaconRoleFromString(nm.Msg.Filter.Role)
-	//if err != nil {
-	//	logger.Warn("failed to parse role", zap.Error(err))
-	//	res.Data = []string{"role doesn't exist"}
-	//	nm.Msg = res
-	//	return
-	//}
-	//
-	//roleStorage := qbftStorage.Get(beaconRole)
-	//if roleStorage == nil {
-	//	logger.Warn("role storage doesn't exist", fields.Role(beaconRole))
-	//	res.Data = []string{"internal error - role storage doesn't exist"}
-	//	nm.Msg = res
-	//	return
-	//}
-	//
-	//msgID := spectypes.NewMsgID(spectypes.DomainType{1, 2, 3, 4}, pkRaw, beaconRole)
-	//from := specqbft.Height(nm.Msg.Filter.From)
-	//to := specqbft.Height(nm.Msg.Filter.To)
-	//instances, err := roleStorage.GetInstancesInRange(msgID[:], from, to)
-	//if err != nil {
-	//	logger.Warn("failed to get instances", zap.Error(err))
-	//	res.Data = []string{"internal error - could not get decided messages"}
-	//} else {
-	//	msgs := make([]*spectypes.SignedSSVMessage, 0, len(instances))
-	//	for _, instance := range instances {
-	//		msgs = append(msgs, instance.DecidedMessage)
-	//	}
-	//	data, err := DecidedAPIData(msgs...)
-	//	if err != nil {
-	//		res.Data = []string{err.Error()}
-	//	} else {
-	//		res.Data = data
-	//	}
-	//}
-	//
-	//nm.Msg = res
-}
-
-=======
->>>>>>> edfbbf02
 // HandleErrorQuery handles TypeError queries.
 func HandleErrorQuery(logger *zap.Logger, nm *NetworkMessage) {
 	logger.Warn("handles error message")
