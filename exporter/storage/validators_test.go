package storage

import (
	"encoding/hex"
	v1 "github.com/attestantio/go-eth2-client/api/v1"
<<<<<<< HEAD
=======
	spec "github.com/attestantio/go-eth2-client/spec/phase0"
	"github.com/bloxapp/ssv/beacon"
>>>>>>> 805342e9
	"github.com/bloxapp/ssv/utils/rsaencryption"
	"github.com/stretchr/testify/require"
	"testing"
)

func TestStorage_SaveAndGetValidatorInformation(t *testing.T) {
	storage, done := newStorageForTest()
	require.NotNil(t, storage)
	defer done()

	validatorInfo := ValidatorInformation{
		PublicKey: "kds6E6tCimycIOcQRIjLaWGr6rYOVs9LoZnu07X2587WcOywZslwTcL6kxM3kjgc",
		Operators: []OperatorNodeLink{
			{
				ID:        1,
				PublicKey: hex.EncodeToString([]byte{2, 2, 2, 2}),
			},
			{
				ID:        2,
				PublicKey: hex.EncodeToString([]byte{2, 2, 2, 2}),
			},
			{
				ID:        3,
				PublicKey: hex.EncodeToString([]byte{3, 3, 3, 3}),
			},
			{
				ID:        4,
				PublicKey: hex.EncodeToString([]byte{4, 4, 4, 4}),
			},
		},
	}

	t.Run("get non-existing validator", func(t *testing.T) {
		nonExistingOperator, found, _ := storage.GetValidatorInformation("dummyPK")
		require.Nil(t, nonExistingOperator)
		require.False(t, found)
	})

	t.Run("create and get validator", func(t *testing.T) {
		err := storage.SaveValidatorInformation(&validatorInfo)
		require.NoError(t, err)
		validatorInfoFromDB, _, err := storage.GetValidatorInformation(validatorInfo.PublicKey)
		require.NoError(t, err)
		require.Equal(t, "kds6E6tCimycIOcQRIjLaWGr6rYOVs9LoZnu07X2587WcOywZslwTcL6kxM3kjgc",
			validatorInfoFromDB.PublicKey)
		require.Equal(t, int64(0), validatorInfoFromDB.Index)
		require.Equal(t, 4, len(validatorInfoFromDB.Operators))
	})

	t.Run("create existing validator", func(t *testing.T) {
		vi := ValidatorInformation{
			PublicKey: "82e9b36feb8147d3f82c1a03ba246d4a63ac1ce0b1dabbb6991940a06401ab46fb4afbf971a3c145fdad2d4bddd30e12",
			Operators: validatorInfo.Operators[:],
		}
		err := storage.SaveValidatorInformation(&vi)
		require.NoError(t, err)
		viDup := ValidatorInformation{
			PublicKey: vi.PublicKey,
			Operators: validatorInfo.Operators[1:],
		}
		err = storage.SaveValidatorInformation(&viDup)
		require.NoError(t, err)
		require.Equal(t, viDup.Index, vi.Index)
	})

	t.Run("create and get multiple validators", func(t *testing.T) {
		i, err := storage.(*exporterStorage).nextIndex(validatorsPrefix)
		require.NoError(t, err)

		vis := []ValidatorInformation{
			{
				PublicKey: "8111b36feb8147d3f82c1a0",
				Operators: validatorInfo.Operators[:],
			}, {
				PublicKey: "8222b36feb8147d3f82c1a0",
				Operators: validatorInfo.Operators[:],
			}, {
				PublicKey: "8333b36feb8147d3f82c1a0",
				Operators: validatorInfo.Operators[:],
			},
		}
		for _, vi := range vis {
			err = storage.SaveValidatorInformation(&vi)
			require.NoError(t, err)
		}

		for _, vi := range vis {
			validatorInfoFromDB, _, err := storage.GetValidatorInformation(vi.PublicKey)
			require.NoError(t, err)
			require.Equal(t, i, validatorInfoFromDB.Index)
			require.Equal(t, validatorInfoFromDB.PublicKey, vi.PublicKey)
			i++
		}
	})
}

func TestStorage_ListValidators(t *testing.T) {
	storage, done := newStorageForTest()
	require.NotNil(t, storage)
	defer done()

	n := 5
	for i := 0; i < n; i++ {
		pk, _, err := rsaencryption.GenerateKeys()
		require.NoError(t, err)
		validator := ValidatorInformation{
			PublicKey: hex.EncodeToString(pk),
			Operators: []OperatorNodeLink{},
		}
		err = storage.SaveValidatorInformation(&validator)
		require.NoError(t, err)
	}

	validators, err := storage.ListValidators(0, 0)
	require.NoError(t, err)
	require.Equal(t, 5, len(validators))
}

func TestStorage_UpdateValidator(t *testing.T) {
	storage, done := newStorageForTest()
	require.NotNil(t, storage)
	defer done()

	pk, _, err := rsaencryption.GenerateKeys()
	require.NoError(t, err)
<<<<<<< HEAD
	index := uint64(12)
	validator := ValidatorInformation{
		PublicKey:   hex.EncodeToString(pk),
		Operators:   []OperatorNodeLink{},
		Status:      v1.ValidatorStateUnknown,
		Balance:     10000,
		BeaconIndex: &index,
=======
	validator := ValidatorInformation{
		PublicKey: hex.EncodeToString(pk),
		Operators: []OperatorNodeLink{},
		Metadata: &beacon.ValidatorMetadata{
			Status:  v1.ValidatorStateUnknown,
			Balance: 10000,
			Index:   spec.ValidatorIndex(12),
		},
>>>>>>> 805342e9
	}
	err = storage.SaveValidatorInformation(&validator)
	require.NoError(t, err)

<<<<<<< HEAD
	// update
	index = uint64(1)
	updatedValidator := ValidatorInformation{
		PublicKey:   hex.EncodeToString(pk),
		Operators:   []OperatorNodeLink{{1, "12"}},
		Status:      v1.ValidatorStateExitedSlashed,
		Balance:     1000001,
		BeaconIndex: &index,
	}

	err = storage.UpdateValidatorInformation(&updatedValidator)
=======
	err = storage.UpdateValidatorMetadata(validator.PublicKey, &beacon.ValidatorMetadata{
		Status:  v1.ValidatorStateExitedSlashed,
		Balance: 1000001,
		Index:   spec.ValidatorIndex(1),
	})
>>>>>>> 805342e9
	require.NoError(t, err)

	// get
	gotVal, _, err := storage.GetValidatorInformation(hex.EncodeToString(pk))
	require.NoError(t, err)
	require.Len(t, gotVal.Operators, 0)
<<<<<<< HEAD
	require.EqualValues(t, 7, gotVal.Status)
	require.EqualValues(t, 1000001, gotVal.Balance)
	require.EqualValues(t, 1, *gotVal.BeaconIndex)
=======
	require.EqualValues(t, 7, gotVal.Metadata.Status)
	require.EqualValues(t, 1000001, gotVal.Metadata.Balance)
	require.EqualValues(t, 1, gotVal.Metadata.Index)
>>>>>>> 805342e9
}<|MERGE_RESOLUTION|>--- conflicted
+++ resolved
@@ -3,11 +3,6 @@
 import (
 	"encoding/hex"
 	v1 "github.com/attestantio/go-eth2-client/api/v1"
-<<<<<<< HEAD
-=======
-	spec "github.com/attestantio/go-eth2-client/spec/phase0"
-	"github.com/bloxapp/ssv/beacon"
->>>>>>> 805342e9
 	"github.com/bloxapp/ssv/utils/rsaencryption"
 	"github.com/stretchr/testify/require"
 	"testing"
@@ -133,15 +128,6 @@
 
 	pk, _, err := rsaencryption.GenerateKeys()
 	require.NoError(t, err)
-<<<<<<< HEAD
-	index := uint64(12)
-	validator := ValidatorInformation{
-		PublicKey:   hex.EncodeToString(pk),
-		Operators:   []OperatorNodeLink{},
-		Status:      v1.ValidatorStateUnknown,
-		Balance:     10000,
-		BeaconIndex: &index,
-=======
 	validator := ValidatorInformation{
 		PublicKey: hex.EncodeToString(pk),
 		Operators: []OperatorNodeLink{},
@@ -150,43 +136,22 @@
 			Balance: 10000,
 			Index:   spec.ValidatorIndex(12),
 		},
->>>>>>> 805342e9
 	}
 	err = storage.SaveValidatorInformation(&validator)
 	require.NoError(t, err)
 
-<<<<<<< HEAD
-	// update
-	index = uint64(1)
-	updatedValidator := ValidatorInformation{
-		PublicKey:   hex.EncodeToString(pk),
-		Operators:   []OperatorNodeLink{{1, "12"}},
-		Status:      v1.ValidatorStateExitedSlashed,
-		Balance:     1000001,
-		BeaconIndex: &index,
-	}
-
-	err = storage.UpdateValidatorInformation(&updatedValidator)
-=======
 	err = storage.UpdateValidatorMetadata(validator.PublicKey, &beacon.ValidatorMetadata{
 		Status:  v1.ValidatorStateExitedSlashed,
 		Balance: 1000001,
 		Index:   spec.ValidatorIndex(1),
 	})
->>>>>>> 805342e9
 	require.NoError(t, err)
 
 	// get
 	gotVal, _, err := storage.GetValidatorInformation(hex.EncodeToString(pk))
 	require.NoError(t, err)
 	require.Len(t, gotVal.Operators, 0)
-<<<<<<< HEAD
-	require.EqualValues(t, 7, gotVal.Status)
-	require.EqualValues(t, 1000001, gotVal.Balance)
-	require.EqualValues(t, 1, *gotVal.BeaconIndex)
-=======
 	require.EqualValues(t, 7, gotVal.Metadata.Status)
 	require.EqualValues(t, 1000001, gotVal.Metadata.Balance)
 	require.EqualValues(t, 1, gotVal.Metadata.Index)
->>>>>>> 805342e9
 }