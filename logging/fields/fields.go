--- conflicted
+++ resolved
@@ -306,23 +306,7 @@
 }
 
 func SubmissionTime(val time.Duration) zap.Field {
-<<<<<<< HEAD
-	return zap.String(FieldSubmissionTime, FormatDuration(val))
-}
-
-func TotalConsensusTime(val time.Duration) zap.Field {
-	return zap.String(FieldTotalConsensusTime, FormatDuration(val))
-}
-
-func BroadcastTime(val time.Duration) zap.Field {
-	return zap.String(FieldBroadcastTime, FormatDuration(val))
-}
-
-func FormatDuration(val time.Duration) string {
-	return strconv.FormatFloat(val.Seconds(), 'f', 5, 64)
-=======
 	return zap.String(FieldSubmissionTime, strconv.FormatFloat(val.Seconds(), 'f', 5, 64))
->>>>>>> 9726dce7
 }
 
 func DutyID(val string) zap.Field {
