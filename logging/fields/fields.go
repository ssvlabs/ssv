--- conflicted
+++ resolved
@@ -14,7 +14,6 @@
 	"go.uber.org/zap"
 	"go.uber.org/zap/zapcore"
 
-	"github.com/attestantio/go-eth2-client/spec/phase0"
 	spec "github.com/attestantio/go-eth2-client/spec/phase0"
 	specqbft "github.com/bloxapp/ssv-spec/qbft"
 	spectypes "github.com/bloxapp/ssv-spec/types"
@@ -78,11 +77,7 @@
 }
 
 func PubKey(pubKey []byte) zapcore.Field {
-<<<<<<< HEAD
-	return zap.Stringer(FieldPubKey, hexStringer{pubKey})
-=======
 	return zap.Stringer(FieldPubKey, stringer.HexStringer{Val: pubKey})
->>>>>>> 2358d8e2
 }
 
 func PrivKey(val []byte) zapcore.Field {
@@ -90,11 +85,7 @@
 }
 
 func Validator(pubKey []byte) zapcore.Field {
-<<<<<<< HEAD
-	return zap.Stringer(FieldValidator, hexStringer{pubKey})
-=======
 	return zap.Stringer(FieldValidator, stringer.HexStringer{Val: pubKey})
->>>>>>> 2358d8e2
 }
 
 func AddressURL(val url.URL) zapcore.Field {
@@ -221,15 +212,6 @@
 	return zap.String(FieldTopic, val)
 }
 
-<<<<<<< HEAD
-func DutyID(epoch phase0.Epoch, duty *spectypes.Duty) zap.Field {
-	return zap.Stringer(FieldDutyID, funcStringer{
-		fn: func() string {
-			return fmt.Sprintf("%v-e%v-s%v-v%v", duty.Type.String(), epoch, duty.Slot, duty.ValidatorIndex)
-		},
-	})
-=======
 func ConsensusTimeMillis(val time.Duration) zap.Field {
 	return zap.Int64(FieldConsensusTime, val.Milliseconds())
->>>>>>> 2358d8e2
 }