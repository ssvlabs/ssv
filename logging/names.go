package logging

const (
	NameBootNode                  = "BootNode"
	NameController                = "Controller"
	NameDiscoveryService          = "DiscoveryService"
	NameDutyScheduler             = "DutyScheduler"
	NameEthClient                 = "EthClient"
	NameMetricsHandler            = "MetricsHandler"
	NameOperator                  = "Operator"
	NameP2PNetwork                = "P2PNetwork"
	NameSignerStorage             = "SignerStorage"
	NameSlashingProtectionStorage = "SlashingProtectionStorage"
	NameValidator                 = "Validator"
	NameWSServer                  = "WSServer"
	NameConnHandler               = "ConnHandler"

<<<<<<< HEAD
	NameBadgerDBLog                = "BadgerDBLog"
	NameBadgerDBReporting          = "BadgerDBReporting"
	NameCreateSlashingProtectionDB = "CreateSlashingProtectionDB"
	NameCreateThreshold            = "CreateThreshold"
	NameDiscoveryV5Logger          = "DiscoveryV5Logger"
	NameExportKeys                 = "ExportKeys"
	NameP2PStorage                 = "P2PStorage"
	NamePubsubTrace                = "PubsubTrace"
	NameScoreInspector             = "ScoreInspector"
	NameEventHandler               = "EventHandler"
=======
	NameBadgerDBLog       = "BadgerDBLog"
	NameBadgerDBReporting = "BadgerDBReporting"
	NameCreateThreshold   = "CreateThreshold"
	NameDiscoveryV5Logger = "DiscoveryV5Logger"
	NameExportKeys        = "ExportKeys"
	NameP2PStorage        = "P2PStorage"
	NamePubsubTrace       = "PubsubTrace"
	NameScoreInspector    = "ScoreInspector"
	NameEventHandler      = "EventHandler"
	NameDutyFetcher       = "DutyFetcher"
>>>>>>> 1bcd6bf0
)<|MERGE_RESOLUTION|>--- conflicted
+++ resolved
@@ -15,7 +15,6 @@
 	NameWSServer                  = "WSServer"
 	NameConnHandler               = "ConnHandler"
 
-<<<<<<< HEAD
 	NameBadgerDBLog                = "BadgerDBLog"
 	NameBadgerDBReporting          = "BadgerDBReporting"
 	NameCreateSlashingProtectionDB = "CreateSlashingProtectionDB"
@@ -26,16 +25,5 @@
 	NamePubsubTrace                = "PubsubTrace"
 	NameScoreInspector             = "ScoreInspector"
 	NameEventHandler               = "EventHandler"
-=======
-	NameBadgerDBLog       = "BadgerDBLog"
-	NameBadgerDBReporting = "BadgerDBReporting"
-	NameCreateThreshold   = "CreateThreshold"
-	NameDiscoveryV5Logger = "DiscoveryV5Logger"
-	NameExportKeys        = "ExportKeys"
-	NameP2PStorage        = "P2PStorage"
-	NamePubsubTrace       = "PubsubTrace"
-	NameScoreInspector    = "ScoreInspector"
-	NameEventHandler      = "EventHandler"
 	NameDutyFetcher       = "DutyFetcher"
->>>>>>> 1bcd6bf0
 )