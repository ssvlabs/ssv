package runner

import (
	"crypto/sha256"
	"encoding/hex"
	"encoding/json"
	spectypes "github.com/ssvlabs/ssv-spec/types"

	v1 "github.com/attestantio/go-eth2-client/api/v1"
	"github.com/attestantio/go-eth2-client/spec/phase0"
	ssz "github.com/ferranbt/fastssz"
	"github.com/pkg/errors"
	"github.com/ssvlabs/ssv-spec-pre-cc/qbft"
	genesisspecssv "github.com/ssvlabs/ssv-spec-pre-cc/ssv"
	genesisspectypes "github.com/ssvlabs/ssv-spec-pre-cc/types"
	"go.uber.org/zap"

	"github.com/ssvlabs/ssv/logging/fields"
<<<<<<< HEAD
	"github.com/ssvlabs/ssv/protocol/genesis/qbft/controller"
=======
	"github.com/ssvlabs/ssv/networkconfig"
>>>>>>> dc37c19c
	"github.com/ssvlabs/ssv/protocol/genesis/ssv/runner/metrics"
)

type ValidatorRegistrationRunner struct {
	BaseRunner *BaseRunner

	beacon   genesisspecssv.BeaconNode
	network  genesisspecssv.Network
	signer   genesisspectypes.KeyManager
	valCheck qbft.ProposedValueCheckF

	metrics metrics.ConsensusMetrics
}

func NewValidatorRegistrationRunner(
	domainType spectypes.DomainType,
	beaconNetwork genesisspectypes.BeaconNetwork,
	share *genesisspectypes.Share,
	beacon genesisspecssv.BeaconNode,
	network genesisspecssv.Network,
	signer genesisspectypes.KeyManager,
) Runner {
	return &ValidatorRegistrationRunner{
		BaseRunner: &BaseRunner{
<<<<<<< HEAD
			BeaconRoleType: genesisspectypes.BNRoleValidatorRegistration,
			DomainType:     domainType,
			BeaconNetwork:  beaconNetwork,
			Share:          share,
			QBFTController: qbftController,
=======
			BeaconRoleType:     genesisspectypes.BNRoleValidatorRegistration,
			DomainTypeProvider: domainTypeProvider,
			BeaconNetwork:      beaconNetwork,
			Share:              share,
>>>>>>> dc37c19c
		},

		beacon:  beacon,
		network: network,
		signer:  signer,
		metrics: metrics.NewConsensusMetrics(genesisspectypes.BNRoleValidatorRegistration),
	}
}

func (r *ValidatorRegistrationRunner) StartNewDuty(logger *zap.Logger, duty *genesisspectypes.Duty) error {
	return r.BaseRunner.baseStartNewNonBeaconDuty(logger, r, duty)
}

// HasRunningDuty returns true if a duty is already running (StartNewDuty called and returned nil)
func (r *ValidatorRegistrationRunner) HasRunningDuty() bool {
	return r.BaseRunner.hasRunningDuty()
}

func (r *ValidatorRegistrationRunner) ProcessPreConsensus(logger *zap.Logger, signedMsg *genesisspectypes.SignedPartialSignatureMessage) error {
	quorum, roots, err := r.BaseRunner.basePreConsensusMsgProcessing(r, signedMsg)
	if err != nil {
		return errors.Wrap(err, "failed processing validator registration message")
	}

	// quorum returns true only once (first time quorum achieved)
	if !quorum {
		return nil
	}

	// only 1 root, verified in basePreConsensusMsgProcessing
	root := roots[0]
	fullSig, err := r.GetState().ReconstructBeaconSig(r.GetState().PreConsensusContainer, root, r.GetShare().ValidatorPubKey)
	if err != nil {
		// If the reconstructed signature verification failed, fall back to verifying each partial signature
		r.BaseRunner.FallBackAndVerifyEachSignature(r.GetState().PreConsensusContainer, root)
		return errors.Wrap(err, "got pre-consensus quorum but it has invalid signatures")
	}
	specSig := phase0.BLSSignature{}
	copy(specSig[:], fullSig)

	if err := r.beacon.SubmitValidatorRegistration(r.BaseRunner.Share.ValidatorPubKey, r.BaseRunner.Share.FeeRecipientAddress, specSig); err != nil {
		return errors.Wrap(err, "could not submit validator registration")
	}

	logger.Debug("validator registration submitted successfully",
		fields.FeeRecipient(r.BaseRunner.Share.FeeRecipientAddress[:]),
		zap.String("signature", hex.EncodeToString(specSig[:])))

	r.GetState().Finished = true
	return nil
}

func (r *ValidatorRegistrationRunner) ProcessConsensus(logger *zap.Logger, signedMsg *qbft.SignedMessage) error {
	return errors.New("no consensus phase for validator registration")
}

func (r *ValidatorRegistrationRunner) ProcessPostConsensus(logger *zap.Logger, signedMsg *genesisspectypes.SignedPartialSignatureMessage) error {
	return errors.New("no post consensus phase for validator registration")
}

func (r *ValidatorRegistrationRunner) expectedPreConsensusRootsAndDomain() ([]ssz.HashRoot, phase0.DomainType, error) {
	vr, err := r.calculateValidatorRegistration()
	if err != nil {
		return nil, genesisspectypes.DomainError, errors.Wrap(err, "could not calculate validator registration")
	}
	return []ssz.HashRoot{vr}, genesisspectypes.DomainApplicationBuilder, nil
}

// expectedPostConsensusRootsAndDomain an INTERNAL function, returns the expected post-consensus roots to sign
func (r *ValidatorRegistrationRunner) expectedPostConsensusRootsAndDomain() ([]ssz.HashRoot, phase0.DomainType, error) {
	return nil, [4]byte{}, errors.New("no post consensus roots for validator registration")
}

func (r *ValidatorRegistrationRunner) executeDuty(logger *zap.Logger, duty *genesisspectypes.Duty) error {
	vr, err := r.calculateValidatorRegistration()
	if err != nil {
		return errors.Wrap(err, "could not calculate validator registration")
	}

	// sign partial randao
	msg, err := r.BaseRunner.signBeaconObject(r, vr, duty.Slot, genesisspectypes.DomainApplicationBuilder)
	if err != nil {
		return errors.Wrap(err, "could not sign validator registration")
	}
	msgs := genesisspectypes.PartialSignatureMessages{
		Type:     genesisspectypes.ValidatorRegistrationPartialSig,
		Slot:     duty.Slot,
		Messages: []*genesisspectypes.PartialSignatureMessage{msg},
	}

	// sign msg
	signature, err := r.GetSigner().SignRoot(msgs, genesisspectypes.PartialSignatureType, r.GetShare().SharePubKey)
	if err != nil {
		return errors.Wrap(err, "could not sign randao msg")
	}
	signedPartialMsg := &genesisspectypes.SignedPartialSignatureMessage{
		Message:   msgs,
		Signature: signature,
		Signer:    r.GetShare().OperatorID,
	}

	// broadcast
	data, err := signedPartialMsg.Encode()
	if err != nil {
		return errors.Wrap(err, "failed to encode randao pre-consensus signature msg")
	}
	msgToBroadcast := &genesisspectypes.SSVMessage{
		MsgType: genesisspectypes.SSVPartialSignatureMsgType,
		MsgID:   genesisspectypes.NewMsgID(r.GetShare().DomainType, r.GetShare().ValidatorPubKey, r.BaseRunner.BeaconRoleType),
		Data:    data,
	}
	if err := r.GetNetwork().Broadcast(msgToBroadcast); err != nil {
		return errors.Wrap(err, "can't broadcast partial randao sig")
	}
	return nil
}

func (r *ValidatorRegistrationRunner) calculateValidatorRegistration() (*v1.ValidatorRegistration, error) {
	pk := phase0.BLSPubKey{}
	copy(pk[:], r.BaseRunner.Share.ValidatorPubKey)

	epoch := r.BaseRunner.BeaconNetwork.EstimatedEpochAtSlot(r.BaseRunner.State.StartingDuty.Slot)

	return &v1.ValidatorRegistration{
		FeeRecipient: r.BaseRunner.Share.FeeRecipientAddress,
		GasLimit:     genesisspectypes.DefaultGasLimit,
		Timestamp:    r.BaseRunner.BeaconNetwork.EpochStartTime(epoch),
		Pubkey:       pk,
	}, nil
}

func (r *ValidatorRegistrationRunner) GetBaseRunner() *BaseRunner {
	return r.BaseRunner
}

func (r *ValidatorRegistrationRunner) GetNetwork() genesisspecssv.Network {
	return r.network
}

func (r *ValidatorRegistrationRunner) GetBeaconNode() genesisspecssv.BeaconNode {
	return r.beacon
}

func (r *ValidatorRegistrationRunner) GetShare() *genesisspectypes.Share {
	return r.BaseRunner.Share
}

func (r *ValidatorRegistrationRunner) GetState() *State {
	return r.BaseRunner.State
}

func (r *ValidatorRegistrationRunner) GetValCheckF() qbft.ProposedValueCheckF {
	return r.valCheck
}

func (r *ValidatorRegistrationRunner) GetSigner() genesisspectypes.KeyManager {
	return r.signer
}

// Encode returns the encoded struct in bytes or error
func (r *ValidatorRegistrationRunner) Encode() ([]byte, error) {
	return json.Marshal(r)
}

// Decode returns error if decoding failed
func (r *ValidatorRegistrationRunner) Decode(data []byte) error {
	return json.Unmarshal(data, &r)
}

// GetRoot returns the root used for signing and verification
func (r *ValidatorRegistrationRunner) GetRoot() ([32]byte, error) {
	marshaledRoot, err := r.Encode()
	if err != nil {
		return [32]byte{}, errors.Wrap(err, "could not encode DutyRunnerState")
	}
	ret := sha256.Sum256(marshaledRoot)
	return ret, nil
}<|MERGE_RESOLUTION|>--- conflicted
+++ resolved
@@ -4,6 +4,7 @@
 	"crypto/sha256"
 	"encoding/hex"
 	"encoding/json"
+
 	spectypes "github.com/ssvlabs/ssv-spec/types"
 
 	v1 "github.com/attestantio/go-eth2-client/api/v1"
@@ -16,11 +17,6 @@
 	"go.uber.org/zap"
 
 	"github.com/ssvlabs/ssv/logging/fields"
-<<<<<<< HEAD
-	"github.com/ssvlabs/ssv/protocol/genesis/qbft/controller"
-=======
-	"github.com/ssvlabs/ssv/networkconfig"
->>>>>>> dc37c19c
 	"github.com/ssvlabs/ssv/protocol/genesis/ssv/runner/metrics"
 )
 
@@ -45,18 +41,10 @@
 ) Runner {
 	return &ValidatorRegistrationRunner{
 		BaseRunner: &BaseRunner{
-<<<<<<< HEAD
 			BeaconRoleType: genesisspectypes.BNRoleValidatorRegistration,
 			DomainType:     domainType,
 			BeaconNetwork:  beaconNetwork,
 			Share:          share,
-			QBFTController: qbftController,
-=======
-			BeaconRoleType:     genesisspectypes.BNRoleValidatorRegistration,
-			DomainTypeProvider: domainTypeProvider,
-			BeaconNetwork:      beaconNetwork,
-			Share:              share,
->>>>>>> dc37c19c
 		},
 
 		beacon:  beacon,
