--- conflicted
+++ resolved
@@ -15,11 +15,7 @@
 	"go.uber.org/zap"
 
 	"github.com/ssvlabs/ssv/logging/fields"
-<<<<<<< HEAD
-=======
 	"github.com/ssvlabs/ssv/networkconfig"
-	"github.com/ssvlabs/ssv/protocol/genesis/qbft/controller"
->>>>>>> 64043ee1
 	"github.com/ssvlabs/ssv/protocol/genesis/ssv/runner/metrics"
 )
 
@@ -44,17 +40,10 @@
 ) Runner {
 	return &ValidatorRegistrationRunner{
 		BaseRunner: &BaseRunner{
-<<<<<<< HEAD
-			BeaconRoleType: genesisspectypes.BNRoleValidatorRegistration,
-			BeaconNetwork:  beaconNetwork,
-			Share:          share,
-=======
 			BeaconRoleType:     genesisspectypes.BNRoleValidatorRegistration,
 			DomainTypeProvider: domainTypeProvider,
 			BeaconNetwork:      beaconNetwork,
 			Share:              share,
-			QBFTController:     qbftController,
->>>>>>> 64043ee1
 		},
 
 		beacon:  beacon,
