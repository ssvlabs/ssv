package runner

import (
	"crypto/sha256"
	"encoding/hex"
	"encoding/json"
	"time"

	"github.com/AKorpusenko/genesis-go-eth2-client/spec/phase0"
	postforkphase0 "github.com/attestantio/go-eth2-client/spec/phase0"
	ssz "github.com/ferranbt/fastssz"
	"github.com/pkg/errors"
	"github.com/prysmaticlabs/go-bitfield"
	specqbft "github.com/ssvlabs/ssv-spec-pre-cc/qbft"
	specssv "github.com/ssvlabs/ssv-spec-pre-cc/ssv"
	spectypes "github.com/ssvlabs/ssv-spec-pre-cc/types"
	"go.uber.org/zap"

	"github.com/ssvlabs/ssv/logging/fields"
	"github.com/ssvlabs/ssv/protocol/genesis/qbft/controller"
	"github.com/ssvlabs/ssv/protocol/genesis/ssv/runner/metrics"
)

type AttesterRunner struct {
	BaseRunner *BaseRunner

	beacon   specssv.BeaconNode
	network  specssv.Network
	signer   spectypes.KeyManager
	valCheck specqbft.ProposedValueCheckF

	started time.Time
	metrics metrics.ConsensusMetrics
}

func NewAttesterRunnner(
	beaconNetwork spectypes.BeaconNetwork,
	share *spectypes.Share,
	qbftController *controller.Controller,
	beacon specssv.BeaconNode,
	network specssv.Network,
	signer spectypes.KeyManager,
	valCheck specqbft.ProposedValueCheckF,
	highestDecidedSlot phase0.Slot,
) Runner {
	return &AttesterRunner{
		BaseRunner: &BaseRunner{
			BeaconRoleType:     spectypes.BNRoleAttester,
			BeaconNetwork:      beaconNetwork,
			Share:              share,
			QBFTController:     qbftController,
			highestDecidedSlot: highestDecidedSlot,
		},

		beacon:   beacon,
		network:  network,
		signer:   signer,
		valCheck: valCheck,

		metrics: metrics.NewConsensusMetrics(spectypes.BNRoleAttester),
	}
}

func (r *AttesterRunner) StartNewDuty(logger *zap.Logger, duty *spectypes.Duty) error {
	return r.BaseRunner.baseStartNewDuty(logger, r, duty)
}

// HasRunningDuty returns true if a duty is already running (StartNewDuty called and returned nil)
func (r *AttesterRunner) HasRunningDuty() bool {
	return r.BaseRunner.hasRunningDuty()
}

func (r *AttesterRunner) ProcessPreConsensus(logger *zap.Logger, signedMsg *spectypes.SignedPartialSignatureMessage) error {
	return errors.New("no pre consensus sigs required for attester role")
}

<<<<<<< HEAD
func (r *AttesterRunner) ProcessConsensus(logger *zap.Logger, signedMsg *genesisspecqbft.SignedMessage) error {
	logger.Debug("🧩 processing consensus message")
=======
func (r *AttesterRunner) ProcessConsensus(logger *zap.Logger, signedMsg *specqbft.SignedMessage) error {
>>>>>>> 6cbab8a8
	decided, decidedValue, err := r.BaseRunner.baseConsensusMsgProcessing(logger, r, signedMsg)
	if err != nil {
		return errors.Wrap(err, "failed processing consensus message")
	}

	// Decided returns true only once so if it is true it must be for the current running instance
	if !decided {
		return nil
	}

	r.metrics.EndConsensus()
	r.metrics.StartPostConsensus()

	attestationData, err := decidedValue.GetAttestationData()
	if err != nil {
		return errors.Wrap(err, "could not get attestation data")
	}

	// specific duty sig
	msg, err := r.BaseRunner.signBeaconObject(r, attestationData, decidedValue.Duty.Slot, spectypes.DomainAttester)
	if err != nil {
		return errors.Wrap(err, "failed signing attestation data")
	}
	postConsensusMsg := &spectypes.PartialSignatureMessages{
		Type:     spectypes.PostConsensusPartialSig,
		Slot:     decidedValue.Duty.Slot,
		Messages: []*spectypes.PartialSignatureMessage{msg},
	}

	postSignedMsg, err := r.BaseRunner.signPostConsensusMsg(r, postConsensusMsg)
	if err != nil {
		return errors.Wrap(err, "could not sign post consensus msg")
	}

	data, err := postSignedMsg.Encode()
	if err != nil {
		return errors.Wrap(err, "failed to encode post consensus signature msg")
	}

	msgToBroadcast := &spectypes.SSVMessage{
		MsgType: spectypes.SSVPartialSignatureMsgType,
		MsgID:   spectypes.NewMsgID(r.GetShare().DomainType, r.GetShare().ValidatorPubKey, r.BaseRunner.BeaconRoleType),
		Data:    data,
	}

	if err := r.GetNetwork().Broadcast(msgToBroadcast); err != nil {
		return errors.Wrap(err, "can't broadcast partial post consensus sig")
	}
	return nil
}

func (r *AttesterRunner) ProcessPostConsensus(logger *zap.Logger, signedMsg *spectypes.SignedPartialSignatureMessage) error {
	quorum, roots, err := r.BaseRunner.basePostConsensusMsgProcessing(logger, r, signedMsg)
	if err != nil {
		return errors.Wrap(err, "failed processing post consensus message")
	}

	duty := r.GetState().DecidedValue.Duty
	logger = logger.With(fields.Slot(postforkphase0.Slot(duty.Slot)))
	logger.Debug("🧩 got partial signatures",
		zap.Uint64("signer", signedMsg.Signer))

	if !quorum {
		return nil
	}

	r.metrics.EndPostConsensus()

	attestationData, err := r.GetState().DecidedValue.GetAttestationData()
	if err != nil {
		return errors.Wrap(err, "could not get attestation data")
	}

	for _, root := range roots {
		sig, err := r.GetState().ReconstructBeaconSig(r.GetState().PostConsensusContainer, root, r.GetShare().ValidatorPubKey)
		if err != nil {
			// If the reconstructed signature verification failed, fall back to verifying each partial signature
			for _, root := range roots {
				r.BaseRunner.FallBackAndVerifyEachSignature(r.GetState().PostConsensusContainer, root)
			}
			return errors.Wrap(err, "got post-consensus quorum but it has invalid signatures")
		}
		specSig := phase0.BLSSignature{}
		copy(specSig[:], sig)

		logger.Debug("🧩 reconstructed partial signatures",
			zap.Uint64s("signers", getPostConsensusSigners(r.GetState(), root)))

		aggregationBitfield := bitfield.NewBitlist(r.GetState().DecidedValue.Duty.CommitteeLength)
		aggregationBitfield.SetBitAt(duty.ValidatorCommitteeIndex, true)
		signedAtt := &phase0.Attestation{
			Data:            attestationData,
			Signature:       specSig,
			AggregationBits: aggregationBitfield,
		}

		attestationSubmissionEnd := r.metrics.StartBeaconSubmission()
		consensusDuration := time.Since(r.started)

		// Submit it to the BN.
		start := time.Now()
		if err := r.beacon.SubmitAttestation(signedAtt); err != nil {
			r.metrics.RoleSubmissionFailed()
			logger.Error("❌ failed to submit attestation", zap.Error(err))
			return errors.Wrap(err, "could not submit to Beacon chain reconstructed attestation")
		}

		attestationSubmissionEnd()
		r.metrics.EndDutyFullFlow(r.GetState().RunningInstance.State.Round)
		r.metrics.RoleSubmitted()

		logger.Info("✅ successfully submitted attestation",
			zap.String("block_root", hex.EncodeToString(signedAtt.Data.BeaconBlockRoot[:])),
			fields.ConsensusTime(consensusDuration),
			fields.SubmissionTime(time.Since(start)),
			fields.GenesisHeight(r.BaseRunner.QBFTController.Height),
			fields.GenesisRound(r.GetState().RunningInstance.State.Round))
	}
	r.GetState().Finished = true

	return nil
}

func (r *AttesterRunner) expectedPreConsensusRootsAndDomain() ([]ssz.HashRoot, phase0.DomainType, error) {
	return []ssz.HashRoot{}, spectypes.DomainError, errors.New("no expected pre consensus roots for attester")
}

// expectedPostConsensusRootsAndDomain an INTERNAL function, returns the expected post-consensus roots to sign
func (r *AttesterRunner) expectedPostConsensusRootsAndDomain() ([]ssz.HashRoot, phase0.DomainType, error) {
	attestationData, err := r.GetState().DecidedValue.GetAttestationData()
	if err != nil {
		return nil, phase0.DomainType{}, errors.Wrap(err, "could not get attestation data")
	}

	return []ssz.HashRoot{attestationData}, spectypes.DomainAttester, nil
}

// executeDuty steps:
// 1) get attestation data from BN
// 2) start consensus on duty + attestation data
// 3) Once consensus decides, sign partial attestation and broadcast
// 4) collect 2f+1 partial sigs, reconstruct and broadcast valid attestation sig to the BN
func (r *AttesterRunner) executeDuty(logger *zap.Logger, duty *spectypes.Duty) error {
	start := time.Now()
	attData, ver, err := r.GetBeaconNode().GetAttestationData(duty.Slot, duty.CommitteeIndex)
	if err != nil {
		return errors.Wrap(err, "failed to get attestation data")
	}
	logger = logger.With(zap.Duration("attestation_data_time", time.Since(start)))

	r.started = time.Now()

	r.metrics.StartDutyFullFlow()
	r.metrics.StartConsensus()

	attDataByts, err := attData.MarshalSSZ()
	if err != nil {
		return errors.Wrap(err, "could not marshal attestation data")
	}

	input := &spectypes.ConsensusData{
		Duty:    *duty,
		Version: ver,
		DataSSZ: attDataByts,
	}

	if err := r.BaseRunner.decide(logger, r, input); err != nil {
		return errors.Wrap(err, "can't start new duty runner instance for duty")
	}
	return nil
}

func (r *AttesterRunner) GetBaseRunner() *BaseRunner {
	return r.BaseRunner
}

func (r *AttesterRunner) GetNetwork() specssv.Network {
	return r.network
}

func (r *AttesterRunner) GetBeaconNode() specssv.BeaconNode {
	return r.beacon
}

func (r *AttesterRunner) GetShare() *spectypes.Share {
	return r.BaseRunner.Share
}

func (r *AttesterRunner) GetState() *State {
	return r.BaseRunner.State
}

func (r *AttesterRunner) GetValCheckF() specqbft.ProposedValueCheckF {
	return r.valCheck
}

func (r *AttesterRunner) GetSigner() spectypes.KeyManager {
	return r.signer
}

// Encode returns the encoded struct in bytes or error
func (r *AttesterRunner) Encode() ([]byte, error) {
	return json.Marshal(r)
}

// Decode returns error if decoding failed
func (r *AttesterRunner) Decode(data []byte) error {
	return json.Unmarshal(data, &r)
}

// GetRoot returns the root used for signing and verification
func (r *AttesterRunner) GetRoot() ([32]byte, error) {
	marshaledRoot, err := r.Encode()
	if err != nil {
		return [32]byte{}, errors.Wrap(err, "could not encode DutyRunnerState")
	}
	ret := sha256.Sum256(marshaledRoot)
	return ret, nil
}<|MERGE_RESOLUTION|>--- conflicted
+++ resolved
@@ -11,9 +11,10 @@
 	ssz "github.com/ferranbt/fastssz"
 	"github.com/pkg/errors"
 	"github.com/prysmaticlabs/go-bitfield"
-	specqbft "github.com/ssvlabs/ssv-spec-pre-cc/qbft"
-	specssv "github.com/ssvlabs/ssv-spec-pre-cc/ssv"
-	spectypes "github.com/ssvlabs/ssv-spec-pre-cc/types"
+	genesisspecqbft "github.com/ssvlabs/ssv-spec-pre-cc/qbft"
+	genesisspecssv "github.com/ssvlabs/ssv-spec-pre-cc/ssv"
+	genesisspectypes "github.com/ssvlabs/ssv-spec-pre-cc/types"
+	specqbft "github.com/ssvlabs/ssv-spec/qbft"
 	"go.uber.org/zap"
 
 	"github.com/ssvlabs/ssv/logging/fields"
@@ -24,28 +25,28 @@
 type AttesterRunner struct {
 	BaseRunner *BaseRunner
 
-	beacon   specssv.BeaconNode
-	network  specssv.Network
-	signer   spectypes.KeyManager
-	valCheck specqbft.ProposedValueCheckF
+	beacon   genesisspecssv.BeaconNode
+	network  genesisspecssv.Network
+	signer   genesisspectypes.KeyManager
+	valCheck genesisspecqbft.ProposedValueCheckF
 
 	started time.Time
 	metrics metrics.ConsensusMetrics
 }
 
 func NewAttesterRunnner(
-	beaconNetwork spectypes.BeaconNetwork,
-	share *spectypes.Share,
+	beaconNetwork genesisspectypes.BeaconNetwork,
+	share *genesisspectypes.Share,
 	qbftController *controller.Controller,
-	beacon specssv.BeaconNode,
-	network specssv.Network,
-	signer spectypes.KeyManager,
-	valCheck specqbft.ProposedValueCheckF,
+	beacon genesisspecssv.BeaconNode,
+	network genesisspecssv.Network,
+	signer genesisspectypes.KeyManager,
+	valCheck genesisspecqbft.ProposedValueCheckF,
 	highestDecidedSlot phase0.Slot,
 ) Runner {
 	return &AttesterRunner{
 		BaseRunner: &BaseRunner{
-			BeaconRoleType:     spectypes.BNRoleAttester,
+			BeaconRoleType:     genesisspectypes.BNRoleAttester,
 			BeaconNetwork:      beaconNetwork,
 			Share:              share,
 			QBFTController:     qbftController,
@@ -57,11 +58,11 @@
 		signer:   signer,
 		valCheck: valCheck,
 
-		metrics: metrics.NewConsensusMetrics(spectypes.BNRoleAttester),
-	}
-}
-
-func (r *AttesterRunner) StartNewDuty(logger *zap.Logger, duty *spectypes.Duty) error {
+		metrics: metrics.NewConsensusMetrics(genesisspectypes.BNRoleAttester),
+	}
+}
+
+func (r *AttesterRunner) StartNewDuty(logger *zap.Logger, duty *genesisspectypes.Duty) error {
 	return r.BaseRunner.baseStartNewDuty(logger, r, duty)
 }
 
@@ -70,16 +71,11 @@
 	return r.BaseRunner.hasRunningDuty()
 }
 
-func (r *AttesterRunner) ProcessPreConsensus(logger *zap.Logger, signedMsg *spectypes.SignedPartialSignatureMessage) error {
+func (r *AttesterRunner) ProcessPreConsensus(logger *zap.Logger, signedMsg *genesisspectypes.SignedPartialSignatureMessage) error {
 	return errors.New("no pre consensus sigs required for attester role")
 }
 
-<<<<<<< HEAD
 func (r *AttesterRunner) ProcessConsensus(logger *zap.Logger, signedMsg *genesisspecqbft.SignedMessage) error {
-	logger.Debug("🧩 processing consensus message")
-=======
-func (r *AttesterRunner) ProcessConsensus(logger *zap.Logger, signedMsg *specqbft.SignedMessage) error {
->>>>>>> 6cbab8a8
 	decided, decidedValue, err := r.BaseRunner.baseConsensusMsgProcessing(logger, r, signedMsg)
 	if err != nil {
 		return errors.Wrap(err, "failed processing consensus message")
@@ -99,14 +95,14 @@
 	}
 
 	// specific duty sig
-	msg, err := r.BaseRunner.signBeaconObject(r, attestationData, decidedValue.Duty.Slot, spectypes.DomainAttester)
+	msg, err := r.BaseRunner.signBeaconObject(r, attestationData, decidedValue.Duty.Slot, genesisspectypes.DomainAttester)
 	if err != nil {
 		return errors.Wrap(err, "failed signing attestation data")
 	}
-	postConsensusMsg := &spectypes.PartialSignatureMessages{
-		Type:     spectypes.PostConsensusPartialSig,
+	postConsensusMsg := &genesisspectypes.PartialSignatureMessages{
+		Type:     genesisspectypes.PostConsensusPartialSig,
 		Slot:     decidedValue.Duty.Slot,
-		Messages: []*spectypes.PartialSignatureMessage{msg},
+		Messages: []*genesisspectypes.PartialSignatureMessage{msg},
 	}
 
 	postSignedMsg, err := r.BaseRunner.signPostConsensusMsg(r, postConsensusMsg)
@@ -119,9 +115,9 @@
 		return errors.Wrap(err, "failed to encode post consensus signature msg")
 	}
 
-	msgToBroadcast := &spectypes.SSVMessage{
-		MsgType: spectypes.SSVPartialSignatureMsgType,
-		MsgID:   spectypes.NewMsgID(r.GetShare().DomainType, r.GetShare().ValidatorPubKey, r.BaseRunner.BeaconRoleType),
+	msgToBroadcast := &genesisspectypes.SSVMessage{
+		MsgType: genesisspectypes.SSVPartialSignatureMsgType,
+		MsgID:   genesisspectypes.NewMsgID(r.GetShare().DomainType, r.GetShare().ValidatorPubKey, r.BaseRunner.BeaconRoleType),
 		Data:    data,
 	}
 
@@ -131,7 +127,7 @@
 	return nil
 }
 
-func (r *AttesterRunner) ProcessPostConsensus(logger *zap.Logger, signedMsg *spectypes.SignedPartialSignatureMessage) error {
+func (r *AttesterRunner) ProcessPostConsensus(logger *zap.Logger, signedMsg *genesisspectypes.SignedPartialSignatureMessage) error {
 	quorum, roots, err := r.BaseRunner.basePostConsensusMsgProcessing(logger, r, signedMsg)
 	if err != nil {
 		return errors.Wrap(err, "failed processing post consensus message")
@@ -195,8 +191,8 @@
 			zap.String("block_root", hex.EncodeToString(signedAtt.Data.BeaconBlockRoot[:])),
 			fields.ConsensusTime(consensusDuration),
 			fields.SubmissionTime(time.Since(start)),
-			fields.GenesisHeight(r.BaseRunner.QBFTController.Height),
-			fields.GenesisRound(r.GetState().RunningInstance.State.Round))
+			fields.Height(specqbft.Height(r.BaseRunner.QBFTController.Height)),
+			fields.Round(specqbft.Round(r.GetState().RunningInstance.State.Round)))
 	}
 	r.GetState().Finished = true
 
@@ -204,7 +200,7 @@
 }
 
 func (r *AttesterRunner) expectedPreConsensusRootsAndDomain() ([]ssz.HashRoot, phase0.DomainType, error) {
-	return []ssz.HashRoot{}, spectypes.DomainError, errors.New("no expected pre consensus roots for attester")
+	return []ssz.HashRoot{}, genesisspectypes.DomainError, errors.New("no expected pre consensus roots for attester")
 }
 
 // expectedPostConsensusRootsAndDomain an INTERNAL function, returns the expected post-consensus roots to sign
@@ -214,7 +210,7 @@
 		return nil, phase0.DomainType{}, errors.Wrap(err, "could not get attestation data")
 	}
 
-	return []ssz.HashRoot{attestationData}, spectypes.DomainAttester, nil
+	return []ssz.HashRoot{attestationData}, genesisspectypes.DomainAttester, nil
 }
 
 // executeDuty steps:
@@ -222,7 +218,7 @@
 // 2) start consensus on duty + attestation data
 // 3) Once consensus decides, sign partial attestation and broadcast
 // 4) collect 2f+1 partial sigs, reconstruct and broadcast valid attestation sig to the BN
-func (r *AttesterRunner) executeDuty(logger *zap.Logger, duty *spectypes.Duty) error {
+func (r *AttesterRunner) executeDuty(logger *zap.Logger, duty *genesisspectypes.Duty) error {
 	start := time.Now()
 	attData, ver, err := r.GetBeaconNode().GetAttestationData(duty.Slot, duty.CommitteeIndex)
 	if err != nil {
@@ -240,7 +236,7 @@
 		return errors.Wrap(err, "could not marshal attestation data")
 	}
 
-	input := &spectypes.ConsensusData{
+	input := &genesisspectypes.ConsensusData{
 		Duty:    *duty,
 		Version: ver,
 		DataSSZ: attDataByts,
@@ -256,15 +252,15 @@
 	return r.BaseRunner
 }
 
-func (r *AttesterRunner) GetNetwork() specssv.Network {
+func (r *AttesterRunner) GetNetwork() genesisspecssv.Network {
 	return r.network
 }
 
-func (r *AttesterRunner) GetBeaconNode() specssv.BeaconNode {
+func (r *AttesterRunner) GetBeaconNode() genesisspecssv.BeaconNode {
 	return r.beacon
 }
 
-func (r *AttesterRunner) GetShare() *spectypes.Share {
+func (r *AttesterRunner) GetShare() *genesisspectypes.Share {
 	return r.BaseRunner.Share
 }
 
@@ -272,11 +268,11 @@
 	return r.BaseRunner.State
 }
 
-func (r *AttesterRunner) GetValCheckF() specqbft.ProposedValueCheckF {
+func (r *AttesterRunner) GetValCheckF() genesisspecqbft.ProposedValueCheckF {
 	return r.valCheck
 }
 
-func (r *AttesterRunner) GetSigner() spectypes.KeyManager {
+func (r *AttesterRunner) GetSigner() genesisspectypes.KeyManager {
 	return r.signer
 }
 
