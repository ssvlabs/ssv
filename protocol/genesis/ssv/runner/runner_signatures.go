--- conflicted
+++ resolved
@@ -5,8 +5,8 @@
 	ssz "github.com/ferranbt/fastssz"
 	"github.com/herumi/bls-eth-go-binary/bls"
 	"github.com/pkg/errors"
-	specssv "github.com/ssvlabs/ssv-spec-pre-cc/ssv"
-	spectypes "github.com/ssvlabs/ssv-spec-pre-cc/types"
+	genesisspecssv "github.com/ssvlabs/ssv-spec-pre-cc/ssv"
+	genesisspectypes "github.com/ssvlabs/ssv-spec-pre-cc/types"
 
 	"github.com/ssvlabs/ssv/protocol/genesis/types"
 )
@@ -16,7 +16,7 @@
 	obj ssz.HashRoot,
 	slot spec.Slot,
 	domainType spec.DomainType,
-) (*spectypes.PartialSignatureMessage, error) {
+) (*genesisspectypes.PartialSignatureMessage, error) {
 	epoch := runner.GetBaseRunner().BeaconNetwork.EstimatedEpochAtSlot(slot)
 	domain, err := runner.GetBeaconNode().DomainData(epoch, domainType)
 	if err != nil {
@@ -27,20 +27,20 @@
 		return nil, errors.Wrap(err, "could not sign beacon object")
 	}
 
-	return &spectypes.PartialSignatureMessage{
+	return &genesisspectypes.PartialSignatureMessage{
 		PartialSignature: sig,
 		SigningRoot:      r,
 		Signer:           runner.GetBaseRunner().Share.OperatorID,
 	}, nil
 }
 
-func (b *BaseRunner) signPostConsensusMsg(runner Runner, msg *spectypes.PartialSignatureMessages) (*spectypes.SignedPartialSignatureMessage, error) {
-	signature, err := runner.GetSigner().SignRoot(msg, spectypes.PartialSignatureType, b.Share.SharePubKey)
+func (b *BaseRunner) signPostConsensusMsg(runner Runner, msg *genesisspectypes.PartialSignatureMessages) (*genesisspectypes.SignedPartialSignatureMessage, error) {
+	signature, err := runner.GetSigner().SignRoot(msg, genesisspectypes.PartialSignatureType, b.Share.SharePubKey)
 	if err != nil {
 		return nil, errors.Wrap(err, "could not sign PartialSignatureMessage for PostConsensusContainer")
 	}
 
-	return &spectypes.SignedPartialSignatureMessage{
+	return &genesisspectypes.SignedPartialSignatureMessage{
 		Message:   *msg,
 		Signature: signature,
 		Signer:    b.Share.OperatorID,
@@ -49,7 +49,7 @@
 
 // Validate message content without verifying signatures
 func (b *BaseRunner) validatePartialSigMsgForSlot(
-	signedMsg *spectypes.SignedPartialSignatureMessage,
+	signedMsg *genesisspectypes.SignedPartialSignatureMessage,
 	slot spec.Slot,
 ) error {
 	if err := signedMsg.Validate(); err != nil {
@@ -75,13 +75,8 @@
 	return nil
 }
 
-<<<<<<< HEAD
 func (b *BaseRunner) verifyBeaconPartialSignature(signer uint64, signature genesisspectypes.Signature, root [32]byte) error {
-	types.MetricsSignaturesVerificationsGenesis.WithLabelValues().Inc()
-=======
-func (b *BaseRunner) verifyBeaconPartialSignature(signer uint64, signature spectypes.Signature, root [32]byte) error {
 	types.MetricsSignaturesVerifications.WithLabelValues().Inc()
->>>>>>> 6cbab8a8
 
 	for _, n := range b.Share.Committee {
 		if n.GetID() == signer {
@@ -105,7 +100,7 @@
 }
 
 // Stores the container's existing signature or the new one, depending on their validity. If both are invalid, remove the existing one
-func (b *BaseRunner) resolveDuplicateSignature(container *specssv.PartialSigContainer, msg *spectypes.PartialSignatureMessage) {
+func (b *BaseRunner) resolveDuplicateSignature(container *genesisspecssv.PartialSigContainer, msg *genesisspectypes.PartialSignatureMessage) {
 
 	// Check previous signature validity
 	previousSignature, err := container.GetSignature(msg.Signer, msg.SigningRoot)
