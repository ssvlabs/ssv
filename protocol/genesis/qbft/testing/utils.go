package testing

import (
	"bytes"

	genesisspecqbft "github.com/ssvlabs/ssv-spec-pre-cc/qbft"
	"github.com/ssvlabs/ssv-spec-pre-cc/types"
	"github.com/ssvlabs/ssv-spec-pre-cc/types/testingutils"

	"github.com/pkg/errors"
	"go.uber.org/zap"

	"github.com/ssvlabs/ssv/protocol/genesis/qbft"
	"github.com/ssvlabs/ssv/protocol/genesis/qbft/controller"
	"github.com/ssvlabs/ssv/protocol/genesis/qbft/roundtimer"
)

var TestingConfig = func(logger *zap.Logger, keySet *testingutils.TestKeySet, role types.BeaconRole) *qbft.Config {
	return &qbft.Config{
		Signer:    testingutils.NewTestingKeyManager(),
		SigningPK: keySet.Shares[1].GetPublicKey().Serialize(),
		Domain:    testingutils.TestingSSVDomainType,
		ValueCheckF: func(data []byte) error {
			if bytes.Equal(data, TestingInvalidValueCheck) {
				return errors.New("invalid value")
			}

			// as a base validation we do not accept nil values
			if len(data) == 0 {
				return errors.New("invalid value")
			}
			return nil
		},
<<<<<<< HEAD
		ProposerF: func(state *genesisspecqbft.State, round genesisspecqbft.Round) types.OperatorID {
=======
		ProposerF: func(state *genesisspecqbft.State, round genesisspecqbft.Round) genesisspectypes.OperatorID {
>>>>>>> 38110a50
			return 1
		},
		Storage:               TestingStores(logger).Get(role),
		Network:               testingutils.NewTestingNetwork(),
		Timer:                 roundtimer.NewTestingTimer(),
		SignatureVerification: true,
	}
}

var TestingInvalidValueCheck = []byte{1, 1, 1, 1}

var TestingShare = func(keysSet *testingutils.TestKeySet) *types.Share {
	return &types.Share{
		OperatorID:      1,
		ValidatorPubKey: keysSet.ValidatorPK.Serialize(),
		SharePubKey:     keysSet.Shares[1].GetPublicKey().Serialize(),
		DomainType:      testingutils.TestingSSVDomainType,
		Quorum:          keysSet.Threshold,
		PartialQuorum:   keysSet.PartialThreshold,
		Committee:       keysSet.Committee(),
	}
}

var BaseInstance = func() *genesisspecqbft.Instance {
	return baseInstance(TestingShare(testingutils.Testing4SharesSet()), testingutils.Testing4SharesSet(), []byte{1, 2, 3, 4})
}

var SevenOperatorsInstance = func() *genesisspecqbft.Instance {
	return baseInstance(TestingShare(testingutils.Testing7SharesSet()), testingutils.Testing7SharesSet(), []byte{1, 2, 3, 4})
}

var TenOperatorsInstance = func() *genesisspecqbft.Instance {
	return baseInstance(TestingShare(testingutils.Testing10SharesSet()), testingutils.Testing10SharesSet(), []byte{1, 2, 3, 4})
}

var ThirteenOperatorsInstance = func() *genesisspecqbft.Instance {
	return baseInstance(TestingShare(testingutils.Testing13SharesSet()), testingutils.Testing13SharesSet(), []byte{1, 2, 3, 4})
}

var baseInstance = func(share *types.Share, keySet *testingutils.TestKeySet, identifier []byte) *genesisspecqbft.Instance {
	ret := genesisspecqbft.NewInstance(testingutils.TestingConfig(keySet), share, identifier, genesisspecqbft.FirstHeight)
	ret.StartValue = []byte{1, 2, 3, 4}
	return ret
}

func NewTestingQBFTController(
	identifier []byte,
<<<<<<< HEAD
	share *types.Share,
=======
	share *genesisspectypes.Share,
>>>>>>> 38110a50
	config qbft.IConfig,
	fullNode bool,
) *controller.Controller {
	ctrl := controller.NewController(
		identifier,
		share,
		config,
		fullNode,
	)
	ctrl.StoredInstances = make(controller.InstanceContainer, 0, controller.InstanceContainerTestCapacity)
	return ctrl
}<|MERGE_RESOLUTION|>--- conflicted
+++ resolved
@@ -4,7 +4,7 @@
 	"bytes"
 
 	genesisspecqbft "github.com/ssvlabs/ssv-spec-pre-cc/qbft"
-	"github.com/ssvlabs/ssv-spec-pre-cc/types"
+	genesisspectypes "github.com/ssvlabs/ssv-spec-pre-cc/types"
 	"github.com/ssvlabs/ssv-spec-pre-cc/types/testingutils"
 
 	"github.com/pkg/errors"
@@ -15,7 +15,7 @@
 	"github.com/ssvlabs/ssv/protocol/genesis/qbft/roundtimer"
 )
 
-var TestingConfig = func(logger *zap.Logger, keySet *testingutils.TestKeySet, role types.BeaconRole) *qbft.Config {
+var TestingConfig = func(logger *zap.Logger, keySet *testingutils.TestKeySet, role genesisspectypes.BeaconRole) *qbft.Config {
 	return &qbft.Config{
 		Signer:    testingutils.NewTestingKeyManager(),
 		SigningPK: keySet.Shares[1].GetPublicKey().Serialize(),
@@ -31,11 +31,7 @@
 			}
 			return nil
 		},
-<<<<<<< HEAD
-		ProposerF: func(state *genesisspecqbft.State, round genesisspecqbft.Round) types.OperatorID {
-=======
 		ProposerF: func(state *genesisspecqbft.State, round genesisspecqbft.Round) genesisspectypes.OperatorID {
->>>>>>> 38110a50
 			return 1
 		},
 		Storage:               TestingStores(logger).Get(role),
@@ -47,8 +43,8 @@
 
 var TestingInvalidValueCheck = []byte{1, 1, 1, 1}
 
-var TestingShare = func(keysSet *testingutils.TestKeySet) *types.Share {
-	return &types.Share{
+var TestingShare = func(keysSet *testingutils.TestKeySet) *genesisspectypes.Share {
+	return &genesisspectypes.Share{
 		OperatorID:      1,
 		ValidatorPubKey: keysSet.ValidatorPK.Serialize(),
 		SharePubKey:     keysSet.Shares[1].GetPublicKey().Serialize(),
@@ -75,7 +71,7 @@
 	return baseInstance(TestingShare(testingutils.Testing13SharesSet()), testingutils.Testing13SharesSet(), []byte{1, 2, 3, 4})
 }
 
-var baseInstance = func(share *types.Share, keySet *testingutils.TestKeySet, identifier []byte) *genesisspecqbft.Instance {
+var baseInstance = func(share *genesisspectypes.Share, keySet *testingutils.TestKeySet, identifier []byte) *genesisspecqbft.Instance {
 	ret := genesisspecqbft.NewInstance(testingutils.TestingConfig(keySet), share, identifier, genesisspecqbft.FirstHeight)
 	ret.StartValue = []byte{1, 2, 3, 4}
 	return ret
@@ -83,11 +79,7 @@
 
 func NewTestingQBFTController(
 	identifier []byte,
-<<<<<<< HEAD
-	share *types.Share,
-=======
 	share *genesisspectypes.Share,
->>>>>>> 38110a50
 	config qbft.IConfig,
 	fullNode bool,
 ) *controller.Controller {
