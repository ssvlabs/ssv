package instance

import (
	"bytes"

	"github.com/pkg/errors"
	genesisspecqbft "github.com/ssvlabs/ssv-spec-pre-cc/qbft"
	genesisspectypes "github.com/ssvlabs/ssv-spec-pre-cc/types"
	specqbft "github.com/ssvlabs/ssv-spec/qbft"
	"go.uber.org/zap"

	"github.com/ssvlabs/ssv/logging/fields"
	"github.com/ssvlabs/ssv/protocol/genesis/qbft"
<<<<<<< HEAD
	ssvtypes "github.com/ssvlabs/ssv/protocol/genesis/types"
=======
	genesisssvtypes "github.com/ssvlabs/ssv/protocol/genesis/types"
>>>>>>> ca3c5fd7
)

// uponProposal process proposal message
// Assumes proposal message is valid!
func (i *Instance) uponProposal(logger *zap.Logger, signedProposal *genesisspecqbft.SignedMessage, proposeMsgContainer *genesisspecqbft.MsgContainer) error {
	addedMsg, err := proposeMsgContainer.AddFirstMsgForSignerAndRound(signedProposal)
	if err != nil {
		return errors.Wrap(err, "could not add proposal msg to container")
	}
	if !addedMsg {
		return nil // uponProposal was already called
	}

	logger.Debug("📬 got proposal message",
		fields.Round(specqbft.Round(i.State.Round)),
		zap.Any("proposal-signers", signedProposal.Signers))

	newRound := signedProposal.Message.Round
	i.State.ProposalAcceptedForCurrentRound = signedProposal

	// A future justified proposal should bump us into future round and reset timer
	if signedProposal.Message.Round > i.State.Round {
		i.config.GetTimer().TimeoutForRound(signedProposal.Message.Height, signedProposal.Message.Round)
	}
	i.bumpToRound(newRound)

	i.metrics.EndStageProposal()

	// value root
	r, err := genesisspecqbft.HashDataRoot(signedProposal.FullData)
	if err != nil {
		return errors.Wrap(err, "could not hash input data")
	}

	prepare, err := CreatePrepare(i.State, i.config, newRound, r)
	if err != nil {
		return errors.Wrap(err, "could not create prepare msg")
	}

	logger.Debug("📢 got proposal, broadcasting prepare message",
		fields.Round(specqbft.Round(i.State.Round)),
		zap.Any("proposal-signers", signedProposal.Signers),
		zap.Any("prepare-signers", prepare.Signers))

	if err := i.Broadcast(logger, prepare); err != nil {
		return errors.Wrap(err, "failed to broadcast prepare message")
	}
	return nil
}

func isValidProposal(
	state *genesisspecqbft.State,
	config qbft.IConfig,
	signedProposal *genesisspecqbft.SignedMessage,
	valCheck genesisspecqbft.ProposedValueCheckF,
	operators []*genesisspectypes.Operator,
) error {
	if signedProposal.Message.MsgType != genesisspecqbft.ProposalMsgType {
		return errors.New("msg type is not proposal")
	}
	if signedProposal.Message.Height != state.Height {
		return errors.New("wrong msg height")
	}
	if len(signedProposal.GetSigners()) != 1 {
		return errors.New("msg allows 1 signer")
	}
	if config.VerifySignatures() {
		if err := ssvtypes.VerifyByOperators(signedProposal.Signature, signedProposal, config.GetSignatureDomainType(), genesisspectypes.QBFTSignatureType, operators); err != nil {
			return errors.Wrap(err, "msg signature invalid")
		}
	}
	if !signedProposal.MatchedSigners([]genesisspectypes.OperatorID{proposer(state, config, signedProposal.Message.Round)}) {
		return errors.New("proposal leader invalid")
	}

	if err := signedProposal.Validate(); err != nil {
		return errors.Wrap(err, "proposal invalid")
	}

	// verify full data integrity
	r, err := genesisspecqbft.HashDataRoot(signedProposal.FullData)
	if err != nil {
		return errors.Wrap(err, "could not hash input data")
	}
	if !bytes.Equal(signedProposal.Message.Root[:], r[:]) {
		return errors.New("H(data) != root")
	}

	// get justifications
	roundChangeJustification, _ := signedProposal.Message.GetRoundChangeJustifications() // no need to check error, checked on signedProposal.Validate()
	prepareJustification, _ := signedProposal.Message.GetPrepareJustifications()         // no need to check error, checked on signedProposal.Validate()

	if err := isProposalJustification(
		state,
		config,
		roundChangeJustification,
		prepareJustification,
		state.Height,
		signedProposal.Message.Round,
		signedProposal.FullData,
		valCheck,
	); err != nil {
		return errors.Wrap(err, "proposal not justified")
	}

	if (state.ProposalAcceptedForCurrentRound == nil && signedProposal.Message.Round == state.Round) ||
		signedProposal.Message.Round > state.Round {
		return nil
	}
	return errors.New("proposal is not valid with current state")
}

func IsProposalJustification(
	config qbft.IConfig,
<<<<<<< HEAD
	share *ssvtypes.SSVShare,
=======
	share *genesisspectypes.Share,
>>>>>>> ca3c5fd7
	roundChangeMsgs []*genesisspecqbft.SignedMessage,
	prepareMsgs []*genesisspecqbft.SignedMessage,
	height genesisspecqbft.Height,
	round genesisspecqbft.Round,
	fullData []byte,
) error {
	return isProposalJustification(
		&genesisspecqbft.State{
<<<<<<< HEAD
			Share:  &share.Share,
=======
			Share:  share,
>>>>>>> ca3c5fd7
			Height: height,
		},
		config,
		roundChangeMsgs,
		prepareMsgs,
		height,
		round,
		fullData,
		func(data []byte) error { return nil },
	)
}

// isProposalJustification returns nil if the proposal and round change messages are valid and justify a proposal message for the provided round, value and leader
func isProposalJustification(
	state *genesisspecqbft.State,
	config qbft.IConfig,
	roundChangeMsgs []*genesisspecqbft.SignedMessage,
	prepareMsgs []*genesisspecqbft.SignedMessage,
	height genesisspecqbft.Height,
	round genesisspecqbft.Round,
	fullData []byte,
	valCheck genesisspecqbft.ProposedValueCheckF,
) error {
	if err := valCheck(fullData); err != nil {
		return errors.Wrap(err, "proposal fullData invalid")
	}

	if round == genesisspecqbft.FirstRound {
		return nil
	} else {
		// check all round changes are valid for height and round
		// no quorum, duplicate signers,  invalid still has quorum, invalid no quorum
		// prepared
		for _, rc := range roundChangeMsgs {
			if err := validRoundChangeForData(state, config, rc, height, round, fullData); err != nil {
				return errors.Wrap(err, "change round msg not valid")
			}
		}

		// check there is a quorum
<<<<<<< HEAD
		if !genesisspecqbft.HasQuorum(state.Share, roundChangeMsgs) {
=======
		if !HasQuorum(state.Share, roundChangeMsgs) {
>>>>>>> ca3c5fd7
			return errors.New("change round has no quorum")
		}

		// previouslyPreparedF returns true if any on the round change messages have a prepared round and fullData
		previouslyPrepared, err := func(rcMsgs []*genesisspecqbft.SignedMessage) (bool, error) {
			for _, rc := range rcMsgs {
				if rc.Message.RoundChangePrepared() {
					return true, nil
				}
			}
			return false, nil
		}(roundChangeMsgs)
		if err != nil {
			return errors.Wrap(err, "could not calculate if previously prepared")
		}

		if !previouslyPrepared {
			return nil
		} else {

			// check prepare quorum
<<<<<<< HEAD
			if !genesisspecqbft.HasQuorum(state.Share, prepareMsgs) {
=======
			if !HasQuorum(state.Share, prepareMsgs) {
>>>>>>> ca3c5fd7
				return errors.New("prepares has no quorum")
			}

			// get a round change data for which there is a justification for the highest previously prepared round
			rcm, err := highestPrepared(roundChangeMsgs)
			if err != nil {
				return errors.Wrap(err, "could not get highest prepared")
			}
			if rcm == nil {
				return errors.New("no highest prepared")
			}

			// proposed fullData must equal highest prepared fullData
			r, err := genesisspecqbft.HashDataRoot(fullData)
			if err != nil {
				return errors.Wrap(err, "could not hash input data")
			}
			if !bytes.Equal(r[:], rcm.Message.Root[:]) {
				return errors.New("proposed data doesn't match highest prepared")
			}

			// validate each prepare message against the highest previously prepared fullData and round
			for _, pm := range prepareMsgs {
				if err := validSignedPrepareForHeightRoundAndRoot(
					config,
					pm,
					height,
					rcm.Message.DataRound,
					rcm.Message.Root,
					state.Share.Committee,
				); err != nil {
					return errors.New("signed prepare not valid")
				}
			}
			return nil
		}
	}
}

func proposer(state *genesisspecqbft.State, config qbft.IConfig, round genesisspecqbft.Round) genesisspectypes.OperatorID {
	// TODO - https://github.com/ConsenSys/qbft-formal-spec-and-verification/blob/29ae5a44551466453a84d4d17b9e083ecf189d97/dafny/spec/L1/node_auxiliary_functions.dfy#L304-L323
	return config.GetProposerF()(state, round)
}

// CreateProposal
/**
  	Proposal(
                        signProposal(
                            UnsignedProposal(
                                |current.blockchain|,
                                newRound,
                                digest(block)),
                            current.id),
                        block,
                        extractSignedRoundChanges(roundChanges),
                        extractSignedPrepares(prepares));
*/
func CreateProposal(state *genesisspecqbft.State, config qbft.IConfig, fullData []byte, roundChanges, prepares []*genesisspecqbft.SignedMessage) (*genesisspecqbft.SignedMessage, error) {
	r, err := genesisspecqbft.HashDataRoot(fullData)
	if err != nil {
		return nil, errors.Wrap(err, "could not hash input data")
	}

	roundChangesData, err := genesisspecqbft.MarshalJustifications(roundChanges)
	if err != nil {
		return nil, errors.Wrap(err, "could not marshal justifications")
	}
	preparesData, err := genesisspecqbft.MarshalJustifications(prepares)
	if err != nil {
		return nil, errors.Wrap(err, "could not marshal justifications")
	}

	msg := &genesisspecqbft.Message{
		MsgType:    genesisspecqbft.ProposalMsgType,
		Height:     state.Height,
		Round:      state.Round,
		Identifier: state.ID,

		Root:                     r,
		RoundChangeJustification: roundChangesData,
		PrepareJustification:     preparesData,
	}
	sig, err := config.GetSigner().SignRoot(msg, genesisspectypes.QBFTSignatureType, state.Share.SharePubKey)
	if err != nil {
		return nil, errors.Wrap(err, "failed signing proposal msg")
	}

	signedMsg := &genesisspecqbft.SignedMessage{
		Signature: sig,
		Signers:   []genesisspectypes.OperatorID{state.Share.OperatorID},
		Message:   *msg,

		FullData: fullData,
	}
	return signedMsg, nil
}<|MERGE_RESOLUTION|>--- conflicted
+++ resolved
@@ -11,11 +11,7 @@
 
 	"github.com/ssvlabs/ssv/logging/fields"
 	"github.com/ssvlabs/ssv/protocol/genesis/qbft"
-<<<<<<< HEAD
-	ssvtypes "github.com/ssvlabs/ssv/protocol/genesis/types"
-=======
 	genesisssvtypes "github.com/ssvlabs/ssv/protocol/genesis/types"
->>>>>>> ca3c5fd7
 )
 
 // uponProposal process proposal message
@@ -83,7 +79,7 @@
 		return errors.New("msg allows 1 signer")
 	}
 	if config.VerifySignatures() {
-		if err := ssvtypes.VerifyByOperators(signedProposal.Signature, signedProposal, config.GetSignatureDomainType(), genesisspectypes.QBFTSignatureType, operators); err != nil {
+		if err := genesisssvtypes.VerifyByOperators(signedProposal.Signature, signedProposal, config.GetSignatureDomainType(), genesisspectypes.QBFTSignatureType, operators); err != nil {
 			return errors.Wrap(err, "msg signature invalid")
 		}
 	}
@@ -130,11 +126,7 @@
 
 func IsProposalJustification(
 	config qbft.IConfig,
-<<<<<<< HEAD
-	share *ssvtypes.SSVShare,
-=======
 	share *genesisspectypes.Share,
->>>>>>> ca3c5fd7
 	roundChangeMsgs []*genesisspecqbft.SignedMessage,
 	prepareMsgs []*genesisspecqbft.SignedMessage,
 	height genesisspecqbft.Height,
@@ -143,11 +135,7 @@
 ) error {
 	return isProposalJustification(
 		&genesisspecqbft.State{
-<<<<<<< HEAD
-			Share:  &share.Share,
-=======
 			Share:  share,
->>>>>>> ca3c5fd7
 			Height: height,
 		},
 		config,
@@ -188,11 +176,7 @@
 		}
 
 		// check there is a quorum
-<<<<<<< HEAD
 		if !genesisspecqbft.HasQuorum(state.Share, roundChangeMsgs) {
-=======
-		if !HasQuorum(state.Share, roundChangeMsgs) {
->>>>>>> ca3c5fd7
 			return errors.New("change round has no quorum")
 		}
 
@@ -214,11 +198,7 @@
 		} else {
 
 			// check prepare quorum
-<<<<<<< HEAD
 			if !genesisspecqbft.HasQuorum(state.Share, prepareMsgs) {
-=======
-			if !HasQuorum(state.Share, prepareMsgs) {
->>>>>>> ca3c5fd7
 				return errors.New("prepares has no quorum")
 			}
 
