package types

import (
	"encoding/hex"

	"github.com/herumi/bls-eth-go-binary/bls"
	"github.com/pkg/errors"
	"github.com/prometheus/client_golang/prometheus"
	"github.com/prometheus/client_golang/prometheus/promauto"
	"github.com/ssvlabs/ssv-spec-pre-cc/types"
	"go.uber.org/zap"

	genesisspecssv "github.com/ssvlabs/ssv-spec-pre-cc/ssv"
	genesisspectypes "github.com/ssvlabs/ssv-spec-pre-cc/types"
)

var (
<<<<<<< HEAD
	MetricsSignaturesVerificationsGenesis = promauto.NewCounterVec(prometheus.CounterOpts{
		Name: "ssv_signature_verifications_genesis",
=======
	MetricsSignaturesVerifications = promauto.NewCounterVec(prometheus.CounterOpts{
		Name: "genesis::ssv_signature_verifications",
>>>>>>> 6cbab8a8
		Help: "Number of signatures verifications",
	}, []string{})
)

func init() {
	logger := zap.L()
	if err := prometheus.Register(MetricsSignaturesVerificationsGenesis); err != nil {
		logger.Debug("could not register prometheus collector")
	}
}

// VerifyByOperators verifies signature by the provided operators
// This is a copy of a function with the same name from the spec, except for it's use of
// DeserializeBLSPublicKey function and bounded.CGO
//
// TODO: rethink this function and consider moving/refactoring it.
func VerifyByOperators(s genesisspectypes.Signature, data genesisspectypes.MessageSignature, domain genesisspectypes.DomainType, sigType genesisspectypes.SignatureType, operators []*types.Operator) error {
	MetricsSignaturesVerificationsGenesis.WithLabelValues().Inc()

	sign := &bls.Sign{}
	if err := sign.Deserialize(s); err != nil {
		return errors.Wrap(err, "failed to deserialize signature")
	}

	pks := make([]bls.PublicKey, 0)
	for _, id := range data.GetSigners() {
		found := false
		for _, n := range operators {
			if id == n.OperatorID {
				pk, err := DeserializeBLSPublicKey(n.GetPublicKey())
				if err != nil {
					return errors.Wrap(err, "failed to deserialize public key")
				}

				pks = append(pks, pk)
				found = true
			}
		}
		if !found {
			return errors.New("unknown signer")
		}
	}

	computedRoot, err := genesisspectypes.ComputeSigningRoot(data, genesisspectypes.ComputeSignatureDomain(domain, sigType))
	if err != nil {
		return errors.Wrap(err, "could not compute signing root")
	}

	if res := sign.FastAggregateVerify(pks, computedRoot[:]); !res {
		return errors.New("failed to verify signature")
	}
	return nil
}

func ReconstructSignature(ps *genesisspecssv.PartialSigContainer, root [32]byte, validatorPubKey []byte) ([]byte, error) {
	// Reconstruct signatures
	signature, err := genesisspectypes.ReconstructSignatures(ps.Signatures[rootHex(root)])
	if err != nil {
		return nil, errors.Wrap(err, "failed to reconstruct signatures")
	}
	if err := VerifyReconstructedSignature(signature, validatorPubKey, root); err != nil {
		return nil, errors.Wrap(err, "failed to verify reconstruct signature")
	}
	return signature.Serialize(), nil
}

func VerifyReconstructedSignature(sig *bls.Sign, validatorPubKey []byte, root [32]byte) error {
	MetricsSignaturesVerificationsGenesis.WithLabelValues().Inc()

	pk, err := DeserializeBLSPublicKey(validatorPubKey)
	if err != nil {
		return errors.Wrap(err, "could not deserialize validator pk")
	}

	if res := sig.VerifyByte(&pk, root[:]); !res {
		return errors.New("could not reconstruct a valid signature")
	}
	return nil
}

func rootHex(r [32]byte) string {
	return hex.EncodeToString(r[:])
}<|MERGE_RESOLUTION|>--- conflicted
+++ resolved
@@ -7,28 +7,21 @@
 	"github.com/pkg/errors"
 	"github.com/prometheus/client_golang/prometheus"
 	"github.com/prometheus/client_golang/prometheus/promauto"
-	"github.com/ssvlabs/ssv-spec-pre-cc/types"
-	"go.uber.org/zap"
-
 	genesisspecssv "github.com/ssvlabs/ssv-spec-pre-cc/ssv"
 	genesisspectypes "github.com/ssvlabs/ssv-spec-pre-cc/types"
+	"go.uber.org/zap"
 )
 
 var (
-<<<<<<< HEAD
-	MetricsSignaturesVerificationsGenesis = promauto.NewCounterVec(prometheus.CounterOpts{
-		Name: "ssv_signature_verifications_genesis",
-=======
 	MetricsSignaturesVerifications = promauto.NewCounterVec(prometheus.CounterOpts{
-		Name: "genesis::ssv_signature_verifications",
->>>>>>> 6cbab8a8
+		Name: "ssv_signature_verifications",
 		Help: "Number of signatures verifications",
 	}, []string{})
 )
 
 func init() {
 	logger := zap.L()
-	if err := prometheus.Register(MetricsSignaturesVerificationsGenesis); err != nil {
+	if err := prometheus.Register(MetricsSignaturesVerifications); err != nil {
 		logger.Debug("could not register prometheus collector")
 	}
 }
@@ -38,8 +31,8 @@
 // DeserializeBLSPublicKey function and bounded.CGO
 //
 // TODO: rethink this function and consider moving/refactoring it.
-func VerifyByOperators(s genesisspectypes.Signature, data genesisspectypes.MessageSignature, domain genesisspectypes.DomainType, sigType genesisspectypes.SignatureType, operators []*types.Operator) error {
-	MetricsSignaturesVerificationsGenesis.WithLabelValues().Inc()
+func VerifyByOperators(s genesisspectypes.Signature, data genesisspectypes.MessageSignature, domain genesisspectypes.DomainType, sigType genesisspectypes.SignatureType, operators []*genesisspectypes.Operator) error {
+	MetricsSignaturesVerifications.WithLabelValues().Inc()
 
 	sign := &bls.Sign{}
 	if err := sign.Deserialize(s); err != nil {
@@ -50,7 +43,7 @@
 	for _, id := range data.GetSigners() {
 		found := false
 		for _, n := range operators {
-			if id == n.OperatorID {
+			if id == n.GetID() {
 				pk, err := DeserializeBLSPublicKey(n.GetPublicKey())
 				if err != nil {
 					return errors.Wrap(err, "failed to deserialize public key")
@@ -89,7 +82,7 @@
 }
 
 func VerifyReconstructedSignature(sig *bls.Sign, validatorPubKey []byte, root [32]byte) error {
-	MetricsSignaturesVerificationsGenesis.WithLabelValues().Inc()
+	MetricsSignaturesVerifications.WithLabelValues().Inc()
 
 	pk, err := DeserializeBLSPublicKey(validatorPubKey)
 	if err != nil {
