--- conflicted
+++ resolved
@@ -27,7 +27,7 @@
 */
 func (c *Controller) processDecidedMessage(msg *message.SignedMessage) error {
 	if err := c.ValidateDecidedMsg(msg); err != nil {
-		c.logger.Warn("received invalid decided message", zap.Error(err), zap.Any("signer ids", msg.Signers))
+		c.logger.Error("received invalid decided message", zap.Error(err), zap.Any("signer ids", msg.Signers))
 		return nil
 	}
 	logger := c.logger.With(zap.String("who", "processDecided"),
@@ -46,15 +46,16 @@
 	// if we already have this in storage, pass
 	shouldUpdate, knownMsg, err := c.decidedStrategy.IsMsgKnown(msg)
 	if err != nil {
-		logger.Warn("can't check if decided msg is known", zap.Error(err))
+		logger.Error("can't check if decided msg is known", zap.Error(err))
 		return nil
 	}
 	if shouldUpdate {
 		if err := c.decidedStrategy.UpdateDecided(msg); err != nil {
-			logger.Warn("can't update decided message", zap.Error(err))
+			logger.Error("can't update decided message", zap.Error(err))
 			return nil
 		}
 		logger.Debug("decided was updated")
+
 		qbft.ReportDecided(c.ValidatorShare.PublicKey.SerializeToHexStr(), msg)
 		return nil
 	} else if knownMsg != nil {
@@ -64,8 +65,6 @@
 
 	qbft.ReportDecided(c.ValidatorShare.PublicKey.SerializeToHexStr(), msg)
 
-<<<<<<< HEAD
-=======
 	if c.readMode { // in order to prevent sync
 		if err := c.decidedStrategy.SaveDecided(msg); err != nil {
 			return errors.Wrap(err, "could not update decided message")
@@ -75,7 +74,6 @@
 	}
 
 	// decided for current instance
->>>>>>> c8a99721
 	if c.forceDecideCurrentInstance(msg) {
 		return nil
 	}
@@ -83,13 +81,13 @@
 	// decided for later instances which require a full sync
 	shouldSync, err := c.decidedRequiresSync(msg)
 	if err != nil {
-		logger.Warn("can't check decided msg", zap.Error(err))
+		logger.Error("can't check decided msg", zap.Error(err))
 		return nil
 	}
 	if shouldSync {
 		logger.Info("should sync, update decided")
 		if err := c.decidedStrategy.SaveDecided(msg); err != nil {
-			logger.Warn("failed to save decided when should sync", zap.Error(err))
+			logger.Error("failed to save decided when should sync", zap.Error(err))
 		}
 		logger.Info("stopping current instance and syncing..")
 		if currentInstance := c.getCurrentInstance(); currentInstance != nil {
@@ -97,10 +95,10 @@
 		}
 		lastKnown, err := c.decidedStrategy.GetLastDecided(c.Identifier) // knownMsg can be nil in fullSync mode so need to fetch last known.
 		if err != nil {
-			logger.Warn("failed to get last known decided", zap.Error(err))
+			logger.Error("failed to get last known decided", zap.Error(err))
 		}
 		if err := c.syncDecided(lastKnown); err != nil {
-			logger.Warn("failed sync after decided received", zap.Error(err))
+			logger.Error("failed sync after decided received", zap.Error(err))
 		}
 
 	}
