--- conflicted
+++ resolved
@@ -39,10 +39,6 @@
 	// OnFork called when fork occur.
 	OnFork(forkVersion forksprotocol.ForkVersion) error
 
-<<<<<<< HEAD
-	// GetCurrentInstance returns current instance if exist. if not, returns nil
-=======
 	// GetCurrentInstance returns current instance if exist. if not, returns nil TODO for mapping, need to remove once duty runner implemented
->>>>>>> ddfb5927
 	GetCurrentInstance() instance.Instancer
 }