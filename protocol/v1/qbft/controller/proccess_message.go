--- conflicted
+++ resolved
@@ -16,14 +16,9 @@
 		if err != nil {
 			return errors.Wrap(err, "failed to process message")
 		}
-<<<<<<< HEAD
 	//
 	//case message.DecidedMsgType:
 	//	c.ProcessDecidedMessage(signedMessage)
-=======
-	case message.DecidedMsgType:
-		c.ProcessDecidedMessage(signedMessage)
->>>>>>> 5c2e71cb
 	default:
 		return errors.Errorf("message type is not suported")
 	}
