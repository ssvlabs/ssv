package controller

import (
	"context"
	"sync"
	"sync/atomic"
	"time"

	"github.com/pkg/errors"
	"go.uber.org/zap"

	forksprotocol "github.com/bloxapp/ssv/protocol/forks"
	beaconprotocol "github.com/bloxapp/ssv/protocol/v1/blockchain/beacon"
	"github.com/bloxapp/ssv/protocol/v1/message"
	p2pprotocol "github.com/bloxapp/ssv/protocol/v1/p2p"
	"github.com/bloxapp/ssv/protocol/v1/qbft"
	"github.com/bloxapp/ssv/protocol/v1/qbft/controller/forks"
	forksfactory "github.com/bloxapp/ssv/protocol/v1/qbft/controller/forks/factory"
	"github.com/bloxapp/ssv/protocol/v1/qbft/instance"
	"github.com/bloxapp/ssv/protocol/v1/qbft/msgqueue"
	qbftstorage "github.com/bloxapp/ssv/protocol/v1/qbft/storage"
	"github.com/bloxapp/ssv/protocol/v1/qbft/strategy"
	"github.com/bloxapp/ssv/protocol/v1/qbft/strategy/factory"
)

// ErrAlreadyRunning is used to express that some process is already running, e.g. sync
var ErrAlreadyRunning = errors.New("already running")

// NewDecidedHandler handles newly saved decided messages.
// it will be called in a new goroutine to avoid concurrency issues
type NewDecidedHandler func(msg *message.SignedMessage)

// Options is a set of options for the controller
type Options struct {
	Context           context.Context
	Role              message.RoleType
	Identifier        message.Identifier
	Logger            *zap.Logger
	Storage           qbftstorage.QBFTStore
	Network           p2pprotocol.Network
	InstanceConfig    *qbft.InstanceConfig
	ValidatorShare    *beaconprotocol.Share
	Version           forksprotocol.ForkVersion
	Beacon            beaconprotocol.Beacon
	Signer            beaconprotocol.Signer
	SyncRateLimit     time.Duration
	SigTimeout        time.Duration
	ReadMode          bool
	FullNode          bool
	NewDecidedHandler NewDecidedHandler
}

// set of states for the controller
const (
	NotStarted uint32 = iota
	InitiatedHandlers
	WaitingForPeers
	FoundPeers
	Ready
	Forking
)

// Controller implements Controller interface
type Controller struct {
	Ctx context.Context

	currentInstance    instance.Instancer
	Logger             *zap.Logger
	InstanceStorage    qbftstorage.InstanceStore
	ChangeRoundStorage qbftstorage.ChangeRoundStore
	Network            p2pprotocol.Network
	InstanceConfig     *qbft.InstanceConfig
	ValidatorShare     *beaconprotocol.Share
	Identifier         message.Identifier
	Fork               forks.Fork
	Beacon             beaconprotocol.Beacon
	Signer             beaconprotocol.Signer

	// lockers
	CurrentInstanceLock *sync.RWMutex // not locker interface in order to avoid casting to RWMutex
	ForkLock            sync.Locker

	// signature
	SignatureState SignatureState

	// flags
	State uint32

	SyncRateLimit time.Duration
	MinPeers      int

	// flags
	ReadMode bool
	fullNode bool

	Q msgqueue.MsgQueue

<<<<<<< HEAD
	DecidedFactory  *factory.Factory
	DecidedStrategy strategy.Decided
=======
	decidedFactory    *factory.Factory
	decidedStrategy   strategy.Decided
	newDecidedHandler NewDecidedHandler
>>>>>>> e471ea52
}

// New is the constructor of Controller
func New(opts Options) IController {
	logger := opts.Logger.With(zap.String("role", opts.Role.String()), zap.Bool("read mode", opts.ReadMode))
	fork := forksfactory.NewFork(opts.Version)

	ctrl := &Controller{
		Ctx:                opts.Context,
		InstanceStorage:    opts.Storage,
		ChangeRoundStorage: opts.Storage,
		Logger:             logger,
		Network:            opts.Network,
		InstanceConfig:     opts.InstanceConfig,
		ValidatorShare:     opts.ValidatorShare,
		Identifier:         opts.Identifier,
		Fork:               fork,
		Beacon:             opts.Beacon,
		Signer:             opts.Signer,
		SignatureState:     SignatureState{SignatureCollectionTimeout: opts.SigTimeout},

		SyncRateLimit: opts.SyncRateLimit,

		ReadMode: opts.ReadMode,
		fullNode: opts.FullNode,

<<<<<<< HEAD
		Q: q,

		CurrentInstanceLock: &sync.RWMutex{},
		ForkLock:            &sync.Mutex{},
=======
		currentInstanceLock: &sync.RWMutex{},
		forkLock:            &sync.Mutex{},

		newDecidedHandler: opts.NewDecidedHandler,
	}

	if !opts.ReadMode {
		q, err := msgqueue.New(
			logger.With(zap.String("who", "msg_q")),
			msgqueue.WithIndexers( /*msgqueue.DefaultMsgIndexer(), */ msgqueue.SignedMsgIndexer(), msgqueue.DecidedMsgIndexer(), msgqueue.SignedPostConsensusMsgIndexer()),
		)
		if err != nil {
			// TODO: we should probably stop here, TBD
			logger.Warn("could not setup msg queue properly", zap.Error(err))
		}
		ctrl.q = q
>>>>>>> e471ea52
	}

	ctrl.DecidedFactory = factory.NewDecidedFactory(logger, ctrl.GetNodeMode(), opts.Storage, opts.Network)
	ctrl.DecidedStrategy = ctrl.DecidedFactory.GetStrategy()

	// set flags
	ctrl.State = NotStarted

	return ctrl
}

func (c *Controller) GetCurrentInstance() instance.Instancer {
	c.CurrentInstanceLock.RLock()
	defer c.CurrentInstanceLock.RUnlock()

	return c.currentInstance
}

func (c *Controller) setCurrentInstance(instance instance.Instancer) {
	c.CurrentInstanceLock.Lock()
	defer c.CurrentInstanceLock.Unlock()

	c.currentInstance = instance
}

// OnFork called upon fork, it will make sure all decided messages were processed
// before clearing the entire msg queue.
// it also recreates the fork instance and decided strategy with the new fork version
func (c *Controller) OnFork(forkVersion forksprotocol.ForkVersion) error {
	atomic.StoreUint32(&c.State, Forking)
	defer atomic.StoreUint32(&c.State, Ready)

	if i := c.GetCurrentInstance(); i != nil {
		i.Stop()
		c.setCurrentInstance(nil)
	}
	c.processAllDecided(c.MessageHandler)
	cleared := c.Q.Clean(msgqueue.AllIndicesCleaner)
	c.Logger.Debug("FORKING qbft controller", zap.Int64("clearedMessages", cleared))

	// get new QBFT controller fork and update decidedStrategy
	c.ForkLock.Lock()
	defer c.ForkLock.Unlock()
	c.Fork = forksfactory.NewFork(forkVersion)
	c.DecidedStrategy = c.DecidedFactory.GetStrategy()
	return nil
}

<<<<<<< HEAD
func (c *Controller) syncDecided(knownMsg *message.SignedMessage) error {
	c.Logger.Debug("syncing decided", zap.String("identifier", c.Identifier.String()))
	c.ForkLock.Lock()
	fork, decidedStrategy := c.Fork, c.DecidedStrategy
	c.ForkLock.Unlock()
	return decidedStrategy.Sync(c.Ctx, c.Identifier, knownMsg, fork.ValidateDecidedMsg(c.ValidatorShare))
=======
func (c *Controller) syncDecided(from, to *message.SignedMessage) error {
	c.forkLock.Lock()
	fork, decidedStrategy := c.fork, c.decidedStrategy
	c.forkLock.Unlock()
	return decidedStrategy.Sync(c.ctx, c.Identifier, from, to, fork.ValidateDecidedMsg(c.ValidatorShare))
>>>>>>> e471ea52
}

// Init sets all major processes of iBFT while blocking until completed.
// if init fails to sync
func (c *Controller) Init() error {
	// checks if notStarted. if so, preform init handlers and set state to new state
	if atomic.CompareAndSwapUint32(&c.State, NotStarted, InitiatedHandlers) {
		c.Logger.Info("start qbft ctrl handler init")
		go c.StartQueueConsumer(c.MessageHandler)
		ReportIBFTStatus(c.ValidatorShare.PublicKey.SerializeToHexStr(), false, false)
		//c.logger.Debug("managed to setup iBFT handlers")
	}

	// if already waiting for peers no need to redundant waiting
	if atomic.LoadUint32(&c.State) == WaitingForPeers {
		return ErrAlreadyRunning
	}

	// only if finished with handlers, start waiting for peers and syncing
	if atomic.CompareAndSwapUint32(&c.State, InitiatedHandlers, WaitingForPeers) {
		// warmup to avoid network errors
		time.Sleep(500 * time.Millisecond)
		minPeers := 1
		c.Logger.Debug("waiting for min peers...", zap.Int("min peers", minPeers))
		if err := p2pprotocol.WaitForMinPeers(c.Ctx, c.Logger, c.Network, c.ValidatorShare.PublicKey.Serialize(), minPeers, time.Millisecond*500); err != nil {
			return err
		}
		c.Logger.Debug("found enough peers")

		atomic.StoreUint32(&c.State, FoundPeers)

		// IBFT sync to make sure the operator is aligned for this validator
		knownMsg, err := c.DecidedStrategy.GetLastDecided(c.Identifier)
		if err != nil {
			c.Logger.Error("failed to get last known", zap.Error(err))
		}
		if err := c.syncDecided(knownMsg, nil); err != nil {
			if err == ErrAlreadyRunning {
				// don't fail if init is already running
				c.Logger.Debug("iBFT init is already running (syncing history)")
				return nil
			}
			c.Logger.Warn("iBFT implementation init failed to sync history", zap.Error(err))
			ReportIBFTStatus(c.ValidatorShare.PublicKey.SerializeToHexStr(), false, true)
			atomic.StoreUint32(&c.State, InitiatedHandlers) // in order to find peers & try syncing again
			return errors.Wrap(err, "could not sync history")
		}

		atomic.StoreUint32(&c.State, Ready)

		ReportIBFTStatus(c.ValidatorShare.PublicKey.SerializeToHexStr(), true, false)
		c.Logger.Info("iBFT implementation init finished")
	}

	return nil
}

// initialized return true is done the init process and not in forking state
func (c *Controller) initialized() (bool, error) {
	state := atomic.LoadUint32(&c.State)
	switch state {
	case Ready:
		return true, nil
	case Forking:
		return false, errors.New("forking in progress")
	default:
		return false, errors.New("iBFT hasn't initialized yet")
	}
}

// StartInstance - starts an ibft instance or returns error
func (c *Controller) StartInstance(opts instance.ControllerStartInstanceOptions) (res *instance.Result, err error) {
	instanceOpts, err := c.instanceOptionsFromStartOptions(opts)
	if err != nil {
		return nil, errors.WithMessage(err, "can't generate instance options")
	}

	if err := c.canStartNewInstance(*instanceOpts); err != nil {
		return nil, errors.WithMessage(err, "can't start new iBFT instance")
	}

	done := reportIBFTInstanceStart(c.ValidatorShare.PublicKey.SerializeToHexStr())

	c.SignatureState.setHeight(opts.SeqNumber)                       // update sig state once height determent
	instanceOpts.ChangeRoundStore = c.ChangeRoundStorage             // in order to set the last change round msg
	instanceOpts.ChangeRoundStore.CleanLastChangeRound(c.Identifier) // clean previews last change round msg's (TODO place in instance?)
	res, err = c.startInstanceWithOptions(instanceOpts, opts.Value)
	defer func() {
		done()
		// report error status if the instance returned error
		if err != nil {
			ReportIBFTStatus(c.ValidatorShare.PublicKey.SerializeToHexStr(), true, true)
			return
		}
	}()

	return res, err
}

// GetIBFTCommittee returns a map of the iBFT committee where the key is the member's id.
func (c *Controller) GetIBFTCommittee() map[message.OperatorID]*beaconprotocol.Node {
	return c.ValidatorShare.Committee
}

// GetIdentifier returns ibft identifier made of public key and role (type)
func (c *Controller) GetIdentifier() []byte {
	return c.Identifier // TODO should use mutex to lock var?
}

// ProcessMsg takes an incoming message, and adds it to the message queue or handle it on read mode
func (c *Controller) ProcessMsg(msg *message.SSVMessage) error {
	if c.ReadMode {
		return c.MessageHandler(msg)
	}
	var fields []zap.Field
	cInstance := c.GetCurrentInstance()
	if cInstance != nil {
		currentState := cInstance.State()
		if currentState != nil {
			fields = append(fields, zap.String("stage", qbft.RoundStateName[currentState.Stage.Load()]), zap.Uint32("height", uint32(currentState.GetHeight())), zap.Uint32("round", uint32(currentState.GetRound())))
		}
	}
	fields = append(fields,
		zap.Int("queue_len", c.Q.Len()),
		zap.String("msgType", msg.MsgType.String()),
	)
	c.Logger.Debug("got message, add to queue", fields...)
	c.Q.Add(msg)
	return nil
}

// MessageHandler process message from queue,
func (c *Controller) MessageHandler(msg *message.SSVMessage) error {
	switch msg.GetType() {
	case message.SSVConsensusMsgType:
		signedMsg := &message.SignedMessage{}
		if err := signedMsg.Decode(msg.GetData()); err != nil {
			return errors.Wrap(err, "could not get post consensus Message from SSVMessage")
		}
		return c.processConsensusMsg(signedMsg)

	case message.SSVPostConsensusMsgType:
		signedMsg := &message.SignedPostConsensusMessage{}
		if err := signedMsg.Decode(msg.GetData()); err != nil {
			return errors.Wrap(err, "could not get post consensus Message from network Message")
		}
		return c.processPostConsensusSig(signedMsg)
	case message.SSVDecidedMsgType:
		signedMsg := &message.SignedMessage{}
		if err := signedMsg.Decode(msg.GetData()); err != nil {
			return errors.Wrap(err, "could not get post consensus Message from SSVMessage")
		}
		return c.processDecidedMessage(signedMsg)
	case message.SSVSyncMsgType:
		panic("need to implement!")
	}
	return nil
}

func (c *Controller) GetNodeMode() strategy.Mode {
	isPostFork := c.Fork.VersionName() != forksprotocol.V0ForkVersion.String()
	if !isPostFork { // by default when pre fork, the mode is fullnode
		return strategy.ModeFullNode
	}
	// otherwise, checking flag
	if c.fullNode {
		return strategy.ModeFullNode
	}
	return strategy.ModeLightNode
}<|MERGE_RESOLUTION|>--- conflicted
+++ resolved
@@ -95,14 +95,9 @@
 
 	Q msgqueue.MsgQueue
 
-<<<<<<< HEAD
-	DecidedFactory  *factory.Factory
-	DecidedStrategy strategy.Decided
-=======
-	decidedFactory    *factory.Factory
-	decidedStrategy   strategy.Decided
+	DecidedFactory    *factory.Factory
+	DecidedStrategy   strategy.Decided
 	newDecidedHandler NewDecidedHandler
->>>>>>> e471ea52
 }
 
 // New is the constructor of Controller
@@ -129,12 +124,6 @@
 		ReadMode: opts.ReadMode,
 		fullNode: opts.FullNode,
 
-<<<<<<< HEAD
-		Q: q,
-
-		CurrentInstanceLock: &sync.RWMutex{},
-		ForkLock:            &sync.Mutex{},
-=======
 		currentInstanceLock: &sync.RWMutex{},
 		forkLock:            &sync.Mutex{},
 
@@ -151,7 +140,6 @@
 			logger.Warn("could not setup msg queue properly", zap.Error(err))
 		}
 		ctrl.q = q
->>>>>>> e471ea52
 	}
 
 	ctrl.DecidedFactory = factory.NewDecidedFactory(logger, ctrl.GetNodeMode(), opts.Storage, opts.Network)
@@ -200,20 +188,11 @@
 	return nil
 }
 
-<<<<<<< HEAD
-func (c *Controller) syncDecided(knownMsg *message.SignedMessage) error {
-	c.Logger.Debug("syncing decided", zap.String("identifier", c.Identifier.String()))
+func (c *Controller) syncDecided(from, to *message.SignedMessage) error {
 	c.ForkLock.Lock()
 	fork, decidedStrategy := c.Fork, c.DecidedStrategy
 	c.ForkLock.Unlock()
-	return decidedStrategy.Sync(c.Ctx, c.Identifier, knownMsg, fork.ValidateDecidedMsg(c.ValidatorShare))
-=======
-func (c *Controller) syncDecided(from, to *message.SignedMessage) error {
-	c.forkLock.Lock()
-	fork, decidedStrategy := c.fork, c.decidedStrategy
-	c.forkLock.Unlock()
-	return decidedStrategy.Sync(c.ctx, c.Identifier, from, to, fork.ValidateDecidedMsg(c.ValidatorShare))
->>>>>>> e471ea52
+	return decidedStrategy.Sync(c.Ctx, c.Identifier, from, to, fork.ValidateDecidedMsg(c.ValidatorShare))
 }
 
 // Init sets all major processes of iBFT while blocking until completed.
