package controller

import (
	"context"
	"testing"
	"time"

	spec "github.com/attestantio/go-eth2-client/spec/phase0"
	"github.com/herumi/bls-eth-go-binary/bls"
	"github.com/pkg/errors"
	"github.com/stretchr/testify/require"
	"go.uber.org/zap"

	forksprotocol "github.com/bloxapp/ssv/protocol/forks"
	beaconprotocol "github.com/bloxapp/ssv/protocol/v1/blockchain/beacon"
	"github.com/bloxapp/ssv/protocol/v1/message"
	protocolp2p "github.com/bloxapp/ssv/protocol/v1/p2p"
	"github.com/bloxapp/ssv/protocol/v1/qbft"
	"github.com/bloxapp/ssv/protocol/v1/qbft/instance"
	qbftstorage "github.com/bloxapp/ssv/protocol/v1/qbft/storage"
	testingprotocol "github.com/bloxapp/ssv/protocol/v1/testing"
	"github.com/bloxapp/ssv/storage/basedb"
	"github.com/bloxapp/ssv/storage/kv"
)

<<<<<<< HEAD
type testStorage struct {
	highestDecided *message.SignedMessage
	msgs           map[string]*message.SignedMessage
	lock           sync.Mutex
}

func newTestStorage(highestDecided *message.SignedMessage) qbftstorage.QBFTStore {
	return &testStorage{
		highestDecided: highestDecided,
		msgs:           map[string]*message.SignedMessage{},
		lock:           sync.Mutex{},
	}
}

func msgKey(identifier []byte, Height message.Height) string {
	return fmt.Sprintf("%s_%d", string(identifier), Height)
}

func (s *testStorage) GetLastDecided(identifier message.Identifier) (*message.SignedMessage, error) {
	return s.highestDecided, nil
}

// SaveLastDecided saves the given decided message, after checking that it is indeed the highest
func (s *testStorage) SaveLastDecided(signedMsg ...*message.SignedMessage) error {
	return nil
}

// GetDecided returns historical decided messages in the given range
func (s *testStorage) GetDecided(identifier message.Identifier, from message.Height, to message.Height) ([]*message.SignedMessage, error) {
	s.lock.Lock()
	defer s.lock.Unlock()

	var msgs []*message.SignedMessage
	for i := from; i <= to; i++ {
		k := msgKey(identifier, i)
		if msg, ok := s.msgs[k]; ok {
			msgs = append(msgs, msg)
		}
	}
	return msgs, nil
}

// SaveDecided saves historical decided messages
func (s *testStorage) SaveDecided(signedMsg ...*message.SignedMessage) error {
	s.lock.Lock()
	defer s.lock.Unlock()

	for _, msg := range signedMsg {
		if msg == nil || msg.Message == nil {
			continue
		}
		k := msgKey(msg.Message.Identifier, msg.Message.Height)
		s.msgs[k] = msg
	}
	return nil
}

// SaveCurrentInstance saves the state for the current running (not yet decided) instance
func (s *testStorage) SaveCurrentInstance(identifier message.Identifier, state *qbft.State) error {
	return nil
}

// GetCurrentInstance returns the state for the current running (not yet decided) instance
func (s *testStorage) GetCurrentInstance(identifier message.Identifier) (*qbft.State, bool, error) {
	return nil, false, nil
}

// GetLastChangeRoundMsg returns the latest broadcasted msg from the instance
func (s *testStorage) GetLastChangeRoundMsg(identifier message.Identifier) (*message.SignedMessage, error) {
	return nil, nil
}

func (s *testStorage) SaveLastChangeRoundMsg(msg *message.SignedMessage) error {
	return nil
}

func (s *testStorage) CleanLastChangeRound(identifier message.Identifier) {}

func TestDecidedRequiresSync(t *testing.T) {
	uids := []message.OperatorID{message.OperatorID(1), message.OperatorID(2), message.OperatorID(3), message.OperatorID(4)}
	secretKeys, _ := testingprotocol.GenerateBLSKeys(uids...)

	height0 := atomic.Value{}
	height0.Store(message.Height(0))

	height3 := atomic.Value{}
	height3.Store(message.Height(3))

	tests := []struct {
		name            string
		currentInstance instance.Instancer
		highestDecided  *message.SignedMessage
		msg             *message.SignedMessage
		expectedRes     bool
		expectedErr     string
		initState       uint32
	}{
		{
			"decided from future, requires sync.",
			instance.NewInstanceWithState(&qbft.State{
				Height: height3,
			}),
			testingprotocol.SignMsg(t, secretKeys, []message.OperatorID{message.OperatorID(1)}, &message.ConsensusMessage{
				MsgType: message.CommitMsgType,
				Height:  2,
				Data:    commitDataToBytes(t, &message.CommitData{Data: []byte("value")}),
			}),
			testingprotocol.SignMsg(t, secretKeys, []message.OperatorID{message.OperatorID(1)}, &message.ConsensusMessage{
				MsgType: message.CommitMsgType,
				Height:  4,
				Data:    commitDataToBytes(t, &message.CommitData{Data: []byte("value")}),
			}),
			true,
			"",
			Ready,
		},
		{
			"decided from future, requires sync. current is nil",
			nil,
			testingprotocol.SignMsg(t, secretKeys, []message.OperatorID{message.OperatorID(1)}, &message.ConsensusMessage{
				MsgType: message.CommitMsgType,
				Height:  2,
				Data:    commitDataToBytes(t, &message.CommitData{Data: []byte("value")}),
			}),
			testingprotocol.SignMsg(t, secretKeys, []message.OperatorID{message.OperatorID(1)}, &message.ConsensusMessage{
				MsgType: message.CommitMsgType,
				Height:  4,
				Data:    commitDataToBytes(t, &message.CommitData{Data: []byte("value")}),
			}),
			true,
			"",
			Ready,
		},
		{
			"decided when init failed to sync",
			nil,
			testingprotocol.SignMsg(t, secretKeys, []message.OperatorID{message.OperatorID(1)}, &message.ConsensusMessage{
				MsgType: message.CommitMsgType,
				Height:  1,
				Data:    commitDataToBytes(t, &message.CommitData{Data: []byte("value")}),
			}),
			testingprotocol.SignMsg(t, secretKeys, []message.OperatorID{message.OperatorID(1)}, &message.ConsensusMessage{
				MsgType: message.CommitMsgType,
				Height:  1,
				Data:    commitDataToBytes(t, &message.CommitData{Data: []byte("value")}),
			}),
			true,
			"",
			NotStarted,
		},
		{
			"decided from far future, requires sync.",
			instance.NewInstanceWithState(&qbft.State{
				Height: height3,
			}),
			testingprotocol.SignMsg(t, secretKeys, []message.OperatorID{message.OperatorID(1)}, &message.ConsensusMessage{
				MsgType: message.CommitMsgType,
				Height:  2,
				Data:    commitDataToBytes(t, &message.CommitData{Data: []byte("value")}),
			}),
			testingprotocol.SignMsg(t, secretKeys, []message.OperatorID{message.OperatorID(1)}, &message.ConsensusMessage{
				MsgType: message.CommitMsgType,
				Height:  10,
				Data:    commitDataToBytes(t, &message.CommitData{Data: []byte("value")}),
			}),
			true,
			"",
			Ready,
		},
		{
			"decided from past, doesn't requires sync.",
			instance.NewInstanceWithState(&qbft.State{
				Height: height3,
			}),
			testingprotocol.SignMsg(t, secretKeys, []message.OperatorID{message.OperatorID(1)}, &message.ConsensusMessage{
				MsgType: message.CommitMsgType,
				Height:  2,
				Data:    commitDataToBytes(t, &message.CommitData{Data: []byte("value")}),
			}),
			testingprotocol.SignMsg(t, secretKeys, []message.OperatorID{message.OperatorID(1)}, &message.ConsensusMessage{
				MsgType: message.CommitMsgType,
				Height:  1,
				Data:    commitDataToBytes(t, &message.CommitData{Data: []byte("value")}),
			}),
			false,
			"",
			Ready,
		},
		{
			"decided for current",
			instance.NewInstanceWithState(&qbft.State{
				Height: height3,
			}),
			testingprotocol.SignMsg(t, secretKeys, []message.OperatorID{message.OperatorID(1)}, &message.ConsensusMessage{
				MsgType: message.CommitMsgType,
				Height:  2,
				Data:    commitDataToBytes(t, &message.CommitData{Data: []byte("value")}),
			}),
			testingprotocol.SignMsg(t, secretKeys, []message.OperatorID{message.OperatorID(1)}, &message.ConsensusMessage{
				MsgType: message.CommitMsgType,
				Height:  1,
				Data:    commitDataToBytes(t, &message.CommitData{Data: []byte("value")}),
			}),
			false,
			"",
			Ready,
		},
		{
			"decided for seq 0",
			instance.NewInstanceWithState(&qbft.State{
				Height: height0,
			}),
			nil,
			testingprotocol.SignMsg(t, secretKeys, []message.OperatorID{message.OperatorID(1)}, &message.ConsensusMessage{
				MsgType: message.CommitMsgType,
				Height:  0,
				Data:    commitDataToBytes(t, &message.CommitData{Data: []byte("value")}),
			}),
			false,
			"",
			Ready,
		},
	}

	for _, test := range tests {
		t.Run(test.name, func(t *testing.T) {
			storage := newTestStorage(test.highestDecided)
			currentInstanceLock := &sync.RWMutex{}
			ctrl := Controller{
				currentInstance:     test.currentInstance,
				InstanceStorage:     storage,
				ChangeRoundStorage:  storage,
				State:               test.initState,
				CurrentInstanceLock: currentInstanceLock,
				ForkLock:            &sync.Mutex{},
			}

			ctrl.Fork = forksfactory.NewFork(forksprotocol.V0ForkVersion)
			ctrl.DecidedFactory = factory.NewDecidedFactory(zap.L(), ctrl.GetNodeMode(), storage, nil)
			ctrl.DecidedStrategy = ctrl.DecidedFactory.GetStrategy()

			res, err := ctrl.decidedRequiresSync(test.msg)
			require.EqualValues(t, test.expectedRes, res)
			if len(test.expectedErr) > 0 {
				require.EqualError(t, err, test.expectedErr)
			} else {
				require.NoError(t, err)
			}
		})
	}
}

func TestDecideIsCurrentInstance(t *testing.T) {
	uids := []message.OperatorID{message.OperatorID(1), message.OperatorID(2), message.OperatorID(3), message.OperatorID(4)}
	secretKeys, _ := testingprotocol.GenerateBLSKeys(uids...)

	height1 := atomic.Value{}
	height1.Store(message.Height(1))

	height4 := atomic.Value{}
	height4.Store(message.Height(4))

	tests := []struct {
		name            string
		currentInstance instance.Instancer
		msg             *message.SignedMessage
		expectedRes     bool
	}{
		{
			"current instance",
			instance.NewInstanceWithState(&qbft.State{
				Height: height1,
			}),
			testingprotocol.SignMsg(t, secretKeys, []message.OperatorID{message.OperatorID(1)}, &message.ConsensusMessage{
				MsgType: message.CommitMsgType,
				Height:  1,
				Data:    commitDataToBytes(t, &message.CommitData{Data: []byte("value")}),
			}),
			true,
		},
		{
			"current instance nil",
			nil,
			testingprotocol.SignMsg(t, secretKeys, []message.OperatorID{message.OperatorID(1)}, &message.ConsensusMessage{
				MsgType: message.CommitMsgType,
				Height:  1,
				Data:    commitDataToBytes(t, &message.CommitData{Data: []byte("value")}),
			}),
			false,
		},
		{
			"current instance empty",
			&instance.Instance{},
			testingprotocol.SignMsg(t, secretKeys, []message.OperatorID{message.OperatorID(1)}, &message.ConsensusMessage{
				MsgType: message.CommitMsgType,
				Height:  1,
				Data:    commitDataToBytes(t, &message.CommitData{Data: []byte("value")}),
			}),
			false,
		},
		{
			"current instance seq lower",
			instance.NewInstanceWithState(&qbft.State{
				Height: height1,
			}),
			testingprotocol.SignMsg(t, secretKeys, []message.OperatorID{message.OperatorID(1)}, &message.ConsensusMessage{
				MsgType: message.CommitMsgType,
				Height:  2,
				Data:    commitDataToBytes(t, &message.CommitData{Data: []byte("value")}),
			}),
			false,
		},
		{
			"current instance seq higher",
			instance.NewInstanceWithState(&qbft.State{
				Height: height4,
			}),
			testingprotocol.SignMsg(t, secretKeys, []message.OperatorID{message.OperatorID(1)}, &message.ConsensusMessage{
				MsgType: message.CommitMsgType,
				Height:  2,
				Data:    commitDataToBytes(t, &message.CommitData{Data: []byte("value")}),
			}),
			false,
		},
	}

	for _, test := range tests {
		t.Run(test.name, func(t *testing.T) {
			currentInstanceLock := &sync.RWMutex{}
			ibft := Controller{
				currentInstance:     test.currentInstance,
				CurrentInstanceLock: currentInstanceLock,
				ForkLock:            &sync.Mutex{},
			}
			require.EqualValues(t, test.expectedRes, ibft.decidedForCurrentInstance(test.msg))
		})
	}
}
=======
//
//type testStorage struct {
//	highestDecided *message.SignedMessage
//	msgs           map[string]*message.SignedMessage
//	lock           sync.Mutex
//}
//
//func newTestStorage(highestDecided *message.SignedMessage) qbftstorage.QBFTStore {
//	return &testStorage{
//		highestDecided: highestDecided,
//		msgs:           map[string]*message.SignedMessage{},
//		lock:           sync.Mutex{},
//	}
//}
//
//func msgKey(identifier []byte, Height message.Height) string {
//	return fmt.Sprintf("%s_%d", string(identifier), Height)
//}
//
//func (s *testStorage) GetLastDecided(identifier message.Identifier) (*message.SignedMessage, error) {
//	return s.highestDecided, nil
//}
//
//// SaveLastDecided saves the given decided message, after checking that it is indeed the highest
//func (s *testStorage) SaveLastDecided(signedMsg ...*message.SignedMessage) error {
//	return nil
//}
//
//// GetDecided returns historical decided messages in the given range
//func (s *testStorage) GetDecided(identifier message.Identifier, from message.Height, to message.Height) ([]*message.SignedMessage, error) {
//	s.lock.Lock()
//	defer s.lock.Unlock()
//
//	var msgs []*message.SignedMessage
//	for i := from; i <= to; i++ {
//		k := msgKey(identifier, i)
//		if msg, ok := s.msgs[k]; ok {
//			msgs = append(msgs, msg)
//		}
//	}
//	return msgs, nil
//}
//
//// SaveDecided saves historical decided messages
//func (s *testStorage) SaveDecided(signedMsg ...*message.SignedMessage) error {
//	s.lock.Lock()
//	defer s.lock.Unlock()
//
//	for _, msg := range signedMsg {
//		if msg == nil || msg.Message == nil {
//			continue
//		}
//		k := msgKey(msg.Message.Identifier, msg.Message.Height)
//		s.msgs[k] = msg
//	}
//	return nil
//}
//
//// SaveCurrentInstance saves the state for the current running (not yet decided) instance
//func (s *testStorage) SaveCurrentInstance(identifier message.Identifier, state *qbft.State) error {
//	return nil
//}
//
//// GetCurrentInstance returns the state for the current running (not yet decided) instance
//func (s *testStorage) GetCurrentInstance(identifier message.Identifier) (*qbft.State, bool, error) {
//	return nil, false, nil
//}
//
//// GetLastChangeRoundMsg returns the latest broadcasted msg from the instance
//func (s *testStorage) GetLastChangeRoundMsg(identifier message.Identifier) (*message.SignedMessage, error) {
//	return nil, nil
//}
//
//func (s *testStorage) SaveLastChangeRoundMsg(msg *message.SignedMessage) error {
//	return nil
//}
//
//func (s *testStorage) CleanLastChangeRound(identifier message.Identifier) {}

//func TestDecidedRequiresSync(t *testing.T) {
//	uids := []message.OperatorID{message.OperatorID(1), message.OperatorID(2), message.OperatorID(3), message.OperatorID(4)}
//	secretKeys, _ := testingprotocol.GenerateBLSKeys(uids...)
//
//	height0 := atomic.Value{}
//	height0.Store(message.Height(0))
//
//	height3 := atomic.Value{}
//	height3.Store(message.Height(3))
//
//	tests := []struct {
//		name            string
//		currentInstance instance.Instancer
//		highestDecided  *message.SignedMessage
//		msg             *message.SignedMessage
//		expectedRes     bool
//		expectedErr     string
//		initState       uint32
//	}{
//		{
//			"decided from future, requires sync.",
//			instance.NewInstanceWithState(&qbft.State{
//				Height: height3,
//			}),
//			testingprotocol.SignMsg(t, secretKeys, []message.OperatorID{message.OperatorID(1)}, &message.ConsensusMessage{
//				MsgType: message.CommitMsgType,
//				Height:  2,
//				Data:    commitDataToBytes(t, &message.CommitData{Data: []byte("value")}),
//			}),
//			testingprotocol.SignMsg(t, secretKeys, []message.OperatorID{message.OperatorID(1)}, &message.ConsensusMessage{
//				MsgType: message.CommitMsgType,
//				Height:  4,
//				Data:    commitDataToBytes(t, &message.CommitData{Data: []byte("value")}),
//			}),
//			true,
//			"",
//			Ready,
//		},
//		{
//			"decided from future, requires sync. current is nil",
//			nil,
//			testingprotocol.SignMsg(t, secretKeys, []message.OperatorID{message.OperatorID(1)}, &message.ConsensusMessage{
//				MsgType: message.CommitMsgType,
//				Height:  2,
//				Data:    commitDataToBytes(t, &message.CommitData{Data: []byte("value")}),
//			}),
//			testingprotocol.SignMsg(t, secretKeys, []message.OperatorID{message.OperatorID(1)}, &message.ConsensusMessage{
//				MsgType: message.CommitMsgType,
//				Height:  4,
//				Data:    commitDataToBytes(t, &message.CommitData{Data: []byte("value")}),
//			}),
//			true,
//			"",
//			Ready,
//		},
//		{
//			"decided when init failed to sync",
//			nil,
//			testingprotocol.SignMsg(t, secretKeys, []message.OperatorID{message.OperatorID(1)}, &message.ConsensusMessage{
//				MsgType: message.CommitMsgType,
//				Height:  1,
//				Data:    commitDataToBytes(t, &message.CommitData{Data: []byte("value")}),
//			}),
//			testingprotocol.SignMsg(t, secretKeys, []message.OperatorID{message.OperatorID(1)}, &message.ConsensusMessage{
//				MsgType: message.CommitMsgType,
//				Height:  1,
//				Data:    commitDataToBytes(t, &message.CommitData{Data: []byte("value")}),
//			}),
//			true,
//			"",
//			NotStarted,
//		},
//		{
//			"decided from far future, requires sync.",
//			instance.NewInstanceWithState(&qbft.State{
//				Height: height3,
//			}),
//			testingprotocol.SignMsg(t, secretKeys, []message.OperatorID{message.OperatorID(1)}, &message.ConsensusMessage{
//				MsgType: message.CommitMsgType,
//				Height:  2,
//				Data:    commitDataToBytes(t, &message.CommitData{Data: []byte("value")}),
//			}),
//			testingprotocol.SignMsg(t, secretKeys, []message.OperatorID{message.OperatorID(1)}, &message.ConsensusMessage{
//				MsgType: message.CommitMsgType,
//				Height:  10,
//				Data:    commitDataToBytes(t, &message.CommitData{Data: []byte("value")}),
//			}),
//			true,
//			"",
//			Ready,
//		},
//		{
//			"decided from past, doesn't requires sync.",
//			instance.NewInstanceWithState(&qbft.State{
//				Height: height3,
//			}),
//			testingprotocol.SignMsg(t, secretKeys, []message.OperatorID{message.OperatorID(1)}, &message.ConsensusMessage{
//				MsgType: message.CommitMsgType,
//				Height:  2,
//				Data:    commitDataToBytes(t, &message.CommitData{Data: []byte("value")}),
//			}),
//			testingprotocol.SignMsg(t, secretKeys, []message.OperatorID{message.OperatorID(1)}, &message.ConsensusMessage{
//				MsgType: message.CommitMsgType,
//				Height:  1,
//				Data:    commitDataToBytes(t, &message.CommitData{Data: []byte("value")}),
//			}),
//			false,
//			"",
//			Ready,
//		},
//		{
//			"decided for current",
//			instance.NewInstanceWithState(&qbft.State{
//				Height: height3,
//			}),
//			testingprotocol.SignMsg(t, secretKeys, []message.OperatorID{message.OperatorID(1)}, &message.ConsensusMessage{
//				MsgType: message.CommitMsgType,
//				Height:  2,
//				Data:    commitDataToBytes(t, &message.CommitData{Data: []byte("value")}),
//			}),
//			testingprotocol.SignMsg(t, secretKeys, []message.OperatorID{message.OperatorID(1)}, &message.ConsensusMessage{
//				MsgType: message.CommitMsgType,
//				Height:  1,
//				Data:    commitDataToBytes(t, &message.CommitData{Data: []byte("value")}),
//			}),
//			false,
//			"",
//			Ready,
//		},
//		{
//			"decided for seq 0",
//			instance.NewInstanceWithState(&qbft.State{
//				Height: height0,
//			}),
//			nil,
//			testingprotocol.SignMsg(t, secretKeys, []message.OperatorID{message.OperatorID(1)}, &message.ConsensusMessage{
//				MsgType: message.CommitMsgType,
//				Height:  0,
//				Data:    commitDataToBytes(t, &message.CommitData{Data: []byte("value")}),
//			}),
//			false,
//			"",
//			Ready,
//		},
//	}
//
//	for _, test := range tests {
//		t.Run(test.name, func(t *testing.T) {
//			storage := newTestStorage(test.highestDecided)
//			currentInstanceLock := &sync.RWMutex{}
//			ctrl := Controller{
//				currentInstance:     test.currentInstance,
//				instanceStorage:     storage,
//				changeRoundStorage:  storage,
//				state:               test.initState,
//				currentInstanceLock: currentInstanceLock,
//				forkLock:            &sync.Mutex{},
//			}
//
//			ctrl.fork = forksfactory.NewFork(forksprotocol.V0ForkVersion)
//			ctrl.decidedFactory = factory.NewDecidedFactory(zap.L(), ctrl.getNodeMode(), storage, nil)
//			ctrl.decidedStrategy = ctrl.decidedFactory.GetStrategy()
//
//			res, err := ctrl.decidedRequiresSync(test.msg)
//			require.EqualValues(t, test.expectedRes, res)
//			if len(test.expectedErr) > 0 {
//				require.EqualError(t, err, test.expectedErr)
//			} else {
//				require.NoError(t, err)
//			}
//		})
//	}
//}

//func TestDecideIsCurrentInstance(t *testing.T) {
//	uids := []message.OperatorID{message.OperatorID(1), message.OperatorID(2), message.OperatorID(3), message.OperatorID(4)}
//	secretKeys, _ := testingprotocol.GenerateBLSKeys(uids...)
//
//	height1 := atomic.Value{}
//	height1.Store(message.Height(1))
//
//	height4 := atomic.Value{}
//	height4.Store(message.Height(4))
//
//	tests := []struct {
//		name            string
//		currentInstance instance.Instancer
//		msg             *message.SignedMessage
//		expectedRes     bool
//	}{
//		{
//			"current instance",
//			instance.NewInstanceWithState(&qbft.State{
//				Height: height1,
//			}),
//			testingprotocol.SignMsg(t, secretKeys, []message.OperatorID{message.OperatorID(1)}, &message.ConsensusMessage{
//				MsgType: message.CommitMsgType,
//				Height:  1,
//				Data:    commitDataToBytes(t, &message.CommitData{Data: []byte("value")}),
//			}),
//			true,
//		},
//		{
//			"current instance nil",
//			nil,
//			testingprotocol.SignMsg(t, secretKeys, []message.OperatorID{message.OperatorID(1)}, &message.ConsensusMessage{
//				MsgType: message.CommitMsgType,
//				Height:  1,
//				Data:    commitDataToBytes(t, &message.CommitData{Data: []byte("value")}),
//			}),
//			false,
//		},
//		{
//			"current instance empty",
//			&instance.Instance{},
//			testingprotocol.SignMsg(t, secretKeys, []message.OperatorID{message.OperatorID(1)}, &message.ConsensusMessage{
//				MsgType: message.CommitMsgType,
//				Height:  1,
//				Data:    commitDataToBytes(t, &message.CommitData{Data: []byte("value")}),
//			}),
//			false,
//		},
//		{
//			"current instance seq lower",
//			instance.NewInstanceWithState(&qbft.State{
//				Height: height1,
//			}),
//			testingprotocol.SignMsg(t, secretKeys, []message.OperatorID{message.OperatorID(1)}, &message.ConsensusMessage{
//				MsgType: message.CommitMsgType,
//				Height:  2,
//				Data:    commitDataToBytes(t, &message.CommitData{Data: []byte("value")}),
//			}),
//			false,
//		},
//		{
//			"current instance seq higher",
//			instance.NewInstanceWithState(&qbft.State{
//				Height: height4,
//			}),
//			testingprotocol.SignMsg(t, secretKeys, []message.OperatorID{message.OperatorID(1)}, &message.ConsensusMessage{
//				MsgType: message.CommitMsgType,
//				Height:  2,
//				Data:    commitDataToBytes(t, &message.CommitData{Data: []byte("value")}),
//			}),
//			false,
//		},
//	}
//
//	for _, test := range tests {
//		t.Run(test.name, func(t *testing.T) {
//			currentInstanceLock := &sync.RWMutex{}
//			ibft := Controller{
//				currentInstance:     test.currentInstance,
//				currentInstanceLock: currentInstanceLock,
//				forkLock:            &sync.Mutex{},
//			}
//			require.EqualValues(t, test.expectedRes, ibft.decidedForCurrentInstance(test.msg))
//		})
//	}
//}
>>>>>>> e471ea52

func TestForceDecided(t *testing.T) {
	uids := []message.OperatorID{message.OperatorID(1), message.OperatorID(2), message.OperatorID(3), message.OperatorID(4)}
	sks, nodes := testingprotocol.GenerateBLSKeys(uids...)
	pi, err := protocolp2p.GenPeerID()
	require.NoError(t, err)

	network := protocolp2p.NewMockNetwork(zap.L(), pi, 10)

	identifier := []byte("Identifier_11")
	s1 := testingprotocol.PopulatedStorage(t, sks, 3, 3)
	i1 := populatedIbft(1, identifier, network, s1, sks, nodes, newTestSigner())
	// test before sync
	highest, err := i1.(*Controller).DecidedStrategy.GetLastDecided(identifier)
	require.NotNil(t, highest)
	require.NoError(t, err)
	require.EqualValues(t, 3, highest.Message.Height)

	time.Sleep(time.Second * 1) // wait for sync to complete

	go func() {
		time.Sleep(time.Millisecond * 500) // wait for instance to start

		signers := []message.OperatorID{message.OperatorID(1), message.OperatorID(2), message.OperatorID(3), message.OperatorID(4)}

		encodedCommit, err := (&message.CommitData{Data: []byte("value")}).Encode()
		require.NoError(t, err)
		decidedMsg := testingprotocol.AggregateSign(t, sks, signers, &message.ConsensusMessage{
			MsgType:    message.CommitMsgType,
			Height:     message.Height(4),
			Round:      message.Round(1),
			Identifier: identifier,
			Data:       encodedCommit,
		})

		require.NoError(t, i1.(*Controller).processDecidedMessage(decidedMsg))
	}()

	res, err := i1.StartInstance(instance.ControllerStartInstanceOptions{
		Logger:    zap.L(),
		SeqNumber: 4,
		Value:     commitDataToBytes(t, &message.CommitData{Data: []byte("value")}),
	})
	require.NoError(t, err)
	require.True(t, res.Decided)

	highest, err = i1.(*Controller).DecidedStrategy.GetLastDecided(identifier)
	require.NotNil(t, highest)
	require.NoError(t, err)
	require.EqualValues(t, 4, highest.Message.Height)
}

func TestSyncAfterDecided(t *testing.T) {
	uids := []message.OperatorID{message.OperatorID(1), message.OperatorID(2), message.OperatorID(3), message.OperatorID(4)}
	sks, nodes := testingprotocol.GenerateBLSKeys(uids...)
	pi, err := protocolp2p.GenPeerID()
	require.NoError(t, err)

	identifier := []byte("Identifier_11")

	decidedMsg := testingprotocol.AggregateSign(t, sks, uids, &message.ConsensusMessage{
		MsgType:    message.CommitMsgType,
		Height:     message.Height(10),
		Round:      message.Round(3),
		Identifier: identifier,
		Data:       commitDataToBytes(t, &message.CommitData{Data: []byte("value")}),
	})

	network := protocolp2p.NewMockNetwork(zap.L(), pi, 10)
	network.SetLastDecidedHandler(generateLastDecidedHandler(t, identifier, decidedMsg))
	network.SetGetHistoryHandler(generateGetHistoryHandler(t, sks, uids, identifier, 4, 10))

	ctx, cancel := context.WithCancel(context.Background())
	defer cancel()

	network.Start(ctx)
	network.AddPeers(message.Identifier(identifier).GetValidatorPK(), network)

	s1 := testingprotocol.PopulatedStorage(t, sks, 3, 4)
	i1 := populatedIbft(1, identifier, network, s1, sks, nodes, newTestSigner())

	_ = populatedIbft(2, identifier, network, testingprotocol.PopulatedStorage(t, sks, 3, 10), sks, nodes, newTestSigner())

	// test before sync
	highest, err := i1.(*Controller).DecidedStrategy.GetLastDecided(identifier)
	require.NotNil(t, highest)
	require.NoError(t, err)
	require.EqualValues(t, 4, highest.Message.Height)

	require.NoError(t, i1.(*Controller).processDecidedMessage(decidedMsg))

	time.Sleep(time.Millisecond * 500) // wait for sync to complete
	highest, err = i1.(*Controller).DecidedStrategy.GetLastDecided(identifier)
	require.NotNil(t, highest)
	require.NoError(t, err)
	require.EqualValues(t, message.Height(10), highest.Message.Height)
}

func TestSyncFromScratchAfterDecided(t *testing.T) {
	uids := []message.OperatorID{message.OperatorID(1), message.OperatorID(2), message.OperatorID(3), message.OperatorID(4)}
	sks, nodes := testingprotocol.GenerateBLSKeys(uids...)
	db, _ := kv.New(basedb.Options{
		Type:   "badger-memory",
		Path:   "",
		Logger: zap.L(),
	})
	pi, err := protocolp2p.GenPeerID()
	require.NoError(t, err)

	identifier := []byte("Identifier_11")
	decidedMsg := testingprotocol.AggregateSign(t, sks, uids, &message.ConsensusMessage{
		MsgType:    message.CommitMsgType,
		Height:     message.Height(10),
		Round:      message.Round(3),
		Identifier: identifier,
		Data:       commitDataToBytes(t, &message.CommitData{Data: []byte("value")}),
	})

	network := protocolp2p.NewMockNetwork(zap.L(), pi, 10)
	network.SetLastDecidedHandler(generateLastDecidedHandler(t, identifier, decidedMsg))
	network.SetGetHistoryHandler(generateGetHistoryHandler(t, sks, uids, identifier, 0, 10))

	ctx, cancel := context.WithCancel(context.Background())
	defer cancel()

	network.Start(ctx)
	network.AddPeers(message.Identifier(identifier).GetValidatorPK(), network)

	s1 := qbftstorage.NewQBFTStore(db, zap.L(), "attestations")
	i1 := populatedIbft(1, identifier, network, s1, sks, nodes, newTestSigner())

	_ = populatedIbft(2, identifier, network, testingprotocol.PopulatedStorage(t, sks, 3, 10), sks, nodes, newTestSigner())

	require.NoError(t, i1.(*Controller).processDecidedMessage(decidedMsg))

	time.Sleep(time.Millisecond * 500) // wait for sync to complete
	highest, err := i1.(*Controller).DecidedStrategy.GetLastDecided(identifier)
	require.NotNil(t, highest)
	require.NoError(t, err)
	require.EqualValues(t, 10, highest.Message.Height)
}

func TestValidateDecidedMsg(t *testing.T) {
	uids := []message.OperatorID{message.OperatorID(1), message.OperatorID(2), message.OperatorID(3), message.OperatorID(4)}
	sks, nodes := testingprotocol.GenerateBLSKeys(uids...)
	pi, err := protocolp2p.GenPeerID()
	require.NoError(t, err)

	network := protocolp2p.NewMockNetwork(zap.L(), pi, 10)
	identifier := []byte("Identifier_11")
	ibft := populatedIbft(1, identifier, network, testingprotocol.PopulatedStorage(t, sks, 3, 10), sks, nodes, newTestSigner())

	tests := []struct {
		name          string
		msg           *message.SignedMessage
		expectedError error
	}{
		{
			"valid",
			testingprotocol.AggregateSign(t, sks, uids, &message.ConsensusMessage{
				MsgType:    message.CommitMsgType,
				Height:     message.Height(11),
				Round:      message.Round(3),
				Identifier: identifier,
				Data:       commitDataToBytes(t, &message.CommitData{Data: []byte("value")}),
			}),
			nil,
		},
		{
			"invalid msg stage",
			testingprotocol.AggregateSign(t, sks, uids, &message.ConsensusMessage{
				MsgType:    message.PrepareMsgType,
				Height:     message.Height(11),
				Round:      message.Round(3),
				Identifier: identifier,
				Data:       commitDataToBytes(t, &message.CommitData{Data: []byte("value")}),
			}),
			errors.New("message type is wrong"),
		},
		{
			"invalid msg sig",
			testingprotocol.AggregateInvalidSign(t, sks, &message.ConsensusMessage{
				MsgType:    message.CommitMsgType,
				Height:     message.Height(11),
				Round:      message.Round(3),
				Identifier: identifier,
				Data:       commitDataToBytes(t, &message.CommitData{Data: []byte("value")}),
			}),
			errors.New("failed to verify signature"),
		},
		{
			"valid first decided",
			testingprotocol.AggregateSign(t, sks, uids, &message.ConsensusMessage{
				MsgType:    message.CommitMsgType,
				Height:     message.Height(0),
				Round:      message.Round(3),
				Identifier: identifier,
				Data:       commitDataToBytes(t, &message.CommitData{Data: []byte("value")}),
			}),
			nil,
		},
	}

	for _, test := range tests {
		t.Run(test.name, func(t *testing.T) {
			if test.expectedError != nil {
				err := ibft.(*Controller).ValidateDecidedMsg(test.msg)
				require.EqualError(t, err, test.expectedError.Error())
			} else {
				require.NoError(t, ibft.(*Controller).ValidateDecidedMsg(test.msg))
			}
		})
	}
}

<<<<<<< HEAD
func TestController_checkDecidedMessageSigners(t *testing.T) {
	uids := []message.OperatorID{message.OperatorID(1), message.OperatorID(2), message.OperatorID(3), message.OperatorID(4)}
	secretKeys, nodes := testingprotocol.GenerateBLSKeys(uids...)
	skQuorum := map[message.OperatorID]*bls.SecretKey{}
	for i, sk := range secretKeys {
		skQuorum[i] = sk
	}
	delete(skQuorum, 4)
	identifier := []byte("Identifier_2")

	incompleteDecided := testingprotocol.AggregateSign(t, skQuorum, uids[:3], &message.ConsensusMessage{
		MsgType:    message.CommitMsgType,
		Height:     message.Height(2),
		Identifier: identifier[:],
		Data:       commitDataToBytes(t, &message.CommitData{Data: []byte("value")}),
	})

	completeDecided := testingprotocol.AggregateSign(t, secretKeys, uids, &message.ConsensusMessage{
		MsgType:    message.CommitMsgType,
		Height:     message.Height(2),
		Identifier: identifier[:],
		Data:       commitDataToBytes(t, &message.CommitData{Data: []byte("value")}),
	})

	share := &beaconprotocol.Share{
		NodeID:    1,
		PublicKey: secretKeys[1].GetPublicKey(),
		Committee: nodes,
	}

	id := atomic.Value{}
	id.Store(message.Identifier(identifier))

	height := atomic.Value{}
	height.Store(message.Height(2))

	storage := newTestStorage(nil)
	currentInstanceLock := &sync.RWMutex{}
	ctrl := Controller{
		ValidatorShare: share,
		currentInstance: instance.NewInstanceWithState(&qbft.State{
			Identifier: id,
			Height:     height,
		}),
		InstanceStorage:     storage,
		ChangeRoundStorage:  storage,
		CurrentInstanceLock: currentInstanceLock,
		ForkLock:            &sync.Mutex{},
	}

	ctrl.Fork = forksfactory.NewFork(forksprotocol.V0ForkVersion)
	ctrl.DecidedFactory = factory.NewDecidedFactory(zap.L(), ctrl.GetNodeMode(), storage, nil)
	ctrl.DecidedStrategy = ctrl.DecidedFactory.GetStrategy()

	require.NoError(t, ctrl.DecidedStrategy.SaveDecided(incompleteDecided))

	// check message with similar number of signers
	require.True(t, ctrl.checkDecidedMessageSigners(incompleteDecided, incompleteDecided))
	// check message with more signers
	require.False(t, ctrl.checkDecidedMessageSigners(incompleteDecided, completeDecided))
}
=======
//func TestController_checkDecidedMessageSigners(t *testing.T) {
//	uids := []message.OperatorID{message.OperatorID(1), message.OperatorID(2), message.OperatorID(3), message.OperatorID(4)}
//	secretKeys, nodes := testingprotocol.GenerateBLSKeys(uids...)
//	skQuorum := map[message.OperatorID]*bls.SecretKey{}
//	for i, sk := range secretKeys {
//		skQuorum[i] = sk
//	}
//	delete(skQuorum, 4)
//	identifier := []byte("Identifier_2")
//
//	incompleteDecided := testingprotocol.AggregateSign(t, skQuorum, uids[:3], &message.ConsensusMessage{
//		MsgType:    message.CommitMsgType,
//		Height:     message.Height(2),
//		Identifier: identifier[:],
//		Data:       commitDataToBytes(t, &message.CommitData{Data: []byte("value")}),
//	})
//
//	completeDecided := testingprotocol.AggregateSign(t, secretKeys, uids, &message.ConsensusMessage{
//		MsgType:    message.CommitMsgType,
//		Height:     message.Height(2),
//		Identifier: identifier[:],
//		Data:       commitDataToBytes(t, &message.CommitData{Data: []byte("value")}),
//	})
//
//	share := &beaconprotocol.Share{
//		NodeID:    1,
//		PublicKey: secretKeys[1].GetPublicKey(),
//		Committee: nodes,
//	}
//
//	id := atomic.Value{}
//	id.Store(message.Identifier(identifier))
//
//	height := atomic.Value{}
//	height.Store(message.Height(2))
//
//	storage := newTestStorage(nil)
//	currentInstanceLock := &sync.RWMutex{}
//	ctrl := Controller{
//		ValidatorShare: share,
//		currentInstance: instance.NewInstanceWithState(&qbft.State{
//			Identifier: id,
//			Height:     height,
//		}),
//		instanceStorage:     storage,
//		changeRoundStorage:  storage,
//		currentInstanceLock: currentInstanceLock,
//		forkLock:            &sync.Mutex{},
//	}
//
//	ctrl.fork = forksfactory.NewFork(forksprotocol.V0ForkVersion)
//	ctrl.decidedFactory = factory.NewDecidedFactory(zap.L(), ctrl.getNodeMode(), storage, nil)
//	ctrl.decidedStrategy = ctrl.decidedFactory.GetStrategy()
//
//	_, err := ctrl.decidedStrategy.SaveDecided(incompleteDecided)
//	require.NoError(t, err)
//
//	// check message with similar number of signers
//	require.True(t, ctrl.checkDecidedMessageSigners(incompleteDecided, incompleteDecided))
//	// check message with more signers
//	require.False(t, ctrl.checkDecidedMessageSigners(incompleteDecided, completeDecided))
//}
>>>>>>> e471ea52

// TODO: (lint) fix test
//nolint
func populatedIbft(
	nodeID message.OperatorID,
	identifier []byte,
	network protocolp2p.MockNetwork,
	ibftStorage qbftstorage.QBFTStore,
	sks map[message.OperatorID]*bls.SecretKey,
	nodes map[message.OperatorID]*beaconprotocol.Node,
	signer beaconprotocol.Signer,
) IController {
	share := &beaconprotocol.Share{
		NodeID:    nodeID,
		PublicKey: sks[1].GetPublicKey(),
		Committee: nodes,
	}

	opts := Options{
		Context:        context.Background(),
		Role:           message.RoleTypeAttester,
		Identifier:     identifier,
		Logger:         zap.L(),
		Storage:        ibftStorage,
		Network:        network,
		InstanceConfig: qbft.DefaultConsensusParams(),
		ValidatorShare: share,
		Version:        forksprotocol.V0ForkVersion, // TODO need to check v1 fork too? (:Niv)
		Beacon:         nil,                         // ?
		Signer:         signer,
		SyncRateLimit:  time.Millisecond * 100,
		SigTimeout:     time.Second * 5,
		ReadMode:       false,
	}
	ret := New(opts)

	ret.(*Controller).State = Ready // as if they are already synced
	return ret
}

type testSigner struct {
}

func newTestSigner() beaconprotocol.Signer {
	return &testSigner{}
}

func (s *testSigner) AddShare(shareKey *bls.SecretKey) error {
	return nil
}

func (s *testSigner) SignIBFTMessage(message *message.ConsensusMessage, pk []byte, forkVersion string) ([]byte, error) {
	return nil, nil
}

func (s *testSigner) SignAttestation(data *spec.AttestationData, duty *beaconprotocol.Duty, pk []byte) (*spec.Attestation, []byte, error) {
	return nil, nil, nil
}

func commitDataToBytes(t *testing.T, input *message.CommitData) []byte {
	ret, err := input.Encode()
	require.NoError(t, err)
	return ret
}

func generateGetHistoryHandler(t *testing.T, sks map[message.OperatorID]*bls.SecretKey, uids []message.OperatorID, identifier []byte, from, to int) protocolp2p.EventHandler {
	return func(e protocolp2p.MockMessageEvent) *message.SSVMessage {
		decidedMsgs := make([]*message.SignedMessage, 0)
		heights := make([]message.Height, 0)
		for i := from; i <= to; i++ {
			decidedMsgs = append(decidedMsgs, testingprotocol.AggregateSign(t, sks, uids, &message.ConsensusMessage{
				MsgType:    message.CommitMsgType,
				Height:     message.Height(i),
				Round:      message.Round(3),
				Identifier: identifier,
				Data:       commitDataToBytes(t, &message.CommitData{Data: []byte("value")}),
			}))
			heights = append(heights, message.Height(i))
		}

		sm := &message.SyncMessage{
			Protocol: message.LastDecidedType,
			Params: &message.SyncParams{
				Height:     heights,
				Identifier: identifier,
			},
			Data:   decidedMsgs,
			Status: message.StatusSuccess,
		}
		em, err := sm.Encode()
		require.NoError(t, err)

		msg := &message.SSVMessage{
			MsgType: message.SSVDecidedMsgType,
			ID:      identifier,
			Data:    em,
		}

		return msg
	}
}

func generateLastDecidedHandler(t *testing.T, identifier []byte, decidedMsg *message.SignedMessage) protocolp2p.EventHandler {
	return func(e protocolp2p.MockMessageEvent) *message.SSVMessage {
		sm := &message.SyncMessage{
			Protocol: message.LastDecidedType,
			Params: &message.SyncParams{
				Height:     []message.Height{message.Height(9), message.Height(10)},
				Identifier: identifier,
			},
			Data:   []*message.SignedMessage{decidedMsg},
			Status: message.StatusSuccess,
		}
		em, err := sm.Encode()
		require.NoError(t, err)

		msg := &message.SSVMessage{
			MsgType: message.SSVDecidedMsgType,
			ID:      identifier,
			Data:    em,
		}

		return msg
	}
}<|MERGE_RESOLUTION|>--- conflicted
+++ resolved
@@ -23,346 +23,6 @@
 	"github.com/bloxapp/ssv/storage/kv"
 )
 
-<<<<<<< HEAD
-type testStorage struct {
-	highestDecided *message.SignedMessage
-	msgs           map[string]*message.SignedMessage
-	lock           sync.Mutex
-}
-
-func newTestStorage(highestDecided *message.SignedMessage) qbftstorage.QBFTStore {
-	return &testStorage{
-		highestDecided: highestDecided,
-		msgs:           map[string]*message.SignedMessage{},
-		lock:           sync.Mutex{},
-	}
-}
-
-func msgKey(identifier []byte, Height message.Height) string {
-	return fmt.Sprintf("%s_%d", string(identifier), Height)
-}
-
-func (s *testStorage) GetLastDecided(identifier message.Identifier) (*message.SignedMessage, error) {
-	return s.highestDecided, nil
-}
-
-// SaveLastDecided saves the given decided message, after checking that it is indeed the highest
-func (s *testStorage) SaveLastDecided(signedMsg ...*message.SignedMessage) error {
-	return nil
-}
-
-// GetDecided returns historical decided messages in the given range
-func (s *testStorage) GetDecided(identifier message.Identifier, from message.Height, to message.Height) ([]*message.SignedMessage, error) {
-	s.lock.Lock()
-	defer s.lock.Unlock()
-
-	var msgs []*message.SignedMessage
-	for i := from; i <= to; i++ {
-		k := msgKey(identifier, i)
-		if msg, ok := s.msgs[k]; ok {
-			msgs = append(msgs, msg)
-		}
-	}
-	return msgs, nil
-}
-
-// SaveDecided saves historical decided messages
-func (s *testStorage) SaveDecided(signedMsg ...*message.SignedMessage) error {
-	s.lock.Lock()
-	defer s.lock.Unlock()
-
-	for _, msg := range signedMsg {
-		if msg == nil || msg.Message == nil {
-			continue
-		}
-		k := msgKey(msg.Message.Identifier, msg.Message.Height)
-		s.msgs[k] = msg
-	}
-	return nil
-}
-
-// SaveCurrentInstance saves the state for the current running (not yet decided) instance
-func (s *testStorage) SaveCurrentInstance(identifier message.Identifier, state *qbft.State) error {
-	return nil
-}
-
-// GetCurrentInstance returns the state for the current running (not yet decided) instance
-func (s *testStorage) GetCurrentInstance(identifier message.Identifier) (*qbft.State, bool, error) {
-	return nil, false, nil
-}
-
-// GetLastChangeRoundMsg returns the latest broadcasted msg from the instance
-func (s *testStorage) GetLastChangeRoundMsg(identifier message.Identifier) (*message.SignedMessage, error) {
-	return nil, nil
-}
-
-func (s *testStorage) SaveLastChangeRoundMsg(msg *message.SignedMessage) error {
-	return nil
-}
-
-func (s *testStorage) CleanLastChangeRound(identifier message.Identifier) {}
-
-func TestDecidedRequiresSync(t *testing.T) {
-	uids := []message.OperatorID{message.OperatorID(1), message.OperatorID(2), message.OperatorID(3), message.OperatorID(4)}
-	secretKeys, _ := testingprotocol.GenerateBLSKeys(uids...)
-
-	height0 := atomic.Value{}
-	height0.Store(message.Height(0))
-
-	height3 := atomic.Value{}
-	height3.Store(message.Height(3))
-
-	tests := []struct {
-		name            string
-		currentInstance instance.Instancer
-		highestDecided  *message.SignedMessage
-		msg             *message.SignedMessage
-		expectedRes     bool
-		expectedErr     string
-		initState       uint32
-	}{
-		{
-			"decided from future, requires sync.",
-			instance.NewInstanceWithState(&qbft.State{
-				Height: height3,
-			}),
-			testingprotocol.SignMsg(t, secretKeys, []message.OperatorID{message.OperatorID(1)}, &message.ConsensusMessage{
-				MsgType: message.CommitMsgType,
-				Height:  2,
-				Data:    commitDataToBytes(t, &message.CommitData{Data: []byte("value")}),
-			}),
-			testingprotocol.SignMsg(t, secretKeys, []message.OperatorID{message.OperatorID(1)}, &message.ConsensusMessage{
-				MsgType: message.CommitMsgType,
-				Height:  4,
-				Data:    commitDataToBytes(t, &message.CommitData{Data: []byte("value")}),
-			}),
-			true,
-			"",
-			Ready,
-		},
-		{
-			"decided from future, requires sync. current is nil",
-			nil,
-			testingprotocol.SignMsg(t, secretKeys, []message.OperatorID{message.OperatorID(1)}, &message.ConsensusMessage{
-				MsgType: message.CommitMsgType,
-				Height:  2,
-				Data:    commitDataToBytes(t, &message.CommitData{Data: []byte("value")}),
-			}),
-			testingprotocol.SignMsg(t, secretKeys, []message.OperatorID{message.OperatorID(1)}, &message.ConsensusMessage{
-				MsgType: message.CommitMsgType,
-				Height:  4,
-				Data:    commitDataToBytes(t, &message.CommitData{Data: []byte("value")}),
-			}),
-			true,
-			"",
-			Ready,
-		},
-		{
-			"decided when init failed to sync",
-			nil,
-			testingprotocol.SignMsg(t, secretKeys, []message.OperatorID{message.OperatorID(1)}, &message.ConsensusMessage{
-				MsgType: message.CommitMsgType,
-				Height:  1,
-				Data:    commitDataToBytes(t, &message.CommitData{Data: []byte("value")}),
-			}),
-			testingprotocol.SignMsg(t, secretKeys, []message.OperatorID{message.OperatorID(1)}, &message.ConsensusMessage{
-				MsgType: message.CommitMsgType,
-				Height:  1,
-				Data:    commitDataToBytes(t, &message.CommitData{Data: []byte("value")}),
-			}),
-			true,
-			"",
-			NotStarted,
-		},
-		{
-			"decided from far future, requires sync.",
-			instance.NewInstanceWithState(&qbft.State{
-				Height: height3,
-			}),
-			testingprotocol.SignMsg(t, secretKeys, []message.OperatorID{message.OperatorID(1)}, &message.ConsensusMessage{
-				MsgType: message.CommitMsgType,
-				Height:  2,
-				Data:    commitDataToBytes(t, &message.CommitData{Data: []byte("value")}),
-			}),
-			testingprotocol.SignMsg(t, secretKeys, []message.OperatorID{message.OperatorID(1)}, &message.ConsensusMessage{
-				MsgType: message.CommitMsgType,
-				Height:  10,
-				Data:    commitDataToBytes(t, &message.CommitData{Data: []byte("value")}),
-			}),
-			true,
-			"",
-			Ready,
-		},
-		{
-			"decided from past, doesn't requires sync.",
-			instance.NewInstanceWithState(&qbft.State{
-				Height: height3,
-			}),
-			testingprotocol.SignMsg(t, secretKeys, []message.OperatorID{message.OperatorID(1)}, &message.ConsensusMessage{
-				MsgType: message.CommitMsgType,
-				Height:  2,
-				Data:    commitDataToBytes(t, &message.CommitData{Data: []byte("value")}),
-			}),
-			testingprotocol.SignMsg(t, secretKeys, []message.OperatorID{message.OperatorID(1)}, &message.ConsensusMessage{
-				MsgType: message.CommitMsgType,
-				Height:  1,
-				Data:    commitDataToBytes(t, &message.CommitData{Data: []byte("value")}),
-			}),
-			false,
-			"",
-			Ready,
-		},
-		{
-			"decided for current",
-			instance.NewInstanceWithState(&qbft.State{
-				Height: height3,
-			}),
-			testingprotocol.SignMsg(t, secretKeys, []message.OperatorID{message.OperatorID(1)}, &message.ConsensusMessage{
-				MsgType: message.CommitMsgType,
-				Height:  2,
-				Data:    commitDataToBytes(t, &message.CommitData{Data: []byte("value")}),
-			}),
-			testingprotocol.SignMsg(t, secretKeys, []message.OperatorID{message.OperatorID(1)}, &message.ConsensusMessage{
-				MsgType: message.CommitMsgType,
-				Height:  1,
-				Data:    commitDataToBytes(t, &message.CommitData{Data: []byte("value")}),
-			}),
-			false,
-			"",
-			Ready,
-		},
-		{
-			"decided for seq 0",
-			instance.NewInstanceWithState(&qbft.State{
-				Height: height0,
-			}),
-			nil,
-			testingprotocol.SignMsg(t, secretKeys, []message.OperatorID{message.OperatorID(1)}, &message.ConsensusMessage{
-				MsgType: message.CommitMsgType,
-				Height:  0,
-				Data:    commitDataToBytes(t, &message.CommitData{Data: []byte("value")}),
-			}),
-			false,
-			"",
-			Ready,
-		},
-	}
-
-	for _, test := range tests {
-		t.Run(test.name, func(t *testing.T) {
-			storage := newTestStorage(test.highestDecided)
-			currentInstanceLock := &sync.RWMutex{}
-			ctrl := Controller{
-				currentInstance:     test.currentInstance,
-				InstanceStorage:     storage,
-				ChangeRoundStorage:  storage,
-				State:               test.initState,
-				CurrentInstanceLock: currentInstanceLock,
-				ForkLock:            &sync.Mutex{},
-			}
-
-			ctrl.Fork = forksfactory.NewFork(forksprotocol.V0ForkVersion)
-			ctrl.DecidedFactory = factory.NewDecidedFactory(zap.L(), ctrl.GetNodeMode(), storage, nil)
-			ctrl.DecidedStrategy = ctrl.DecidedFactory.GetStrategy()
-
-			res, err := ctrl.decidedRequiresSync(test.msg)
-			require.EqualValues(t, test.expectedRes, res)
-			if len(test.expectedErr) > 0 {
-				require.EqualError(t, err, test.expectedErr)
-			} else {
-				require.NoError(t, err)
-			}
-		})
-	}
-}
-
-func TestDecideIsCurrentInstance(t *testing.T) {
-	uids := []message.OperatorID{message.OperatorID(1), message.OperatorID(2), message.OperatorID(3), message.OperatorID(4)}
-	secretKeys, _ := testingprotocol.GenerateBLSKeys(uids...)
-
-	height1 := atomic.Value{}
-	height1.Store(message.Height(1))
-
-	height4 := atomic.Value{}
-	height4.Store(message.Height(4))
-
-	tests := []struct {
-		name            string
-		currentInstance instance.Instancer
-		msg             *message.SignedMessage
-		expectedRes     bool
-	}{
-		{
-			"current instance",
-			instance.NewInstanceWithState(&qbft.State{
-				Height: height1,
-			}),
-			testingprotocol.SignMsg(t, secretKeys, []message.OperatorID{message.OperatorID(1)}, &message.ConsensusMessage{
-				MsgType: message.CommitMsgType,
-				Height:  1,
-				Data:    commitDataToBytes(t, &message.CommitData{Data: []byte("value")}),
-			}),
-			true,
-		},
-		{
-			"current instance nil",
-			nil,
-			testingprotocol.SignMsg(t, secretKeys, []message.OperatorID{message.OperatorID(1)}, &message.ConsensusMessage{
-				MsgType: message.CommitMsgType,
-				Height:  1,
-				Data:    commitDataToBytes(t, &message.CommitData{Data: []byte("value")}),
-			}),
-			false,
-		},
-		{
-			"current instance empty",
-			&instance.Instance{},
-			testingprotocol.SignMsg(t, secretKeys, []message.OperatorID{message.OperatorID(1)}, &message.ConsensusMessage{
-				MsgType: message.CommitMsgType,
-				Height:  1,
-				Data:    commitDataToBytes(t, &message.CommitData{Data: []byte("value")}),
-			}),
-			false,
-		},
-		{
-			"current instance seq lower",
-			instance.NewInstanceWithState(&qbft.State{
-				Height: height1,
-			}),
-			testingprotocol.SignMsg(t, secretKeys, []message.OperatorID{message.OperatorID(1)}, &message.ConsensusMessage{
-				MsgType: message.CommitMsgType,
-				Height:  2,
-				Data:    commitDataToBytes(t, &message.CommitData{Data: []byte("value")}),
-			}),
-			false,
-		},
-		{
-			"current instance seq higher",
-			instance.NewInstanceWithState(&qbft.State{
-				Height: height4,
-			}),
-			testingprotocol.SignMsg(t, secretKeys, []message.OperatorID{message.OperatorID(1)}, &message.ConsensusMessage{
-				MsgType: message.CommitMsgType,
-				Height:  2,
-				Data:    commitDataToBytes(t, &message.CommitData{Data: []byte("value")}),
-			}),
-			false,
-		},
-	}
-
-	for _, test := range tests {
-		t.Run(test.name, func(t *testing.T) {
-			currentInstanceLock := &sync.RWMutex{}
-			ibft := Controller{
-				currentInstance:     test.currentInstance,
-				CurrentInstanceLock: currentInstanceLock,
-				ForkLock:            &sync.Mutex{},
-			}
-			require.EqualValues(t, test.expectedRes, ibft.decidedForCurrentInstance(test.msg))
-		})
-	}
-}
-=======
 //
 //type testStorage struct {
 //	highestDecided *message.SignedMessage
@@ -702,7 +362,6 @@
 //		})
 //	}
 //}
->>>>>>> e471ea52
 
 func TestForceDecided(t *testing.T) {
 	uids := []message.OperatorID{message.OperatorID(1), message.OperatorID(2), message.OperatorID(3), message.OperatorID(4)}
@@ -918,69 +577,6 @@
 	}
 }
 
-<<<<<<< HEAD
-func TestController_checkDecidedMessageSigners(t *testing.T) {
-	uids := []message.OperatorID{message.OperatorID(1), message.OperatorID(2), message.OperatorID(3), message.OperatorID(4)}
-	secretKeys, nodes := testingprotocol.GenerateBLSKeys(uids...)
-	skQuorum := map[message.OperatorID]*bls.SecretKey{}
-	for i, sk := range secretKeys {
-		skQuorum[i] = sk
-	}
-	delete(skQuorum, 4)
-	identifier := []byte("Identifier_2")
-
-	incompleteDecided := testingprotocol.AggregateSign(t, skQuorum, uids[:3], &message.ConsensusMessage{
-		MsgType:    message.CommitMsgType,
-		Height:     message.Height(2),
-		Identifier: identifier[:],
-		Data:       commitDataToBytes(t, &message.CommitData{Data: []byte("value")}),
-	})
-
-	completeDecided := testingprotocol.AggregateSign(t, secretKeys, uids, &message.ConsensusMessage{
-		MsgType:    message.CommitMsgType,
-		Height:     message.Height(2),
-		Identifier: identifier[:],
-		Data:       commitDataToBytes(t, &message.CommitData{Data: []byte("value")}),
-	})
-
-	share := &beaconprotocol.Share{
-		NodeID:    1,
-		PublicKey: secretKeys[1].GetPublicKey(),
-		Committee: nodes,
-	}
-
-	id := atomic.Value{}
-	id.Store(message.Identifier(identifier))
-
-	height := atomic.Value{}
-	height.Store(message.Height(2))
-
-	storage := newTestStorage(nil)
-	currentInstanceLock := &sync.RWMutex{}
-	ctrl := Controller{
-		ValidatorShare: share,
-		currentInstance: instance.NewInstanceWithState(&qbft.State{
-			Identifier: id,
-			Height:     height,
-		}),
-		InstanceStorage:     storage,
-		ChangeRoundStorage:  storage,
-		CurrentInstanceLock: currentInstanceLock,
-		ForkLock:            &sync.Mutex{},
-	}
-
-	ctrl.Fork = forksfactory.NewFork(forksprotocol.V0ForkVersion)
-	ctrl.DecidedFactory = factory.NewDecidedFactory(zap.L(), ctrl.GetNodeMode(), storage, nil)
-	ctrl.DecidedStrategy = ctrl.DecidedFactory.GetStrategy()
-
-	require.NoError(t, ctrl.DecidedStrategy.SaveDecided(incompleteDecided))
-
-	// check message with similar number of signers
-	require.True(t, ctrl.checkDecidedMessageSigners(incompleteDecided, incompleteDecided))
-	// check message with more signers
-	require.False(t, ctrl.checkDecidedMessageSigners(incompleteDecided, completeDecided))
-}
-=======
 //func TestController_checkDecidedMessageSigners(t *testing.T) {
 //	uids := []message.OperatorID{message.OperatorID(1), message.OperatorID(2), message.OperatorID(3), message.OperatorID(4)}
 //	secretKeys, nodes := testingprotocol.GenerateBLSKeys(uids...)
@@ -1043,7 +639,6 @@
 //	// check message with more signers
 //	require.False(t, ctrl.checkDecidedMessageSigners(incompleteDecided, completeDecided))
 //}
->>>>>>> e471ea52
 
 // TODO: (lint) fix test
 //nolint
