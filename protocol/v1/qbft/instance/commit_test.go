--- conflicted
+++ resolved
@@ -191,11 +191,7 @@
 
 	instance.setFork(testingFork(instance))
 	pipeline := instance.CommitMsgPipeline()
-<<<<<<< HEAD
-	require.EqualValues(t, "combination of: combination of: combination of: basic msg validation, type check, identifier, sequence, authorize, , round, validate proposal, add commit msg, , upon commit msg, ", pipeline.Name())
-=======
-	require.EqualValues(t, "combination of: validate proposal, combination of: combination of: basic msg validation, type check, identifier, sequence, authorize, , add commit msg, , upon commit msg, ", pipeline.Name())
->>>>>>> 10ca87ff
+	require.EqualValues(t, "combination of: combination of: combination of: basic msg validation, type check, identifier, sequence, authorize, , add commit msg, , upon commit msg, ", pipeline.Name())
 }
 
 // AggregateMessages will aggregate given msgs or return error
