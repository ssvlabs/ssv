--- conflicted
+++ resolved
@@ -270,15 +270,11 @@
 		}
 	case specqbft.PrepareMsgType:
 		if err := i.PrepareMsgPipeline().Run(msg); err != nil {
-<<<<<<< HEAD
-			return false, err
-=======
 			if errors.Is(err, signedmsg.ErrWrongRound) {
 				// NOTE: These 4 checks will be replaced by one in a future PR.
 				i.Logger.Debug(fmt.Sprintf("message round (%d) does not equal state round (%d)", msg.Message.Round, i.State().GetRound()))
 			}
-			return false, fmt.Errorf("invalid prepare message: %w", err)
->>>>>>> a54a1c93
+			return false, err
 		}
 	case specqbft.CommitMsgType:
 		if err := i.CommitMsgPipeline().Run(msg); err != nil {
