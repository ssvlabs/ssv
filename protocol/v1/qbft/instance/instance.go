package instance

import (
	"context"
	"encoding/hex"
	"fmt"
	"sync"
	"time"

	specqbft "github.com/bloxapp/ssv-spec/qbft"
	spectypes "github.com/bloxapp/ssv-spec/types"
	"github.com/pkg/errors"
	"go.uber.org/atomic"
	"go.uber.org/zap"

	beaconprotocol "github.com/bloxapp/ssv/protocol/v1/blockchain/beacon"
	"github.com/bloxapp/ssv/protocol/v1/message"
	protcolp2p "github.com/bloxapp/ssv/protocol/v1/p2p"
	"github.com/bloxapp/ssv/protocol/v1/qbft"
	"github.com/bloxapp/ssv/protocol/v1/qbft/instance/forks"
	"github.com/bloxapp/ssv/protocol/v1/qbft/instance/leader"
	"github.com/bloxapp/ssv/protocol/v1/qbft/instance/msgcont"
	msgcontinmem "github.com/bloxapp/ssv/protocol/v1/qbft/instance/msgcont/inmem"
	"github.com/bloxapp/ssv/protocol/v1/qbft/instance/roundtimer"
	"github.com/bloxapp/ssv/protocol/v1/qbft/pipelines"
	qbftstorage "github.com/bloxapp/ssv/protocol/v1/qbft/storage"
	"github.com/bloxapp/ssv/protocol/v1/qbft/validation/signedmsg"
)

// Options defines option attributes for the Instance
type Options struct {
	Logger         *zap.Logger
	ValidatorShare *beaconprotocol.Share
	Network        protcolp2p.Network
	LeaderSelector leader.Selector
	Config         *qbft.InstanceConfig
	Identifier     []byte
	Height         specqbft.Height
	// RequireMinPeers flag to require minimum peers before starting an instance
	// useful for tests where we want (sometimes) to avoid networking
	RequireMinPeers bool
	// Fork sets the current fork to apply on instance
	Fork             forks.Fork
	SSVSigner        spectypes.SSVSigner
	ChangeRoundStore qbftstorage.ChangeRoundStore
}

// Instance defines the instance attributes
type Instance struct {
	ValidatorShare *beaconprotocol.Share
	state          *qbft.State
	network        protcolp2p.Network
	LeaderSelector leader.Selector
	Config         *qbft.InstanceConfig
	roundTimer     *roundtimer.RoundTimer
	Logger         *zap.Logger
	fork           forks.Fork
	ssvSigner      spectypes.SSVSigner

	// messages
	containersMap map[specqbft.MessageType]msgcont.MessageContainer
	decidedMsg    *specqbft.SignedMessage

	// channels
	stageChangedChan chan qbft.RoundState

	// flags
	stopped     atomic.Bool
	initialized bool

	// locks
	runInitOnce                  *sync.Once
	runStopOnce                  *sync.Once
	processChangeRoundQuorumOnce *sync.Once
	processPrepareQuorumOnce     *sync.Once
	processCommitQuorumOnce      *sync.Once
	lastChangeRoundMsgLock       sync.RWMutex
	stageChanCloseChan           sync.Mutex

	changeRoundStore qbftstorage.ChangeRoundStore
	ctx              context.Context
	cancelCtx        context.CancelFunc
}

// NewInstanceWithState used for testing, not PROD!
func NewInstanceWithState(state *qbft.State) Instancer {
	return &Instance{
		state: state,
	}
}

// NewInstance is the constructor of Instance
func NewInstance(opts *Options) Instancer {
	messageID := message.ToMessageID(opts.Identifier)
	metricsIBFTStage.WithLabelValues(messageID.GetRoleType().String(), hex.EncodeToString(messageID.GetPubKey())).Set(float64(qbft.RoundStateNotStarted))
	logger := opts.Logger.With(zap.Uint64("seq_num", uint64(opts.Height)))
	ctx, cancelCtx := context.WithCancel(context.Background())

	ret := &Instance{
		ctx:            ctx,
		cancelCtx:      cancelCtx,
		ValidatorShare: opts.ValidatorShare,
		state:          generateState(opts),
		network:        opts.Network,
		LeaderSelector: opts.LeaderSelector,
		Config:         opts.Config,
		Logger:         logger,
		ssvSigner:      opts.SSVSigner,

		roundTimer: roundtimer.New(ctx, logger.With(zap.String("who", "RoundTimer"))),

		// locks
		runInitOnce:                  &sync.Once{},
		runStopOnce:                  &sync.Once{},
		processChangeRoundQuorumOnce: &sync.Once{},
		processPrepareQuorumOnce:     &sync.Once{},
		processCommitQuorumOnce:      &sync.Once{},
		lastChangeRoundMsgLock:       sync.RWMutex{},
		stageChanCloseChan:           sync.Mutex{},

		changeRoundStore: opts.ChangeRoundStore,

		stopped: *atomic.NewBool(false),
	}

	ret.containersMap = map[specqbft.MessageType]msgcont.MessageContainer{
		specqbft.ProposalMsgType:    msgcontinmem.New(uint64(opts.ValidatorShare.ThresholdSize()), uint64(opts.ValidatorShare.PartialThresholdSize())),
		specqbft.PrepareMsgType:     msgcontinmem.New(uint64(opts.ValidatorShare.ThresholdSize()), uint64(opts.ValidatorShare.PartialThresholdSize())),
		specqbft.CommitMsgType:      msgcontinmem.New(uint64(opts.ValidatorShare.ThresholdSize()), uint64(opts.ValidatorShare.PartialThresholdSize())),
		specqbft.RoundChangeMsgType: msgcontinmem.New(uint64(opts.ValidatorShare.ThresholdSize()), uint64(opts.ValidatorShare.PartialThresholdSize())),
	}

	ret.setFork(opts.Fork)

	return ret
}

// Init must be called before start can be
func (i *Instance) Init() {
	i.runInitOnce.Do(func() {
		go i.startRoundTimerLoop()
		i.initialized = true
		i.Logger.Debug("iBFT instance init finished")
	})
}

// State returns instance state
func (i *Instance) State() *qbft.State {
	return i.state
}

// Containers returns map of containers
func (i *Instance) Containers() map[specqbft.MessageType]msgcont.MessageContainer {
	return i.containersMap
}

// Start implements the Algorithm 1 IBFTController pseudocode for process pi: constants, state variables, and ancillary procedures
// procedure Start(λ, value)
// 	λi ← λ
// 	ri ← 1
// 	pri ← ⊥
// 	pvi ← ⊥
// 	inputV aluei ← value
// 	if leader(hi, ri) = pi then
// 		broadcast ⟨PROPOSAL, λi, ri, inputV aluei⟩ message
// 		set timer to running and expire after t(ri)
func (i *Instance) Start(inputValue []byte) error {
	if !i.initialized {
		return errors.New("instance not initialized")
	}
	if inputValue == nil {
		return errors.New("input value is nil")
	}

	messageID := message.ToMessageID(i.State().GetIdentifier())
	i.Logger.Info("Node is starting iBFT instance", zap.String("identifier", hex.EncodeToString(i.State().GetIdentifier())))
	i.State().InputValue.Store(inputValue)
	i.State().Round.Store(specqbft.Round(1)) // start from 1
	metricsIBFTRound.WithLabelValues(messageID.GetRoleType().String(), hex.EncodeToString(messageID.GetPubKey())).Set(1)

	i.Logger.Debug("state", zap.Uint64("height", uint64(i.State().GetHeight())), zap.Uint64("round", uint64(i.State().GetRound())))
	if i.IsLeader() {
		go func() {
			i.Logger.Info("Node is leader for round 1")
			//i.ProcessStageChange(qbft.RoundStateProposal) we need to process the proposal msg in order to broadcast to prepare msg

			// LeaderProposalDelaySeconds waits to let other nodes complete their instance start or round change.
			// Waiting will allow a more stable msg receiving for all parties.
			time.Sleep(time.Duration(i.Config.LeaderProposalDelaySeconds))

			msg, err := i.generateProposalMessage(&specqbft.ProposalData{
				Data: i.State().GetInputValue(),
			})
			if err != nil {
				i.Logger.Warn("failed to generate proposal message", zap.Error(err))
				return
			}

			if err := i.SignAndBroadcast(&msg); err != nil {
				i.Logger.Error("could not broadcast proposal", zap.Error(err))
			}
		}()
	}
	i.ResetRoundTimer() // TODO could be race condition with message process?
	return nil
}

// ForceDecide will attempt to decide the instance with provided decided signed msg.
func (i *Instance) ForceDecide(msg *specqbft.SignedMessage) {
	i.Logger.Info("trying to force instance decision.")
	if err := i.DecidedMsgPipeline().Run(msg); err != nil {
		i.Logger.Error("force decided pipeline error", zap.Error(err))
	}
}

// Stop will trigger a stopped for the entire instance
func (i *Instance) Stop() {
	// stop can be run just once
	i.runStopOnce.Do(func() {
		i.stop()
		i.cancelCtx()
	})
}

// stop stops the instance
func (i *Instance) stop() {
	i.Logger.Info("stopping iBFT instance...")
	i.Logger.Debug("STOPPING IBFTController -> set stopped to true")
	i.stopped.Store(true)
	i.Logger.Debug("STOPPING IBFTController -> kill round timer")
	i.roundTimer.Kill()
	i.Logger.Debug("STOPPING IBFTController -> stopped round timer")
	i.ProcessStageChange(qbft.RoundStateStopped)
	i.Logger.Debug("STOPPING IBFTController -> round stage set stopped")
	// stop stage chan
	if i.stageChangedChan != nil {
		i.Logger.Debug("STOPPING IBFTController -> lock stage chan")
		i.stageChanCloseChan.Lock() // in order to prevent from sending to a close chan
		i.Logger.Debug("STOPPING IBFTController -> closing stage changed chan")
		close(i.stageChangedChan)
		i.Logger.Debug("STOPPING IBFTController -> closed stageChangedChan")
		i.stageChangedChan = nil
		i.Logger.Debug("STOPPING IBFTController -> stageChangedChan nilled")
		i.stageChanCloseChan.Unlock()
		i.Logger.Debug("STOPPING IBFTController -> stageChangedChan chan unlocked")
	}
	i.Logger.Info("stopped iBFT instance")
}

// Stopped is stopping queue work
func (i *Instance) Stopped() bool {
	return i.stopped.Load()
}

// ProcessMsg will process the message
func (i *Instance) ProcessMsg(msg *specqbft.SignedMessage) (bool, error) {
	if err := msg.Validate(); err != nil {
		return false, errors.Wrap(err, "invalid signed message")
	}
	var p pipelines.SignedMessagePipeline

	switch msg.Message.MsgType {
	case specqbft.ProposalMsgType:
<<<<<<< HEAD
		p = i.ProposalMsgPipeline()
=======
		if err := i.ProposalMsgPipeline().Run(msg); err != nil {
			if errors.Is(err, signedmsg.ErrWrongRound) {
				// NOTE: These 4 checks will be replaced by one in a future PR.
				i.Logger.Debug(fmt.Sprintf("message round (%d) does not equal state round (%d)", msg.Message.Round, i.State().GetRound()))
			}
			return false, err
		}
>>>>>>> c8a402b0
	case specqbft.PrepareMsgType:
		p = i.PrepareMsgPipeline()
	case specqbft.CommitMsgType:
		p = i.CommitMsgPipeline()
	case specqbft.RoundChangeMsgType:
<<<<<<< HEAD
		p = i.ChangeRoundMsgPipeline()
=======
		if err := i.ChangeRoundMsgPipeline().Run(msg); err != nil {
			if errors.Is(err, signedmsg.ErrWrongRound) {
				// NOTE: These 4 checks will be replaced by one in a future PR.
				i.Logger.Debug(fmt.Sprintf("message round (%d) does not equal state round (%d)", msg.Message.Round, i.State().GetRound()))
			}
			return false, err
		}
>>>>>>> c8a402b0
	default:
		i.Logger.Warn("undefined message type", zap.Any("msg", msg))
		return false, fmt.Errorf("undefined message type")
	}

	if err := p.Run(msg); err != nil {
		if errors.Is(err, signedmsg.ErrWrongRound) {
			i.Logger.Debug(fmt.Sprintf("message round (%d) does not equal state round (%d)", msg.Message.Round, i.State().GetRound()))
		}
		return false, err
	}

	if i.State().Stage.Load() == int32(qbft.RoundStateDecided) { // TODO better way to compare? (:Niv)
		return true, nil // TODO that's the right decidedValue? (:Niv)
	}
	return false, nil
}

// BumpRound is used to set bump round by 1
func (i *Instance) BumpRound() {
	i.bumpToRound(i.State().GetRound() + 1)
}

func (i *Instance) bumpToRound(round specqbft.Round) {
	i.processChangeRoundQuorumOnce = &sync.Once{}
	i.processPrepareQuorumOnce = &sync.Once{}
	newRound := round
	i.State().Round.Store(newRound)
	messageID := message.ToMessageID(i.State().GetIdentifier())
	metricsIBFTRound.WithLabelValues(messageID.GetRoleType().String(), hex.EncodeToString(messageID.GetPubKey())).Set(float64(newRound))
}

// ProcessStageChange set the state's round state and pushed the new state into the state channel
func (i *Instance) ProcessStageChange(stage qbft.RoundState) {
	// in order to prevent race condition between timer timeout and decided state. once decided we need to prevent any other new state
	currentStage := i.State().Stage.Load()
	if currentStage == int32(qbft.RoundStateStopped) {
		return
	}
	if currentStage == int32(qbft.RoundStateDecided) && stage != qbft.RoundStateStopped {
		return
	}

	messageID := message.ToMessageID(i.State().GetIdentifier())
	metricsIBFTStage.WithLabelValues(messageID.GetRoleType().String(), hex.EncodeToString(messageID.GetPubKey())).Set(float64(stage))

	i.State().Stage.Store(int32(stage))

	// blocking send to channel
	i.stageChanCloseChan.Lock()
	defer i.stageChanCloseChan.Unlock()
	if i.stageChangedChan != nil {
		i.stageChangedChan <- stage
	}
}

// GetStageChan returns a RoundState channel added to the stateChangesChans array
func (i *Instance) GetStageChan() chan qbft.RoundState {
	if i.stageChangedChan == nil {
		i.stageChangedChan = make(chan qbft.RoundState, 1) // buffer of 1 in order to support process stop stage right after decided
	}
	return i.stageChangedChan
}

// SignAndBroadcast checks and adds the signed message to the appropriate round state type
func (i *Instance) SignAndBroadcast(msg *specqbft.Message) error {
	i.Logger.Debug("broadcasting consensus msg",
		zap.Int("type", int(msg.MsgType)),
		zap.Int64("height", int64(msg.Height)),
		zap.Int64("round", int64(msg.Round)),
	)
	pk, err := i.ValidatorShare.OperatorSharePubKey()
	if err != nil {
		return errors.Wrap(err, "could not find operator pk for signing msg")
	}

	sigByts, err := i.ssvSigner.SignRoot(msg, spectypes.QBFTSignatureType, pk.Serialize())
	if err != nil {
		return err
	}

	signedMessage := &specqbft.SignedMessage{
		Message:   msg,
		Signature: sigByts,
		Signers:   []spectypes.OperatorID{i.ValidatorShare.NodeID},
	}

	// used for instance fast change round catchup
	if msg.MsgType == specqbft.RoundChangeMsgType {
		i.setLastChangeRoundMsg(signedMessage)
	}

	encodedMsg, err := signedMessage.Encode()
	if err != nil {
		return errors.New("could not encode message")
	}
	ssvMsg := spectypes.SSVMessage{
		MsgType: spectypes.SSVConsensusMsgType,
		MsgID:   message.ToMessageID(i.State().GetIdentifier()),
		Data:    encodedMsg,
	}
	if i.network != nil {
		return i.network.Broadcast(ssvMsg)
	}
	return errors.New("no networking, could not broadcast msg")
}

func (i *Instance) setLastChangeRoundMsg(msg *specqbft.SignedMessage) {
	_ = i.changeRoundStore.SaveLastChangeRoundMsg(msg)
}

//// GetLastChangeRoundMsg returns the latest broadcasted msg from the instance
//func (i *Instance) GetLastChangeRoundMsg() *specqbft.SignedMessage {
//	err :=  i.changeRoundStore.GetLastChangeRoundMsg()
//}

// CommittedAggregatedMsg returns a signed message for the state's committed value with the max known signatures
func (i *Instance) CommittedAggregatedMsg() (*specqbft.SignedMessage, error) {
	if i.State() == nil {
		return nil, errors.New("missing instance state")
	}
	if i.decidedMsg != nil {
		return i.decidedMsg, nil
	}
	return nil, errors.New("missing decided message")
}

// GetCommittedAggSSVMessage returns ssv msg with message.SSVDecidedMsgType and the agg commit signed msg
func (i *Instance) GetCommittedAggSSVMessage() (spectypes.SSVMessage, error) {
	decidedMsg, err := i.CommittedAggregatedMsg()
	if err != nil {
		return spectypes.SSVMessage{}, err
	}
	encodedAgg, err := decidedMsg.Encode()
	if err != nil {
		return spectypes.SSVMessage{}, errors.Wrap(err, "failed to encode agg message")
	}
	ssvMsg := spectypes.SSVMessage{
		MsgType: spectypes.SSVDecidedMsgType,
		MsgID:   message.ToMessageID(i.State().GetIdentifier()),
		Data:    encodedAgg,
	}
	return ssvMsg, nil
}

func (i *Instance) setFork(fork forks.Fork) {
	if fork == nil {
		return
	}
	i.fork = fork
	//i.fork.Apply(i)
}

func generateState(opts *Options) *qbft.State {
	var identifier, height, round, preparedRound, preparedValue, iv, proposalReceivedForCurrentRound atomic.Value
	height.Store(opts.Height)
	round.Store(specqbft.Round(0))
	identifier.Store(opts.Identifier[:])
	preparedRound.Store(specqbft.Round(0))
	preparedValue.Store([]byte(nil))
	iv.Store([]byte{})
	proposalReceivedForCurrentRound.Store((*specqbft.SignedMessage)(nil))

	return &qbft.State{
		Stage:                           *atomic.NewInt32(int32(qbft.RoundStateNotStarted)),
		Identifier:                      identifier,
		Height:                          height,
		InputValue:                      iv,
		Round:                           round,
		PreparedRound:                   preparedRound,
		PreparedValue:                   preparedValue,
		ProposalAcceptedForCurrentRound: proposalReceivedForCurrentRound,
	}
}<|MERGE_RESOLUTION|>--- conflicted
+++ resolved
@@ -261,33 +261,13 @@
 
 	switch msg.Message.MsgType {
 	case specqbft.ProposalMsgType:
-<<<<<<< HEAD
 		p = i.ProposalMsgPipeline()
-=======
-		if err := i.ProposalMsgPipeline().Run(msg); err != nil {
-			if errors.Is(err, signedmsg.ErrWrongRound) {
-				// NOTE: These 4 checks will be replaced by one in a future PR.
-				i.Logger.Debug(fmt.Sprintf("message round (%d) does not equal state round (%d)", msg.Message.Round, i.State().GetRound()))
-			}
-			return false, err
-		}
->>>>>>> c8a402b0
 	case specqbft.PrepareMsgType:
 		p = i.PrepareMsgPipeline()
 	case specqbft.CommitMsgType:
 		p = i.CommitMsgPipeline()
 	case specqbft.RoundChangeMsgType:
-<<<<<<< HEAD
 		p = i.ChangeRoundMsgPipeline()
-=======
-		if err := i.ChangeRoundMsgPipeline().Run(msg); err != nil {
-			if errors.Is(err, signedmsg.ErrWrongRound) {
-				// NOTE: These 4 checks will be replaced by one in a future PR.
-				i.Logger.Debug(fmt.Sprintf("message round (%d) does not equal state round (%d)", msg.Message.Round, i.State().GetRound()))
-			}
-			return false, err
-		}
->>>>>>> c8a402b0
 	default:
 		i.Logger.Warn("undefined message type", zap.Any("msg", msg))
 		return false, fmt.Errorf("undefined message type")
