--- conflicted
+++ resolved
@@ -4,7 +4,6 @@
 	"crypto/rsa"
 	"encoding/hex"
 	"fmt"
-	"github.com/bloxapp/ssv/protocol/v1/types"
 	"sync"
 	"testing"
 
@@ -26,6 +25,7 @@
 	protocolp2p "github.com/bloxapp/ssv/protocol/v1/p2p"
 	"github.com/bloxapp/ssv/protocol/v1/qbft/controller"
 	"github.com/bloxapp/ssv/protocol/v1/qbft/instance"
+	"github.com/bloxapp/ssv/protocol/v1/types"
 	"github.com/bloxapp/ssv/protocol/v1/utils/threshold"
 )
 
@@ -426,11 +426,7 @@
 	defer km.lock.Unlock()
 
 	if key := km.keys[hex.EncodeToString(pk)]; key != nil {
-<<<<<<< HEAD
-		domain := spectypes.ComputeSignatureDomain(spectypes.PrimusTestnet, sigType)
-=======
 		domain := spectypes.ComputeSignatureDomain(types.GetDefaultDomain(), sigType)
->>>>>>> 9c48b681
 		computedRoot, err := spectypes.ComputeSigningRoot(data, domain)
 		if err != nil {
 			return nil, errors.Wrap(err, "could not compute signing root")
