package validator

import (
	"encoding/hex"
	"fmt"
	"sync"
	"testing"

	api "github.com/attestantio/go-eth2-client/api/v1"
	spec "github.com/attestantio/go-eth2-client/spec/phase0"
	"github.com/bloxapp/eth2-key-manager/core"
	"github.com/bloxapp/ssv-spec/ssv"
	"github.com/herumi/bls-eth-go-binary/bls"
	"github.com/pkg/errors"
	"github.com/stretchr/testify/require"
	"go.uber.org/zap"

	"github.com/bloxapp/ssv/ibft/proto"
	forksprotocol "github.com/bloxapp/ssv/protocol/forks"
	"github.com/bloxapp/ssv/protocol/v1/blockchain/beacon"
	beaconprotocol "github.com/bloxapp/ssv/protocol/v1/blockchain/beacon"
	"github.com/bloxapp/ssv/protocol/v1/message"
	protocolp2p "github.com/bloxapp/ssv/protocol/v1/p2p"
	"github.com/bloxapp/ssv/protocol/v1/qbft/controller"
	"github.com/bloxapp/ssv/protocol/v1/qbft/instance"
	"github.com/bloxapp/ssv/protocol/v1/utils/threshold"
)

var (
	refAttestationDataByts = _byteArray("000000000000000000000000000000003a43a4bf26fb5947e809c1f24f7dc6857c8ac007e535d48e6e4eca2122fd776b0000000000000000000000000000000000000000000000000000000000000000000000000000000002000000000000003a43a4bf26fb5947e809c1f24f7dc6857c8ac007e535d48e6e4eca2122fd776b")

	// refSk = _byteArray("2c083f2c8fc923fa2bd32a70ab72b4b46247e8c1f347adc30b2f8036a355086c")
	refPk = _byteArray("a9cf360aa15fb1d1d30ee2b578dc5884823c19661886ae8b892775ccb3bd96b7d7345569a2aa0b14e4d015c54a6a0c54")

	// TODO: (lint) fix test
	//nolint
	refSplitShares = [][]byte{
		_byteArray("1a1b411e54ebb0973dc0f133c8b192cc4320fd464cbdcfe3be38b77f821f30bc"),
		_byteArray("6a93d37661cfe9cbaff9f051f2dd1d1995905932375e09357be1a50f7f4de323"),
		_byteArray("3596a78e633ad5071c0a77bb16b1a391b21ab47fb32ba1ba442a48e89ae11f9f"),
		_byteArray("62ff0c0cac676cd9e866377f4772d63f403b5734c02351701712a308d4d8e632"),
	}

	refSplitSharesPubKeys = [][]byte{
		_byteArray("84d90424a5511e3741ac3c99ee1dba39007a290410e805049d0ae40cde74191d785d7848f08b2dfb99b742ebfe846e3b"),
		_byteArray("b6ac738a09a6b7f3fb4f85bac26d8965f6329d431f484e8b43633f7b7e9afce0085bb592ea90df6176b2f2bd97dfd7f3"),
		_byteArray("a261c25548320f1aabfc2aac5da3737a0b8bbc992a5f4f937259d22d39fbf6ebf8ec561720de3a04f661c9772fcace96"),
		_byteArray("85dd2d89a3e320995507c46320f371dc85eb16f349d1c56d71b58663b5b6a5fd390fcf41cf9098471eb5437fd95be1ac"),
	}

	refAttestationSplitSigs = [][]byte{
		_byteArray("90d44ba2e926c07a71086d3edd04d433746a80335c828f415c0dcb505a1357a454e94338a2139b201d031e4aa6294f3110caa5f2f9ecdd3727fcc9b3ea733e1819993ba06d175cfc55525515d46ef035d1c8bf5c9dab7536b51d936708aeaa22"),
		_byteArray("8edac629489ceda10b88d4241615cbf5fc8727daba4978276af62fd93069b5d4a8264f3881e0151d364ecef292fd8930114f59c98b1794b546399e48882573024d6237092807a21a45afd2baa1e43c81690997cb0b38f6bc10a74b7e18ed1ff5"),
		_byteArray("b28d49731ba2c7dd227ffcea5755e3126ae1101f7c014fb837777ba61c07c7bf1e0a8560f4867691badb0e9bb87ed026199ceecfa7618b0f05acf7c7bbfed66a524b5bb3417e3e25b68dfc2c55f8f3d9f9b12c3967d7742059453324f8b3e46f"),
		_byteArray("890a3eb48f9189be5a53452c156a0725a67c7cc2178fd5505d13349b8e05963ed6fdcd9239dafb0cdecf8c306e400358000f014ba5db49ab8a2355eaafba38e79fb65f15ec7e80d2b259e19a96cc4383ae974a74ec7d69ce17e404965338fcdf"),
	}

	refAttestationSig = _byteArray("b4fa352d2d6dbdf884266af7ea0914451929b343527ea6c1737ac93b3dde8b7c98e6ce61d68b7a2e7b7af8f8d0fd429d0bdd5f930b83e6842bf4342d3d1d3d10fc0d15bab7649bb8aa8287ca104a1f79d396ce0217bb5cd3e6503a3bce4c9776")
	refSigRoot        = _byteArray("ae1f95e7f59eb99862ba7b3666a71a01facf4524e5922c6cb8f3b964a5041962")
)

func _byteArray(input string) []byte {
	res, _ := hex.DecodeString(input)
	return res
}

/**
testIBFT
*/
type testIBFT struct {
	decided         bool
	signaturesCount int
	identifier      []byte
	beacon          beacon.Beacon
	share           *beaconprotocol.Share
	signatureMu     sync.Mutex
	signatures      map[message.OperatorID][]byte
}

func (t *testIBFT) GetCurrentInstance() instance.Instancer {
	//TODO implement me
	panic("implement me")
}

func (t *testIBFT) Init() error {
	pk := &bls.PublicKey{}
	_ = pk.Deserialize(refPk)
	t.signatures = map[message.OperatorID][]byte{}
	return nil
}

func (t *testIBFT) StartInstance(opts instance.ControllerStartInstanceOptions) (*instance.Result, error) {
	commitData, err := (&message.CommitData{Data: opts.Value}).Encode()
	if err != nil {
		return nil, err
	}
	return &instance.Result{
		Decided: t.decided,
		Msg: &message.SignedMessage{
			Message: &message.ConsensusMessage{
				Data: commitData,
			},
			Signers: make([]message.OperatorID, t.signaturesCount),
		},
	}, nil
}

// GetIBFTCommittee returns a map of the iBFT committee where the key is the member's id.
func (t *testIBFT) GetIBFTCommittee() map[message.OperatorID]*beaconprotocol.Node {
	return map[message.OperatorID]*beaconprotocol.Node{
		1: {
			IbftID: 1,
			Pk:     refSplitSharesPubKeys[0],
		},
		2: {
			IbftID: 2,
			Pk:     refSplitSharesPubKeys[1],
		},
		3: {
			IbftID: 3,
			Pk:     refSplitSharesPubKeys[2],
		},
		4: {
			IbftID: 4,
			Pk:     refSplitSharesPubKeys[3],
		},
	}
}

func (t *testIBFT) GetIdentifier() []byte {
	return t.identifier
}

func (t *testIBFT) NextSeqNumber() (message.Height, error) {
	return 0, nil
}

func (t *testIBFT) OnFork(forkVersion forksprotocol.ForkVersion) error {
	return nil
}

func (t *testIBFT) PostConsensusDutyExecution(logger *zap.Logger, height message.Height, decidedValue []byte, signaturesCount int, duty *beaconprotocol.Duty) error {
	// get operator pk for sig
	pk, err := t.share.OperatorSharePubKey()
	if err != nil {
		return errors.Wrap(err, "could not find operator pk for signing duty")
	}

	retValueStruct := &beaconprotocol.DutyData{}
	if duty.Type != message.RoleTypeAttester {
		return errors.New("unsupported role, can't sign")
	}

	s := &spec.AttestationData{}
	if err := s.UnmarshalSSZ(decidedValue); err != nil {
		return errors.Wrap(err, "failed to marshal attestation")
	}

	signedAttestation, _, err := t.beacon.SignAttestation(s, duty, pk.Serialize())
	if err != nil {
		return errors.Wrap(err, "failed to sign attestation")
	}

	sg := &beaconprotocol.InputValueAttestation{Attestation: signedAttestation}
	retValueStruct.SignedData = sg
	retValueStruct.GetAttestation().Signature = signedAttestation.Signature
	retValueStruct.GetAttestation().AggregationBits = signedAttestation.AggregationBits

	t.signatureMu.Lock()
	signatures := t.signatures
	t.signatureMu.Unlock()

	seen := map[string]struct{}{}
	for _, sig := range signatures {
		seen[hex.EncodeToString(sig)] = struct{}{}
	}

	if l := len(seen); l < signaturesCount {
		return fmt.Errorf("not enough post consensus signatures, received %d", l)
	}

	signature, err := threshold.ReconstructSignatures(signatures)
	if err != nil {
		return errors.Wrap(err, "failed to reconstruct signatures")
	}

	blsSig := spec.BLSSignature{}
	copy(blsSig[:], signature.Serialize()[:])
	retValueStruct.GetAttestation().Signature = blsSig

	return t.beacon.SubmitAttestation(retValueStruct.GetAttestation())
}

func (t *testIBFT) ProcessMsg(msg *message.SSVMessage) error {
	signedMsg := &message.SignedMessage{}
	if err := signedMsg.Decode(msg.GetData()); err != nil {
		return errors.Wrap(err, "could not decode consensus signed message")
	}

	t.signatureMu.Lock()
	t.signatures[signedMsg.GetSigners()[0]] = signedMsg.Signature
	t.signatureMu.Unlock()
	return nil
}

func (t *testIBFT) ProcessPostConsensusMessage(msg *ssv.SignedPartialSignatureMessage) error {
	t.signatureMu.Lock()
	t.signatures[message.OperatorID(msg.GetSigners()[0])] = msg.Messages[0].PartialSignature
	t.signatureMu.Unlock()
	return nil
}

<<<<<<< HEAD
=======
// TestBeacon implement beacon
>>>>>>> ddfb5927
type TestBeacon struct {
	refAttestationData       *spec.AttestationData
	LastSubmittedAttestation *spec.Attestation
	Signer                   beacon.KeyManager
}

<<<<<<< HEAD
=======
// NewTestBeacon returns TestBeacon struct
>>>>>>> ddfb5927
func NewTestBeacon(t *testing.T) *TestBeacon {
	ret := &TestBeacon{}
	ret.refAttestationData = &spec.AttestationData{}
	err := ret.refAttestationData.UnmarshalSSZ(refAttestationDataByts) // ignore error
	require.NoError(t, err)

	ret.Signer = NewTestSigner()
	return ret
}

<<<<<<< HEAD
func (b *TestBeacon) StartReceivingBlocks() {
}

=======
// StartReceivingBlocks iml
func (b *TestBeacon) StartReceivingBlocks() {
}

// GetDuties impl
>>>>>>> ddfb5927
func (b *TestBeacon) GetDuties(epoch spec.Epoch, validatorIndices []spec.ValidatorIndex) ([]*beacon.Duty, error) {
	return nil, nil
}

<<<<<<< HEAD
=======
// GetValidatorData impl
>>>>>>> ddfb5927
func (b *TestBeacon) GetValidatorData(validatorPubKeys []spec.BLSPubKey) (map[spec.ValidatorIndex]*api.Validator, error) {
	return nil, nil
}

<<<<<<< HEAD
=======
// GetAttestationData impl
>>>>>>> ddfb5927
func (b *TestBeacon) GetAttestationData(slot spec.Slot, committeeIndex spec.CommitteeIndex) (*spec.AttestationData, error) {
	return b.refAttestationData, nil
}

<<<<<<< HEAD
=======
// SignAttestation impl
>>>>>>> ddfb5927
func (b *TestBeacon) SignAttestation(data *spec.AttestationData, duty *beacon.Duty, pk []byte) (*spec.Attestation, []byte, error) {
	sig := spec.BLSSignature{}
	copy(sig[:], refAttestationSplitSigs[0])
	return &spec.Attestation{
		AggregationBits: nil,
		Data:            data,
		Signature:       sig,
	}, refSigRoot, nil
}

<<<<<<< HEAD
=======
// SubmitAttestation impl
>>>>>>> ddfb5927
func (b *TestBeacon) SubmitAttestation(attestation *spec.Attestation) error {
	b.LastSubmittedAttestation = attestation
	return nil
}

<<<<<<< HEAD
=======
// SubscribeToCommitteeSubnet impl
>>>>>>> ddfb5927
func (b *TestBeacon) SubscribeToCommitteeSubnet(subscription []*api.BeaconCommitteeSubscription) error {
	panic("implement me")
}

<<<<<<< HEAD
=======
// AddShare impl
>>>>>>> ddfb5927
func (b *TestBeacon) AddShare(shareKey *bls.SecretKey) error {
	return b.Signer.AddShare(shareKey)
}

<<<<<<< HEAD
=======
// RemoveShare impl
>>>>>>> ddfb5927
func (b *TestBeacon) RemoveShare(pubKey string) error {
	return b.Signer.RemoveShare(pubKey)
}

<<<<<<< HEAD
=======
// SignIBFTMessage impl
>>>>>>> ddfb5927
func (b *TestBeacon) SignIBFTMessage(message *message.ConsensusMessage, pk []byte, forkVersion string) ([]byte, error) {
	return b.Signer.SignIBFTMessage(message, pk, forkVersion)
}

<<<<<<< HEAD
=======
// GetDomain impl
>>>>>>> ddfb5927
func (b *TestBeacon) GetDomain(data *spec.AttestationData) ([]byte, error) {
	panic("implement")
}

<<<<<<< HEAD
=======
// ComputeSigningRoot impl
>>>>>>> ddfb5927
func (b *TestBeacon) ComputeSigningRoot(object interface{}, domain []byte) ([32]byte, error) {
	panic("implement")
}

func testingValidator(t *testing.T, decided bool, signaturesCount int, identifier []byte) *Validator {
	threshold.Init()

	ret := &Validator{}
	ret.beacon = NewTestBeacon(t)
	ret.logger = zap.L()

	// validatorStorage pk
	pk := &bls.PublicKey{}
	require.NoError(t, pk.Deserialize(refPk))

	share := &beaconprotocol.Share{
		NodeID:    1,
		PublicKey: pk,
		Committee: map[message.OperatorID]*beaconprotocol.Node{
			1: {
				IbftID: 1,
				Pk:     refSplitSharesPubKeys[0],
			},
			2: {
				IbftID: 2,
				Pk:     refSplitSharesPubKeys[1],
			},
			3: {
				IbftID: 3,
				Pk:     refSplitSharesPubKeys[2],
			},
			4: {
				IbftID: 4,
				Pk:     refSplitSharesPubKeys[3],
			},
		},
	}

	pi, err := protocolp2p.GenPeerID()
	require.NoError(t, err)

	p2pNet := protocolp2p.NewMockNetwork(zap.L(), pi, 10)

	ret.ibfts = make(controller.Controllers)
	ret.ibfts[message.RoleTypeAttester] = &testIBFT{
		decided:         decided,
		signaturesCount: signaturesCount,
		beacon:          ret.beacon,
		share:           share,
	}
	ret.ibfts[message.RoleTypeAttester].(*testIBFT).identifier = identifier
	require.NoError(t, ret.ibfts[message.RoleTypeAttester].Init())
	ret.signer = ret.beacon

	// nodes
	ret.network = beacon.NewNetwork(core.NetworkFromString("prater"))

	ret.p2pNetwork = p2pNet

	ret.Share = share

	return ret
}

// GenerateNodes generates randomly nodes
func GenerateNodes(cnt int) (map[message.OperatorID]*bls.SecretKey, map[message.OperatorID]*proto.Node) {
	_ = bls.Init(bls.BLS12_381)
	nodes := make(map[message.OperatorID]*proto.Node)
	sks := make(map[message.OperatorID]*bls.SecretKey)
	for i := 1; i <= cnt; i++ {
		sk := &bls.SecretKey{}
		sk.SetByCSPRNG()

		nodes[message.OperatorID(i)] = &proto.Node{
			IbftId: uint64(i),
			Pk:     sk.GetPublicKey().Serialize(),
		}
		sks[message.OperatorID(i)] = sk
	}
	return sks, nodes
}

type testSigner struct {
	lock sync.Locker
	keys map[string]*bls.SecretKey
}

// NewTestSigner creates a new signer for tests
func NewTestSigner() beacon.KeyManager {
	return &testSigner{&sync.Mutex{}, make(map[string]*bls.SecretKey)}
}

func (km *testSigner) AddShare(shareKey *bls.SecretKey) error {
	km.lock.Lock()
	defer km.lock.Unlock()

	if km.getKey(shareKey.GetPublicKey()) == nil {
		km.keys[shareKey.GetPublicKey().SerializeToHexStr()] = shareKey
	}
	return nil
}

func (km *testSigner) RemoveShare(pubKey string) error {
	//TODO implement me
	panic("implement me")
}

func (km *testSigner) getKey(key *bls.PublicKey) *bls.SecretKey {
	return km.keys[key.SerializeToHexStr()]
}

func (km *testSigner) SignIBFTMessage(message *message.ConsensusMessage, pk []byte, forkVersion string) ([]byte, error) {
	km.lock.Lock()
	defer km.lock.Unlock()

	if key := km.keys[hex.EncodeToString(pk)]; key != nil {
		sig, err := message.Sign(key, forkVersion) // TODO need to check fork v1?
		if err != nil {
			return nil, errors.Wrap(err, "could not sign ibft msg")
		}
		return sig.Serialize(), nil
	}
	return nil, errors.Errorf("could not find key for pk: %x", pk)
}

func (km *testSigner) SignAttestation(data *spec.AttestationData, duty *beacon.Duty, pk []byte) (*spec.Attestation, []byte, error) {
	return nil, nil, nil
}<|MERGE_RESOLUTION|>--- conflicted
+++ resolved
@@ -210,20 +210,14 @@
 	return nil
 }
 
-<<<<<<< HEAD
-=======
 // TestBeacon implement beacon
->>>>>>> ddfb5927
 type TestBeacon struct {
 	refAttestationData       *spec.AttestationData
 	LastSubmittedAttestation *spec.Attestation
 	Signer                   beacon.KeyManager
 }
 
-<<<<<<< HEAD
-=======
 // NewTestBeacon returns TestBeacon struct
->>>>>>> ddfb5927
 func NewTestBeacon(t *testing.T) *TestBeacon {
 	ret := &TestBeacon{}
 	ret.refAttestationData = &spec.AttestationData{}
@@ -234,41 +228,26 @@
 	return ret
 }
 
-<<<<<<< HEAD
-func (b *TestBeacon) StartReceivingBlocks() {
-}
-
-=======
 // StartReceivingBlocks iml
 func (b *TestBeacon) StartReceivingBlocks() {
 }
 
 // GetDuties impl
->>>>>>> ddfb5927
 func (b *TestBeacon) GetDuties(epoch spec.Epoch, validatorIndices []spec.ValidatorIndex) ([]*beacon.Duty, error) {
 	return nil, nil
 }
 
-<<<<<<< HEAD
-=======
 // GetValidatorData impl
->>>>>>> ddfb5927
 func (b *TestBeacon) GetValidatorData(validatorPubKeys []spec.BLSPubKey) (map[spec.ValidatorIndex]*api.Validator, error) {
 	return nil, nil
 }
 
-<<<<<<< HEAD
-=======
 // GetAttestationData impl
->>>>>>> ddfb5927
 func (b *TestBeacon) GetAttestationData(slot spec.Slot, committeeIndex spec.CommitteeIndex) (*spec.AttestationData, error) {
 	return b.refAttestationData, nil
 }
 
-<<<<<<< HEAD
-=======
 // SignAttestation impl
->>>>>>> ddfb5927
 func (b *TestBeacon) SignAttestation(data *spec.AttestationData, duty *beacon.Duty, pk []byte) (*spec.Attestation, []byte, error) {
 	sig := spec.BLSSignature{}
 	copy(sig[:], refAttestationSplitSigs[0])
@@ -279,59 +258,38 @@
 	}, refSigRoot, nil
 }
 
-<<<<<<< HEAD
-=======
 // SubmitAttestation impl
->>>>>>> ddfb5927
 func (b *TestBeacon) SubmitAttestation(attestation *spec.Attestation) error {
 	b.LastSubmittedAttestation = attestation
 	return nil
 }
 
-<<<<<<< HEAD
-=======
 // SubscribeToCommitteeSubnet impl
->>>>>>> ddfb5927
 func (b *TestBeacon) SubscribeToCommitteeSubnet(subscription []*api.BeaconCommitteeSubscription) error {
 	panic("implement me")
 }
 
-<<<<<<< HEAD
-=======
 // AddShare impl
->>>>>>> ddfb5927
 func (b *TestBeacon) AddShare(shareKey *bls.SecretKey) error {
 	return b.Signer.AddShare(shareKey)
 }
 
-<<<<<<< HEAD
-=======
 // RemoveShare impl
->>>>>>> ddfb5927
 func (b *TestBeacon) RemoveShare(pubKey string) error {
 	return b.Signer.RemoveShare(pubKey)
 }
 
-<<<<<<< HEAD
-=======
 // SignIBFTMessage impl
->>>>>>> ddfb5927
 func (b *TestBeacon) SignIBFTMessage(message *message.ConsensusMessage, pk []byte, forkVersion string) ([]byte, error) {
 	return b.Signer.SignIBFTMessage(message, pk, forkVersion)
 }
 
-<<<<<<< HEAD
-=======
 // GetDomain impl
->>>>>>> ddfb5927
 func (b *TestBeacon) GetDomain(data *spec.AttestationData) ([]byte, error) {
 	panic("implement")
 }
 
-<<<<<<< HEAD
-=======
 // ComputeSigningRoot impl
->>>>>>> ddfb5927
 func (b *TestBeacon) ComputeSigningRoot(object interface{}, domain []byte) ([32]byte, error) {
 	panic("implement")
 }
