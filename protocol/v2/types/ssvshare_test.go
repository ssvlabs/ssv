package types

import (
	"encoding/hex"
	"testing"

	eth2apiv1 "github.com/attestantio/go-eth2-client/api/v1"
	"github.com/attestantio/go-eth2-client/spec/phase0"
	"github.com/ethereum/go-ethereum/crypto"
	"github.com/stretchr/testify/require"

	spectypes "github.com/ssvlabs/ssv-spec/types"

	"github.com/ssvlabs/ssv/networkconfig"
)

func TestSSVShare_BelongsToOperator(t *testing.T) {
	metadata := &SSVShare{
		Share: spectypes.Share{
			Committee: []*spectypes.ShareMember{{Signer: 1}},
		},
	}

	require.True(t, metadata.BelongsToOperator(1))
	require.False(t, metadata.BelongsToOperator(2))
}

func TestSSVShare_ComputeClusterIDHash(t *testing.T) {
	var (
		aliceClusterHash = "a341933234aa1e6dfd3b8d6677172bdcd0986b1e6afc2e84d321f154d9736717"
		testKeyAlice, _  = crypto.HexToECDSA("b71c71a67e1177ad4e901695e1b4b9ee17ae16c6668d313eac2f96dbcda3f291")
		testAddrAlice    = crypto.PubkeyToAddress(testKeyAlice.PublicKey)
	)

	clusterHash := ComputeClusterIDHash(testAddrAlice, []uint64{3, 2, 1, 4})
	clusterHash2 := ComputeClusterIDHash(testAddrAlice, []uint64{4, 3, 1, 2})
	// Convert the hash to a hexadecimal string
	hashString := hex.EncodeToString(clusterHash)
	hashString2 := hex.EncodeToString(clusterHash2)

	require.Equal(t, aliceClusterHash, hashString)
	require.Equal(t, aliceClusterHash, hashString2)
}

func TestSSVShare_HasBeaconMetadata(t *testing.T) {
	tt := []struct {
		Name          string
		ShareMetadata *SSVShare
		Result        bool
	}{
		{
			Name:          "SSVShare == nil",
			ShareMetadata: nil,
			Result:        false,
		},
		{
			Name:          "SSVShare.Status == ValidatorStateUnknown",
			ShareMetadata: &SSVShare{},
			Result:        false,
		},
		{
			Name: "SSVShare.Status != ValidatorStateUnknown",
			ShareMetadata: &SSVShare{
				Status: eth2apiv1.ValidatorStatePendingInitialized,
			},
			Result: true,
		},
	}

	for _, tc := range tt {
		t.Run(tc.Name, func(t *testing.T) {
			require.Equal(t, tc.Result, tc.ShareMetadata.HasBeaconMetadata())
		})
	}
}

func TestValidCommitteeSize(t *testing.T) {
	tt := []struct {
		name  string
		valid bool
		sizes []uint64
	}{
		{
			name:  "valid",
			valid: true,
			sizes: []uint64{4, 7, 10, 13},
		},
		{
			name:  "invalid",
			valid: false,
			sizes: []uint64{0, 1, 2, 3, 5, 6, 8, 9, 11, 12, 14, 15, 16, 17, 18, 19},
		},
	}

	for _, tc := range tt {
		t.Run(tc.name, func(t *testing.T) {
			for _, size := range tc.sizes {
				require.Equal(t, tc.valid, ValidCommitteeSize(size))
			}
		})
	}
}

func TestSSVShare_IsAttesting(t *testing.T) {
	currentEpoch := phase0.Epoch(100) // Example current epoch for testing
	tt := []struct {
		Name     string
		Share    *SSVShare
		Epoch    phase0.Epoch
		Expected bool
	}{
		{
			Name:     "No BeaconMetadata",
			Share:    &SSVShare{},
			Epoch:    currentEpoch,
			Expected: false,
		},
		{
			Name: "Is Attesting",
			Share: &SSVShare{
				Status: eth2apiv1.ValidatorStateActiveOngoing,
			},
			Epoch:    currentEpoch,
			Expected: true,
		},
		{
			Name: "Is Attesting and Liquidated",
			Share: &SSVShare{
				Status:     eth2apiv1.ValidatorStateActiveOngoing,
				Liquidated: true,
			},
			Epoch:    currentEpoch,
			Expected: false,
		},
		{
			Name: "Pending Queued with Future Activation Epoch",
			Share: &SSVShare{
				Status:          eth2apiv1.ValidatorStatePendingQueued,
				ActivationEpoch: currentEpoch + 1,
			},
			Epoch:    currentEpoch,
			Expected: false,
		},
		{
			Name: "Pending Queued with Current Epoch as Activation Epoch",
			Share: &SSVShare{
				Status:          eth2apiv1.ValidatorStatePendingQueued,
				ActivationEpoch: currentEpoch,
			},
			Epoch:    currentEpoch,
			Expected: true,
		},
		{
			Name: "Pending Queued with Past Activation Epoch",
			Share: &SSVShare{
				Status:          eth2apiv1.ValidatorStatePendingQueued,
				ActivationEpoch: currentEpoch - 1,
			},
			Epoch:    currentEpoch,
			Expected: true,
		},
	}

	for _, tc := range tt {
		t.Run(tc.Name, func(t *testing.T) {
			result := tc.Share.IsAttesting(tc.Epoch)
			require.Equal(t, tc.Expected, result)
		})
	}
}

func TestSSVShare_IsParticipating(t *testing.T) {
	currentEpoch := phase0.Epoch(100)
	tt := []struct {
		Name     string
		Share    *SSVShare
		Epoch    phase0.Epoch
		Expected bool
	}{
		{
			Name: "Liquidated Share",
			Share: &SSVShare{
				Status:     eth2apiv1.ValidatorStateActiveOngoing,
				Liquidated: true,
			},
			Epoch:    currentEpoch,
			Expected: false,
		},
		{
			Name: "Non-Liquidated Share that is Attesting",
			Share: &SSVShare{
				Status:     eth2apiv1.ValidatorStateActiveOngoing,
				Liquidated: false,
			},
			Epoch:    currentEpoch,
			Expected: true,
		},
		{
			Name: "Non-Liquidated Share that is not Attesting",
			Share: &SSVShare{
				Status:          eth2apiv1.ValidatorStatePendingQueued,
				ActivationEpoch: currentEpoch + 1,
				Liquidated:      false,
			},
			Epoch:    currentEpoch,
			Expected: false,
		},
		{
			Name: "Non-Liquidated Share with Pending Queued and Current Epoch Activation",
			Share: &SSVShare{
				Status:          eth2apiv1.ValidatorStatePendingQueued,
				ActivationEpoch: currentEpoch,
				Liquidated:      false,
			},
			Epoch:    currentEpoch,
			Expected: true,
		},
	}

	for _, tc := range tt {
		t.Run(tc.Name, func(t *testing.T) {
			result := tc.Share.IsParticipating(networkconfig.TestNetwork.Beacon, tc.Epoch)
			require.Equal(t, tc.Expected, result)
		})
	}
}

func TestIsSyncCommitteeEligible(t *testing.T) {
	var (
		//[0-255] [256-512] [513-768]
		currentEpoch          = phase0.Epoch(600)
		epochSamePeriod       = phase0.Epoch(520)
		epochPreviousPeriod   = phase0.Epoch(256)
		epochIneligiblePeriod = phase0.Epoch(255)
	)
	tt := []struct {
		Name     string
		Share    *SSVShare
		Epoch    phase0.Epoch
		Expected bool
	}{
		{
			Name: "Attesting Share",
			Share: &SSVShare{
				Status: eth2apiv1.ValidatorStateActiveOngoing,
			},
			Epoch:    currentEpoch,
			Expected: true,
		},
		{
			Name: "Exited Share Within Same Period",
			Share: &SSVShare{
				Status:    eth2apiv1.ValidatorStateExitedUnslashed,
				ExitEpoch: epochSamePeriod,
			},
			Epoch:    currentEpoch,
			Expected: true,
		},
		{
			Name: "Exited Share Previous Period",
			Share: &SSVShare{
				Status:    eth2apiv1.ValidatorStateExitedUnslashed,
				ExitEpoch: epochPreviousPeriod,
			},
			Epoch:    currentEpoch,
			Expected: true,
		},
		{
			Name: "Exited Share more than 1 periods ago",
			Share: &SSVShare{
				Status:    eth2apiv1.ValidatorStateExitedUnslashed,
				ExitEpoch: epochIneligiblePeriod,
			},
			Epoch:    currentEpoch,
			Expected: false,
		},
		{
			Name: "Withdrawal Possible Within Same Period",
			Share: &SSVShare{
				Status:    eth2apiv1.ValidatorStateWithdrawalPossible,
				ExitEpoch: epochSamePeriod,
			},
			Epoch:    currentEpoch,
			Expected: true,
		},
		{
			Name: "Slashed Within Same Period",
			Share: &SSVShare{
				Status:    eth2apiv1.ValidatorStateActiveSlashed,
				ExitEpoch: epochPreviousPeriod,
			},
			Epoch:    currentEpoch,
			Expected: true,
		},
		{
			Name: "Non-Participating Non-Exited Share",
			Share: &SSVShare{
				Status: eth2apiv1.ValidatorStatePendingInitialized,
			},
			Epoch:    currentEpoch,
			Expected: false,
		},
		{
			Name: "Exited Share Within Future Period",
			Share: &SSVShare{
				Status:    eth2apiv1.ValidatorStateExitedUnslashed,
				ExitEpoch: currentEpoch * 2,
			},
			Epoch:    currentEpoch,
			Expected: false,
		},
		{
			Name: "Exited Share Within Same Period and Liquidated",
			Share: &SSVShare{
				Status:     eth2apiv1.ValidatorStateExitedUnslashed,
				ExitEpoch:  epochSamePeriod,
				Liquidated: true,
			},
			Epoch:    currentEpoch,
			Expected: false,
		},
	}

	for _, tc := range tt {
		t.Run(tc.Name, func(t *testing.T) {
<<<<<<< HEAD
			result := tc.Share.IsSyncCommitteeEligible(networkconfig.TestNetwork.Beacon, tc.Epoch)
=======
			result := tc.Share.isSyncCommitteeEligible(networkconfig.TestNetwork, tc.Epoch)
>>>>>>> fa566507
			require.Equal(t, tc.Expected, result)
		})
	}
}<|MERGE_RESOLUTION|>--- conflicted
+++ resolved
@@ -323,11 +323,7 @@
 
 	for _, tc := range tt {
 		t.Run(tc.Name, func(t *testing.T) {
-<<<<<<< HEAD
-			result := tc.Share.IsSyncCommitteeEligible(networkconfig.TestNetwork.Beacon, tc.Epoch)
-=======
-			result := tc.Share.isSyncCommitteeEligible(networkconfig.TestNetwork, tc.Epoch)
->>>>>>> fa566507
+			result := tc.Share.isSyncCommitteeEligible(networkconfig.TestNetwork.Beacon, tc.Epoch)
 			require.Equal(t, tc.Expected, result)
 		})
 	}
