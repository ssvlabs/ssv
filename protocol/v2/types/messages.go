--- conflicted
+++ resolved
@@ -42,12 +42,8 @@
 }
 
 type ExecuteCommitteeDutyData struct {
-<<<<<<< HEAD
-	Duty    *types.CommitteeDuty           `json:"duty,omitempty"`
+	Duty    *spectypes.CommitteeDuty           `json:"duty,omitempty"`
 	AggDuty *types.AggregatorCommitteeDuty `json:"agg_duty,omitempty"`
-=======
-	Duty *spectypes.CommitteeDuty
->>>>>>> df8cc23a
 }
 
 func (m *EventMsg) GetTimeoutData() (*TimeoutData, error) {
