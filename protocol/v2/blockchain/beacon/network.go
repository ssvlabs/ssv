package beacon

import (
	"time"

	"github.com/attestantio/go-eth2-client/spec/phase0"
	spectypes "github.com/bloxapp/ssv-spec/types"
)

//go:generate mockgen -package=mocks -destination=./mocks/network.go -source=./network.go

// Network is a beacon chain network.
type Network struct {
	spectypes.BeaconNetwork
	LocalTestNet bool
}

type BeaconNetwork interface {
	ForkVersion() [4]byte
	MinGenesisTime() uint64
	SlotDurationSec() time.Duration
	SlotsPerEpoch() uint64
	EstimatedCurrentSlot() phase0.Slot
	EstimatedSlotAtTime(time int64) phase0.Slot
	EstimatedTimeAtSlot(slot phase0.Slot) int64
	EstimatedCurrentEpoch() phase0.Epoch
	EstimatedEpochAtSlot(slot phase0.Slot) phase0.Epoch
	FirstSlotAtEpoch(epoch phase0.Epoch) phase0.Slot
	EpochStartTime(epoch phase0.Epoch) time.Time

	GetSlotStartTime(slot phase0.Slot) time.Time
	IsFirstSlotOfEpoch(slot phase0.Slot) bool
	GetEpochFirstSlot(epoch phase0.Epoch) phase0.Slot

	EpochsPerSyncCommitteePeriod() uint64
	EstimatedSyncCommitteePeriodAtEpoch(epoch phase0.Epoch) uint64
	FirstEpochOfSyncPeriod(period uint64) phase0.Epoch
	LastSlotOfSyncPeriod(period uint64) phase0.Slot

	GetNetwork() Network
	GetBeaconNetwork() spectypes.BeaconNetwork
}

// NewNetwork creates a new beacon chain network.
func NewNetwork(network spectypes.BeaconNetwork) Network {
	return Network{
		BeaconNetwork: network,
		LocalTestNet:  false,
	}
}

// NewLocalTestNetwork creates a new local beacon chain network.
func NewLocalTestNetwork(network spectypes.BeaconNetwork) Network {
	return Network{
		BeaconNetwork: network,
		LocalTestNet:  true,
	}
}

// MinGenesisTime returns min genesis time value
func (n Network) MinGenesisTime() uint64 {
	if n.LocalTestNet {
		return 1689072978
	}
	return n.BeaconNetwork.MinGenesisTime()
}

// GetNetwork returns the network
func (n Network) GetNetwork() Network {
	return n
}

// GetBeaconNetwork returns the beacon network the node is on
func (n Network) GetBeaconNetwork() spectypes.BeaconNetwork {
	return n.BeaconNetwork
}

// GetSlotStartTime returns the start time for the given slot
func (n *Network) GetSlotStartTime(slot phase0.Slot) time.Time {
	timeSinceGenesisStart := uint64(slot) * uint64(n.SlotDurationSec().Seconds())
	start := time.Unix(int64(n.MinGenesisTime()+timeSinceGenesisStart), 0)
	return start
}

// GetSlotEndTime returns the end time for the given slot
func (n *Network) GetSlotEndTime(slot phase0.Slot) time.Time {
	return n.GetSlotStartTime(slot + 1) // TODO: check if it's correct
}

// EstimatedCurrentSlot returns the estimation of the current slot
func (n *Network) EstimatedCurrentSlot() phase0.Slot {
	return n.EstimatedSlotAtTime(time.Now().Unix())
}

// EstimatedSlotAtTime estimates slot at the given time
func (n *Network) EstimatedSlotAtTime(time int64) phase0.Slot {
	genesis := int64(n.MinGenesisTime())
	if time < genesis {
		return 0
	}
	return phase0.Slot(uint64(time-genesis) / uint64(n.SlotDurationSec().Seconds()))
}

// EstimatedCurrentEpoch estimates the current epoch
// https://github.com/ethereum/eth2.0-specs/blob/dev/specs/phase0/beacon-chain.md#compute_start_slot_at_epoch
func (n *Network) EstimatedCurrentEpoch() phase0.Epoch {
	return n.EstimatedEpochAtSlot(n.EstimatedCurrentSlot())
}

// EstimatedEpochAtSlot estimates epoch at the given slot
func (n *Network) EstimatedEpochAtSlot(slot phase0.Slot) phase0.Epoch {
	return phase0.Epoch(slot / phase0.Slot(n.SlotsPerEpoch()))
}

// IsFirstSlotOfEpoch estimates epoch at the given slot
func (n *Network) IsFirstSlotOfEpoch(slot phase0.Slot) bool {
	return uint64(slot)%n.SlotsPerEpoch() == 0
}

// GetEpochFirstSlot returns the beacon node first slot in epoch
func (n *Network) GetEpochFirstSlot(epoch phase0.Epoch) phase0.Slot {
	return phase0.Slot(uint64(epoch) * n.SlotsPerEpoch())
}

// EpochsPerSyncCommitteePeriod returns the number of epochs per sync committee period.
func (n Network) EpochsPerSyncCommitteePeriod() uint64 {
	return 256
}

// EstimatedSyncCommitteePeriodAtEpoch estimates the current sync committee period at the given Epoch
<<<<<<< HEAD
func (n *Network) EstimatedSyncCommitteePeriodAtEpoch(epoch phase0.Epoch) uint64 {
	// TODO: consider extracting EpochsPerSyncCommitteePeriod to config
	return uint64(epoch) / 256 // EpochsPerSyncCommitteePeriod
}

// FirstEpochOfSyncPeriod calculates the first epoch of the given sync period.
func (n *Network) FirstEpochOfSyncPeriod(period uint64) phase0.Epoch {
	return phase0.Epoch(period * 256) // EpochsPerSyncCommitteePeriod
=======
func (n Network) EstimatedSyncCommitteePeriodAtEpoch(epoch phase0.Epoch) uint64 {
	return uint64(epoch) / n.EpochsPerSyncCommitteePeriod()
}

// FirstEpochOfSyncPeriod calculates the first epoch of the given sync period.
func (n Network) FirstEpochOfSyncPeriod(period uint64) phase0.Epoch {
	return phase0.Epoch(period * n.EpochsPerSyncCommitteePeriod())
>>>>>>> 4043589a
}

// LastSlotOfSyncPeriod calculates the first epoch of the given sync period.
func (n *Network) LastSlotOfSyncPeriod(period uint64) phase0.Slot {
	lastEpoch := n.FirstEpochOfSyncPeriod(period+1) - 1
	// If we are in the sync committee that ends at slot x we do not generate a message during slot x-1
	// as it will never be included, hence -1.
	return n.GetEpochFirstSlot(lastEpoch+1) - 2
}

func (n *Network) String() string {
	return string(n.BeaconNetwork)
}

func (n *Network) MarshalJSON() ([]byte, error) {
	return []byte(`"` + n.BeaconNetwork + `"`), nil
}

func (n *Network) UnmarshalJSON(b []byte) error {
	if len(b) < 2 {
		return nil
	}
	*n = NewNetwork(spectypes.BeaconNetwork(b[1 : len(b)-1]))
	return nil
}<|MERGE_RESOLUTION|>--- conflicted
+++ resolved
@@ -29,6 +29,7 @@
 	EpochStartTime(epoch phase0.Epoch) time.Time
 
 	GetSlotStartTime(slot phase0.Slot) time.Time
+	GetSlotEndTime(slot phase0.Slot) time.Time
 	IsFirstSlotOfEpoch(slot phase0.Slot) bool
 	GetEpochFirstSlot(epoch phase0.Epoch) phase0.Slot
 
@@ -76,24 +77,24 @@
 }
 
 // GetSlotStartTime returns the start time for the given slot
-func (n *Network) GetSlotStartTime(slot phase0.Slot) time.Time {
+func (n Network) GetSlotStartTime(slot phase0.Slot) time.Time {
 	timeSinceGenesisStart := uint64(slot) * uint64(n.SlotDurationSec().Seconds())
 	start := time.Unix(int64(n.MinGenesisTime()+timeSinceGenesisStart), 0)
 	return start
 }
 
 // GetSlotEndTime returns the end time for the given slot
-func (n *Network) GetSlotEndTime(slot phase0.Slot) time.Time {
+func (n Network) GetSlotEndTime(slot phase0.Slot) time.Time {
 	return n.GetSlotStartTime(slot + 1) // TODO: check if it's correct
 }
 
 // EstimatedCurrentSlot returns the estimation of the current slot
-func (n *Network) EstimatedCurrentSlot() phase0.Slot {
+func (n Network) EstimatedCurrentSlot() phase0.Slot {
 	return n.EstimatedSlotAtTime(time.Now().Unix())
 }
 
 // EstimatedSlotAtTime estimates slot at the given time
-func (n *Network) EstimatedSlotAtTime(time int64) phase0.Slot {
+func (n Network) EstimatedSlotAtTime(time int64) phase0.Slot {
 	genesis := int64(n.MinGenesisTime())
 	if time < genesis {
 		return 0
@@ -103,22 +104,22 @@
 
 // EstimatedCurrentEpoch estimates the current epoch
 // https://github.com/ethereum/eth2.0-specs/blob/dev/specs/phase0/beacon-chain.md#compute_start_slot_at_epoch
-func (n *Network) EstimatedCurrentEpoch() phase0.Epoch {
+func (n Network) EstimatedCurrentEpoch() phase0.Epoch {
 	return n.EstimatedEpochAtSlot(n.EstimatedCurrentSlot())
 }
 
 // EstimatedEpochAtSlot estimates epoch at the given slot
-func (n *Network) EstimatedEpochAtSlot(slot phase0.Slot) phase0.Epoch {
+func (n Network) EstimatedEpochAtSlot(slot phase0.Slot) phase0.Epoch {
 	return phase0.Epoch(slot / phase0.Slot(n.SlotsPerEpoch()))
 }
 
 // IsFirstSlotOfEpoch estimates epoch at the given slot
-func (n *Network) IsFirstSlotOfEpoch(slot phase0.Slot) bool {
+func (n Network) IsFirstSlotOfEpoch(slot phase0.Slot) bool {
 	return uint64(slot)%n.SlotsPerEpoch() == 0
 }
 
 // GetEpochFirstSlot returns the beacon node first slot in epoch
-func (n *Network) GetEpochFirstSlot(epoch phase0.Epoch) phase0.Slot {
+func (n Network) GetEpochFirstSlot(epoch phase0.Epoch) phase0.Slot {
 	return phase0.Slot(uint64(epoch) * n.SlotsPerEpoch())
 }
 
@@ -128,16 +129,6 @@
 }
 
 // EstimatedSyncCommitteePeriodAtEpoch estimates the current sync committee period at the given Epoch
-<<<<<<< HEAD
-func (n *Network) EstimatedSyncCommitteePeriodAtEpoch(epoch phase0.Epoch) uint64 {
-	// TODO: consider extracting EpochsPerSyncCommitteePeriod to config
-	return uint64(epoch) / 256 // EpochsPerSyncCommitteePeriod
-}
-
-// FirstEpochOfSyncPeriod calculates the first epoch of the given sync period.
-func (n *Network) FirstEpochOfSyncPeriod(period uint64) phase0.Epoch {
-	return phase0.Epoch(period * 256) // EpochsPerSyncCommitteePeriod
-=======
 func (n Network) EstimatedSyncCommitteePeriodAtEpoch(epoch phase0.Epoch) uint64 {
 	return uint64(epoch) / n.EpochsPerSyncCommitteePeriod()
 }
@@ -145,22 +136,21 @@
 // FirstEpochOfSyncPeriod calculates the first epoch of the given sync period.
 func (n Network) FirstEpochOfSyncPeriod(period uint64) phase0.Epoch {
 	return phase0.Epoch(period * n.EpochsPerSyncCommitteePeriod())
->>>>>>> 4043589a
 }
 
 // LastSlotOfSyncPeriod calculates the first epoch of the given sync period.
-func (n *Network) LastSlotOfSyncPeriod(period uint64) phase0.Slot {
+func (n Network) LastSlotOfSyncPeriod(period uint64) phase0.Slot {
 	lastEpoch := n.FirstEpochOfSyncPeriod(period+1) - 1
 	// If we are in the sync committee that ends at slot x we do not generate a message during slot x-1
 	// as it will never be included, hence -1.
 	return n.GetEpochFirstSlot(lastEpoch+1) - 2
 }
 
-func (n *Network) String() string {
+func (n Network) String() string {
 	return string(n.BeaconNetwork)
 }
 
-func (n *Network) MarshalJSON() ([]byte, error) {
+func (n Network) MarshalJSON() ([]byte, error) {
 	return []byte(`"` + n.BeaconNetwork + `"`), nil
 }
 
