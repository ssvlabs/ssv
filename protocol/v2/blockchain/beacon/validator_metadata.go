package beacon

import (
	eth2apiv1 "github.com/attestantio/go-eth2-client/api/v1"
	"github.com/attestantio/go-eth2-client/spec/phase0"
	spectypes "github.com/ssvlabs/ssv-spec/types"
)

type ValidatorMetadataMap map[spectypes.ValidatorPK]*ValidatorMetadata

// ValidatorMetadata represents validator metadata from Ethereum beacon node
type ValidatorMetadata struct {
	Balance         phase0.Gwei              `json:"balance"`
	Status          eth2apiv1.ValidatorState `json:"status"`
	Index           phase0.ValidatorIndex    `json:"index"`
	ActivationEpoch phase0.Epoch             `json:"activation_epoch"`
	ExitEpoch       phase0.Epoch             `json:"exit_epoch"`
}

// Equals returns true if the given metadata is equal to current
func (m *ValidatorMetadata) Equals(other *ValidatorMetadata) bool {
	return other != nil &&
		m.Status == other.Status &&
		m.Index == other.Index &&
<<<<<<< HEAD
		m.ActivationEpoch == other.ActivationEpoch
=======
		m.Balance == other.Balance &&
		m.ActivationEpoch == other.ActivationEpoch &&
		m.ExitEpoch == other.ExitEpoch
>>>>>>> 7999b263
}

// BecameEligible checks if the validator transitioned from unknown to eligible states.
func (m *ValidatorMetadata) BecameEligible(before *ValidatorMetadata) bool {
	return before.Unknown() && !m.Unknown() && !m.Exited() && !m.Slashed()
}

// Unknown returns true if the validator is unknown
func (m *ValidatorMetadata) Unknown() bool {
	return m.Status == eth2apiv1.ValidatorStateUnknown
}

// Pending returns true if the validator is pending
func (m *ValidatorMetadata) Pending() bool {
	return m.Status.IsPending()
}

// Activated returns true if the validator is not unknown. It might be pending activation or active
func (m *ValidatorMetadata) Activated() bool {
	return m.Status.HasActivated() || m.Status.IsActive() || m.Status.IsAttesting()
}

// IsActive returns true if the validator is currently active. Cant be other state
func (m *ValidatorMetadata) IsActive() bool {
	return m.Status == eth2apiv1.ValidatorStateActiveOngoing
}

// IsAttesting returns true if the validator should be attesting.
func (m *ValidatorMetadata) IsAttesting() bool {
	return m.Status.IsAttesting()
}

// Exited returns true if the validator is existing or exited
func (m *ValidatorMetadata) Exited() bool {
	return m.Status.IsExited() || m.Status.HasExited()
}

// Slashed returns true if the validator is exiting or exited due to slashing
func (m *ValidatorMetadata) Slashed() bool {
	return m.Status == eth2apiv1.ValidatorStateExitedSlashed || m.Status == eth2apiv1.ValidatorStateActiveSlashed
}<|MERGE_RESOLUTION|>--- conflicted
+++ resolved
@@ -22,13 +22,8 @@
 	return other != nil &&
 		m.Status == other.Status &&
 		m.Index == other.Index &&
-<<<<<<< HEAD
-		m.ActivationEpoch == other.ActivationEpoch
-=======
-		m.Balance == other.Balance &&
 		m.ActivationEpoch == other.ActivationEpoch &&
 		m.ExitEpoch == other.ExitEpoch
->>>>>>> 7999b263
 }
 
 // BecameEligible checks if the validator transitioned from unknown to eligible states.
