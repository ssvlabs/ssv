package beacon

import (
	eth2apiv1 "github.com/attestantio/go-eth2-client/api/v1"
	"github.com/attestantio/go-eth2-client/spec/phase0"
	spectypes "github.com/ssvlabs/ssv-spec/types"
)

<<<<<<< HEAD
type ValidatorMetadataMap map[spectypes.ValidatorPK]*ValidatorMetadata

=======
>>>>>>> 778b48db
// ValidatorMetadata represents validator metadata from Ethereum beacon node
type ValidatorMetadata struct {
	Status          eth2apiv1.ValidatorState `json:"status"`
	Index           phase0.ValidatorIndex    `json:"index"`
	ActivationEpoch phase0.Epoch             `json:"activation_epoch"`
	ExitEpoch       phase0.Epoch             `json:"exit_epoch"`
}

// Equals returns true if the given metadata is equal to current
func (m *ValidatorMetadata) Equals(other *ValidatorMetadata) bool {
	return other != nil &&
		m.Status == other.Status &&
		m.Index == other.Index &&
		m.ActivationEpoch == other.ActivationEpoch &&
		m.ExitEpoch == other.ExitEpoch
}

// BecameEligible checks if the validator transitioned from unknown to eligible states.
func (m *ValidatorMetadata) BecameEligible(before *ValidatorMetadata) bool {
	return before.Unknown() && !m.Unknown() && !m.Exited() && !m.Slashed()
}

// Unknown returns true if the validator is unknown
func (m *ValidatorMetadata) Unknown() bool {
	return m.Status == eth2apiv1.ValidatorStateUnknown
}

// Pending returns true if the validator is pending
func (m *ValidatorMetadata) Pending() bool {
	return m.Status.IsPending()
}

// Activated returns true if the validator is not unknown. It might be pending activation or active
func (m *ValidatorMetadata) Activated() bool {
	return m.Status.HasActivated() || m.Status.IsActive() || m.Status.IsAttesting()
}

// IsActive returns true if the validator is currently active. Cant be other state
func (m *ValidatorMetadata) IsActive() bool {
	return m.Status == eth2apiv1.ValidatorStateActiveOngoing
}

// IsAttesting returns true if the validator should be attesting.
func (m *ValidatorMetadata) IsAttesting() bool {
	return m.Status.IsAttesting()
}

// Exited returns true if the validator is existing or exited
func (m *ValidatorMetadata) Exited() bool {
	return m.Status.IsExited() || m.Status.HasExited()
}

// Slashed returns true if the validator is exiting or exited due to slashing
func (m *ValidatorMetadata) Slashed() bool {
	return m.Status == eth2apiv1.ValidatorStateExitedSlashed || m.Status == eth2apiv1.ValidatorStateActiveSlashed
}<|MERGE_RESOLUTION|>--- conflicted
+++ resolved
@@ -6,11 +6,8 @@
 	spectypes "github.com/ssvlabs/ssv-spec/types"
 )
 
-<<<<<<< HEAD
 type ValidatorMetadataMap map[spectypes.ValidatorPK]*ValidatorMetadata
 
-=======
->>>>>>> 778b48db
 // ValidatorMetadata represents validator metadata from Ethereum beacon node
 type ValidatorMetadata struct {
 	Status          eth2apiv1.ValidatorState `json:"status"`
