package qbft

import (
	"encoding/hex"
	"fmt"
	"path/filepath"
	"reflect"
	"testing"
	"time"

	specqbft "github.com/ssvlabs/ssv-spec/qbft"
	spectests "github.com/ssvlabs/ssv-spec/qbft/spectest/tests"
	spectypes "github.com/ssvlabs/ssv-spec/types"
	spectestingutils "github.com/ssvlabs/ssv-spec/types/testingutils"
	typescomparable "github.com/ssvlabs/ssv-spec/types/testingutils/comparable"
	"github.com/stretchr/testify/require"

	"github.com/bloxapp/ssv/logging"
	"github.com/bloxapp/ssv/protocol/v2/qbft"
	"github.com/bloxapp/ssv/protocol/v2/qbft/instance"
	qbfttesting "github.com/bloxapp/ssv/protocol/v2/qbft/testing"
	protocoltesting "github.com/bloxapp/ssv/protocol/v2/testing"
)

// RunMsgProcessing processes MsgProcessingSpecTest. It probably may be removed.
func RunMsgProcessing(t *testing.T, test *spectests.MsgProcessingSpecTest) {
	overrideStateComparisonForMsgProcessingSpecTest(t, test)

	// a little trick we do to instantiate all the internal instance params
	preByts, _ := test.Pre.Encode()
	msgId := specqbft.ControllerIdToMessageID(test.Pre.State.ID)
	logger := logging.TestLogger(t)
	
	pre := instance.NewInstance(
<<<<<<< HEAD
		qbfttesting.TestingConfig(
			logger,
			spectestingutils.KeySetForShare(test.Pre.State.Share),
			msgId.GetRoleType(),
		),
=======
		qbfttesting.TestingConfig(logger, spectestingutils.KeySetForOperator(test.Pre.State.Share), msgId.GetRoleType()),
>>>>>>> 7a26e734
		test.Pre.State.Share,
		test.Pre.State.ID,
		test.Pre.State.Height,
	)
	require.NoError(t, pre.Decode(preByts))

	preInstance := pre

	// a simple hack to change the proposer func
	if preInstance.State.Height == spectests.ChangeProposerFuncInstanceHeight {
		preInstance.GetConfig().(*qbft.Config).ProposerF = func(state *specqbft.State, round specqbft.Round) spectypes.OperatorID {
			return 2
		}
	}

	var lastErr error
	for _, msg := range test.InputMessages {
		_, _, _, err := preInstance.ProcessMsg(logger, msg)
		if err != nil {
			lastErr = err
		}
	}

	if len(test.ExpectedError) != 0 {
		require.EqualError(t, lastErr, test.ExpectedError, "expected %v, but got %v", test.ExpectedError, lastErr)
	} else {
		require.NoError(t, lastErr)
	}

	postRoot, err := preInstance.State.GetRoot()
	require.NoError(t, err)

	// broadcasting is asynchronic, so need to wait a bit before checking
	time.Sleep(time.Millisecond * 5)

	// test output message
	broadcastedMsgs := preInstance.GetConfig().GetNetwork().(*spectestingutils.TestingNetwork).BroadcastedMsgs
	if len(test.OutputMessages) > 0 || len(broadcastedMsgs) > 0 {
		require.Len(t, broadcastedMsgs, len(test.OutputMessages))

		for i, msg := range test.OutputMessages {
			r1, _ := msg.GetRoot()

			ssvMsg := &spectypes.SSVMessage{}
			require.NoError(t, ssvMsg.Decode(broadcastedMsgs[i].FullData))

			msg2 := &spectypes.SignedSSVMessage{}
			require.NoError(t, msg2.Decode(ssvMsg.Data))
			r2, _ := msg2.GetRoot()

			require.EqualValues(t, r1, r2, fmt.Sprintf("output msg %d roots not equal", i))
		}
	}

	require.EqualValues(t, test.PostRoot, hex.EncodeToString(postRoot[:]), "post root not valid")
}

func overrideStateComparisonForMsgProcessingSpecTest(t *testing.T, test *spectests.MsgProcessingSpecTest) {
	specDir, err := protocoltesting.GetSpecDir("", filepath.Join("qbft", "spectest"))
	require.NoError(t, err)
	test.PostState, err = typescomparable.UnmarshalStateComparison(specDir, test.TestName(),
		reflect.TypeOf(test).String(),
		&specqbft.State{})
	require.NoError(t, err)

	r, err := test.PostState.GetRoot()
	require.NoError(t, err)

	// backwards compatability test, hard coded post root must be equal to the one loaded from file
	if len(test.PostRoot) > 0 {
		require.EqualValues(t, test.PostRoot, hex.EncodeToString(r[:]))
	}

	test.PostRoot = hex.EncodeToString(r[:])
}<|MERGE_RESOLUTION|>--- conflicted
+++ resolved
@@ -32,15 +32,7 @@
 	logger := logging.TestLogger(t)
 	
 	pre := instance.NewInstance(
-<<<<<<< HEAD
-		qbfttesting.TestingConfig(
-			logger,
-			spectestingutils.KeySetForShare(test.Pre.State.Share),
-			msgId.GetRoleType(),
-		),
-=======
 		qbfttesting.TestingConfig(logger, spectestingutils.KeySetForOperator(test.Pre.State.Share), msgId.GetRoleType()),
->>>>>>> 7a26e734
 		test.Pre.State.Share,
 		test.Pre.State.ID,
 		test.Pre.State.Height,
