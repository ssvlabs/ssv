package instance

import (
	"bytes"
	"context"

	"github.com/pkg/errors"
	specqbft "github.com/ssvlabs/ssv-spec/qbft"
	spectypes "github.com/ssvlabs/ssv-spec/types"
	"go.uber.org/zap"

	"github.com/ssvlabs/ssv/logging/fields"
	ssvtypes "github.com/ssvlabs/ssv/protocol/v2/types"
)

// uponProposal process proposal message
// Assumes proposal message is valid!
func (i *Instance) uponProposal(ctx context.Context, logger *zap.Logger, msg *specqbft.ProcessingMessage) error {
	addedMsg, err := i.State.ProposeContainer.AddFirstMsgForSignerAndRound(msg)
	if err != nil {
		return errors.Wrap(err, "could not add proposal msg to container")
	}
	if !addedMsg {
		return nil // uponProposal was already called
	}

	logger.Debug("📬 got proposal message",
		fields.Round(i.State.Round),
		zap.Any("proposal_signers", msg.SignedMessage.OperatorIDs))

	newRound := msg.QBFTMessage.Round
	i.State.ProposalAcceptedForCurrentRound = msg

	// A future justified proposal should bump us into future round and reset timer
	if msg.QBFTMessage.Round > i.State.Round {
		i.config.GetTimer().TimeoutForRound(msg.QBFTMessage.Height, msg.QBFTMessage.Round)
	}
	i.bumpToRound(newRound)

	i.metrics.EndStage(ctx, newRound, stageProposal)

	// value root
	r, err := specqbft.HashDataRoot(msg.SignedMessage.FullData)
	if err != nil {
		return errors.Wrap(err, "could not hash input data")
	}

	prepare, err := i.CreatePrepare(newRound, r)
	if err != nil {
		return errors.Wrap(err, "could not create prepare msg")
	}

	logger.Debug("📢 got proposal, broadcasting prepare message",
		fields.Round(i.State.Round),
		zap.Any("proposal_signers", msg.SignedMessage.OperatorIDs),
		zap.Any("prepare_signers", prepare.OperatorIDs))

	if err := i.Broadcast(prepare); err != nil {
		return errors.Wrap(err, "failed to broadcast prepare message")
	}
	return nil
}

func (i *Instance) isValidProposal(msg *specqbft.ProcessingMessage) error {
	if msg.QBFTMessage.MsgType != specqbft.ProposalMsgType {
		return errors.New("msg type is not proposal")
	}
	if msg.QBFTMessage.Height != i.State.Height {
		return errors.New("wrong msg height")
	}
	if len(msg.SignedMessage.OperatorIDs) != 1 {
		return errors.New("msg allows 1 signer")
	}

	if !msg.SignedMessage.CheckSignersInCommittee(i.State.CommitteeMember.Committee) {
		return errors.New("signer not in committee")
	}

	if !msg.SignedMessage.MatchedSigners([]spectypes.OperatorID{i.proposer(msg.QBFTMessage.Round)}) {
		return errors.New("proposal leader invalid")
	}

	if err := msg.Validate(); err != nil {
		return errors.Wrap(err, "proposal invalid")
	}

	// verify full data integrity
	r, err := specqbft.HashDataRoot(msg.SignedMessage.FullData)
	if err != nil {
		return errors.Wrap(err, "could not hash input data")
	}
	if !bytes.Equal(msg.QBFTMessage.Root[:], r[:]) {
		return errors.New("H(data) != root")
	}

	// get justifications
	roundChangeJustificationSignedMessages, _ := msg.QBFTMessage.GetRoundChangeJustifications() // no need to check error, checked on msg.SignedMessage.Validate()
	prepareJustificationSignedMessages, _ := msg.QBFTMessage.GetPrepareJustifications()         // no need to check error, checked on msg.SignedMessage.Validate()

	roundChangeJustification := make([]*specqbft.ProcessingMessage, 0)
	for _, rcSignedMessage := range roundChangeJustificationSignedMessages {
		rc, err := specqbft.NewProcessingMessage(rcSignedMessage)
		if err != nil {
			return errors.Wrap(err, "could not create ProcessingMessage from round change justification")
		}
		roundChangeJustification = append(roundChangeJustification, rc)
	}
	prepareJustification := make([]*specqbft.ProcessingMessage, 0)
	for _, prepareSignedMessage := range prepareJustificationSignedMessages {
		procMsg, err := specqbft.NewProcessingMessage(prepareSignedMessage)
		if err != nil {
			return errors.Wrap(err, "could not create ProcessingMessage from prepare justification")
		}
		prepareJustification = append(prepareJustification, procMsg)
	}

	if err := i.isProposalJustification(
		roundChangeJustification,
		prepareJustification,
		msg.QBFTMessage.Round,
		msg.SignedMessage.FullData,
	); err != nil {
		return errors.Wrap(err, "proposal not justified")
	}

	if (i.State.ProposalAcceptedForCurrentRound == nil && msg.QBFTMessage.Round == i.State.Round) ||
		msg.QBFTMessage.Round > i.State.Round {
		return nil
	}
	return errors.New("proposal is not valid with current state")
}

// isProposalJustification returns nil if the proposal and round change messages are valid and justify a proposal message for the provided round, value and leader
func (i *Instance) isProposalJustification(
	roundChangeMsgs []*specqbft.ProcessingMessage,
	prepareMsgs []*specqbft.ProcessingMessage,
	round specqbft.Round,
	fullData []byte,
) error {
	if err := i.config.GetValueCheckF()(fullData); err != nil {
		return errors.Wrap(err, "proposal fullData invalid")
	}

	if round == specqbft.FirstRound {
		return nil
<<<<<<< HEAD
	}

	// check all round changes are valid for height and round
	// no quorum, duplicate signers,  invalid still has quorum, invalid no quorum
	// prepared
	for _, rc := range roundChangeMsgs {
		if err := validRoundChangeForDataVerifySignature(state, config, rc, height, round, fullData); err != nil {
			return errors.Wrap(err, "change round msg not valid")
=======
	} else {
		// check all round changes are valid for height and round
		// no quorum, duplicate signers,  invalid still has quorum, invalid no quorum
		// prepared
		for _, rc := range roundChangeMsgs {
			if err := i.validRoundChangeForDataVerifySignature(rc, round, fullData); err != nil {
				return errors.Wrap(err, "change round msg not valid")
			}
		}

		// check there is a quorum
		if !specqbft.HasQuorum(i.State.CommitteeMember, roundChangeMsgs) {
			return errors.New("change round has no quorum")
>>>>>>> 1bbf193f
		}
	}

	// check there is a quorum
	if !specqbft.HasQuorum(state.CommitteeMember, roundChangeMsgs) {
		return errors.New("change round has no quorum")
	}

	// previouslyPreparedF returns true if any on the round change messages have a prepared round and fullData
	previouslyPrepared, err := func(rcMsgs []*specqbft.ProcessingMessage) (bool, error) {
		for _, rc := range rcMsgs {
			if rc.QBFTMessage.RoundChangePrepared() {
				return true, nil
			}
		}
		return false, nil
	}(roundChangeMsgs)
	if err != nil {
		return errors.Wrap(err, "could not calculate if previously prepared")
	}

	if !previouslyPrepared {
		return nil
	}

<<<<<<< HEAD
	// check prepare quorum
	if !specqbft.HasQuorum(state.CommitteeMember, prepareMsgs) {
		return errors.New("prepares has no quorum")
	}
=======
			// check prepare quorum
			if !specqbft.HasQuorum(i.State.CommitteeMember, prepareMsgs) {
				return errors.New("prepares has no quorum")
			}
>>>>>>> 1bbf193f

	// get a round change data for which there is a justification for the highest previously prepared round
	rcMsg, err := highestPrepared(roundChangeMsgs)
	if err != nil {
		return errors.Wrap(err, "could not get highest prepared")
	}
	if rcMsg == nil {
		return errors.New("no highest prepared")
	}

	// proposed fullData must equal highest prepared fullData
	r, err := specqbft.HashDataRoot(fullData)
	if err != nil {
		return errors.Wrap(err, "could not hash input data")
	}
	if !bytes.Equal(r[:], rcMsg.QBFTMessage.Root[:]) {
		return errors.New("proposed data doesn't match highest prepared")
	}

<<<<<<< HEAD
	// validate each prepare message against the highest previously prepared fullData and round
	for _, pm := range prepareMsgs {
		if err := validSignedPrepareForHeightRoundAndRootVerifySignature(
			config,
			pm,
			height,
			rcMsg.QBFTMessage.DataRound,
			rcMsg.QBFTMessage.Root,
			state.CommitteeMember.Committee,
		); err != nil {
			return errors.New("signed prepare not valid")
=======
			// validate each prepare message against the highest previously prepared fullData and round
			for _, pm := range prepareMsgs {
				if err := i.validSignedPrepareForHeightRoundAndRootVerifySignature(
					pm,
					rcMsg.QBFTMessage.DataRound,
					rcMsg.QBFTMessage.Root,
				); err != nil {
					return errors.New("signed prepare not valid")
				}
			}
			return nil
>>>>>>> 1bbf193f
		}
	}
	return nil
}

func (i *Instance) proposer(round specqbft.Round) spectypes.OperatorID {
	// TODO - https://github.com/ConsenSys/qbft-formal-spec-and-verification/blob/29ae5a44551466453a84d4d17b9e083ecf189d97/dafny/spec/L1/node_auxiliary_functions.dfy#L304-L323
	return i.config.GetProposerF()(i.State, round)
}

// CreateProposal
/**
  	Proposal(
                        signProposal(
                            UnsignedProposal(
                                |current.blockchain|,
                                newRound,
                                digest(block)),
                            current.id),
                        block,
                        extractSignedRoundChanges(roundChanges),
                        extractSignedPrepares(prepares));
*/
func (i *Instance) CreateProposal(fullData []byte, roundChanges, prepares []*specqbft.ProcessingMessage) (*spectypes.SignedSSVMessage, error) {
	r, err := specqbft.HashDataRoot(fullData)
	if err != nil {
		return nil, errors.Wrap(err, "could not hash input data")
	}

	roundChangeSignedMessages := make([]*spectypes.SignedSSVMessage, 0)
	for _, msg := range roundChanges {
		roundChangeSignedMessages = append(roundChangeSignedMessages, msg.SignedMessage)
	}
	prepareSignedMessages := make([]*spectypes.SignedSSVMessage, 0)
	for _, msg := range prepares {
		prepareSignedMessages = append(prepareSignedMessages, msg.SignedMessage)
	}

	roundChangesData, err := specqbft.MarshalJustifications(roundChangeSignedMessages)
	if err != nil {
		return nil, errors.Wrap(err, "could not marshal justifications")
	}
	preparesData, err := specqbft.MarshalJustifications(prepareSignedMessages)
	if err != nil {
		return nil, errors.Wrap(err, "could not marshal justifications")
	}

	msg := &specqbft.Message{
		MsgType:    specqbft.ProposalMsgType,
		Height:     i.State.Height,
		Round:      i.State.Round,
		Identifier: i.State.ID,

		Root:                     r,
		RoundChangeJustification: roundChangesData,
		PrepareJustification:     preparesData,
	}

	signedMsg, err := ssvtypes.Sign(msg, i.State.CommitteeMember.OperatorID, i.signer)
	if err != nil {
		return nil, errors.Wrap(err, "could not wrap proposal message")
	}
	signedMsg.FullData = fullData
	return signedMsg, nil
}<|MERGE_RESOLUTION|>--- conflicted
+++ resolved
@@ -143,35 +143,19 @@
 
 	if round == specqbft.FirstRound {
 		return nil
-<<<<<<< HEAD
 	}
 
 	// check all round changes are valid for height and round
 	// no quorum, duplicate signers,  invalid still has quorum, invalid no quorum
 	// prepared
 	for _, rc := range roundChangeMsgs {
-		if err := validRoundChangeForDataVerifySignature(state, config, rc, height, round, fullData); err != nil {
+		if err := i.validRoundChangeForDataVerifySignature(rc, round, fullData); err != nil {
 			return errors.Wrap(err, "change round msg not valid")
-=======
-	} else {
-		// check all round changes are valid for height and round
-		// no quorum, duplicate signers,  invalid still has quorum, invalid no quorum
-		// prepared
-		for _, rc := range roundChangeMsgs {
-			if err := i.validRoundChangeForDataVerifySignature(rc, round, fullData); err != nil {
-				return errors.Wrap(err, "change round msg not valid")
-			}
-		}
-
-		// check there is a quorum
-		if !specqbft.HasQuorum(i.State.CommitteeMember, roundChangeMsgs) {
-			return errors.New("change round has no quorum")
->>>>>>> 1bbf193f
 		}
 	}
 
 	// check there is a quorum
-	if !specqbft.HasQuorum(state.CommitteeMember, roundChangeMsgs) {
+	if !specqbft.HasQuorum(i.State.CommitteeMember, roundChangeMsgs) {
 		return errors.New("change round has no quorum")
 	}
 
@@ -192,17 +176,10 @@
 		return nil
 	}
 
-<<<<<<< HEAD
 	// check prepare quorum
-	if !specqbft.HasQuorum(state.CommitteeMember, prepareMsgs) {
+	if !specqbft.HasQuorum(i.State.CommitteeMember, prepareMsgs) {
 		return errors.New("prepares has no quorum")
 	}
-=======
-			// check prepare quorum
-			if !specqbft.HasQuorum(i.State.CommitteeMember, prepareMsgs) {
-				return errors.New("prepares has no quorum")
-			}
->>>>>>> 1bbf193f
 
 	// get a round change data for which there is a justification for the highest previously prepared round
 	rcMsg, err := highestPrepared(roundChangeMsgs)
@@ -222,31 +199,14 @@
 		return errors.New("proposed data doesn't match highest prepared")
 	}
 
-<<<<<<< HEAD
 	// validate each prepare message against the highest previously prepared fullData and round
 	for _, pm := range prepareMsgs {
-		if err := validSignedPrepareForHeightRoundAndRootVerifySignature(
-			config,
+		if err := i.validSignedPrepareForHeightRoundAndRootVerifySignature(
 			pm,
-			height,
 			rcMsg.QBFTMessage.DataRound,
 			rcMsg.QBFTMessage.Root,
-			state.CommitteeMember.Committee,
 		); err != nil {
 			return errors.New("signed prepare not valid")
-=======
-			// validate each prepare message against the highest previously prepared fullData and round
-			for _, pm := range prepareMsgs {
-				if err := i.validSignedPrepareForHeightRoundAndRootVerifySignature(
-					pm,
-					rcMsg.QBFTMessage.DataRound,
-					rcMsg.QBFTMessage.Root,
-				); err != nil {
-					return errors.New("signed prepare not valid")
-				}
-			}
-			return nil
->>>>>>> 1bbf193f
 		}
 	}
 	return nil
