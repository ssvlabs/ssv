--- conflicted
+++ resolved
@@ -68,16 +68,12 @@
 				}
 			}
 		}
-<<<<<<< HEAD
-		// TODO will be removed upon https://github.com/bloxapp/SIPs/blob/main/sips/constant_qbft_timeout.md
-		go syncHighestRoundChange(i.config.GetNetwork(), spectypes.MessageIDFromBytes(i.State.ID), i.State.Height)
-=======
-
+    
+    // TODO will be removed upon https://github.com/bloxapp/SIPs/blob/main/sips/constant_qbft_timeout.md
 		mid := spectypes.MessageIDFromBytes(i.State.ID)
 		if err := i.config.GetNetwork().SyncHighestRoundChange(mid, i.State.Height); err != nil {
 			fmt.Printf("%s\n", err.Error())
 		}
->>>>>>> 97d36ef7
 	})
 }
 
