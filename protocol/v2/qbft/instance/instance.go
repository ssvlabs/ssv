package instance

import (
	"context"
	"encoding/base64"
	"encoding/json"
	"sync"

<<<<<<< HEAD
	specqbft "github.com/bloxapp/ssv-spec/qbft"
	spectypes "github.com/bloxapp/ssv-spec/types"
=======
>>>>>>> a82d983b
	"github.com/pkg/errors"
	specqbft "github.com/ssvlabs/ssv-spec/qbft"
	spectypes "github.com/ssvlabs/ssv-spec/types"
	"go.uber.org/zap"

<<<<<<< HEAD
	"github.com/bloxapp/ssv/logging/fields"
	"github.com/bloxapp/ssv/protocol/v2/qbft"
=======
	"github.com/ssvlabs/ssv/logging/fields"
	"github.com/ssvlabs/ssv/protocol/v2/qbft"
	ssvtypes "github.com/ssvlabs/ssv/protocol/v2/types"
>>>>>>> a82d983b
)

// Instance is a single QBFT instance that starts with a Start call (including a value).
// Every new msg the ProcessMsg function needs to be called
type Instance struct {
	State  *specqbft.State
	config qbft.IConfig
	signer ssvtypes.OperatorSigner

	processMsgF *spectypes.ThreadSafeF
	startOnce   sync.Once

	forceStop  bool
	StartValue []byte

	metrics *metrics
}

func NewInstance(
	config qbft.IConfig,
	committeeMember *spectypes.CommitteeMember,
	identifier []byte,
	height specqbft.Height,
	signer ssvtypes.OperatorSigner,
) *Instance {
	var name string
	if len(identifier) == 56 {
		name = spectypes.MessageID(identifier).GetRoleType().String()
	} else {
		name = base64.StdEncoding.EncodeToString(identifier)
	}

	return &Instance{
		State: &specqbft.State{
			CommitteeMember:      committeeMember,
			ID:                   identifier,
			Round:                specqbft.FirstRound,
			Height:               height,
			LastPreparedRound:    specqbft.NoRound,
			ProposeContainer:     specqbft.NewMsgContainer(),
			PrepareContainer:     specqbft.NewMsgContainer(),
			CommitContainer:      specqbft.NewMsgContainer(),
			RoundChangeContainer: specqbft.NewMsgContainer(),
		},
		config:      config,
		signer:      signer,
		processMsgF: spectypes.NewThreadSafeF(),
		metrics:     newMetrics(name),
	}
}

func (i *Instance) ForceStop() {
	i.forceStop = true
}

// Start is an interface implementation
func (i *Instance) Start(ctx context.Context, logger *zap.Logger, value []byte, height specqbft.Height) {
	i.startOnce.Do(func() {
		i.StartValue = value
		i.bumpToRound(ctx, specqbft.FirstRound)
		i.State.Height = height
		i.metrics.StartStage()
		i.config.GetTimer().TimeoutForRound(height, specqbft.FirstRound)

		logger = logger.With(
			fields.Round(i.State.Round),
			fields.Height(i.State.Height))

		proposerID := proposer(i.State, i.GetConfig(), specqbft.FirstRound)
		logger.Debug("ℹ️ starting QBFT instance", zap.Uint64("leader", proposerID))

		// propose if this node is the proposer
		if proposerID == i.State.CommitteeMember.OperatorID {
			proposal, err := CreateProposal(i.State, i.signer, i.StartValue, nil, nil)
			// nolint
			if err != nil {
				logger.Warn("❗ failed to create proposal", zap.Error(err))
				// TODO align spec to add else to avoid broadcast errored proposal
			} else {

				r, err := specqbft.HashDataRoot(i.StartValue) // @TODO (better than decoding?)
				if err != nil {
					logger.Warn("❗ failed to hash input data", zap.Error(err))
					return
				}
				// nolint
				logger = logger.With(fields.Root(r))
				logger.Debug("📢 leader broadcasting proposal message")
				if err := i.Broadcast(logger, proposal); err != nil {
					logger.Warn("❌ failed to broadcast proposal", zap.Error(err))
				}
			}
		}
	})
}

func (i *Instance) Broadcast(logger *zap.Logger, msg *spectypes.SignedSSVMessage) error {
	if !i.CanProcessMessages() {
		return errors.New("instance stopped processing messages")
	}

	return i.GetConfig().GetNetwork().Broadcast(msg.SSVMessage.GetID(), msg)
}

func allSigners(all []*specqbft.ProcessingMessage) []spectypes.OperatorID {
	signers := make([]spectypes.OperatorID, 0, len(all))
	for _, m := range all {
		signers = append(signers, m.SignedMessage.OperatorIDs...)
	}
	return signers
}

// ProcessMsg processes a new QBFT msg, returns non nil error on msg processing error
func (i *Instance) ProcessMsg(ctx context.Context, logger *zap.Logger, msg *specqbft.ProcessingMessage) (decided bool, decidedValue []byte, aggregatedCommit *spectypes.SignedSSVMessage, err error) {
	if !i.CanProcessMessages() {
		return false, nil, nil, errors.New("instance stopped processing messages")
	}

	if err := i.BaseMsgValidation(msg); err != nil {
		return false, nil, nil, errors.Wrap(err, "invalid signed message")
	}

	res := i.processMsgF.Run(func() interface{} {

		switch msg.QBFTMessage.MsgType {
		case specqbft.ProposalMsgType:
			return i.uponProposal(ctx, logger, msg, i.State.ProposeContainer)
		case specqbft.PrepareMsgType:
			return i.uponPrepare(ctx, logger, msg, i.State.PrepareContainer)
		case specqbft.CommitMsgType:
			decided, decidedValue, aggregatedCommit, err = i.UponCommit(ctx, logger, msg, i.State.CommitContainer)
			if decided {
				i.State.Decided = decided
				i.State.DecidedValue = decidedValue
			}
			return err
		case specqbft.RoundChangeMsgType:
			return i.uponRoundChange(ctx, logger, i.StartValue, msg, i.State.RoundChangeContainer, i.config.GetValueCheckF())
		default:
			return errors.New("signed message type not supported")
		}
	})
	if res != nil {
		return false, nil, nil, res.(error)
	}
	return i.State.Decided, i.State.DecidedValue, aggregatedCommit, nil
}

func (i *Instance) BaseMsgValidation(msg *specqbft.ProcessingMessage) error {
	if err := msg.Validate(); err != nil {
		return err
	}

<<<<<<< HEAD
	// If a node gets a commit quorum before round change and other nodes don't,
	// then the other nodes wouldn't be able to get the commit quorum,
	// unless we allow decided messages from previous round.
	decided := msg.Message.MsgType == specqbft.CommitMsgType && i.State.Share.HasQuorum(len(msg.Signers))
	if !decided && msg.Message.Round < i.State.Round {
=======
	if msg.QBFTMessage.Round < i.State.Round {
>>>>>>> a82d983b
		return errors.New("past round")
	}

	switch msg.QBFTMessage.MsgType {
	case specqbft.ProposalMsgType:
		return isValidProposal(
			i.State,
			i.config,
			msg,
			i.config.GetValueCheckF(),
		)
	case specqbft.PrepareMsgType:
		proposedMsg := i.State.ProposalAcceptedForCurrentRound
		if proposedMsg == nil {
			return errors.New("did not receive proposal for this round")
		}

		return validSignedPrepareForHeightRoundAndRootIgnoreSignature(
			msg,
			i.State.Height,
			i.State.Round,
			proposedMsg.QBFTMessage.Root,
			i.State.CommitteeMember.Committee,
		)
	case specqbft.CommitMsgType:
		proposedMsg := i.State.ProposalAcceptedForCurrentRound
		if proposedMsg == nil {
			return errors.New("did not receive proposal for this round")
		}
		return validateCommit(
			msg,
			i.State.Height,
			i.State.Round,
			i.State.ProposalAcceptedForCurrentRound,
			i.State.CommitteeMember.Committee,
		)
	case specqbft.RoundChangeMsgType:
		return validRoundChangeForDataIgnoreSignature(i.State, i.config, msg, i.State.Height, msg.QBFTMessage.Round, msg.SignedMessage.FullData)
	default:
		return errors.New("signed message type not supported")
	}
}

// IsDecided interface implementation
func (i *Instance) IsDecided() (bool, []byte) {
	if state := i.State; state != nil {
		return state.Decided, state.DecidedValue
	}
	return false, nil
}

// GetConfig returns the instance config
func (i *Instance) GetConfig() qbft.IConfig {
	return i.config
}

// SetConfig returns the instance config
func (i *Instance) SetConfig(config qbft.IConfig) {
	i.config = config
}

// GetHeight interface implementation
func (i *Instance) GetHeight() specqbft.Height {
	return i.State.Height
}

// GetRoot returns the state's deterministic root
func (i *Instance) GetRoot() ([32]byte, error) {
	return i.State.GetRoot()
}

// Encode implementation
func (i *Instance) Encode() ([]byte, error) {
	return json.Marshal(i)
}

// Decode implementation
func (i *Instance) Decode(data []byte) error {
	return json.Unmarshal(data, &i)
}

// bumpToRound sets round and sends current round metrics.
func (i *Instance) bumpToRound(ctx context.Context, round specqbft.Round) {
	i.State.Round = round
}

// CanProcessMessages will return true if instance can process messages
func (i *Instance) CanProcessMessages() bool {
	return !i.forceStop && i.State.Round < i.config.GetCutOffRound()
}<|MERGE_RESOLUTION|>--- conflicted
+++ resolved
@@ -6,24 +6,14 @@
 	"encoding/json"
 	"sync"
 
-<<<<<<< HEAD
-	specqbft "github.com/bloxapp/ssv-spec/qbft"
-	spectypes "github.com/bloxapp/ssv-spec/types"
-=======
->>>>>>> a82d983b
 	"github.com/pkg/errors"
 	specqbft "github.com/ssvlabs/ssv-spec/qbft"
 	spectypes "github.com/ssvlabs/ssv-spec/types"
 	"go.uber.org/zap"
 
-<<<<<<< HEAD
-	"github.com/bloxapp/ssv/logging/fields"
-	"github.com/bloxapp/ssv/protocol/v2/qbft"
-=======
 	"github.com/ssvlabs/ssv/logging/fields"
 	"github.com/ssvlabs/ssv/protocol/v2/qbft"
 	ssvtypes "github.com/ssvlabs/ssv/protocol/v2/types"
->>>>>>> a82d983b
 )
 
 // Instance is a single QBFT instance that starts with a Start call (including a value).
@@ -177,15 +167,11 @@
 		return err
 	}
 
-<<<<<<< HEAD
 	// If a node gets a commit quorum before round change and other nodes don't,
 	// then the other nodes wouldn't be able to get the commit quorum,
 	// unless we allow decided messages from previous round.
 	decided := msg.Message.MsgType == specqbft.CommitMsgType && i.State.Share.HasQuorum(len(msg.Signers))
-	if !decided && msg.Message.Round < i.State.Round {
-=======
-	if msg.QBFTMessage.Round < i.State.Round {
->>>>>>> a82d983b
+	if !decided && msg.QBFTMessage.Round < i.State.Round {
 		return errors.New("past round")
 	}
 
