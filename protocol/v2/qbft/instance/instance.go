--- conflicted
+++ resolved
@@ -3,7 +3,6 @@
 import (
 	"encoding/base64"
 	"encoding/json"
-	"github.com/ssvlabs/ssv-spec-pre-cc/types"
 	"sync"
 
 	"github.com/pkg/errors"
@@ -38,18 +37,11 @@
 ) *Instance {
 	var name = ""
 	if len(identifier) == 56 {
-<<<<<<< HEAD
-		name = types.MessageID(identifier).GetRoleType().String()
-	} else {
-		name = base64.StdEncoding.EncodeToString(identifier)
-	}
-=======
 		name = spectypes.MessageID(identifier).GetRoleType().String()
 	} else {
 		name = base64.StdEncoding.EncodeToString(identifier)
 	}
 
->>>>>>> c24dd192
 	return &Instance{
 		State: &specqbft.State{
 			CommitteeMember:      committeeMember,
