package instance

import (
	"context"
	"encoding/hex"
	"encoding/json"
	"sync"

	"github.com/attestantio/go-eth2-client/spec/phase0"
	"github.com/pkg/errors"
	specqbft "github.com/ssvlabs/ssv-spec/qbft"
	spectypes "github.com/ssvlabs/ssv-spec/types"
	"go.opentelemetry.io/otel/attribute"
	"go.opentelemetry.io/otel/codes"
	"go.opentelemetry.io/otel/trace"
	"go.uber.org/zap"

	"github.com/ssvlabs/ssv/observability"
	"github.com/ssvlabs/ssv/observability/log/fields"
	"github.com/ssvlabs/ssv/protocol/v2/qbft"
	ssvtypes "github.com/ssvlabs/ssv/protocol/v2/types"
)

// Instance is a single QBFT instance that starts with a Start call (including a value).
// Every new msg the ProcessMsg function needs to be called
type Instance struct {
	State  *specqbft.State
	config qbft.IConfig
	signer ssvtypes.OperatorSigner

	processMsgF *spectypes.ThreadSafeF
	startOnce   sync.Once

	forceStop  bool
	StartValue []byte
	// spData is used for spectypes.BeaconVote, it contains source and target epochs from the duty encoded in StartValue
	spData *ssvtypes.SlashingProtectionData

	metrics *metricsRecorder
}

func NewInstance(
	config qbft.IConfig,
	committeeMember *spectypes.CommitteeMember,
	identifier []byte,
	height specqbft.Height,
	signer ssvtypes.OperatorSigner,
) *Instance {
	runnerRole := spectypes.RunnerRole(spectypes.RoleUnknown) // RoleUnknown is of int type, hence have to type-cast
	if len(identifier) == 56 {
		runnerRole = spectypes.MessageID(identifier).GetRoleType()
	}

	return &Instance{
		State: &specqbft.State{
			CommitteeMember:      committeeMember,
			ID:                   identifier,
			Round:                specqbft.FirstRound,
			Height:               height,
			LastPreparedRound:    specqbft.NoRound,
			ProposeContainer:     specqbft.NewMsgContainer(),
			PrepareContainer:     specqbft.NewMsgContainer(),
			CommitContainer:      specqbft.NewMsgContainer(),
			RoundChangeContainer: specqbft.NewMsgContainer(),
		},
		config:      config,
		signer:      signer,
		processMsgF: spectypes.NewThreadSafeF(),
		metrics:     newMetrics(runnerRole),
	}
}

func (i *Instance) ForceStop() {
	i.forceStop = true
}

// Start is an interface implementation
func (i *Instance) Start(
	ctx context.Context,
	logger *zap.Logger,
	value []byte,
	height specqbft.Height,
	spData *ssvtypes.SlashingProtectionData,
) {
	i.startOnce.Do(func() {
		_, span := tracer.Start(ctx,
			observability.InstrumentName(observabilityNamespace, "qbft.instance.start"),
			trace.WithAttributes(observability.BeaconSlotAttribute(phase0.Slot(height))))
		defer span.End()

		i.StartValue = value
		i.bumpToRound(specqbft.FirstRound)
		i.State.Height = height
<<<<<<< HEAD
		i.spData = spData
		i.metrics.StartStage()
=======
		i.metrics.Start()
>>>>>>> 09bb69ad
		i.config.GetTimer().TimeoutForRound(height, specqbft.FirstRound)

		logger = logger.With(
			fields.QBFTRound(i.State.Round),
			fields.QBFTHeight(i.State.Height))

		proposerID := i.proposer(specqbft.FirstRound)
		const eventMsg = "ℹ️ starting QBFT instance"
		logger.Debug(eventMsg, zap.Uint64("leader", proposerID))
		span.AddEvent(eventMsg, trace.WithAttributes(observability.ValidatorProposerAttribute(proposerID)))

		// propose if this node is the proposer
		if proposerID == i.State.CommitteeMember.OperatorID {
			proposal, err := i.CreateProposal(i.StartValue, nil, nil)
			if err != nil {
				logger.Warn("❗ failed to create proposal", zap.Error(err))
				span.SetStatus(codes.Error, err.Error())
				return
				// TODO align spec to add else to avoid broadcast errored proposal
			}

			r, err := specqbft.HashDataRoot(i.StartValue) // TODO (better than decoding?)
			if err != nil {
				logger.Warn("❗ failed to hash input data", zap.Error(err))
				span.SetStatus(codes.Error, err.Error())
				return
			}

			logger = logger.With(fields.Root(r))
			const eventMsg = "📢 leader broadcasting proposal message"
			logger.Debug(eventMsg)
			span.AddEvent(eventMsg, trace.WithAttributes(attribute.String("root", hex.EncodeToString(r[:]))))

			if err := i.Broadcast(proposal); err != nil {
				logger.Warn("❌ failed to broadcast proposal", zap.Error(err))
				span.RecordError(err)
			}
		}

		span.SetStatus(codes.Ok, "")
	})
}

func (i *Instance) Broadcast(msg *spectypes.SignedSSVMessage) error {
	if !i.CanProcessMessages() {
		return errors.New("instance stopped processing messages")
	}

	return i.GetConfig().GetNetwork().Broadcast(msg.SSVMessage.GetID(), msg)
}

func allSigners(all []*specqbft.ProcessingMessage) []spectypes.OperatorID {
	signers := make([]spectypes.OperatorID, 0, len(all))
	for _, m := range all {
		signers = append(signers, m.SignedMessage.OperatorIDs...)
	}
	return signers
}

// ProcessMsg processes a new QBFT msg, returns non nil error on msg processing error
func (i *Instance) ProcessMsg(ctx context.Context, logger *zap.Logger, msg *specqbft.ProcessingMessage) (decided bool, decidedValue []byte, aggregatedCommit *spectypes.SignedSSVMessage, err error) {
	if !i.CanProcessMessages() {
		return false, nil, nil, errors.New("instance stopped processing messages")
	}

	if err := i.BaseMsgValidation(msg); err != nil {
		return false, nil, nil, errors.Wrap(err, "invalid signed message")
	}

	res := i.processMsgF.Run(func() interface{} {
		switch msg.QBFTMessage.MsgType {
		case specqbft.ProposalMsgType:
			return i.uponProposal(ctx, logger, msg)
		case specqbft.PrepareMsgType:
			return i.uponPrepare(ctx, logger, msg)
		case specqbft.CommitMsgType:
			decided, decidedValue, aggregatedCommit, err = i.UponCommit(ctx, logger, msg)
			if decided {
				i.State.Decided = decided
				i.State.DecidedValue = decidedValue
			}
			return err
		case specqbft.RoundChangeMsgType:
			return i.uponRoundChange(ctx, logger, msg)
		default:
			return errors.New("signed message type not supported")
		}
	})
	if res != nil {
		return false, nil, nil, res.(error)
	}
	return i.State.Decided, i.State.DecidedValue, aggregatedCommit, nil
}

func (i *Instance) BaseMsgValidation(msg *specqbft.ProcessingMessage) error {
	if err := msg.Validate(); err != nil {
		return err
	}

	// If a node gets a commit quorum before round change and other nodes don't,
	// then the other nodes wouldn't be able to get the commit quorum,
	// unless we allow decided messages from previous round.
	decided := msg.QBFTMessage.MsgType == specqbft.CommitMsgType && i.State.CommitteeMember.HasQuorum(len(msg.SignedMessage.OperatorIDs))
	if !decided && msg.QBFTMessage.Round < i.State.Round {
		return errors.New("past round")
	}

	switch msg.QBFTMessage.MsgType {
	case specqbft.ProposalMsgType:
		return i.isValidProposal(msg)
	case specqbft.PrepareMsgType:
		proposedMsg := i.State.ProposalAcceptedForCurrentRound
		if proposedMsg == nil {
			return errors.New("did not receive proposal for this round")
		}

		return i.validSignedPrepareForHeightRoundAndRootIgnoreSignature(
			msg,
			i.State.Round,
			proposedMsg.QBFTMessage.Root,
		)
	case specqbft.CommitMsgType:
		proposedMsg := i.State.ProposalAcceptedForCurrentRound
		if proposedMsg == nil {
			return errors.New("did not receive proposal for this round")
		}
		return i.validateCommit(msg)
	case specqbft.RoundChangeMsgType:
		return i.validRoundChangeForDataIgnoreSignature(msg, msg.QBFTMessage.Round, msg.SignedMessage.FullData)
	default:
		return errors.New("signed message type not supported")
	}
}

// IsDecided interface implementation
func (i *Instance) IsDecided() (bool, []byte) {
	if state := i.State; state != nil {
		return state.Decided, state.DecidedValue
	}
	return false, nil
}

// GetConfig returns the instance config
func (i *Instance) GetConfig() qbft.IConfig {
	return i.config
}

// SetConfig returns the instance config
func (i *Instance) SetConfig(config qbft.IConfig) {
	i.config = config
}

// GetHeight interface implementation
func (i *Instance) GetHeight() specqbft.Height {
	return i.State.Height
}

// GetRoot returns the state's deterministic root
func (i *Instance) GetRoot() ([32]byte, error) {
	return i.State.GetRoot()
}

// Encode implementation
func (i *Instance) Encode() ([]byte, error) {
	return json.Marshal(i)
}

// Decode implementation
func (i *Instance) Decode(data []byte) error {
	return json.Unmarshal(data, &i)
}

// bumpToRound sets round and sends current round metrics.
func (i *Instance) bumpToRound(round specqbft.Round) {
	i.State.Round = round
}

// CanProcessMessages will return true if instance can process messages
func (i *Instance) CanProcessMessages() bool {
	return !i.forceStop && i.State.Round < i.config.GetCutOffRound()
}<|MERGE_RESOLUTION|>--- conflicted
+++ resolved
@@ -91,12 +91,8 @@
 		i.StartValue = value
 		i.bumpToRound(specqbft.FirstRound)
 		i.State.Height = height
-<<<<<<< HEAD
 		i.spData = spData
-		i.metrics.StartStage()
-=======
 		i.metrics.Start()
->>>>>>> 09bb69ad
 		i.config.GetTimer().TimeoutForRound(height, specqbft.FirstRound)
 
 		logger = logger.With(
