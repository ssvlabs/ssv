--- conflicted
+++ resolved
@@ -7,11 +7,6 @@
 	"github.com/bloxapp/ssv/protocol/v2/qbft"
 	"github.com/pkg/errors"
 	"go.uber.org/zap"
-<<<<<<< HEAD
-
-	"github.com/bloxapp/ssv/protocol/v2/types"
-=======
->>>>>>> e82b9c78
 )
 
 func (i *Instance) uponPrepare(
@@ -63,13 +58,9 @@
 		return errors.Wrap(err, "could not create commit msg")
 	}
 
-<<<<<<< HEAD
-	i.logger.Debug("got prepare quorum, broadcasting commit message", zap.Uint64("round", uint64(i.State.Round)))
-=======
 	i.logger.Debug("got prepare quorum, broadcasting commit message",
 		zap.Uint64("round", uint64(i.State.Round)),
 		zap.Any("signers", commitMsg.Signers))
->>>>>>> e82b9c78
 
 	if err := i.Broadcast(commitMsg); err != nil {
 		return errors.Wrap(err, "failed to broadcast commit message")
