package instance

import (
	"bytes"
<<<<<<< HEAD
	"time"
=======
	"sort"
>>>>>>> d1f508cc

	specqbft "github.com/bloxapp/ssv-spec/qbft"
	spectypes "github.com/bloxapp/ssv-spec/types"
	"github.com/pkg/errors"
	"go.uber.org/zap"

	"github.com/bloxapp/ssv/protocol/v2/qbft"
)

// UponCommit returns true if a quorum of commit messages was received.
// Assumes commit message is valid!
func (i *Instance) UponCommit(signedCommit *specqbft.SignedMessage, commitMsgContainer *specqbft.MsgContainer) (bool, []byte, *specqbft.SignedMessage, error) {
	addMsg, err := commitMsgContainer.AddFirstMsgForSignerAndRound(signedCommit)
	if err != nil {
		return false, nil, nil, errors.Wrap(err, "could not add commit msg to container")
	}
	if !addMsg {
		return false, nil, nil, nil // UponCommit was already called
	}
	// calculate commit quorum and act upon it
	quorum, commitMsgs, err := commitQuorumForRoundValue(i.State, commitMsgContainer, signedCommit.Message.Data, signedCommit.Message.Round)
	if err != nil {
		return false, nil, nil, errors.Wrap(err, "could not calculate commit quorum")
	}
	if quorum {
		msgCommitData, err := signedCommit.Message.GetCommitData()
		if err != nil {
			return false, nil, nil, errors.Wrap(err, "could not get msg commit data")
		}

		agg, err := aggregateCommitMsgs(commitMsgs)
		if err != nil {
			return false, nil, nil, errors.Wrap(err, "could not aggregate commit msgs")
		}

		i.logger.Debug("got commit quorum",
			zap.Uint64("round", uint64(i.State.Round)),
			zap.Any("commit-signers", signedCommit.Signers),
			zap.Any("agg-signers", agg.Signers))

		i.observeStageDurationMetric("commit", time.Since(i.stageStart).Seconds())
		i.stageStart = time.Now()

		return true, msgCommitData.Data, agg, nil
	}
	return false, nil, nil, nil
}

// returns true if there is a quorum for the current round for this provided value
func commitQuorumForRoundValue(state *specqbft.State, commitMsgContainer *specqbft.MsgContainer, value []byte, round specqbft.Round) (bool, []*specqbft.SignedMessage, error) {
	signers, msgs := commitMsgContainer.LongestUniqueSignersForRoundAndValue(round, value)
	return state.Share.HasQuorum(len(signers)), msgs, nil
}

func aggregateCommitMsgs(msgs []*specqbft.SignedMessage) (*specqbft.SignedMessage, error) {
	if len(msgs) == 0 {
		return nil, errors.New("can't aggregate zero commit msgs")
	}

	var ret *specqbft.SignedMessage
	for _, m := range msgs {
		if ret == nil {
			ret = m.DeepCopy()
		} else {
			if err := ret.Aggregate(m); err != nil {
				return nil, errors.Wrap(err, "could not aggregate commit msg")
			}
		}
	}
	// TODO: REWRITE THIS!
	sort.Slice(ret.Signers, func(i, j int) bool {
		return ret.Signers[i] < ret.Signers[j]
	})
	return ret, nil
}

// didSendCommitForHeightAndRound returns true if sent commit msg for specific Height and round
/**
!exists m :: && m in current.messagesReceived
                            && m.Commit?
                            && var uPayload := m.commitPayload.unsignedPayload;
                            && uPayload.Height == |current.blockchain|
                            && uPayload.round == current.round
                            && recoverSignedCommitAuthor(m.commitPayload) == current.id
*/
func didSendCommitForHeightAndRound(state *specqbft.State, commitMsgContainer *specqbft.MsgContainer) bool {
	for _, msg := range commitMsgContainer.MessagesForRound(state.Round) {
		if msg.MatchedSigners([]spectypes.OperatorID{state.Share.OperatorID}) {
			return true
		}
	}
	return false
}

// CreateCommit
/**
Commit(
                    signCommit(
                        UnsignedCommit(
                            |current.blockchain|,
                            current.round,
                            signHash(hashBlockForCommitSeal(proposedBlock), current.id),
                            digest(proposedBlock)),
                            current.id
                        )
                    );
*/
func CreateCommit(state *specqbft.State, config qbft.IConfig, value []byte) (*specqbft.SignedMessage, error) {
	commitData := &specqbft.CommitData{
		Data: value,
	}
	dataByts, err := commitData.Encode()
	if err != nil {
		return nil, errors.Wrap(err, "failed encoding prepare data")
	}
	msg := &specqbft.Message{
		MsgType:    specqbft.CommitMsgType,
		Height:     state.Height,
		Round:      state.Round,
		Identifier: state.ID,
		Data:       dataByts,
	}

	sig, err := config.GetSigner().SignRoot(msg, spectypes.QBFTSignatureType, state.Share.SharePubKey)
	if err != nil {
		return nil, errors.Wrap(err, "failed signing commit msg")
	}

	signedMsg := &specqbft.SignedMessage{
		Signature: sig,
		Signers:   []spectypes.OperatorID{state.Share.OperatorID},
		Message:   msg,
	}
	return signedMsg, nil
}

func BaseCommitValidation(
	config qbft.IConfig,
	signedCommit *specqbft.SignedMessage,
	height specqbft.Height,
	operators []*spectypes.Operator,
) error {
	if signedCommit.Message.MsgType != specqbft.CommitMsgType {
		return errors.New("commit msg type is wrong")
	}
	if signedCommit.Message.Height != height {
		return errors.New("wrong msg height")
	}

	msgCommitData, err := signedCommit.Message.GetCommitData()
	if err != nil {
		return errors.Wrap(err, "could not get msg commit data")
	}
	if err := msgCommitData.Validate(); err != nil {
		return errors.Wrap(err, "msgCommitData invalid")
	}

	// verify signature
	if err := signedCommit.Signature.VerifyByOperators(signedCommit, config.GetSignatureDomainType(), spectypes.QBFTSignatureType, operators); err != nil {
		return errors.Wrap(err, "msg signature invalid")
	}

	return nil
}

func validateCommit(
	config qbft.IConfig,
	signedCommit *specqbft.SignedMessage,
	height specqbft.Height,
	round specqbft.Round,
	proposedMsg *specqbft.SignedMessage,
	operators []*spectypes.Operator,
) error {
	if err := BaseCommitValidation(config, signedCommit, height, operators); err != nil {
		return err
	}

	if len(signedCommit.Signers) != 1 {
		return errors.New("msg allows 1 signer")
	}

	if signedCommit.Message.Round != round {
		return errors.New("wrong msg round")
	}

	proposedCommitData, err := proposedMsg.Message.GetCommitData()
	if err != nil {
		return errors.Wrap(err, "could not get proposed commit data")
	}

	msgCommitData, err := signedCommit.Message.GetCommitData()
	if err != nil {
		return errors.Wrap(err, "could not get msg commit data")
	}

	if !bytes.Equal(proposedCommitData.Data, msgCommitData.Data) {
		return errors.New("proposed data mistmatch")
	}

	return nil
}<|MERGE_RESOLUTION|>--- conflicted
+++ resolved
@@ -2,11 +2,8 @@
 
 import (
 	"bytes"
-<<<<<<< HEAD
+	"sort"
 	"time"
-=======
-	"sort"
->>>>>>> d1f508cc
 
 	specqbft "github.com/bloxapp/ssv-spec/qbft"
 	spectypes "github.com/bloxapp/ssv-spec/types"
