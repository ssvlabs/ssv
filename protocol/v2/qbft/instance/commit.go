--- conflicted
+++ resolved
@@ -3,7 +3,6 @@
 import (
 	"bytes"
 	"sort"
-	"time"
 
 	"github.com/pkg/errors"
 	"github.com/ssvlabs/ssv/logging/fields"
@@ -52,14 +51,8 @@
 
 		logger.Debug("🎯 got commit quorum",
 			fields.Round(i.State.Round),
-<<<<<<< HEAD
-			zap.Any("agg-signers", agg.Signers),
-			fields.Root(signedCommit.Message.Root),
-			fields.QuorumTime(time.Since(i.started)))
-=======
 			zap.Any("agg-signers", agg.OperatorIDs),
 			fields.Root(msg.Root))
->>>>>>> 95991717
 
 		i.metrics.EndStageCommit()
 
