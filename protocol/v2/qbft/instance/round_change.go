package instance

import (
	"bytes"
	"context"

	"github.com/pkg/errors"
	specqbft "github.com/ssvlabs/ssv-spec/qbft"
	spectypes "github.com/ssvlabs/ssv-spec/types"
	"go.uber.org/zap"

	"github.com/ssvlabs/ssv/logging/fields"
<<<<<<< HEAD
	"github.com/ssvlabs/ssv/protocol/v2/qbft"
	"github.com/ssvlabs/ssv/protocol/v2/ssv"
=======
>>>>>>> 1bbf193f
	ssvtypes "github.com/ssvlabs/ssv/protocol/v2/types"
)

// uponRoundChange process round change messages.
// Assumes round change message is valid!
func (i *Instance) uponRoundChange(
	ctx context.Context,
	logger *zap.Logger,
	msg *specqbft.ProcessingMessage,
<<<<<<< HEAD
	roundChangeMsgContainer *specqbft.MsgContainer,
	valCheck ssv.ValueChecker,
=======
>>>>>>> 1bbf193f
) error {
	hasQuorumBefore := specqbft.HasQuorum(i.State.CommitteeMember, i.State.RoundChangeContainer.MessagesForRound(msg.QBFTMessage.Round))
	// Currently, even if we have a quorum of round change messages, we update the container
	addedMsg, err := i.State.RoundChangeContainer.AddFirstMsgForSignerAndRound(msg)
	if err != nil {
		return errors.Wrap(err, "could not add round change msg to container")
	}
	if !addedMsg {
		return nil // message was already added from signer
	}

	if hasQuorumBefore {
		return nil // already changed round
	}

	logger = logger.With(
		fields.Round(i.State.Round),
		fields.Height(i.State.Height),
		zap.Uint64("msg_round", uint64(msg.QBFTMessage.Round)),
	)

	logger.Debug("🔄 got round change",
		fields.Root(msg.QBFTMessage.Root),
		zap.Any("round_change_signers", msg.SignedMessage.OperatorIDs))

	justifiedRoundChangeMsg, valueToPropose, err := i.hasReceivedProposalJustificationForLeadingRound(msg)
	if err != nil {
		return errors.Wrap(err, "could not get proposal justification for leading round")
	}

	if justifiedRoundChangeMsg != nil {
		roundChangeJustificationSignedMessages, _ := justifiedRoundChangeMsg.QBFTMessage.GetRoundChangeJustifications() // no need to check error, check on isValidRoundChange

		roundChangeJustification := make([]*specqbft.ProcessingMessage, 0)
		for _, rcSignedMessage := range roundChangeJustificationSignedMessages {
			rc, err := specqbft.NewProcessingMessage(rcSignedMessage)
			if err != nil {
				return errors.Wrap(err, "could not create ProcessingMessage from round change justification")
			}
			roundChangeJustification = append(roundChangeJustification, rc)
		}

		proposal, err := i.CreateProposal(
			valueToPropose,
			i.State.RoundChangeContainer.MessagesForRound(i.State.Round), // TODO - might be optimized to include only necessary quorum
			roundChangeJustification,
		)
		if err != nil {
			return errors.Wrap(err, "failed to create proposal")
		}

		r, _ := specqbft.HashDataRoot(valueToPropose) // TODO: err check although already happenes in createproposal

		i.metrics.RecordRoundChange(ctx, msg.QBFTMessage.Round, reasonJustified)

		logger.Debug("🔄 got justified round change, broadcasting proposal message",
			fields.Round(i.State.Round),
			zap.Any("round_change_signers", allSigners(i.State.RoundChangeContainer.MessagesForRound(i.State.Round))),
			fields.Root(r))

		if err := i.Broadcast(proposal); err != nil {
			return errors.Wrap(err, "failed to broadcast proposal message")
		}
	} else if partialQuorum, rcs := i.hasReceivedPartialQuorum(); partialQuorum {
		newRound := minRound(rcs)
		if newRound <= i.State.Round {
			return nil // no need to advance round
		}

		i.metrics.RecordRoundChange(ctx, newRound, reasonPartialQuorum)

		err := i.uponChangeRoundPartialQuorum(logger, newRound)
		if err != nil {
			return err
		}
	}
	return nil
}

func (i *Instance) uponChangeRoundPartialQuorum(logger *zap.Logger, newRound specqbft.Round) error {
	i.bumpToRound(newRound)
	i.State.ProposalAcceptedForCurrentRound = nil

	i.config.GetTimer().TimeoutForRound(i.State.Height, i.State.Round)

	roundChange, err := i.CreateRoundChange(newRound)
	if err != nil {
		return errors.Wrap(err, "failed to create round change message")
	}

	root, err := specqbft.HashDataRoot(i.StartValue)
	if err != nil {
		return errors.Wrap(err, "failed to hash instance start value")
	}

	logger.Debug("📢 got partial quorum, broadcasting round change message",
		fields.Round(i.State.Round),
		fields.Root(root),
		zap.Any("round_change_signers", roundChange.OperatorIDs),
		fields.Height(i.State.Height),
		zap.String("reason", "partial-quorum"))

	if err := i.Broadcast(roundChange); err != nil {
		return errors.Wrap(err, "failed to broadcast round change message")
	}

	return nil
}

func (i *Instance) hasReceivedPartialQuorum() (bool, []*specqbft.ProcessingMessage) {
	all := i.State.RoundChangeContainer.AllMessages()

	rc := make([]*specqbft.ProcessingMessage, 0)
	for _, msg := range all {
		if msg.QBFTMessage.Round > i.State.Round {
			rc = append(rc, msg)
		}
	}

	return specqbft.HasPartialQuorum(i.State.CommitteeMember, rc), rc
}

// hasReceivedProposalJustificationForLeadingRound returns
// if first round or not received round change msgs with prepare justification - returns first rc msg in container and value to propose
// if received round change msgs with prepare justification - returns the highest prepare justification round change msg and value to propose
// (all the above considering the operator is a leader for the round
func (i *Instance) hasReceivedProposalJustificationForLeadingRound(
	roundChangeMessage *specqbft.ProcessingMessage,
<<<<<<< HEAD
	roundChangeMsgContainer *specqbft.MsgContainer,
	valCheck ssv.ValueChecker,
=======
>>>>>>> 1bbf193f
) (*specqbft.ProcessingMessage, []byte, error) {
	roundChanges := i.State.RoundChangeContainer.MessagesForRound(roundChangeMessage.QBFTMessage.Round)
	// optimization, if no round change quorum can return false
	if !specqbft.HasQuorum(i.State.CommitteeMember, roundChanges) {
		return nil, nil, nil
	}

	// Important!
	// We iterate on all round chance msgs for liveliness in case the last round change msg is malicious.
	for _, containerRoundChangeMessage := range roundChanges {
		// Chose proposal value.
		// If justifiedRoundChangeMsg has no prepare justification chose state value
		// If justifiedRoundChangeMsg has prepare justification chose prepared value
		valueToPropose := i.StartValue
		if containerRoundChangeMessage.QBFTMessage.RoundChangePrepared() {
			valueToPropose = containerRoundChangeMessage.SignedMessage.FullData
		}

		roundChangeSignedMessagesJustification, _ := containerRoundChangeMessage.QBFTMessage.GetRoundChangeJustifications() // no need to check error, checked on isValidRoundChange

		roundChangeJustification := make([]*specqbft.ProcessingMessage, 0)
		for _, signedMessage := range roundChangeSignedMessagesJustification {
			msg, err := specqbft.NewProcessingMessage(signedMessage)
			if err != nil {
				return nil, nil, errors.Wrap(err, "could not create ProcessingMessage from round change justification")
			}
			roundChangeJustification = append(roundChangeJustification, msg)
		}

		if i.isProposalJustificationForLeadingRound(
			containerRoundChangeMessage,
			roundChanges,
			roundChangeJustification,
			valueToPropose,
			roundChangeMessage.QBFTMessage.Round,
		) == nil {
			// not returning error, no need to
			return containerRoundChangeMessage, valueToPropose, nil
		}
	}
	return nil, nil, nil
}

// isProposalJustificationForLeadingRound - returns nil if we have a quorum of round change msgs and highest justified value for leading round
func (i *Instance) isProposalJustificationForLeadingRound(
	roundChangeMsg *specqbft.ProcessingMessage,
	roundChanges []*specqbft.ProcessingMessage,
	roundChangeJustifications []*specqbft.ProcessingMessage,
	value []byte,
<<<<<<< HEAD
	valCheck ssv.ValueChecker,
=======
>>>>>>> 1bbf193f
	newRound specqbft.Round,
) error {
	if err := i.isReceivedProposalJustification(
		roundChanges,
		roundChangeJustifications,
		roundChangeMsg.QBFTMessage.Round,
		value,
	); err != nil {
		return err
	}

	if i.proposer(roundChangeMsg.QBFTMessage.Round) != i.State.CommitteeMember.OperatorID {
		return errors.New("not proposer")
	}

	currentRoundProposal := i.State.ProposalAcceptedForCurrentRound == nil && i.State.Round == newRound
	futureRoundProposal := newRound > i.State.Round

	if !currentRoundProposal && !futureRoundProposal {
		return errors.New("proposal round mismatch")
	}

	return nil
}

// isReceivedProposalJustification - returns nil if we have a quorum of round change msgs and highest justified value
func (i *Instance) isReceivedProposalJustification(
	roundChanges, prepares []*specqbft.ProcessingMessage,
	newRound specqbft.Round,
	value []byte,
<<<<<<< HEAD
	valCheck ssv.ValueChecker,
=======
>>>>>>> 1bbf193f
) error {
	if err := i.isProposalJustification(
		roundChanges,
		prepares,
		newRound,
		value,
<<<<<<< HEAD
		nil,
		valCheck,
=======
>>>>>>> 1bbf193f
	); err != nil {
		return errors.Wrap(err, "proposal not justified")
	}
	return nil
}

func (i *Instance) validRoundChangeForDataIgnoreSignature(
	msg *specqbft.ProcessingMessage,
	round specqbft.Round,
	fullData []byte,
) error {
	if msg.QBFTMessage.MsgType != specqbft.RoundChangeMsgType {
		return errors.New("round change msg type is wrong")
	}
	if msg.QBFTMessage.Height != i.State.Height {
		return errors.New("wrong msg height")
	}
	if msg.QBFTMessage.Round != round {
		return errors.New("wrong msg round")
	}
	if len(msg.SignedMessage.OperatorIDs) != 1 {
		return errors.New("msg allows 1 signer")
	}

	if err := msg.Validate(); err != nil {
		return errors.Wrap(err, "roundChange invalid")
	}

	if !msg.SignedMessage.CheckSignersInCommittee(i.State.CommitteeMember.Committee) {
		return errors.New("signer not in committee")
	}

	// Addition to formal spec
	// We add this extra tests on the msg itself to filter round change msgs with invalid justifications, before they are inserted into msg containers
	if msg.QBFTMessage.RoundChangePrepared() {
		r, err := specqbft.HashDataRoot(fullData)
		if err != nil {
			return errors.Wrap(err, "could not hash input data")
		}

		// validate prepare message justifications
		prepareSignedMsgs, _ := msg.QBFTMessage.GetRoundChangeJustifications() // no need to check error, checked on msg.QBFTMessage.Validate()

		prepareMsgs := make([]*specqbft.ProcessingMessage, 0)
		for _, signedMessage := range prepareSignedMsgs {
			procMsg, err := specqbft.NewProcessingMessage(signedMessage)
			if err != nil {
				return errors.Wrap(err, "could not create ProcessingMessage from prepare message in round change justification")
			}
			prepareMsgs = append(prepareMsgs, procMsg)
		}

		for _, pm := range prepareMsgs {
			if err := i.validSignedPrepareForHeightRoundAndRootVerifySignature(
				pm,
				msg.QBFTMessage.DataRound,
				msg.QBFTMessage.Root,
			); err != nil {
				return errors.Wrap(err, "round change justification invalid")
			}
		}

		if !bytes.Equal(r[:], msg.QBFTMessage.Root[:]) {
			return errors.New("H(data) != root")
		}

		if !specqbft.HasQuorum(i.State.CommitteeMember, prepareMsgs) {
			return errors.New("no justifications quorum")
		}

		if msg.QBFTMessage.DataRound > round {
			return errors.New("prepared round > round")
		}

		return nil
	}

	return nil
}

func (i *Instance) validRoundChangeForDataVerifySignature(
	msg *specqbft.ProcessingMessage,
	round specqbft.Round,
	fullData []byte,
) error {
	if err := i.validRoundChangeForDataIgnoreSignature(msg, round, fullData); err != nil {
		return err
	}

	// Verify signature
	if err := spectypes.Verify(msg.SignedMessage, i.State.CommitteeMember.Committee); err != nil {
		return errors.Wrap(err, "msg signature invalid")
	}

	return nil
}

// highestPrepared returns a round change message with the highest prepared round, returns nil if none found
func highestPrepared(roundChanges []*specqbft.ProcessingMessage) (*specqbft.ProcessingMessage, error) {
	var ret *specqbft.ProcessingMessage
	var highestPreparedRound specqbft.Round
	for _, rc := range roundChanges {
		if !rc.QBFTMessage.RoundChangePrepared() {
			continue
		}

		if ret == nil {
			ret = rc
			highestPreparedRound = rc.QBFTMessage.DataRound
		} else {
			if highestPreparedRound < rc.QBFTMessage.DataRound {
				ret = rc
				highestPreparedRound = rc.QBFTMessage.DataRound
			}
		}
	}
	return ret, nil
}

// returns the min round number out of the signed round change messages and the current round
func minRound(roundChangeMsgs []*specqbft.ProcessingMessage) specqbft.Round {
	ret := specqbft.NoRound
	for _, msg := range roundChangeMsgs {
		if ret == specqbft.NoRound || ret > msg.QBFTMessage.Round {
			ret = msg.QBFTMessage.Round
		}
	}
	return ret
}

func (i *Instance) getRoundChangeData() (specqbft.Round, [32]byte, []byte, []*specqbft.ProcessingMessage, error) {
	if i.State.LastPreparedRound != specqbft.NoRound && i.State.LastPreparedValue != nil {
		justifications, err := i.getRoundChangeJustification()
		if err != nil {
			return specqbft.NoRound, [32]byte{}, nil, nil, errors.Wrap(err, "could not get round change justification")
		}

		r, err := specqbft.HashDataRoot(i.State.LastPreparedValue)
		if err != nil {
			return specqbft.NoRound, [32]byte{}, nil, nil, errors.Wrap(err, "could not hash input data")
		}

		return i.State.LastPreparedRound, r, i.State.LastPreparedValue, justifications, nil
	}
	return specqbft.NoRound, [32]byte{}, nil, nil, nil
}

// CreateRoundChange
/**
RoundChange(
           signRoundChange(
               UnsignedRoundChange(
                   |current.blockchain|,
                   newRound,
                   digestOptionalBlock(current.lastPreparedBlock),
                   current.lastPreparedRound),
           current.id),
           current.lastPreparedBlock,
           getRoundChangeJustification(current)
       )
*/
func (i *Instance) CreateRoundChange(newRound specqbft.Round) (*spectypes.SignedSSVMessage, error) {
	round, root, fullData, justifications, err := i.getRoundChangeData()
	if err != nil {
		return nil, errors.Wrap(err, "could not generate round change data")
	}

	justificationsSignedMessages := make([]*spectypes.SignedSSVMessage, 0)
	for _, msg := range justifications {
		justificationsSignedMessages = append(justificationsSignedMessages, msg.SignedMessage)
	}

	justificationsData, err := specqbft.MarshalJustifications(justificationsSignedMessages)
	if err != nil {
		return nil, errors.Wrap(err, "could not marshal justifications")
	}
	msg := &specqbft.Message{
		MsgType:    specqbft.RoundChangeMsgType,
		Height:     i.State.Height,
		Round:      newRound,
		Identifier: i.State.ID,

		Root:                     root,
		DataRound:                round,
		RoundChangeJustification: justificationsData,
	}

	signedMsg, err := ssvtypes.Sign(msg, i.State.CommitteeMember.OperatorID, i.signer)
	if err != nil {
		return nil, errors.Wrap(err, "could not sign round change message")
	}
	signedMsg.FullData = fullData
	return signedMsg, nil
}<|MERGE_RESOLUTION|>--- conflicted
+++ resolved
@@ -10,11 +10,6 @@
 	"go.uber.org/zap"
 
 	"github.com/ssvlabs/ssv/logging/fields"
-<<<<<<< HEAD
-	"github.com/ssvlabs/ssv/protocol/v2/qbft"
-	"github.com/ssvlabs/ssv/protocol/v2/ssv"
-=======
->>>>>>> 1bbf193f
 	ssvtypes "github.com/ssvlabs/ssv/protocol/v2/types"
 )
 
@@ -24,11 +19,6 @@
 	ctx context.Context,
 	logger *zap.Logger,
 	msg *specqbft.ProcessingMessage,
-<<<<<<< HEAD
-	roundChangeMsgContainer *specqbft.MsgContainer,
-	valCheck ssv.ValueChecker,
-=======
->>>>>>> 1bbf193f
 ) error {
 	hasQuorumBefore := specqbft.HasQuorum(i.State.CommitteeMember, i.State.RoundChangeContainer.MessagesForRound(msg.QBFTMessage.Round))
 	// Currently, even if we have a quorum of round change messages, we update the container
@@ -157,11 +147,6 @@
 // (all the above considering the operator is a leader for the round
 func (i *Instance) hasReceivedProposalJustificationForLeadingRound(
 	roundChangeMessage *specqbft.ProcessingMessage,
-<<<<<<< HEAD
-	roundChangeMsgContainer *specqbft.MsgContainer,
-	valCheck ssv.ValueChecker,
-=======
->>>>>>> 1bbf193f
 ) (*specqbft.ProcessingMessage, []byte, error) {
 	roundChanges := i.State.RoundChangeContainer.MessagesForRound(roundChangeMessage.QBFTMessage.Round)
 	// optimization, if no round change quorum can return false
@@ -211,10 +196,6 @@
 	roundChanges []*specqbft.ProcessingMessage,
 	roundChangeJustifications []*specqbft.ProcessingMessage,
 	value []byte,
-<<<<<<< HEAD
-	valCheck ssv.ValueChecker,
-=======
->>>>>>> 1bbf193f
 	newRound specqbft.Round,
 ) error {
 	if err := i.isReceivedProposalJustification(
@@ -245,21 +226,12 @@
 	roundChanges, prepares []*specqbft.ProcessingMessage,
 	newRound specqbft.Round,
 	value []byte,
-<<<<<<< HEAD
-	valCheck ssv.ValueChecker,
-=======
->>>>>>> 1bbf193f
 ) error {
 	if err := i.isProposalJustification(
 		roundChanges,
 		prepares,
 		newRound,
 		value,
-<<<<<<< HEAD
-		nil,
-		valCheck,
-=======
->>>>>>> 1bbf193f
 	); err != nil {
 		return errors.Wrap(err, "proposal not justified")
 	}
