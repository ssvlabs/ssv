--- conflicted
+++ resolved
@@ -44,18 +44,7 @@
 		fields.Root(msg.QBFTMessage.Root),
 		zap.Any("round_change_signers", msg.SignedMessage.OperatorIDs))
 
-<<<<<<< HEAD
-	justifiedRoundChangeMsg, valueToPropose, err := hasReceivedProposalJustificationForLeadingRound(
-		i.State,
-		i.config,
-		instanceStartValue,
-		msg,
-		roundChangeMsgContainer,
-		valCheck,
-	)
-=======
 	justifiedRoundChangeMsg, valueToPropose, err := i.hasReceivedProposalJustificationForLeadingRound(msg)
->>>>>>> 81c244cf
 	if err != nil {
 		return errors.Wrap(err, "could not get proposal justification for leading round")
 	}
@@ -152,7 +141,6 @@
 	return specqbft.HasPartialQuorum(i.State.CommitteeMember, rc), rc
 }
 
-<<<<<<< HEAD
 // hasReceivedProposalJustificationForLeadingRound (if operator is a leader for the round):
 //   - if first round or not received round change msgs with prepare justification
 //     returns first round change msg in container and value to propose
@@ -160,17 +148,7 @@
 //     prepare justification round change msg and value to propose
 //
 // If operator is not a leader for the round - return nil, nil, nil.
-func hasReceivedProposalJustificationForLeadingRound(
-	state *specqbft.State,
-	config qbft.IConfig,
-	instanceStartValue []byte,
-=======
-// hasReceivedProposalJustificationForLeadingRound returns
-// if first round or not received round change msgs with prepare justification - returns first rc msg in container and value to propose
-// if received round change msgs with prepare justification - returns the highest prepare justification round change msg and value to propose
-// (all the above considering the operator is a leader for the round
 func (i *Instance) hasReceivedProposalJustificationForLeadingRound(
->>>>>>> 81c244cf
 	roundChangeMessage *specqbft.ProcessingMessage,
 ) (*specqbft.ProcessingMessage, []byte, error) {
 	roundChanges := i.State.RoundChangeContainer.MessagesForRound(roundChangeMessage.QBFTMessage.Round)
@@ -228,10 +206,6 @@
 		roundChangeJustifications,
 		roundChangeMsg.QBFTMessage.Round,
 		value,
-<<<<<<< HEAD
-		valCheck,
-=======
->>>>>>> 81c244cf
 	); err != nil {
 		return err
 	}
