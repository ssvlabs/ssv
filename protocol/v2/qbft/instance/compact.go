--- conflicted
+++ resolved
@@ -1,12 +1,8 @@
 package instance
 
 import (
-<<<<<<< HEAD
-	specqbft "github.com/bloxapp/ssv-spec/qbft"
 	ssvtypes "github.com/bloxapp/ssv/protocol/v2/types"
-=======
 	specqbft "github.com/ssvlabs/ssv-spec-pre-cc/qbft"
->>>>>>> 98900f35
 )
 
 // Compact trims the given qbft.State down to the minimum required
