--- conflicted
+++ resolved
@@ -4,11 +4,6 @@
 	"bytes"
 	"crypto/sha256"
 	"encoding/json"
-<<<<<<< HEAD
-	"log"
-
-=======
->>>>>>> 805a1dc3
 	specqbft "github.com/bloxapp/ssv-spec/qbft"
 	spectypes "github.com/bloxapp/ssv-spec/types"
 	"github.com/pkg/errors"
@@ -104,7 +99,6 @@
 func (c *Controller) UponExistingInstanceMsg(msg *specqbft.SignedMessage) (*specqbft.SignedMessage, error) {
 	inst := c.InstanceForHeight(msg.Message.Height)
 	if inst == nil {
-		log.Printf("instance not found for height %d, container: %s", msg.Message.Height, c.StoredInstances.String())
 		return nil, errors.New("instance not found")
 	}
 
