--- conflicted
+++ resolved
@@ -8,23 +8,18 @@
 
 	"github.com/attestantio/go-eth2-client/spec/phase0"
 	"github.com/pkg/errors"
+	specqbft "github.com/ssvlabs/ssv-spec/qbft"
+	spectypes "github.com/ssvlabs/ssv-spec/types"
 	"go.opentelemetry.io/otel/codes"
 	"go.opentelemetry.io/otel/trace"
 	"go.uber.org/zap"
-
-	specqbft "github.com/ssvlabs/ssv-spec/qbft"
-	spectypes "github.com/ssvlabs/ssv-spec/types"
 
 	qbftstorage "github.com/ssvlabs/ssv/ibft/storage"
 	"github.com/ssvlabs/ssv/observability"
 	"github.com/ssvlabs/ssv/observability/traces"
 	"github.com/ssvlabs/ssv/protocol/v2/qbft"
 	"github.com/ssvlabs/ssv/protocol/v2/qbft/instance"
-<<<<<<< HEAD
-=======
-	qbftstorage "github.com/ssvlabs/ssv/protocol/v2/qbft/storage"
 	"github.com/ssvlabs/ssv/protocol/v2/ssv"
->>>>>>> ef998ee0
 	ssvtypes "github.com/ssvlabs/ssv/protocol/v2/types"
 )
 
@@ -63,64 +58,36 @@
 	}
 }
 
-<<<<<<< HEAD
 // StartNewInstance will attempt to start a new QBFT instance.
-=======
-// StartNewInstance will start a new QBFT instance, if can't will return error
->>>>>>> ef998ee0
 func (c *Controller) StartNewInstance(
 	ctx context.Context,
 	logger *zap.Logger,
 	height specqbft.Height,
 	value []byte,
-<<<<<<< HEAD
+	valueChecker ssv.ValueChecker,
 ) (*instance.Instance, error) {
-=======
-	valueChecker ssv.ValueChecker,
-) error {
->>>>>>> ef998ee0
 	ctx, span := tracer.Start(ctx,
 		observability.InstrumentName(observabilityNamespace, "qbft.controller.start"),
 		trace.WithAttributes(observability.BeaconSlotAttribute(phase0.Slot(height))))
 	defer span.End()
 
-<<<<<<< HEAD
-	if err := c.GetConfig().GetValueCheckF()(value); err != nil {
+	if err := valueChecker.CheckValue(value); err != nil {
 		return nil, traces.Errorf(span, "value invalid: %w", err)
 	}
 
 	if height < c.Height {
-		return nil, traces.Errorf(span, "attempting to start an instance with a past height")
+		return nil, spectypes.WrapError(spectypes.StartInstanceErrorCode, traces.Errorf(span, "attempting to start an instance with a past height"))
 	}
 
 	if c.StoredInstances.FindInstance(height) != nil {
-		return nil, traces.Errorf(span, "instance already running")
-=======
-	if err := valueChecker.CheckValue(value); err != nil {
-		return traces.Errorf(span, "value invalid: %w", err)
-	}
-
-	if height < c.Height {
-		return spectypes.WrapError(spectypes.StartInstanceErrorCode, traces.Errorf(span, "attempting to start an instance with a past height"))
-	}
-
-	if c.StoredInstances.FindInstance(height) != nil {
-		return spectypes.WrapError(spectypes.InstanceAlreadyRunningErrorCode, traces.Errorf(span, "instance already running"))
->>>>>>> ef998ee0
+		return nil, spectypes.WrapError(spectypes.InstanceAlreadyRunningErrorCode, traces.Errorf(span, "instance already running"))
 	}
 
 	c.Height = height
 
-<<<<<<< HEAD
 	newInstance := instance.NewInstance(c.GetConfig(), c.CommitteeMember, c.Identifier, c.Height, c.OperatorSigner)
 	c.StoredInstances.addNewInstance(newInstance)
-	newInstance.Start(ctx, logger, value, height)
-=======
-	newInstance := c.addAndStoreNewInstance()
-
-	span.AddEvent("start new instance")
 	newInstance.Start(ctx, logger, value, height, valueChecker)
->>>>>>> ef998ee0
 	c.forceStopAllInstanceExceptCurrent()
 
 	span.SetStatus(codes.Ok, "")
