package controller

import (
	"bytes"

	"github.com/pkg/errors"
	specqbft "github.com/ssvlabs/ssv-spec/qbft"
	spectypes "github.com/ssvlabs/ssv-spec/types"
	"go.uber.org/zap"

	"github.com/ssvlabs/ssv/protocol/v2/qbft"
	"github.com/ssvlabs/ssv/protocol/v2/qbft/instance"
)

// UponDecided returns decided msg if decided, nil otherwise
func (c *Controller) UponDecided(logger *zap.Logger, signedMsg *spectypes.SignedSSVMessage) (*spectypes.SignedSSVMessage, error) {
	if err := ValidateDecided(
		c.config,
		signedMsg,
		c.Share,
	); err != nil {
		return nil, errors.Wrap(err, "invalid decided msg")
	}

	msg, err := specqbft.DecodeMessage(signedMsg.SSVMessage.Data)
	if err != nil {
		return nil, err
	}

	// try to find instance
	inst := c.InstanceForHeight(logger, msg.Height)
	prevDecided := inst != nil && inst.State.Decided
	isFutureDecided := msg.Height > c.Height
	save := true

	if inst == nil {
		i := instance.NewInstance(c.GetConfig(), c.Share, c.Identifier, msg.Height)
		i.State.Round = msg.Round
		i.State.Decided = true
		i.State.DecidedValue = signedMsg.FullData
		err := i.State.CommitContainer.AddMsg(signedMsg)
		if err != nil {
			return nil, err
		}
		c.StoredInstances.addNewInstance(i)
	} else if decided, _ := inst.IsDecided(); !decided {
		inst.State.Decided = true
		inst.State.Round = msg.Round
		inst.State.DecidedValue = signedMsg.FullData
		err := inst.State.CommitContainer.AddMsg(signedMsg)
		if err != nil {
			return nil, err
		}
	} else { // decide previously, add if has more signers
		signers, _ := inst.State.CommitContainer.LongestUniqueSignersForRoundAndRoot(msg.Round, msg.Root)
		if len(signedMsg.GetOperatorIDs()) > len(signers) {
			err := inst.State.CommitContainer.AddMsg(signedMsg)
			if err != nil {
				return nil, err
			}
		} else {
			save = false
		}
	}

	if save {
		// Retrieve instance from StoredInstances (in case it was created above)
		// and save it together with the decided message.
		if inst := c.StoredInstances.FindInstance(msg.Height); inst != nil {
			logger := logger.With(
				zap.Uint64("msg_height", uint64(msg.Height)),
				zap.Uint64("ctrl_height", uint64(c.Height)),
				zap.Any("signers", signedMsg.OperatorIDs),
			)
			if err := c.SaveInstance(inst, signedMsg); err != nil {
				logger.Debug("❗failed to save instance", zap.Error(err))
			} else {
				logger.Debug("💾 saved instance upon decided", zap.Error(err))
			}
		}
	}

	if isFutureDecided {
		// bump height
		c.Height = msg.Height
	}
<<<<<<< HEAD
=======
	if c.NewDecidedHandler != nil {
		c.NewDecidedHandler(signedMsg)
	}
>>>>>>> 7e612f55
	if !prevDecided {
		return signedMsg, nil
	}
	return nil, nil
}

func ValidateDecided(
	config qbft.IConfig,
	signedDecided *spectypes.SignedSSVMessage,
	share *spectypes.Operator,
) error {
	isDecided, err := IsDecidedMsg(share, signedDecided)
	if err != nil {
		return err
	}
	if !isDecided {
		return errors.New("not a decided msg")
	}

	if err := signedDecided.Validate(); err != nil {
		return errors.Wrap(err, "invalid decided msg")
	}

	msg, err := specqbft.DecodeMessage(signedDecided.SSVMessage.Data)
	if err != nil {
		return errors.Wrap(err, "can't decode inner SSVMessage")
	}

	if err := instance.BaseCommitValidationVerifySignature(config, signedDecided, msg.Height, share.Committee); err != nil {
		return errors.Wrap(err, "invalid decided msg")
	}

	if err := signedDecided.Validate(); err != nil {
		return errors.Wrap(err, "invalid decided")
	}

	r, err := specqbft.HashDataRoot(signedDecided.FullData)
	if err != nil {
		return errors.Wrap(err, "could not hash input data")
	}
	if !bytes.Equal(r[:], msg.Root[:]) {
		return errors.New("H(data) != root")
	}

	return nil
}

// IsDecidedMsg returns true if signed commit has all quorum sigs
func IsDecidedMsg(share *spectypes.Operator, signedDecided *spectypes.SignedSSVMessage) (bool, error) {

	msg, err := specqbft.DecodeMessage(signedDecided.SSVMessage.Data)
	if err != nil {
		return false, err
	}

	return share.HasQuorum(len(signedDecided.GetOperatorIDs())) && msg.MsgType == specqbft.CommitMsgType, nil
}<|MERGE_RESOLUTION|>--- conflicted
+++ resolved
@@ -2,6 +2,8 @@
 
 import (
 	"bytes"
+	"github.com/attestantio/go-eth2-client/spec/phase0"
+	qbftstorage "github.com/ssvlabs/ssv/protocol/v2/qbft/storage"
 
 	"github.com/pkg/errors"
 	specqbft "github.com/ssvlabs/ssv-spec/qbft"
@@ -84,12 +86,15 @@
 		// bump height
 		c.Height = msg.Height
 	}
-<<<<<<< HEAD
-=======
+
 	if c.NewDecidedHandler != nil {
-		c.NewDecidedHandler(signedMsg)
+		participantsRangeEntry := qbftstorage.ParticipantsRangeEntry{
+			Slot:       phase0.Slot(msg.Round),
+			Signers:    signedMsg.OperatorIDs,
+			Identifier: spectypes.MessageID(c.Identifier),
+		}
+		c.NewDecidedHandler(participantsRangeEntry)
 	}
->>>>>>> 7e612f55
 	if !prevDecided {
 		return signedMsg, nil
 	}
