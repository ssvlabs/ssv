--- conflicted
+++ resolved
@@ -22,18 +22,8 @@
 		return nil, errors.Wrap(err, "invalid decided msg")
 	}
 
-<<<<<<< HEAD
 	// try to find instance
-	inst := c.InstanceForHeight(msg.Message.Height)
-=======
-	// get decided value
-	data, err := msg.Message.GetCommitData()
-	if err != nil {
-		return nil, errors.Wrap(err, "could not get decided data")
-	}
-
 	inst := c.InstanceForHeight(logger, msg.Message.Height)
->>>>>>> a1d82b82
 	prevDecided := inst != nil && inst.State.Decided
 	isFutureDecided := msg.Message.Height > c.Height
 	save := true
