--- conflicted
+++ resolved
@@ -107,35 +107,6 @@
 	return sk.SignByte(root[:]), nil
 }
 
-<<<<<<< HEAD
-// MultiSignMsg signs a msg with multiple signers
-func MultiSignMsg(sks map[spectypes.OperatorID]*bls.SecretKey, signers []spectypes.OperatorID, msg *specqbft.Message) (*spectypes.SignedSSVMessage, error) {
-	_ = bls.Init(bls.BLS12_381)
-
-	var operators = make([]spectypes.OperatorID, 0)
-	var agg *bls.Sign
-	for _, oid := range signers {
-		signature, err := signMessage(msg, sks[oid])
-		if err != nil {
-			return nil, err
-		}
-		operators = append(operators, oid)
-		if agg == nil {
-			agg = signature
-		} else {
-			agg.Add(signature)
-		}
-	}
-
-	return &spectypes.SignedSSVMessage{
-		Message:   *msg,
-		Signature: agg.Serialize(),
-		Signers:   operators,
-	}, nil
-}
-
-=======
->>>>>>> 7a26e734
 // SignMsg handle MultiSignMsg error and return just specqbft.SignedMessage
 func SignMsg(t *testing.T, sks []*rsa.PrivateKey, signers []spectypes.OperatorID, msg *specqbft.Message) *spectypes.SignedSSVMessage {
 	return testingutils.MultiSignQBFTMsg(sks, signers, msg)
