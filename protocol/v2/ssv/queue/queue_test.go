--- conflicted
+++ resolved
@@ -34,17 +34,17 @@
 	require.False(t, queue.Empty())
 
 	// Pop 1st message.
-	popped := queue.TryPop(zap.L(), NewMessagePrioritizer(mockState))
+	popped := queue.TryPop(NewMessagePrioritizer(mockState))
 	require.Equal(t, msg, popped)
 
 	// Pop 2nd message.
-	popped = queue.TryPop(zap.L(), NewMessagePrioritizer(mockState))
+	popped = queue.TryPop(NewMessagePrioritizer(mockState))
 	require.True(t, queue.Empty())
 	require.NotNil(t, popped)
 	require.Equal(t, msg2, popped)
 
 	// Pop nil.
-	popped = queue.TryPop(zap.L(), NewMessagePrioritizer(mockState))
+	popped = queue.TryPop(NewMessagePrioritizer(mockState))
 	require.Nil(t, popped)
 }
 
@@ -61,11 +61,7 @@
 	queue := New(capacity)
 	require.True(t, queue.Empty())
 
-<<<<<<< HEAD
-	msg, err := DecodeSSVMessage(nil, mockConsensusMessage{Height: 100, Type: qbft.PrepareMsgType}.ssvMessage(mockState))
-=======
 	msg, err := DecodeSSVMessage(zap.L(), mockConsensusMessage{Height: 100, Type: qbft.PrepareMsgType}.ssvMessage(mockState))
->>>>>>> 2358d8e2
 	require.NoError(t, err)
 
 	// Push messages.
@@ -76,7 +72,7 @@
 
 	// Should pop everything immediately.
 	for i := 0; i < capacity; i++ {
-		popped := queue.Pop(ctx, zap.L(), NewMessagePrioritizer(mockState))
+		popped := queue.Pop(ctx, NewMessagePrioritizer(mockState))
 		require.Equal(t, msg, popped)
 	}
 	require.True(t, queue.Empty())
@@ -86,7 +82,7 @@
 		ctx, cancel := context.WithTimeout(context.Background(), contextTimeout)
 		defer cancel()
 		expectedEnd := time.Now().Add(contextTimeout)
-		popped := queue.Pop(ctx, zap.L(), NewMessagePrioritizer(mockState))
+		popped := queue.Pop(ctx, NewMessagePrioritizer(mockState))
 		require.Nil(t, popped)
 		require.WithinDuration(t, expectedEnd, time.Now(), precision)
 	}
@@ -102,7 +98,7 @@
 	// Should wait for the messages to be pushed.
 	expectedEnd := time.Now().Add(pushDelay * time.Duration(capacity))
 	for i := 0; i < capacity; i++ {
-		popped := queue.Pop(ctx, zap.L(), NewMessagePrioritizer(mockState))
+		popped := queue.Pop(ctx, NewMessagePrioritizer(mockState))
 		require.Equal(t, msg, popped)
 	}
 	require.True(t, queue.Empty())
@@ -119,11 +115,7 @@
 			// Decode messages.
 			messages := make(messageSlice, len(test.messages))
 			for i, m := range test.messages {
-<<<<<<< HEAD
-				mm, err := DecodeSSVMessage(nil, m.ssvMessage(test.state))
-=======
 				mm, err := DecodeSSVMessage(zap.L(), m.ssvMessage(test.state))
->>>>>>> 2358d8e2
 				require.NoError(t, err)
 				messages[i] = mm
 			}
@@ -136,7 +128,7 @@
 
 				// Pop messages from the queue and compare to the expected order.
 				for i, excepted := range messages {
-					actual := q.TryPop(zap.L(), NewMessagePrioritizer(test.state))
+					actual := q.TryPop(NewMessagePrioritizer(test.state))
 					require.Equal(t, excepted, actual, "incorrect message at index %d", i)
 				}
 			}
@@ -156,11 +148,7 @@
 	require.True(t, queue.Empty())
 
 	// Push 1 message.
-<<<<<<< HEAD
-	msg, err := DecodeSSVMessage(nil, mockConsensusMessage{Height: 100, Type: qbft.PrepareMsgType}.ssvMessage(mockState))
-=======
 	msg, err := DecodeSSVMessage(zap.L(), mockConsensusMessage{Height: 100, Type: qbft.PrepareMsgType}.ssvMessage(mockState))
->>>>>>> 2358d8e2
 	require.NoError(t, err)
 	pushed := queue.TryPush(msg)
 	require.True(t, pushed)
@@ -198,11 +186,7 @@
 	messages := make([]*DecodedSSVMessage, messageCount)
 	for i := range messages {
 		var err error
-<<<<<<< HEAD
-		msg, err := DecodeSSVMessage(nil, mockConsensusMessage{Height: qbft.Height(rand.Intn(messageCount)), Type: qbft.PrepareMsgType}.ssvMessage(mockState))
-=======
 		msg, err := DecodeSSVMessage(zap.L(), mockConsensusMessage{Height: qbft.Height(rand.Intn(messageCount)), Type: qbft.PrepareMsgType}.ssvMessage(mockState))
->>>>>>> 2358d8e2
 		require.NoError(b, err)
 		messages[i] = msg
 	}
@@ -267,7 +251,7 @@
 			go func() {
 				defer poppersWg.Done()
 				for {
-					msg := queue.Pop(poppingCtx, zap.L(), NewMessagePrioritizer(mockState))
+					msg := queue.Pop(poppingCtx, NewMessagePrioritizer(mockState))
 					if msg == nil {
 						return
 					}
@@ -327,11 +311,7 @@
 	for _, i := range rand.Perm(messageCount) {
 		height := qbft.FirstHeight + qbft.Height(i)
 		for _, t := range types {
-<<<<<<< HEAD
-			decoded, err := DecodeSSVMessage(nil, mockConsensusMessage{Height: height, Type: t}.ssvMessage(mockState))
-=======
 			decoded, err := DecodeSSVMessage(zap.L(), mockConsensusMessage{Height: height, Type: t}.ssvMessage(mockState))
->>>>>>> 2358d8e2
 			require.NoError(b, err)
 			msgs <- decoded
 		}
@@ -369,7 +349,7 @@
 	go func() {
 		defer popperWg.Done()
 		for n := b.N; n > 0; n-- {
-			msg := queue.Pop(pushersCtx, zap.L(), prioritizer)
+			msg := queue.Pop(pushersCtx, prioritizer)
 			if msg == nil {
 				return
 			}
@@ -384,11 +364,7 @@
 }
 
 func decodeAndPush(t require.TestingT, queue Queue, msg mockMessage, state *State) *DecodedSSVMessage {
-<<<<<<< HEAD
-	decoded, err := DecodeSSVMessage(nil, msg.ssvMessage(state))
-=======
 	decoded, err := DecodeSSVMessage(zap.L(), msg.ssvMessage(state))
->>>>>>> 2358d8e2
 	require.NoError(t, err)
 	queue.Push(decoded)
 	return decoded
