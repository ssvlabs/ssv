--- conflicted
+++ resolved
@@ -4,14 +4,11 @@
 	"context"
 	"time"
 
-<<<<<<< HEAD
-	"go.uber.org/zap"
-
-	"github.com/ssvlabs/ssv/observability/log"
-=======
 	"go.opentelemetry.io/otel/attribute"
 	"go.opentelemetry.io/otel/metric"
->>>>>>> 707c67c7
+	"go.uber.org/zap"
+
+	"github.com/ssvlabs/ssv/observability/log"
 )
 
 const (
@@ -74,16 +71,10 @@
 
 // New returns an implementation of Queue optimized for concurrent push and sequential pop.
 // Pops aren't thread-safe, so don't call Pop from multiple goroutines.
-<<<<<<< HEAD
-func New(logger *zap.Logger, capacity int) Queue {
-	return &priorityQueue{
+func New(logger *zap.Logger, capacity int, opts ...Option) Queue {
+	q := &priorityQueue{
 		logger: logger.Named(log.NameSSVMessageQueue),
 		inbox:  make(chan *SSVMessage, capacity),
-=======
-func New(capacity int, opts ...Option) Queue {
-	q := &priorityQueue{
-		inbox: make(chan *SSVMessage, capacity),
->>>>>>> 707c67c7
 	}
 
 	for _, opt := range opts {
@@ -94,12 +85,10 @@
 }
 
 func (q *priorityQueue) Push(msg *SSVMessage) {
-<<<<<<< HEAD
+	q.recordInboxSize(int64(len(q.inbox)) + 1)
+
 	q.maybeAlertInboxIsTooLarge()
-=======
-	q.recordInboxSize(int64(len(q.inbox)) + 1)
-
->>>>>>> 707c67c7
+
 	q.inbox <- msg
 }
 
@@ -239,14 +228,6 @@
 	return n
 }
 
-<<<<<<< HEAD
-// maybeAlertInboxIsTooLarge logs a warning that we'd ideally never want to hit, if we do - we'd want to do
-// something about it.
-func (q *priorityQueue) maybeAlertInboxIsTooLarge() {
-	if len(q.inbox) > cap(q.inbox)/2 {
-		q.logger.Warn("queue is half-full")
-	}
-=======
 func (q *priorityQueue) recordInboxSize(inboxSize int64) {
 	if q.inboxSizeMetric == nil {
 		return
@@ -257,7 +238,14 @@
 		metric.WithAttributes(attribute.String("ssv.queue.type", q.queueType)),
 		metric.WithAttributes(attribute.String("ssv.queue.id", q.queueId)),
 	)
->>>>>>> 707c67c7
+}
+
+// maybeAlertInboxIsTooLarge logs a warning that we'd ideally never want to hit, if we do - we'd want to do
+// something about it.
+func (q *priorityQueue) maybeAlertInboxIsTooLarge() {
+	if len(q.inbox) > cap(q.inbox)/2 {
+		q.logger.Warn("queue is half-full")
+	}
 }
 
 // item is a node in a linked list of DecodedSSVMessage.
