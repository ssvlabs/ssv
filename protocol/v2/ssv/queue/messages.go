package queue

import (
	"github.com/bloxapp/ssv-spec/qbft"
	"github.com/bloxapp/ssv-spec/types"
	spectypes "github.com/bloxapp/ssv-spec/types"
	"github.com/pkg/errors"
	"go.uber.org/zap"

<<<<<<< HEAD
	"github.com/bloxapp/ssv/logging/fields"
=======
>>>>>>> 2358d8e2
	ssvmessage "github.com/bloxapp/ssv/protocol/v2/message"
	ssvtypes "github.com/bloxapp/ssv/protocol/v2/types"
)

// DecodedSSVMessage is a bundle of SSVMessage and it's decoding.
type DecodedSSVMessage struct {
	*types.SSVMessage

	// Body is the decoded Data.
	Body interface{} // *SignedMessage | *SignedPartialSignatureMessage
}

// DecodeSSVMessage decodes an SSVMessage and returns a DecodedSSVMessage.
func DecodeSSVMessage(logger *zap.Logger, m *spectypes.SSVMessage) (*DecodedSSVMessage, error) {
	var body interface{}
	switch m.MsgType {
	case types.SSVConsensusMsgType: // TODO: Or message.SSVDecidedMsgType?
		sm := &qbft.SignedMessage{}
		if err := sm.Decode(m.Data); err != nil {
			return nil, errors.Wrap(err, "failed to decode SignedMessage")
		}
		if logger != nil {
			logger.Debug("📬 incoming SSV message details",
				zap.String("type", "SSVConsensusMsgType"),
				zap.Uint64("consensus-type", uint64(sm.Message.MsgType)),
				zap.Any("signers", sm.Signers),
				fields.Round(sm.Message.Round),
			)
		}
		body = sm
	case types.SSVPartialSignatureMsgType:
		sm := &spectypes.SignedPartialSignatureMessage{}
		if err := sm.Decode(m.Data); err != nil {
			return nil, errors.Wrap(err, "failed to decode SignedPartialSignatureMessage")
		}
		if logger != nil {
			logger.Debug("📬 incoming SSV message details",
				zap.String("type", "SSVPartialSignatureMsgType"),
				zap.Uint64("post-consensus-type", uint64(sm.Message.Type)),
				zap.Any("signer", sm.Signer),
				zap.Uint64("slot", uint64(sm.Message.Slot)),
			)
		}
		body = sm
	case ssvmessage.SSVEventMsgType:
		msg := &ssvtypes.EventMsg{}
		if err := msg.Decode(m.Data); err != nil {
			return nil, errors.Wrap(err, "failed to decode EventMsg")
		}
		if logger != nil {
			logger.Debug("📬 incoming SSV message details",
				zap.String("type", "EventMsg"),
				zap.Uint64("post-consensus-type", uint64(msg.Type)),
			)
		}
		body = msg
	}
	return &DecodedSSVMessage{
		SSVMessage: m,
		Body:       body,
	}, nil
}

// compareHeightOrSlot returns an integer comparing the message's height/slot to the current.
// The reuslt will be 0 if equal, -1 if lower, 1 if higher.
func compareHeightOrSlot(state *State, m *DecodedSSVMessage) int {
	if mm, ok := m.Body.(*qbft.SignedMessage); ok {
		if mm.Message.Height == state.Height {
			return 0
		}
		if mm.Message.Height > state.Height {
			return 1
		}
		// TODO
		// } else if mm, ok := m.Body.(*ssv.SignedPartialSignatureMessage); ok {
		// 	if mm.Message.Messages[0].Slot == state.Slot {
		// 		return 0
		// 	}
		// 	if mm.Message.Messages[0].Slot > state.Slot {
		// 		return 1
		// 	}
	}
	return -1
}

// scoreRound returns an integer comparing the message's round (if exist) to the current.
// The reuslt will be 0 if equal, -1 if lower, 1 if higher.
func scoreRound(state *State, m *DecodedSSVMessage) int {
	if mm, ok := m.Body.(*qbft.SignedMessage); ok {
		if mm.Message.Round == state.Round {
			return 2
		}
		if mm.Message.Round > state.Round {
			return 1
		}
		return -1
	}
	return 0
}

// scoreMessageType returns a score based on the top level message type,
// where event type messages are prioritized over other types.
func scoreMessageType(m *DecodedSSVMessage) int {
	switch mm := m.Body.(type) {
	case *ssvtypes.EventMsg:
		switch mm.Type {
		case ssvtypes.ExecuteDuty:
			return 3
		case ssvtypes.Timeout:
			return 2
		}
		return 0
	default:
		return 0
	}
}

// scoreMessageSubtype returns an integer score for the message's type.
func scoreMessageSubtype(state *State, m *DecodedSSVMessage, relativeHeight int) int {
	consensusMessage, isConsensusMessage := m.Body.(*qbft.SignedMessage)

	var (
		isPreConsensusMessage  = false
		isPostConsensusMessage = false
	)
	if mm, ok := m.Body.(*spectypes.SignedPartialSignatureMessage); ok {
		isPostConsensusMessage = mm.Message.Type == spectypes.PostConsensusPartialSig
		isPreConsensusMessage = !isPostConsensusMessage
	}

	// Current height.
	if relativeHeight == 0 {
		if state.HasRunningInstance {
			switch {
			case isConsensusMessage:
				return 3
			case isPreConsensusMessage:
				return 2
			case isPostConsensusMessage:
				return 1
			}
			return 0
		}
		switch {
		case isPreConsensusMessage:
			return 3
		case isPostConsensusMessage:
			return 2
		case isConsensusMessage:
			return 1
		}
		return 0
	}

	// Higher height.
	if relativeHeight == 1 {
		switch {
		case isDecidedMesssage(state, consensusMessage):
			return 4
		case isPreConsensusMessage:
			return 3
		case isConsensusMessage:
			return 2
		case isPostConsensusMessage:
			return 1
		}
		return 0
	}

	// Lower height.
	switch {
	case isDecidedMesssage(state, consensusMessage):
		return 2
	case isConsensusMessage && consensusMessage.Message.MsgType == qbft.CommitMsgType:
		return 1
	}
	return 0
}

// scoreConsensusType returns an integer score for the type of a consensus message.
// When given a non-consensus message, scoreConsensusType returns 0.
func scoreConsensusType(state *State, m *DecodedSSVMessage) int {
	if mm, ok := m.Body.(*qbft.SignedMessage); ok {
		switch mm.Message.MsgType {
		case qbft.ProposalMsgType:
			return 4
		case qbft.PrepareMsgType:
			return 3
		case qbft.CommitMsgType:
			return 2
		case qbft.RoundChangeMsgType:
			return 1
		}
	}
	return 0
}

func isDecidedMesssage(s *State, sm *qbft.SignedMessage) bool {
	if sm == nil {
		return false
	}
	return sm.Message.MsgType == qbft.CommitMsgType &&
		len(sm.Signers) > int(s.Quorum)
}<|MERGE_RESOLUTION|>--- conflicted
+++ resolved
@@ -7,10 +7,6 @@
 	"github.com/pkg/errors"
 	"go.uber.org/zap"
 
-<<<<<<< HEAD
-	"github.com/bloxapp/ssv/logging/fields"
-=======
->>>>>>> 2358d8e2
 	ssvmessage "github.com/bloxapp/ssv/protocol/v2/message"
 	ssvtypes "github.com/bloxapp/ssv/protocol/v2/types"
 )
@@ -32,39 +28,17 @@
 		if err := sm.Decode(m.Data); err != nil {
 			return nil, errors.Wrap(err, "failed to decode SignedMessage")
 		}
-		if logger != nil {
-			logger.Debug("📬 incoming SSV message details",
-				zap.String("type", "SSVConsensusMsgType"),
-				zap.Uint64("consensus-type", uint64(sm.Message.MsgType)),
-				zap.Any("signers", sm.Signers),
-				fields.Round(sm.Message.Round),
-			)
-		}
 		body = sm
 	case types.SSVPartialSignatureMsgType:
 		sm := &spectypes.SignedPartialSignatureMessage{}
 		if err := sm.Decode(m.Data); err != nil {
 			return nil, errors.Wrap(err, "failed to decode SignedPartialSignatureMessage")
 		}
-		if logger != nil {
-			logger.Debug("📬 incoming SSV message details",
-				zap.String("type", "SSVPartialSignatureMsgType"),
-				zap.Uint64("post-consensus-type", uint64(sm.Message.Type)),
-				zap.Any("signer", sm.Signer),
-				zap.Uint64("slot", uint64(sm.Message.Slot)),
-			)
-		}
 		body = sm
 	case ssvmessage.SSVEventMsgType:
 		msg := &ssvtypes.EventMsg{}
 		if err := msg.Decode(m.Data); err != nil {
 			return nil, errors.Wrap(err, "failed to decode EventMsg")
-		}
-		if logger != nil {
-			logger.Debug("📬 incoming SSV message details",
-				zap.String("type", "EventMsg"),
-				zap.Uint64("post-consensus-type", uint64(msg.Type)),
-			)
 		}
 		body = msg
 	}
