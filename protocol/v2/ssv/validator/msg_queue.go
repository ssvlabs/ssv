--- conflicted
+++ resolved
@@ -48,13 +48,8 @@
 	}
 	if msg.MsgType == spectypes.SSVPartialSignatureMsgType {
 		psm := msg.Body.(*spectypes.PartialSignatureMessages)
-<<<<<<< HEAD
-		signer := fmt.Sprintf("%d", psm.Messages[0].Signer) // same signer for all messages
+		signer := fmt.Sprintf("%d", ssvtypes.PartialSigMsgSigner(psm)) // same signer for all messages
 		return messageKey(fmt.Sprintf("%d-%d-%d-%s-%s", msgSlot, msg.MsgType, psm.Type, msg.MsgID, signer))
-=======
-		signer := fmt.Sprintf("%d", ssvtypes.PartialSigMsgSigner(psm))
-		return msgIDType(fmt.Sprintf("%d-%d-%d-%s-%s", msgSlot, msg.MsgType, psm.Type, msg.MsgID, signer))
->>>>>>> 27430c9c
 	}
 	return idUndefined
 }
