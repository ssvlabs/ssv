package validator

import (
	"sync/atomic"

	"github.com/pkg/errors"
	"go.uber.org/zap"

	"github.com/ssvlabs/ssv-spec/p2p"
	spectypes "github.com/ssvlabs/ssv-spec/types"
	"github.com/ssvlabs/ssv/logging"
	"github.com/ssvlabs/ssv/logging/fields"
)

// Start starts a Validator.
func (v *Validator) Start(logger *zap.Logger) (started bool, err error) {
	logger = logger.Named(logging.NameValidator).With(fields.PubKey(v.Share.ValidatorPubKey[:]))

	if !atomic.CompareAndSwapUint32(&v.state, uint32(NotStarted), uint32(Started)) {
		return false, nil
	}

	n, ok := v.Network.(p2p.Subscriber)
	if !ok {
		return false, errors.New("network does not support subscription")
	}
	for role, dutyRunner := range v.DutyRunners {
		logger := logger.With(fields.Role(role))
		var share *spectypes.Share

		for _, s := range dutyRunner.GetBaseRunner().Share {
			if s.ValidatorPubKey == v.Share.ValidatorPubKey {
				share = s
				break
			}
		}

		if share == nil { // TODO: handle missing share?
			logger.Warn("❗ share is missing", fields.Role(role))
			continue
		}

<<<<<<< HEAD
		identifier := spectypes.NewMsgID(v.NetworkConfig.DomainType, share.ValidatorPubKey[:], role)
		if ctrl := dutyRunner.GetBaseRunner().QBFTController; ctrl != nil {
			highestInstance, err := ctrl.LoadHighestInstance(identifier[:])
			if err != nil {
				logger.Warn("❗failed to load highest instance",
					fields.PubKey(identifier.GetDutyExecutorID()), // TODO: check if GetDutyExecutorID correct identifier
					zap.Error(err))
			} else if highestInstance != nil {
				decidedValue := &spectypes.ValidatorConsensusData{}
				if err := decidedValue.Decode(highestInstance.State.DecidedValue); err != nil {
					logger.Warn("❗failed to decode decided value", zap.Error(err))
				} else {
					dutyRunner.GetBaseRunner().SetHighestDecidedSlot(decidedValue.Duty.Slot)
				}
			}
		}
=======
		identifier := spectypes.NewMsgID(v.NetworkConfig.DomainType(), share.ValidatorPubKey[:], role)
>>>>>>> 24f6f607

		// TODO: P2P
		var valpk spectypes.ValidatorPK
		copy(valpk[:], share.ValidatorPubKey[:])

		if err := n.Subscribe(valpk); err != nil {
			return true, err
		}
		go v.StartQueueConsumer(logger, identifier, v.ProcessMessage)
	}
	return true, nil
}

// Stop stops a Validator.
func (v *Validator) Stop() {
	if atomic.CompareAndSwapUint32(&v.state, uint32(Started), uint32(NotStarted)) {
		v.cancel()

		v.mtx.Lock() // write-lock for v.Queues
		defer v.mtx.Unlock()

		// clear the msg q
		v.Queues = make(map[spectypes.RunnerRole]queueContainer)
	}
}<|MERGE_RESOLUTION|>--- conflicted
+++ resolved
@@ -40,26 +40,7 @@
 			continue
 		}
 
-<<<<<<< HEAD
 		identifier := spectypes.NewMsgID(v.NetworkConfig.DomainType, share.ValidatorPubKey[:], role)
-		if ctrl := dutyRunner.GetBaseRunner().QBFTController; ctrl != nil {
-			highestInstance, err := ctrl.LoadHighestInstance(identifier[:])
-			if err != nil {
-				logger.Warn("❗failed to load highest instance",
-					fields.PubKey(identifier.GetDutyExecutorID()), // TODO: check if GetDutyExecutorID correct identifier
-					zap.Error(err))
-			} else if highestInstance != nil {
-				decidedValue := &spectypes.ValidatorConsensusData{}
-				if err := decidedValue.Decode(highestInstance.State.DecidedValue); err != nil {
-					logger.Warn("❗failed to decode decided value", zap.Error(err))
-				} else {
-					dutyRunner.GetBaseRunner().SetHighestDecidedSlot(decidedValue.Duty.Slot)
-				}
-			}
-		}
-=======
-		identifier := spectypes.NewMsgID(v.NetworkConfig.DomainType(), share.ValidatorPubKey[:], role)
->>>>>>> 24f6f607
 
 		// TODO: P2P
 		var valpk spectypes.ValidatorPK
