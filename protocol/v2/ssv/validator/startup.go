--- conflicted
+++ resolved
@@ -18,32 +18,8 @@
 	if !ok {
 		return false, fmt.Errorf("network does not support subscription")
 	}
-<<<<<<< HEAD
 	for role := range v.DutyRunners {
-		identifier := spectypes.NewMsgID(v.NetworkConfig.GetDomainType(), v.Share.ValidatorPubKey[:], role)
-=======
-	for role, dutyRunner := range v.DutyRunners {
-		logger := logger.With(fields.Role(role))
-		var share *spectypes.Share
-
-		for _, s := range dutyRunner.GetBaseRunner().Share {
-			if s.ValidatorPubKey == v.Share.ValidatorPubKey {
-				share = s
-				break
-			}
-		}
-
-		if share == nil { // TODO: handle missing share?
-			logger.Warn("❗ share is missing", fields.Role(role))
-			continue
-		}
-
-		identifier := spectypes.NewMsgID(v.NetworkConfig.DomainType, share.ValidatorPubKey[:], role)
-
-		// TODO: P2P
-		var valpk spectypes.ValidatorPK
-		copy(valpk[:], share.ValidatorPubKey[:])
->>>>>>> c5bddf49
+		identifier := spectypes.NewMsgID(v.NetworkConfig.DomainType, v.Share.ValidatorPubKey[:], role)
 
 		if err := n.Subscribe(v.Share.ValidatorPubKey); err != nil {
 			atomic.StoreUint32(&v.state, uint32(NotStarted))
