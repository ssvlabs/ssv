--- conflicted
+++ resolved
@@ -48,10 +48,7 @@
 		copy(valpk[:], share.ValidatorPubKey[:])
 
 		if err := n.Subscribe(valpk); err != nil {
-<<<<<<< HEAD
-=======
 			atomic.StoreUint32(&v.state, uint32(NotStarted))
->>>>>>> ea861c2f
 			return false, err
 		}
 		go v.StartQueueConsumer(logger, identifier, v.ProcessMessage)
