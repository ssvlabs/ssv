package validator

import (
	"time"

	specqbft "github.com/ssvlabs/ssv-spec/qbft"
	spectypes "github.com/ssvlabs/ssv-spec/types"

<<<<<<< HEAD
	"github.com/ssvlabs/ssv/ssvsigner/ekm"

=======
	"github.com/ssvlabs/ssv/exporter"
>>>>>>> 4ecf5fb6
	"github.com/ssvlabs/ssv/ibft/storage"
	"github.com/ssvlabs/ssv/message/validation"
	"github.com/ssvlabs/ssv/networkconfig"
	"github.com/ssvlabs/ssv/protocol/v2/blockchain/beacon"
	qbftctrl "github.com/ssvlabs/ssv/protocol/v2/qbft/controller"
	"github.com/ssvlabs/ssv/protocol/v2/ssv/runner"
	ssvtypes "github.com/ssvlabs/ssv/protocol/v2/types"
)

const (
	DefaultQueueSize = 32

	DefaultGasLimit    = uint64(36_000_000)
	DefaultGasLimitOld = uint64(30_000_000)
)

// Options represents validator-specific options.
type Options struct {
	CommonOptions

	SSVShare    *ssvtypes.SSVShare
	Operator    *spectypes.CommitteeMember
	DutyRunners runner.ValidatorDutyRunners
}

// CommonOptions represents options that all validators share.
type CommonOptions struct {
<<<<<<< HEAD
	NetworkConfig       networkconfig.NetworkConfig
=======
	NetworkConfig       networkconfig.Network
>>>>>>> 4ecf5fb6
	Network             specqbft.Network
	Beacon              beacon.BeaconNode
	Storage             *storage.ParticipantStores
	Signer              ekm.BeaconSigner
	OperatorSigner      ssvtypes.OperatorSigner
	DoppelgangerHandler runner.DoppelgangerProvider
	NewDecidedHandler   qbftctrl.NewDecidedHandler
	FullNode            bool
	ExporterOptions     exporter.Options
	QueueSize           int
	GasLimit            uint64
	MessageValidator    validation.MessageValidator
	Graffiti            []byte
	ProposerDelay       time.Duration
}

func NewCommonOptions(
<<<<<<< HEAD
	networkConfig networkconfig.NetworkConfig,
=======
	networkConfig networkconfig.Network,
>>>>>>> 4ecf5fb6
	network specqbft.Network,
	beacon beacon.BeaconNode,
	storage *storage.ParticipantStores,
	signer ekm.BeaconSigner,
	operatorSigner ssvtypes.OperatorSigner,
	doppelgangerHandler runner.DoppelgangerProvider,
	newDecidedHandler qbftctrl.NewDecidedHandler,
	fullNode bool,
<<<<<<< HEAD
	exporter bool,
=======
	exporterOptions exporter.Options,
>>>>>>> 4ecf5fb6
	historySyncBatchSize int,
	gasLimit uint64,
	messageValidator validation.MessageValidator,
	graffiti []byte,
	proposerDelay time.Duration,
) *CommonOptions {
	result := &CommonOptions{
		NetworkConfig:       networkConfig,
		Network:             network,
		Beacon:              beacon,
		Storage:             storage,
		Signer:              signer,
		OperatorSigner:      operatorSigner,
		DoppelgangerHandler: doppelgangerHandler,
		NewDecidedHandler:   newDecidedHandler,
		FullNode:            fullNode,
<<<<<<< HEAD
		Exporter:            exporter,
=======
		ExporterOptions:     exporterOptions,
>>>>>>> 4ecf5fb6
		QueueSize:           DefaultQueueSize,
		GasLimit:            gasLimit,
		MessageValidator:    messageValidator,
		Graffiti:            graffiti,
		ProposerDelay:       proposerDelay,
<<<<<<< HEAD
	}

	// If full node, increase the queue size to make enough room for history sync batches to be pushed whole.
	if fullNode {
		result.QueueSize = max(result.QueueSize, historySyncBatchSize*2)
	}

=======
	}

	// If full node, increase the queue size to make enough room for history sync batches to be pushed whole.
	if fullNode {
		result.QueueSize = max(result.QueueSize, historySyncBatchSize*2)
	}

>>>>>>> 4ecf5fb6
	// Set the default GasLimit value if it hasn't been specified already, use 36 or 30 depending
	// on the current epoch as compared to when this transition is supposed to happen.
	if result.GasLimit == 0 {
		defaultGasLimit := DefaultGasLimit
<<<<<<< HEAD
		if result.NetworkConfig.Beacon.EstimatedCurrentEpoch() < result.NetworkConfig.GasLimit36Epoch {
=======
		if result.NetworkConfig.EstimatedCurrentEpoch() < result.NetworkConfig.GetGasLimit36Epoch() {
>>>>>>> 4ecf5fb6
			defaultGasLimit = DefaultGasLimitOld
		}
		result.GasLimit = defaultGasLimit
	}

	return result
}

func (o *CommonOptions) NewOptions(
	share *ssvtypes.SSVShare,
	operator *spectypes.CommitteeMember,
	dutyRunners runner.ValidatorDutyRunners,
) *Options {
	return &Options{
		CommonOptions: *o,

		SSVShare:    share,
		Operator:    operator,
		DutyRunners: dutyRunners,
	}
}

// State of the validator
type State uint32

const (
	// NotStarted the validator hasn't started
	NotStarted State = iota
	// Started validator is running
	Started
)<|MERGE_RESOLUTION|>--- conflicted
+++ resolved
@@ -6,12 +6,9 @@
 	specqbft "github.com/ssvlabs/ssv-spec/qbft"
 	spectypes "github.com/ssvlabs/ssv-spec/types"
 
-<<<<<<< HEAD
 	"github.com/ssvlabs/ssv/ssvsigner/ekm"
 
-=======
 	"github.com/ssvlabs/ssv/exporter"
->>>>>>> 4ecf5fb6
 	"github.com/ssvlabs/ssv/ibft/storage"
 	"github.com/ssvlabs/ssv/message/validation"
 	"github.com/ssvlabs/ssv/networkconfig"
@@ -39,11 +36,7 @@
 
 // CommonOptions represents options that all validators share.
 type CommonOptions struct {
-<<<<<<< HEAD
-	NetworkConfig       networkconfig.NetworkConfig
-=======
 	NetworkConfig       networkconfig.Network
->>>>>>> 4ecf5fb6
 	Network             specqbft.Network
 	Beacon              beacon.BeaconNode
 	Storage             *storage.ParticipantStores
@@ -61,11 +54,7 @@
 }
 
 func NewCommonOptions(
-<<<<<<< HEAD
-	networkConfig networkconfig.NetworkConfig,
-=======
 	networkConfig networkconfig.Network,
->>>>>>> 4ecf5fb6
 	network specqbft.Network,
 	beacon beacon.BeaconNode,
 	storage *storage.ParticipantStores,
@@ -74,11 +63,7 @@
 	doppelgangerHandler runner.DoppelgangerProvider,
 	newDecidedHandler qbftctrl.NewDecidedHandler,
 	fullNode bool,
-<<<<<<< HEAD
-	exporter bool,
-=======
 	exporterOptions exporter.Options,
->>>>>>> 4ecf5fb6
 	historySyncBatchSize int,
 	gasLimit uint64,
 	messageValidator validation.MessageValidator,
@@ -95,17 +80,12 @@
 		DoppelgangerHandler: doppelgangerHandler,
 		NewDecidedHandler:   newDecidedHandler,
 		FullNode:            fullNode,
-<<<<<<< HEAD
-		Exporter:            exporter,
-=======
 		ExporterOptions:     exporterOptions,
->>>>>>> 4ecf5fb6
 		QueueSize:           DefaultQueueSize,
 		GasLimit:            gasLimit,
 		MessageValidator:    messageValidator,
 		Graffiti:            graffiti,
 		ProposerDelay:       proposerDelay,
-<<<<<<< HEAD
 	}
 
 	// If full node, increase the queue size to make enough room for history sync batches to be pushed whole.
@@ -113,24 +93,11 @@
 		result.QueueSize = max(result.QueueSize, historySyncBatchSize*2)
 	}
 
-=======
-	}
-
-	// If full node, increase the queue size to make enough room for history sync batches to be pushed whole.
-	if fullNode {
-		result.QueueSize = max(result.QueueSize, historySyncBatchSize*2)
-	}
-
->>>>>>> 4ecf5fb6
 	// Set the default GasLimit value if it hasn't been specified already, use 36 or 30 depending
 	// on the current epoch as compared to when this transition is supposed to happen.
 	if result.GasLimit == 0 {
 		defaultGasLimit := DefaultGasLimit
-<<<<<<< HEAD
-		if result.NetworkConfig.Beacon.EstimatedCurrentEpoch() < result.NetworkConfig.GasLimit36Epoch {
-=======
 		if result.NetworkConfig.EstimatedCurrentEpoch() < result.NetworkConfig.GetGasLimit36Epoch() {
->>>>>>> 4ecf5fb6
 			defaultGasLimit = DefaultGasLimitOld
 		}
 		result.GasLimit = defaultGasLimit
