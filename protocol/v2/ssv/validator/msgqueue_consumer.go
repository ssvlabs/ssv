--- conflicted
+++ resolved
@@ -38,12 +38,7 @@
 		}
 		if pushed := q.Q.TryPush(decodedMsg); !pushed {
 			msgID := msg.MsgID.String()
-<<<<<<< HEAD
-			metricMessageDropped.WithLabelValues(msgID).Inc()
-			logger.Warn("dropping message because queue is full",
-=======
-			v.logger.Warn("dropping message because the queue is full",
->>>>>>> 61fefab6
+			logger.Warn("dropping message because the queue is full",
 				zap.String("msg_type", message.MsgTypeToString(msg.MsgType)),
 				zap.String("msg_id", msgID))
 		}
