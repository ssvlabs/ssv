--- conflicted
+++ resolved
@@ -3,8 +3,9 @@
 import (
 	"context"
 	"fmt"
+	"time"
+
 	"github.com/pkg/errors"
-	"time"
 
 	specqbft "github.com/bloxapp/ssv-spec/qbft"
 	spectypes "github.com/bloxapp/ssv-spec/types"
@@ -84,17 +85,10 @@
 		}
 
 		// clean all old messages. (when stuck on change round stage, msgs not deleted)
-<<<<<<< HEAD
 		q.Clean(func(index msgqueue.Index) bool {
-=======
-		/*v.Queues.Clean(func(index msgqueue.Index) bool {
-			if index.ID != identifier {
-				return false
-			}
->>>>>>> a739bbc4
 			// remove all msg's that are 2 heights old, besides height 0
 			return int64(index.H) <= int64(lastHeight-2) // remove all msg's that are 2 heights old. not post consensus & decided
-		})*/
+		})
 	}
 
 	logger.Warn("queue consumer is closed")
