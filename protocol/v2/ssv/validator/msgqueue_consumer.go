--- conflicted
+++ resolved
@@ -3,12 +3,9 @@
 import (
 	"context"
 	"fmt"
-<<<<<<< HEAD
-=======
+	"time"
+
 	"github.com/bloxapp/ssv/protocol/v2/types"
-	"github.com/pkg/errors"
->>>>>>> 805a1dc3
-	"time"
 
 	"github.com/pkg/errors"
 
