package validator

import (
	"context"
	"sync/atomic"
	"time"

	specqbft "github.com/bloxapp/ssv-spec/qbft"
	spectypes "github.com/bloxapp/ssv-spec/types"
	"github.com/patrickmn/go-cache"
	"go.uber.org/zap"

	"github.com/bloxapp/ssv/protocol/v2/message"
	"github.com/bloxapp/ssv/protocol/v2/ssv/msgqueue"
)

// MessageHandler process the msg. return error if exist
type MessageHandler func(msg *spectypes.SSVMessage) error

<<<<<<< HEAD
// MessageHandler process the msg. return error if exist
type MessageHandler func(msg *spectypes.SSVMessage) error
=======
// HandleMessage handles a spectypes.SSVMessage.
func (v *Validator) HandleMessage(msg *spectypes.SSVMessage) {
	if atomic.LoadUint32(&v.mode) == uint32(ModeR) {
		err := v.ProcessMessage(msg)
		if err != nil {
			v.logger.Warn("could not handle msg", zap.Error(err))
		}
		return
	}
	fields := []zap.Field{
		zap.Int("queue_len", v.Q.Len()),
		zap.String("msgType", message.MsgTypeToString(msg.MsgType)),
		zap.String("msgID", msg.MsgID.String()),
	}
	v.logger.Debug("got message, add to queue", fields...)
	v.Q.Add(msg)
}
>>>>>>> e75123a5

// StartQueueConsumer start ConsumeQueue with handler
func (v *Validator) StartQueueConsumer(msgID spectypes.MessageID, handler MessageHandler) {
	ctx, cancel := context.WithCancel(v.ctx)
	defer cancel()

	for ctx.Err() == nil {
		err := v.ConsumeQueue(msgID, handler, time.Millisecond*50)
		if err != nil {
			v.logger.Warn("could not consume queue", zap.Error(err))
		}
	}
}

// ConsumeQueue consumes messages from the msgqueue.Queue of the controller
// it checks for current state
func (v *Validator) ConsumeQueue(msgID spectypes.MessageID, handler MessageHandler, interval time.Duration) error {
	ctx, cancel := context.WithCancel(v.ctx)
	defer cancel()

	identifier := msgID.String()
	logger := v.logger.With(zap.String("identifier", identifier))
	higherCache := cache.New(time.Second*12, time.Second*24)

	logger.Warn("queue consumer is running")

	for ctx.Err() == nil {
		time.Sleep(interval)

		// no msg's in the queue
		if v.Q.Len() == 0 {
			// no msg's at all. need to prevent cpu usage in query
			time.Sleep(interval)
			continue
		}
		//// avoid process messages on fork
		// if atomic.LoadUint32(&v.State) == Forking {
		//	time.Sleep(interval)
		//	continue
		//}
		lastHeight := v.GetLastHeight(msgID)

		if processed := v.processHigherHeight(handler, identifier, lastHeight, higherCache); processed {
			logger.Debug("process higher height is done")
			continue
		}
		if processed := v.processNoRunningInstance(handler, msgID, identifier, lastHeight); processed {
			logger.Debug("process none running instance is done")
			continue
		}
		if processed := v.processByState(handler, msgID, identifier, lastHeight); processed {
			logger.Debug("process by state is done")
			continue
		}
		if processed := v.processLateCommit(handler, identifier, lastHeight); processed {
			logger.Debug("process default is done")
			continue
		}

		// clean all old messages. (when stuck on change round stage, msgs not deleted)
		cleaned := v.Q.Clean(func(index msgqueue.Index) bool {
			return index.H <= (lastHeight - 2) // remove all msg's that are 2 heights old. not post consensus & decided
		})
		if cleaned > 0 {
			logger.Debug("indexes cleaned from queue", zap.Int64("count", cleaned))
		}
	}

	logger.Warn("queue consumer is closed")

	return nil
}

// GetLastSlot returns the last slot for the given identifier
func (v *Validator) GetLastSlot(identifier spectypes.MessageID) spec.Slot {
	r := v.DutyRunners.DutyRunnerForMsgID(identifier)
	if r == nil {
		return spec.Slot(0)
	}
	state := r.GetBaseRunner().State
	if state == nil {
		return spec.Slot(0)
	}
	return state.StartingDuty.Slot
}

// GetLastHeight returns the last height for the given identifier
func (v *Validator) GetLastHeight(identifier spectypes.MessageID) specqbft.Height {
	r := v.DutyRunners.DutyRunnerForMsgID(identifier)
	if r == nil {
		return specqbft.Height(0)
	}
	// ctrl := r.GetBaseRunner().QBFTController
	// if ctrl == nil {
	//	return specqbft.Height(0)
	//}
	// return state.LastHeight
	return r.GetBaseRunner().QBFTController.Height
}

// processNoRunningInstance pop msg's only if no current instance running
func (v *Validator) processNoRunningInstance(handler MessageHandler, msgID spectypes.MessageID, identifier string, lastHeight specqbft.Height) bool {
	runner := v.DutyRunners.DutyRunnerForMsgID(msgID)
	if runner == nil || (runner.GetBaseRunner().State != nil && runner.GetBaseRunner().State.DecidedValue == nil) {
		return false // only pop when already decided
	}

	logger := v.logger.With(
		// zap.String("sig state", c.SignatureState.getState().toString()),
		zap.Int32("height", int32(lastHeight)))

	iterator := msgqueue.NewIndexIterator().Add(func() msgqueue.Index {
		return msgqueue.SignedPostConsensusMsgIndex(identifier)
	}, func() msgqueue.Index {
		return msgqueue.DecidedMsgIndex(identifier)
	}, func() msgqueue.Index {
		indices := msgqueue.SignedMsgIndex(spectypes.SSVConsensusMsgType, identifier, lastHeight, specqbft.CommitMsgType)
		if len(indices) == 0 {
			return msgqueue.Index{}
		}
		return indices[0]
	})

	msgs := v.Q.PopIndices(1, iterator)

	if len(msgs) == 0 || msgs[0] == nil {
		return false // no msg found
	}
	logger.Debug("found message in queue when no running instance")

	err := handler(msgs[0])
	if err != nil {
		logger.Warn("could not handle msg", zap.Error(err))
	}
	return true // msg processed
}

// processByState if an instance is running -> get the state and get the relevant messages
func (v *Validator) processByState(handler MessageHandler, msgID spectypes.MessageID, identifier string, height specqbft.Height) bool {
	runner := v.DutyRunners.DutyRunnerForMsgID(msgID)
	if !runner.HasRunningDuty() || runner.GetBaseRunner().State.RunningInstance == nil {
		return false
	}
	// currentInstance := v.GetCurrentInstance()
	// if currentInstance == nil {
	//	return false
	//}

	// currentState := currentInstance.GetState()
	msg := v.getNextMsgForState(identifier, height)
	if msg == nil {
		return false // no msg found
	}
	v.logger.Debug("found message by state in queue", zap.Int64("height", int64(height)))
	// v.logger.Debug("queue found message for state",
	//	zap.Int32("stage", currentState.Stage.Load()),
	//	zap.Int32("seq", int32(currentState.GetHeight())),
	//	zap.Int32("round", int32(currentState.GetRound())),
	//)

	err := handler(msg)
	if err != nil {
		v.logger.Warn("could not handle msg", zap.Error(err))
	}
	return true // msg processed
}

// processHigherHeight fetch any message with higher height than last height
func (v *Validator) processHigherHeight(handler MessageHandler, identifier string, lastHeight specqbft.Height, higherCache *cache.Cache) bool {
	msgs := v.Q.WithIterator(1, true, func(index msgqueue.Index) bool {
		key := index.String()
		if _, found := higherCache.Get(key); !found {
			higherCache.Set(key, 0, cache.DefaultExpiration)
		} else {
			return false // skip msg
		}

		return index.ID == identifier && index.H > lastHeight
	})

	if len(msgs) > 0 {
		v.logger.Debug("found higher height message in queue", zap.Int64("last_height", int64(lastHeight)))
		err := handler(msgs[0])
		if err != nil {
			v.logger.Warn("could not handle msg", zap.Error(err))
		}
		return true
	}
	return false
}

// processLateCommit this phase is to allow late commit and decided msg's
// we allow late commit and decided up to 1 height back. (only to support pre fork. after fork no need to support previews height)
func (v *Validator) processLateCommit(handler MessageHandler, identifier string, lastHeight specqbft.Height) bool {
	iterator := msgqueue.NewIndexIterator().
		Add(func() msgqueue.Index {
			indices := msgqueue.SignedMsgIndex(spectypes.SSVConsensusMsgType, identifier, lastHeight-1, specqbft.CommitMsgType)
			if len(indices) == 0 {
				return msgqueue.Index{}
			}
			return indices[0]
		}).Add(func() msgqueue.Index {
		indices := msgqueue.SignedMsgIndex(message.SSVDecidedMsgType, identifier, lastHeight-1, specqbft.CommitMsgType)
		if len(indices) == 0 {
			return msgqueue.Index{}
		}
		return indices[0]
	})
	msgs := v.Q.PopIndices(1, iterator)

	if len(msgs) > 0 {
		v.logger.Debug("found late commit message in queue", zap.Int64("last_height", int64(lastHeight)))
		err := handler(msgs[0])
		if err != nil {
			v.logger.Warn("could not handle msg", zap.Error(err))
		}
		return true
	}
	return false
}

// getNextMsgForState return msgs depended on the current instance stage
func (v *Validator) getNextMsgForState(identifier string, height specqbft.Height) *spectypes.SSVMessage {
	iterator := msgqueue.NewIndexIterator()

	idxs := msgqueue.SignedMsgIndex(spectypes.SSVConsensusMsgType, identifier, height,
		specqbft.ProposalMsgType, specqbft.PrepareMsgType, specqbft.CommitMsgType, specqbft.RoundChangeMsgType)
	for _, idx := range idxs {
		iterator.AddIndex(idx)
	}

	iterator.
		Add(func() msgqueue.Index {
			return msgqueue.DecidedMsgIndex(identifier)
		}) /*.
		Add(func() msgqueue.Index {
			indices := msgqueue.SignedMsgIndex(spectypes.SSVConsensusMsgType, identifier, height, specqbft.RoundChangeMsgType)
			if len(indices) == 0 {
				return msgqueue.Index{}
			}
			return indices[0]
		})*/

	msgs := v.Q.PopIndices(1, iterator)
	if len(msgs) == 0 {
		return nil
	}

	return msgs[0]
}<|MERGE_RESOLUTION|>--- conflicted
+++ resolved
@@ -17,10 +17,6 @@
 // MessageHandler process the msg. return error if exist
 type MessageHandler func(msg *spectypes.SSVMessage) error
 
-<<<<<<< HEAD
-// MessageHandler process the msg. return error if exist
-type MessageHandler func(msg *spectypes.SSVMessage) error
-=======
 // HandleMessage handles a spectypes.SSVMessage.
 func (v *Validator) HandleMessage(msg *spectypes.SSVMessage) {
 	if atomic.LoadUint32(&v.mode) == uint32(ModeR) {
@@ -38,7 +34,6 @@
 	v.logger.Debug("got message, add to queue", fields...)
 	v.Q.Add(msg)
 }
->>>>>>> e75123a5
 
 // StartQueueConsumer start ConsumeQueue with handler
 func (v *Validator) StartQueueConsumer(msgID spectypes.MessageID, handler MessageHandler) {
@@ -110,19 +105,6 @@
 	logger.Warn("queue consumer is closed")
 
 	return nil
-}
-
-// GetLastSlot returns the last slot for the given identifier
-func (v *Validator) GetLastSlot(identifier spectypes.MessageID) spec.Slot {
-	r := v.DutyRunners.DutyRunnerForMsgID(identifier)
-	if r == nil {
-		return spec.Slot(0)
-	}
-	state := r.GetBaseRunner().State
-	if state == nil {
-		return spec.Slot(0)
-	}
-	return state.StartingDuty.Slot
 }
 
 // GetLastHeight returns the last height for the given identifier
