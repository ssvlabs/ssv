--- conflicted
+++ resolved
@@ -97,14 +97,9 @@
 		return errors.New(fmt.Sprintf("CommitteeRunner for slot %d already exists", duty.Slot))
 	}
 
-<<<<<<< HEAD
 	slashableValidators := make([]spectypes.ShareValidatorPK, 0, len(duty.ValidatorDuties))
+
 	validatorShares := make(map[phase0.ValidatorIndex]*spectypes.Share, len(duty.ValidatorDuties))
-=======
-	slashableValidators := make([]spectypes.ShareValidatorPK, 0, len(duty.BeaconDuties))
-
-	validatorShares := make(map[phase0.ValidatorIndex]*spectypes.Share, len(duty.BeaconDuties))
->>>>>>> de5b6459
 	toRemove := make([]int, 0)
 	// Remove beacon duties that don't have a share
 	for i, bd := range duty.ValidatorDuties {
@@ -118,25 +113,6 @@
 		}
 		validatorShares[bd.ValidatorIndex] = share
 	}
-<<<<<<< HEAD
-	// Remove beacon duties that don't have a share
-	if len(toRemove) > 0 {
-		newDuties, err := removeIndices(duty.ValidatorDuties, toRemove)
-		if err != nil {
-			logger.Warn("could not remove beacon duties", zap.Error(err), zap.Ints("indices", toRemove))
-		} else {
-			duty.ValidatorDuties = newDuties
-		}
-	}
-
-	if len(duty.ValidatorDuties) == 0 {
-		return errors.New("CommitteeDuty has no valid beacon duties")
-	}
-
-	// TODO: investigate why validatorShares was used and if something gets broken if c.Shares is used instead
-	r := c.CreateRunnerFn(duty.Slot, c.Shares, slashableValidators) // fixes spec tests
-	//r := c.CreateRunnerFn(duty.Slot, validatorShares, slashableValidators) // original code
-=======
 
 	// TODO bring this back when https://github.com/ssvlabs/ssv-spec/pull/467 is merged and spec is aligned
 	//// Remove beacon duties that don't have a share
@@ -145,7 +121,7 @@
 	//	if err != nil {
 	//		logger.Warn("could not remove beacon duties", zap.Error(err), zap.Ints("indices", toRemove))
 	//	} else {
-	//		duty.BeaconDuties = newDuties
+	//		duty.ValidatorDuties = newDuties
 	//	}
 	//}
 	//
@@ -162,7 +138,6 @@
 	}
 	// <--
 	r := c.CreateRunnerFn(duty.Slot, sharesCopy, slashableValidators)
->>>>>>> de5b6459
 	// Set timeout function.
 	r.GetBaseRunner().TimeoutF = c.onTimeout
 	c.Runners[duty.Slot] = r
