package validator

import (
	"context"
	"crypto/sha256"
	"encoding/json"
	"fmt"
	"sync"

	"github.com/attestantio/go-eth2-client/spec/phase0"
	"github.com/pkg/errors"
	"github.com/ssvlabs/ssv-spec/qbft"
	spectypes "github.com/ssvlabs/ssv-spec/types"
	"go.opentelemetry.io/otel/codes"
	"go.opentelemetry.io/otel/trace"
	"go.uber.org/zap"

	"github.com/ssvlabs/ssv/networkconfig"
	"github.com/ssvlabs/ssv/observability"
	"github.com/ssvlabs/ssv/observability/log"
	"github.com/ssvlabs/ssv/observability/log/fields"
	"github.com/ssvlabs/ssv/observability/traces"
	"github.com/ssvlabs/ssv/protocol/v2/message"
	"github.com/ssvlabs/ssv/protocol/v2/ssv/queue"
	"github.com/ssvlabs/ssv/protocol/v2/ssv/runner"
	"github.com/ssvlabs/ssv/protocol/v2/types"
)

var (
	// runnerExpirySlots - Committee messages are allowed up to 34 slots in the future. All runners that are older can be stopped.
	runnerExpirySlots = phase0.Slot(34)
)

type CommitteeRunnerFunc func(slot phase0.Slot, shares map[phase0.ValidatorIndex]*spectypes.Share, attestingValidators []phase0.BLSPubKey, dutyGuard runner.CommitteeDutyGuard) (*runner.CommitteeRunner, error)

type Committee struct {
	logger *zap.Logger

	networkConfig *networkconfig.Network

	// mtx syncs access to Queues, Runners, Shares.
	mtx     sync.RWMutex
	Queues  map[phase0.Slot]queueContainer
	Runners map[phase0.Slot]*runner.CommitteeRunner
	Shares  map[phase0.ValidatorIndex]*spectypes.Share

	CommitteeMember *spectypes.CommitteeMember

	dutyGuard      *CommitteeDutyGuard
	CreateRunnerFn CommitteeRunnerFunc
}

// NewCommittee creates a new cluster
func NewCommittee(
	logger *zap.Logger,
	networkConfig *networkconfig.Network,
	operator *spectypes.CommitteeMember,
	createRunnerFn CommitteeRunnerFunc,
	shares map[phase0.ValidatorIndex]*spectypes.Share,
	dutyGuard *CommitteeDutyGuard,
) *Committee {
	if shares == nil {
		shares = make(map[phase0.ValidatorIndex]*spectypes.Share)
	}

	logger = logger.Named(log.NameCommittee).
		With(fields.Committee(types.OperatorIDsFromOperators(operator.Committee))).
		With(fields.CommitteeID(operator.CommitteeID))

	return &Committee{
		logger:          logger,
		networkConfig:   networkConfig,
<<<<<<< HEAD
		Queues:          make(map[phase0.Slot]QueueContainer),
=======
		ctx:             ctx,
		cancel:          cancel,
		Queues:          make(map[phase0.Slot]queueContainer),
>>>>>>> a6898a66
		Runners:         make(map[phase0.Slot]*runner.CommitteeRunner),
		Shares:          shares,
		CommitteeMember: operator,
		CreateRunnerFn:  createRunnerFn,
		dutyGuard:       dutyGuard,
	}
}

func (c *Committee) AddShare(share *spectypes.Share) {
	c.mtx.Lock()
	defer c.mtx.Unlock()
	c.Shares[share.ValidatorIndex] = share
}

func (c *Committee) RemoveShare(validatorIndex phase0.ValidatorIndex) {
	c.mtx.Lock()
	defer c.mtx.Unlock()
	if share, exist := c.Shares[validatorIndex]; exist {
		c.dutyGuard.StopValidator(share.ValidatorPubKey)
		delete(c.Shares, validatorIndex)
	}
}

// StartDuty starts a new duty for the given slot.
func (c *Committee) StartDuty(ctx context.Context, logger *zap.Logger, duty *spectypes.CommitteeDuty) error {
	ctx, span := tracer.Start(ctx,
		observability.InstrumentName(observabilityNamespace, "start_committee_duty"),
		trace.WithAttributes(
			observability.RunnerRoleAttribute(duty.RunnerRole()),
			observability.DutyCountAttribute(len(duty.ValidatorDuties)),
			observability.BeaconSlotAttribute(duty.Slot)))
	defer span.End()

	span.AddEvent("prepare duty and runner")
	r, runnableDuty, err := c.prepareDutyAndRunner(ctx, logger, duty)
	if err != nil {
		return traces.Error(span, err)
	}

	logger.Info("ℹ️ starting duty processing")
	err = r.StartNewDuty(ctx, logger, runnableDuty, c.CommitteeMember.GetQuorum())
	if err != nil {
		return traces.Errorf(span, "runner failed to start duty: %w", err)
	}

	span.SetStatus(codes.Ok, "")
	return nil
}

func (c *Committee) prepareDutyAndRunner(ctx context.Context, logger *zap.Logger, duty *spectypes.CommitteeDuty) (
	r *runner.CommitteeRunner,
	runnableDuty *spectypes.CommitteeDuty,
	err error,
) {
	_, span := tracer.Start(ctx,
		observability.InstrumentName(observabilityNamespace, "prepare_duty_runner"),
		trace.WithAttributes(
			observability.RunnerRoleAttribute(duty.RunnerRole()),
			observability.DutyCountAttribute(len(duty.ValidatorDuties)),
			observability.BeaconSlotAttribute(duty.Slot)))
	defer span.End()

	c.mtx.Lock()
	defer c.mtx.Unlock()

	if _, exists := c.Runners[duty.Slot]; exists {
		return nil, nil, traces.Errorf(span, "CommitteeRunner for slot %d already exists", duty.Slot)
	}

	shares, attesters, runnableDuty, err := c.prepareDuty(logger, duty)
	if err != nil {
		return nil, nil, traces.Error(span, err)
	}

	r, err = c.CreateRunnerFn(duty.Slot, shares, attesters, c.dutyGuard)
	if err != nil {
		return nil, nil, traces.Errorf(span, "could not create CommitteeRunner: %w", err)
	}
	r.SetTimeoutFunc(c.onTimeout)
	c.Runners[duty.Slot] = r

	_, queueExists := c.Queues[duty.Slot]
	if !queueExists {
<<<<<<< HEAD
		c.Queues[duty.Slot] = QueueContainer{
			Q: queue.New(logger, 1000), // TODO alan: get queue opts from options
=======
		c.Queues[duty.Slot] = queueContainer{
			Q: queue.New(1000), // TODO alan: get queue opts from options
>>>>>>> a6898a66
			queueState: &queue.State{
				HasRunningInstance: false,
				Height:             qbft.Height(duty.Slot),
				Slot:               duty.Slot,
				Quorum:             c.CommitteeMember.GetQuorum(),
			},
		}
	}

	// Prunes all expired committee runners, when new runner is created
	logger = logger.With(zap.Uint64("current_slot", uint64(duty.Slot)))
	if err := c.unsafePruneExpiredRunners(logger, duty.Slot); err != nil {
		span.RecordError(err)
		logger.Error("couldn't prune expired committee runners", zap.Error(err))
	}

	span.SetStatus(codes.Ok, "")
	return r, runnableDuty, nil
}

// prepareDuty filters out unrunnable validator duties and returns the shares and attesters.
func (c *Committee) prepareDuty(logger *zap.Logger, duty *spectypes.CommitteeDuty) (
	shares map[phase0.ValidatorIndex]*spectypes.Share,
	attesters []phase0.BLSPubKey,
	runnableDuty *spectypes.CommitteeDuty,
	err error,
) {
	if len(duty.ValidatorDuties) == 0 {
		return nil, nil, nil, errors.New("no beacon duties")
	}

	runnableDuty = &spectypes.CommitteeDuty{
		Slot:            duty.Slot,
		ValidatorDuties: make([]*spectypes.ValidatorDuty, 0, len(duty.ValidatorDuties)),
	}
	shares = make(map[phase0.ValidatorIndex]*spectypes.Share, len(duty.ValidatorDuties))
	attesters = make([]phase0.BLSPubKey, 0, len(duty.ValidatorDuties))
	for _, beaconDuty := range duty.ValidatorDuties {
		share, exists := c.Shares[beaconDuty.ValidatorIndex]
		if !exists {
			// Filter out Beacon duties for which we don't have a share.
			logger.Debug("committee has no share for validator duty",
				fields.BeaconRole(beaconDuty.Type),
				zap.Uint64("validator_index", uint64(beaconDuty.ValidatorIndex)))
			continue
		}
		shares[beaconDuty.ValidatorIndex] = share
		runnableDuty.ValidatorDuties = append(runnableDuty.ValidatorDuties, beaconDuty)

		if beaconDuty.Type == spectypes.BNRoleAttester {
			attesters = append(attesters, phase0.BLSPubKey(share.SharePubKey))
		}
	}

	if len(shares) == 0 {
		return nil, nil, nil, errors.New("no shares for duty's validators")
	}

	return shares, attesters, runnableDuty, nil
}

// ProcessMessage processes Network Message of all types
func (c *Committee) ProcessMessage(ctx context.Context, msg *queue.SSVMessage) error {
	msgType := msg.GetType()
	msgID := msg.GetID()

	// Validate message (+ verify SignedSSVMessage's signature)
	if msgType != message.SSVEventMsgType {
		if err := msg.SignedSSVMessage.Validate(); err != nil {
			return fmt.Errorf("invalid SignedSSVMessage: %w", err)
		}
		if err := spectypes.Verify(msg.SignedSSVMessage, c.CommitteeMember.Committee); err != nil {
			return fmt.Errorf("SignedSSVMessage has an invalid signature: %w", err)
		}
		if err := c.validateMessage(msg.SignedSSVMessage.SSVMessage); err != nil {
			// TODO - we should improve this error message as is suggested by the commented-out code here
			// (and also remove nolint annotation), currently we cannot do it due to spec-tests expecting
			// this exact format we are stuck with.
			//return fmt.Errorf("SSVMessage invalid: %w", err)
			return fmt.Errorf("Message invalid: %w", err) //nolint:staticcheck
		}
	}

	slot, err := msg.Slot()
	if err != nil {
		return fmt.Errorf("couldn't get message slot: %w", err)
	}
	dutyID := fields.BuildCommitteeDutyID(types.OperatorIDsFromOperators(c.CommitteeMember.Committee), c.networkConfig.EstimatedEpochAtSlot(slot), slot)

	logger := c.logger.
		With(fields.MessageType(msgType)).
		With(fields.MessageID(msgID)).
		With(fields.RunnerRole(msgID.GetRoleType())).
		With(fields.Slot(slot)).
		With(fields.DutyID(dutyID))

	ctx, span := tracer.Start(traces.Context(ctx, dutyID),
		observability.InstrumentName(observabilityNamespace, "process_committee_message"),
		trace.WithAttributes(
			observability.ValidatorMsgTypeAttribute(msgType),
			observability.ValidatorMsgIDAttribute(msgID),
			observability.RunnerRoleAttribute(msgID.GetRoleType()),
			observability.CommitteeIDAttribute(c.CommitteeMember.CommitteeID),
			observability.BeaconSlotAttribute(slot),
			observability.DutyIDAttribute(dutyID),
		),
		trace.WithLinks(trace.LinkFromContext(msg.TraceContext)))
	defer span.End()

	switch msgType {
	case spectypes.SSVConsensusMsgType:
		qbftMsg := &qbft.Message{}
		if err := qbftMsg.Decode(msg.GetData()); err != nil {
			return traces.Errorf(span, "could not decode consensus Message: %w", err)
		}
		if err := qbftMsg.Validate(); err != nil {
			return traces.Errorf(span, "invalid QBFT Message: %w", err)
		}
		c.mtx.RLock()
		r, exists := c.Runners[slot]
		c.mtx.RUnlock()
		if !exists {
			return traces.Errorf(span, "no runner found for message's slot")
		}
		return r.ProcessConsensus(ctx, logger, msg.SignedSSVMessage)
	case spectypes.SSVPartialSignatureMsgType:
		pSigMessages := &spectypes.PartialSignatureMessages{}
		if err := pSigMessages.Decode(msg.SignedSSVMessage.SSVMessage.GetData()); err != nil {
			return traces.Errorf(span, "could not decode PartialSignatureMessages: %w", err)
		}

		// Validate
		if len(msg.SignedSSVMessage.OperatorIDs) != 1 {
			return traces.Errorf(span, "PartialSignatureMessage has more than 1 signer")
		}

		if err := pSigMessages.ValidateForSigner(msg.SignedSSVMessage.OperatorIDs[0]); err != nil {
			return traces.Errorf(span, "invalid PartialSignatureMessages: %w", err)
		}

		if pSigMessages.Type == spectypes.PostConsensusPartialSig {
			c.mtx.RLock()
			r, exists := c.Runners[pSigMessages.Slot]
			c.mtx.RUnlock()
			if !exists {
				return traces.Errorf(span, "no runner found for message's slot")
			}
			if err := r.ProcessPostConsensus(ctx, logger, pSigMessages); err != nil {
				return traces.Error(span, err)
			}
			span.SetStatus(codes.Ok, "")
			return nil
		}
	case message.SSVEventMsgType:
		if err := c.handleEventMessage(ctx, logger, msg); err != nil {
			return traces.Errorf(span, "could not handle event message: %w", err)
		}
		span.SetStatus(codes.Ok, "")
		return nil
	default:
		return traces.Errorf(span, "unknown message type: %d", msgType)
	}

	span.SetStatus(codes.Ok, "")
	return nil
}

func (c *Committee) unsafePruneExpiredRunners(logger *zap.Logger, currentSlot phase0.Slot) error {
	if runnerExpirySlots > currentSlot {
		return nil
	}

	minValidSlot := currentSlot - runnerExpirySlots

	for slot := range c.Runners {
		if slot <= minValidSlot {
			opIds := types.OperatorIDsFromOperators(c.CommitteeMember.Committee)
			epoch := c.networkConfig.EstimatedEpochAtSlot(slot)
			committeeDutyID := fields.BuildCommitteeDutyID(opIds, epoch, slot)
			logger = logger.With(fields.DutyID(committeeDutyID))
			logger.Debug("pruning expired committee runner", zap.Uint64("slot", uint64(slot)))
			delete(c.Runners, slot)
			delete(c.Queues, slot)
		}
	}

	return nil
}

func (c *Committee) Encode() ([]byte, error) {
	return json.Marshal(c)
}

func (c *Committee) Decode(data []byte) error {
	return json.Unmarshal(data, &c)
}

// GetRoot returns the state's deterministic root
func (c *Committee) GetRoot() ([32]byte, error) {
	marshaledRoot, err := c.Encode()
	if err != nil {
		return [32]byte{}, errors.Wrap(err, "could not encode state")
	}
	ret := sha256.Sum256(marshaledRoot)
	return ret, nil
}

func (c *Committee) MarshalJSON() ([]byte, error) {
	type CommitteeAlias struct {
		Runners         map[phase0.Slot]*runner.CommitteeRunner
		CommitteeMember *spectypes.CommitteeMember
		Share           map[phase0.ValidatorIndex]*spectypes.Share
	}

	// Create object and marshal
	alias := &CommitteeAlias{
		Runners:         c.Runners,
		CommitteeMember: c.CommitteeMember,
		Share:           c.Shares,
	}

	byts, err := json.Marshal(alias)

	return byts, err
}

func (c *Committee) UnmarshalJSON(data []byte) error {
	type CommitteeAlias struct {
		Runners         map[phase0.Slot]*runner.CommitteeRunner
		CommitteeMember *spectypes.CommitteeMember
		Shares          map[phase0.ValidatorIndex]*spectypes.Share
	}

	// Unmarshal the JSON data into the auxiliary struct
	aux := &CommitteeAlias{}
	if err := json.Unmarshal(data, &aux); err != nil {
		return err
	}

	// Assign fields
	c.Runners = aux.Runners
	c.CommitteeMember = aux.CommitteeMember
	c.Shares = aux.Shares

	return nil
}

func (c *Committee) validateMessage(msg *spectypes.SSVMessage) error {
	if !(c.CommitteeMember.CommitteeID.MessageIDBelongs(msg.GetID())) {
		return errors.New("msg ID doesn't match committee ID")
	}

	if len(msg.GetData()) == 0 {
		return errors.New("msg data is invalid")
	}

	return nil
}<|MERGE_RESOLUTION|>--- conflicted
+++ resolved
@@ -70,13 +70,7 @@
 	return &Committee{
 		logger:          logger,
 		networkConfig:   networkConfig,
-<<<<<<< HEAD
-		Queues:          make(map[phase0.Slot]QueueContainer),
-=======
-		ctx:             ctx,
-		cancel:          cancel,
 		Queues:          make(map[phase0.Slot]queueContainer),
->>>>>>> a6898a66
 		Runners:         make(map[phase0.Slot]*runner.CommitteeRunner),
 		Shares:          shares,
 		CommitteeMember: operator,
@@ -160,13 +154,8 @@
 
 	_, queueExists := c.Queues[duty.Slot]
 	if !queueExists {
-<<<<<<< HEAD
-		c.Queues[duty.Slot] = QueueContainer{
+		c.Queues[duty.Slot] = queueContainer{
 			Q: queue.New(logger, 1000), // TODO alan: get queue opts from options
-=======
-		c.Queues[duty.Slot] = queueContainer{
-			Q: queue.New(1000), // TODO alan: get queue opts from options
->>>>>>> a6898a66
 			queueState: &queue.State{
 				HasRunningInstance: false,
 				Height:             qbft.Height(duty.Slot),
