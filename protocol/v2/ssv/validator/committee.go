--- conflicted
+++ resolved
@@ -14,9 +14,8 @@
 	spectypes "github.com/ssvlabs/ssv-spec/types"
 	"go.uber.org/zap"
 
+	"github.com/ssvlabs/ssv/ibft/storage"
 	"github.com/ssvlabs/ssv/logging/fields"
-
-	"github.com/ssvlabs/ssv/ibft/storage"
 	"github.com/ssvlabs/ssv/protocol/v2/message"
 	"github.com/ssvlabs/ssv/protocol/v2/ssv/queue"
 	"github.com/ssvlabs/ssv/protocol/v2/ssv/runner"
@@ -42,12 +41,7 @@
 
 	Operator *spectypes.CommitteeMember
 
-<<<<<<< HEAD
-	CreateRunnerFn          func(slot phase0.Slot, shares map[phase0.ValidatorIndex]*spectypes.Share) *runner.CommitteeRunner
-=======
-	SignatureVerifier       spectypes.SignatureVerifier
 	CreateRunnerFn          CommitteeRunnerFunc
->>>>>>> aad4fff7
 	HighestAttestingSlotMap map[spectypes.ValidatorPK]phase0.Slot
 }
 
@@ -57,12 +51,7 @@
 	logger *zap.Logger,
 	beaconNetwork spectypes.BeaconNetwork,
 	operator *spectypes.CommitteeMember,
-<<<<<<< HEAD
-	createRunnerFn func(slot phase0.Slot, shares map[phase0.ValidatorIndex]*spectypes.Share) *runner.CommitteeRunner,
-=======
-	verifier spectypes.SignatureVerifier,
 	createRunnerFn CommitteeRunnerFunc,
->>>>>>> aad4fff7
 	// share map[phase0.ValidatorIndex]*spectypes.Share, // TODO Shouldn't we pass the shares map here the same way we do in spec?
 ) *Committee {
 	return &Committee{
@@ -108,12 +97,8 @@
 		return errors.New(fmt.Sprintf("CommitteeRunner for slot %d already exists", duty.Slot))
 	}
 
-<<<<<<< HEAD
+	slashableValidators := make([]spectypes.ShareValidatorPK, 0, len(duty.BeaconDuties))
 	validatorShares := make(map[phase0.ValidatorIndex]*spectypes.Share, len(duty.ValidatorDuties))
-=======
-	slashableValidators := make([]spectypes.ShareValidatorPK, 0, len(duty.BeaconDuties))
-	validatorShares := make(map[phase0.ValidatorIndex]*spectypes.Share, len(duty.BeaconDuties))
->>>>>>> aad4fff7
 	toRemove := make([]int, 0)
 	// Remove beacon duties that don't have a share
 	for i, bd := range duty.ValidatorDuties {
