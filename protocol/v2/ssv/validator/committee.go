package validator

import (
	"context"
	"crypto/sha256"
	"encoding/json"
	"sync"

	"github.com/attestantio/go-eth2-client/spec/phase0"
	"github.com/pkg/errors"
	specqbft "github.com/ssvlabs/ssv-spec/qbft"
	spectypes "github.com/ssvlabs/ssv-spec/types"
	"go.opentelemetry.io/otel/codes"
	"go.opentelemetry.io/otel/trace"
	"go.uber.org/zap"

	"github.com/ssvlabs/ssv/networkconfig"
	"github.com/ssvlabs/ssv/observability"
	"github.com/ssvlabs/ssv/observability/log"
	"github.com/ssvlabs/ssv/observability/log/fields"
	"github.com/ssvlabs/ssv/observability/traces"
	"github.com/ssvlabs/ssv/protocol/v2/ssv/queue"
	"github.com/ssvlabs/ssv/protocol/v2/ssv/runner"
	"github.com/ssvlabs/ssv/protocol/v2/types"
)

type CommitteeRunnerFunc func(slot phase0.Slot, shares map[phase0.ValidatorIndex]*spectypes.Share, attestingValidators []phase0.BLSPubKey, dutyGuard runner.CommitteeDutyGuard) (*runner.CommitteeRunner, error)

type Committee struct {
	logger *zap.Logger

	networkConfig *networkconfig.Network

	// mtx syncs access to Queues, Runners, Shares.
	mtx     sync.RWMutex
	Queues  map[phase0.Slot]queueContainer
	Runners map[phase0.Slot]*runner.CommitteeRunner
	Shares  map[phase0.ValidatorIndex]*spectypes.Share

	CommitteeMember *spectypes.CommitteeMember

	dutyGuard      *CommitteeDutyGuard
	CreateRunnerFn CommitteeRunnerFunc
}

// NewCommittee creates a new cluster
func NewCommittee(
	logger *zap.Logger,
	networkConfig *networkconfig.Network,
	operator *spectypes.CommitteeMember,
	createRunnerFn CommitteeRunnerFunc,
	shares map[phase0.ValidatorIndex]*spectypes.Share,
	dutyGuard *CommitteeDutyGuard,
) *Committee {
	if shares == nil {
		shares = make(map[phase0.ValidatorIndex]*spectypes.Share)
	}

	logger = logger.Named(log.NameCommittee).
		With(fields.Committee(types.OperatorIDsFromOperators(operator.Committee))).
		With(fields.CommitteeID(operator.CommitteeID))

	return &Committee{
		logger:          logger,
		networkConfig:   networkConfig,
		Queues:          make(map[phase0.Slot]queueContainer),
		Runners:         make(map[phase0.Slot]*runner.CommitteeRunner),
		Shares:          shares,
		CommitteeMember: operator,
		CreateRunnerFn:  createRunnerFn,
		dutyGuard:       dutyGuard,
	}
}

func (c *Committee) AddShare(share *spectypes.Share) {
	c.mtx.Lock()
	defer c.mtx.Unlock()
	c.Shares[share.ValidatorIndex] = share
}

func (c *Committee) RemoveShare(validatorIndex phase0.ValidatorIndex) {
	c.mtx.Lock()
	defer c.mtx.Unlock()
	if share, exist := c.Shares[validatorIndex]; exist {
		c.dutyGuard.StopValidator(share.ValidatorPubKey)
		delete(c.Shares, validatorIndex)
	}
}

// StartDuty starts a new duty for the given slot.
func (c *Committee) StartDuty(ctx context.Context, logger *zap.Logger, duty *spectypes.CommitteeDuty) (
	*runner.CommitteeRunner,
	queueContainer,
	error,
) {
	ctx, span := tracer.Start(ctx,
		observability.InstrumentName(observabilityNamespace, "start_committee_duty"),
		trace.WithAttributes(
			observability.RunnerRoleAttribute(duty.RunnerRole()),
			observability.DutyCountAttribute(len(duty.ValidatorDuties)),
			observability.BeaconSlotAttribute(duty.Slot)))
	defer span.End()

	span.AddEvent("prepare duty and runner")
	r, q, runnableDuty, err := c.prepareDutyAndRunner(ctx, logger, duty)
	if err != nil {
		return nil, queueContainer{}, traces.Errorf(span, "prepare duty and runner: %w", err)
	}

	logger.Info("ℹ️ starting duty processing")
	err = r.StartNewDuty(ctx, logger, runnableDuty, c.CommitteeMember.GetQuorum())
	if err != nil {
		return nil, queueContainer{}, traces.Errorf(span, "runner failed to start duty: %w", err)
	}

	span.SetStatus(codes.Ok, "")
	return r, q, nil
}

func (c *Committee) prepareDutyAndRunner(ctx context.Context, logger *zap.Logger, duty *spectypes.CommitteeDuty) (
	r *runner.CommitteeRunner,
	q queueContainer,
	runnableDuty *spectypes.CommitteeDuty,
	err error,
) {
	_, span := tracer.Start(ctx,
		observability.InstrumentName(observabilityNamespace, "prepare_duty_runner"),
		trace.WithAttributes(
			observability.RunnerRoleAttribute(duty.RunnerRole()),
			observability.DutyCountAttribute(len(duty.ValidatorDuties)),
			observability.BeaconSlotAttribute(duty.Slot)))
	defer span.End()

	c.mtx.Lock()
	defer c.mtx.Unlock()

	if _, exists := c.Runners[duty.Slot]; exists {
		return nil, queueContainer{}, nil, traces.Errorf(span, "CommitteeRunner for slot %d already exists", duty.Slot)
	}

	shares, attesters, runnableDuty, err := c.prepareDuty(logger, duty)
	if err != nil {
		return nil, queueContainer{}, nil, traces.Error(span, err)
	}

	// Create the corresponding runner.
	r, err = c.CreateRunnerFn(duty.Slot, shares, attesters, c.dutyGuard)
	if err != nil {
		return nil, queueContainer{}, nil, traces.Errorf(span, "could not create CommitteeRunner: %w", err)
	}
	r.SetTimeoutFunc(c.onTimeout)
	c.Runners[duty.Slot] = r

	// Initialize the corresponding queue preemptively (so we can skip this during duty execution).
	q = c.getQueue(logger, duty.Slot)

<<<<<<< HEAD
	// Prunes all expired committee runners, when new runner is created
	if err := c.unsafePruneExpiredRunners(logger, duty.Slot); err != nil {
		span.RecordError(err)
		logger.Error("couldn't prune expired committee runners", zap.Error(err))
	}
=======
	// Prunes all expired committee runners opportunistically (when a new runner is created).
	c.unsafePruneExpiredRunners(logger, duty.Slot)
>>>>>>> ef998ee0

	span.SetStatus(codes.Ok, "")
	return r, q, runnableDuty, nil
}

// getQueue returns queue for the provided slot, lazily initializing it if it didn't exist previously.
// MUST be called with c.mtx locked!
func (c *Committee) getQueue(logger *zap.Logger, slot phase0.Slot) queueContainer {
	q, exists := c.Queues[slot]
	if !exists {
		q = queueContainer{
			Q: queue.New(
				logger,
				1000,
				queue.WithInboxSizeMetric(
					queue.InboxSizeMetric,
					queue.CommitteeQueueMetricType,
					queue.CommitteeMetricID(slot),
				),
			),
			queueState: &queue.State{
				HasRunningInstance: false,
				Height:             specqbft.Height(slot),
				Slot:               slot,
				Quorum:             c.CommitteeMember.GetQuorum(),
			},
		}
		c.Queues[slot] = q
	}

	return q
}

// prepareDuty filters out unrunnable validator duties and returns the shares and attesters.
func (c *Committee) prepareDuty(logger *zap.Logger, duty *spectypes.CommitteeDuty) (
	shares map[phase0.ValidatorIndex]*spectypes.Share,
	attesters []phase0.BLSPubKey,
	runnableDuty *spectypes.CommitteeDuty,
	err error,
) {
	if len(duty.ValidatorDuties) == 0 {
		return nil, nil, nil, spectypes.NewError(spectypes.NoBeaconDutiesErrorCode, "no beacon duties")
	}

	runnableDuty = &spectypes.CommitteeDuty{
		Slot:            duty.Slot,
		ValidatorDuties: make([]*spectypes.ValidatorDuty, 0, len(duty.ValidatorDuties)),
	}
	shares = make(map[phase0.ValidatorIndex]*spectypes.Share, len(duty.ValidatorDuties))
	attesters = make([]phase0.BLSPubKey, 0, len(duty.ValidatorDuties))
	for _, beaconDuty := range duty.ValidatorDuties {
		share, exists := c.Shares[beaconDuty.ValidatorIndex]
		if !exists {
			// Filter out Beacon duties for which we don't have a share.
			logger.Debug("committee has no share for validator duty",
				fields.BeaconRole(beaconDuty.Type),
				zap.Uint64("validator_index", uint64(beaconDuty.ValidatorIndex)))
			continue
		}
		shares[beaconDuty.ValidatorIndex] = share
		runnableDuty.ValidatorDuties = append(runnableDuty.ValidatorDuties, beaconDuty)

		if beaconDuty.Type == spectypes.BNRoleAttester {
			attesters = append(attesters, phase0.BLSPubKey(share.SharePubKey))
		}
	}

	if len(shares) == 0 {
		return nil, nil, nil, spectypes.NewError(spectypes.NoValidatorSharesErrorCode, "no shares for duty's validators")
	}

	return shares, attesters, runnableDuty, nil
}

<<<<<<< HEAD
// ProcessMessage processes Network Message of all types
func (c *Committee) ProcessMessage(ctx context.Context, msg *queue.SSVMessage) error {
	msgType := msg.GetType()
	msgID := msg.GetID()

	// Validate message (+ verify SignedSSVMessage's signature)
	if msgType != message.SSVEventMsgType {
		if err := msg.SignedSSVMessage.Validate(); err != nil {
			return fmt.Errorf("invalid SignedSSVMessage: %w", err)
		}
		if err := spectypes.Verify(msg.SignedSSVMessage, c.CommitteeMember.Committee); err != nil {
			return fmt.Errorf("SignedSSVMessage has an invalid signature: %w", err)
		}
		if err := c.validateMessage(msg.SignedSSVMessage.SSVMessage); err != nil {
			// TODO - we should improve this error message as is suggested by the commented-out code here
			// (and also remove nolint annotation), currently we cannot do it due to spec-tests expecting
			// this exact format we are stuck with.
			//return fmt.Errorf("SSVMessage invalid: %w", err)
			return fmt.Errorf("Message invalid: %w", err) //nolint:staticcheck
		}
	}

	slot, err := msg.Slot()
	if err != nil {
		return fmt.Errorf("couldn't get message slot: %w", err)
	}
	dutyID := fields.BuildCommitteeDutyID(types.OperatorIDsFromOperators(c.CommitteeMember.Committee), c.networkConfig.EstimatedEpochAtSlot(slot), slot)

	logger := c.logger.
		With(fields.MessageType(msgType)).
		With(fields.MessageID(msgID)).
		With(fields.RunnerRole(msgID.GetRoleType())).
		With(fields.Slot(slot)).
		With(fields.DutyID(dutyID))

	ctx, span := tracer.Start(traces.Context(ctx, dutyID),
		observability.InstrumentName(observabilityNamespace, "process_committee_message"),
		trace.WithAttributes(
			observability.ValidatorMsgTypeAttribute(msgType),
			observability.ValidatorMsgIDAttribute(msgID),
			observability.RunnerRoleAttribute(msgID.GetRoleType()),
			observability.CommitteeIDAttribute(c.CommitteeMember.CommitteeID),
			observability.BeaconSlotAttribute(slot),
			observability.DutyIDAttribute(dutyID),
		),
		trace.WithLinks(trace.LinkFromContext(msg.TraceContext)))
	defer span.End()

	switch msgType {
	case spectypes.SSVConsensusMsgType:
		qbftMsg := &qbft.Message{}
		if err := qbftMsg.Decode(msg.GetData()); err != nil {
			return traces.Errorf(span, "could not decode consensus Message: %w", err)
		}
		if err := qbftMsg.Validate(); err != nil {
			return traces.Errorf(span, "invalid QBFT Message: %w", err)
		}

		c.mtx.RLock()
		r, exists := c.Runners[slot]
		c.mtx.RUnlock()
		if !exists {
			return traces.Errorf(span, "no runner found for message's slot")
		}

		logger = logger.With(fields.QBFTRound(qbftMsg.Round), fields.QBFTHeight(qbftMsg.Height))

		if err := r.ProcessConsensus(ctx, logger, msg.SignedSSVMessage); err != nil {
			return traces.Error(span, err)
		}

		span.SetStatus(codes.Ok, "")
		return nil
	case spectypes.SSVPartialSignatureMsgType:
		pSigMessages := &spectypes.PartialSignatureMessages{}
		if err := pSigMessages.Decode(msg.SignedSSVMessage.SSVMessage.GetData()); err != nil {
			return traces.Errorf(span, "could not decode PartialSignatureMessages: %w", err)
		}

		// Validate
		if len(msg.SignedSSVMessage.OperatorIDs) != 1 {
			return traces.Errorf(span, "PartialSignatureMessage has more than 1 signer")
		}

		if err := pSigMessages.ValidateForSigner(msg.SignedSSVMessage.OperatorIDs[0]); err != nil {
			return traces.Errorf(span, "invalid PartialSignatureMessages: %w", err)
		}

		if pSigMessages.Type == spectypes.PostConsensusPartialSig {
			c.mtx.RLock()
			r, exists := c.Runners[pSigMessages.Slot]
			c.mtx.RUnlock()
			if !exists {
				return traces.Errorf(span, "no runner found for message's slot")
			}
			if err := r.ProcessPostConsensus(ctx, logger, pSigMessages); err != nil {
				return traces.Error(span, err)
			}
		}

		span.SetStatus(codes.Ok, "")
		return nil
	case message.SSVEventMsgType:
		eventMsg, ok := msg.Body.(*types.EventMsg)
		if !ok {
			return traces.Error(span, fmt.Errorf("could not decode event message"))
		}

		span.SetAttributes(observability.ValidatorEventTypeAttribute(eventMsg.Type))

		switch eventMsg.Type {
		case types.Timeout:
			slot, err := msg.Slot()
			if err != nil {
				return traces.Errorf(span, "could not get slot from message: %w", err)
			}

			c.mtx.RLock()
			dutyRunner, found := c.Runners[slot]
			c.mtx.RUnlock()

			if !found {
				return traces.Errorf(span, "no committee runner or queue found for slot")
			}

			timeoutData, err := eventMsg.GetTimeoutData()
			if err != nil {
				return traces.Errorf(span, "get timeout data: %w", err)
			}

			logger = logger.With(fields.QBFTRound(timeoutData.Round), fields.QBFTHeight(timeoutData.Height))

			if err := dutyRunner.OnTimeoutQBFT(ctx, logger, timeoutData); err != nil {
				return traces.Errorf(span, "timeout event: %w", err)
			}

			span.SetStatus(codes.Ok, "")
			return nil
		case types.ExecuteDuty:
			if err := c.OnExecuteDuty(ctx, logger, eventMsg); err != nil {
				return traces.Errorf(span, "execute duty event: %w", err)
			}

			span.SetStatus(codes.Ok, "")
			return nil
		default:
			return traces.Errorf(span, "unknown event msg - %s", eventMsg.Type.String())
		}
	default:
		return traces.Errorf(span, "unknown message type: %d", msgType)
	}
}
=======
func (c *Committee) unsafePruneExpiredRunners(logger *zap.Logger, currentSlot phase0.Slot) {
	const lateSlotAllowance = 2 // LateSlotAllowance from message/validation/const.go
	runnerExpirySlots := phase0.Slot(c.networkConfig.SlotsPerEpoch + lateSlotAllowance)
>>>>>>> ef998ee0

	if currentSlot <= runnerExpirySlots {
		return // nothing to prune yet
	}

	minValidSlot := currentSlot - runnerExpirySlots

	for slot := range c.Runners {
<<<<<<< HEAD
		if slot <= minValidSlot {
			logger.Debug("pruning expired committee runner", zap.Uint64("prune_slot", uint64(slot)))
=======
		if slot < minValidSlot {
			opIds := types.OperatorIDsFromOperators(c.CommitteeMember.Committee)
			epoch := c.networkConfig.EstimatedEpochAtSlot(slot)
			committeeDutyID := fields.BuildCommitteeDutyID(opIds, epoch, slot)
			logger = logger.With(fields.DutyID(committeeDutyID))
			logger.Debug("pruning expired committee runner", zap.Uint64("slot", uint64(slot)))
>>>>>>> ef998ee0
			delete(c.Runners, slot)
			delete(c.Queues, slot)
		}
	}
}

func (c *Committee) Encode() ([]byte, error) {
	return json.Marshal(c)
}

func (c *Committee) Decode(data []byte) error {
	return json.Unmarshal(data, &c)
}

// GetRoot returns the state's deterministic root
func (c *Committee) GetRoot() ([32]byte, error) {
	marshaledRoot, err := c.Encode()
	if err != nil {
		return [32]byte{}, errors.Wrap(err, "could not encode state")
	}
	ret := sha256.Sum256(marshaledRoot)
	return ret, nil
}

func (c *Committee) MarshalJSON() ([]byte, error) {
	type CommitteeAlias struct {
		Runners         map[phase0.Slot]*runner.CommitteeRunner
		CommitteeMember *spectypes.CommitteeMember
		Share           map[phase0.ValidatorIndex]*spectypes.Share
	}

	// Create object and marshal
	alias := &CommitteeAlias{
		Runners:         c.Runners,
		CommitteeMember: c.CommitteeMember,
		Share:           c.Shares,
	}

	byts, err := json.Marshal(alias)

	return byts, err
}

func (c *Committee) UnmarshalJSON(data []byte) error {
	type CommitteeAlias struct {
		Runners         map[phase0.Slot]*runner.CommitteeRunner
		CommitteeMember *spectypes.CommitteeMember
		Shares          map[phase0.ValidatorIndex]*spectypes.Share
	}

	// Unmarshal the JSON data into the auxiliary struct
	aux := &CommitteeAlias{}
	if err := json.Unmarshal(data, &aux); err != nil {
		return err
	}

	// Assign fields
	c.Runners = aux.Runners
	c.CommitteeMember = aux.CommitteeMember
	c.Shares = aux.Shares

	return nil
}

func (c *Committee) validateMessage(msg *spectypes.SSVMessage) error {
	if !(c.CommitteeMember.CommitteeID.MessageIDBelongs(msg.GetID())) {
		return spectypes.NewError(spectypes.MessageIDCommitteeIDMismatchErrorCode, "msg ID doesn't match committee ID")
	}

	if len(msg.GetData()) == 0 {
		return errors.New("msg data is invalid")
	}

	return nil
}<|MERGE_RESOLUTION|>--- conflicted
+++ resolved
@@ -4,6 +4,7 @@
 	"context"
 	"crypto/sha256"
 	"encoding/json"
+	"fmt"
 	"sync"
 
 	"github.com/attestantio/go-eth2-client/spec/phase0"
@@ -19,6 +20,7 @@
 	"github.com/ssvlabs/ssv/observability/log"
 	"github.com/ssvlabs/ssv/observability/log/fields"
 	"github.com/ssvlabs/ssv/observability/traces"
+	"github.com/ssvlabs/ssv/protocol/v2/message"
 	"github.com/ssvlabs/ssv/protocol/v2/ssv/queue"
 	"github.com/ssvlabs/ssv/protocol/v2/ssv/runner"
 	"github.com/ssvlabs/ssv/protocol/v2/types"
@@ -154,16 +156,8 @@
 	// Initialize the corresponding queue preemptively (so we can skip this during duty execution).
 	q = c.getQueue(logger, duty.Slot)
 
-<<<<<<< HEAD
-	// Prunes all expired committee runners, when new runner is created
-	if err := c.unsafePruneExpiredRunners(logger, duty.Slot); err != nil {
-		span.RecordError(err)
-		logger.Error("couldn't prune expired committee runners", zap.Error(err))
-	}
-=======
 	// Prunes all expired committee runners opportunistically (when a new runner is created).
 	c.unsafePruneExpiredRunners(logger, duty.Slot)
->>>>>>> ef998ee0
 
 	span.SetStatus(codes.Ok, "")
 	return r, q, runnableDuty, nil
@@ -238,9 +232,8 @@
 	return shares, attesters, runnableDuty, nil
 }
 
-<<<<<<< HEAD
-// ProcessMessage processes Network Message of all types
-func (c *Committee) ProcessMessage(ctx context.Context, msg *queue.SSVMessage) error {
+// ProcessMessage processes p2p message of all types
+func (c *Committee) ProcessMessage(ctx context.Context, logger *zap.Logger, msg *queue.SSVMessage) error {
 	msgType := msg.GetType()
 	msgID := msg.GetID()
 
@@ -250,7 +243,7 @@
 			return fmt.Errorf("invalid SignedSSVMessage: %w", err)
 		}
 		if err := spectypes.Verify(msg.SignedSSVMessage, c.CommitteeMember.Committee); err != nil {
-			return fmt.Errorf("SignedSSVMessage has an invalid signature: %w", err)
+			return spectypes.WrapError(spectypes.SSVMessageHasInvalidSignatureErrorCode, fmt.Errorf("SignedSSVMessage has an invalid signature: %w", err))
 		}
 		if err := c.validateMessage(msg.SignedSSVMessage.SSVMessage); err != nil {
 			// TODO - we should improve this error message as is suggested by the commented-out code here
@@ -266,13 +259,6 @@
 		return fmt.Errorf("couldn't get message slot: %w", err)
 	}
 	dutyID := fields.BuildCommitteeDutyID(types.OperatorIDsFromOperators(c.CommitteeMember.Committee), c.networkConfig.EstimatedEpochAtSlot(slot), slot)
-
-	logger := c.logger.
-		With(fields.MessageType(msgType)).
-		With(fields.MessageID(msgID)).
-		With(fields.RunnerRole(msgID.GetRoleType())).
-		With(fields.Slot(slot)).
-		With(fields.DutyID(dutyID))
 
 	ctx, span := tracer.Start(traces.Context(ctx, dutyID),
 		observability.InstrumentName(observabilityNamespace, "process_committee_message"),
@@ -284,12 +270,12 @@
 			observability.BeaconSlotAttribute(slot),
 			observability.DutyIDAttribute(dutyID),
 		),
-		trace.WithLinks(trace.LinkFromContext(msg.TraceContext)))
+	)
 	defer span.End()
 
 	switch msgType {
 	case spectypes.SSVConsensusMsgType:
-		qbftMsg := &qbft.Message{}
+		qbftMsg := &specqbft.Message{}
 		if err := qbftMsg.Decode(msg.GetData()); err != nil {
 			return traces.Errorf(span, "could not decode consensus Message: %w", err)
 		}
@@ -301,10 +287,8 @@
 		r, exists := c.Runners[slot]
 		c.mtx.RUnlock()
 		if !exists {
-			return traces.Errorf(span, "no runner found for message's slot")
-		}
-
-		logger = logger.With(fields.QBFTRound(qbftMsg.Round), fields.QBFTHeight(qbftMsg.Height))
+			return spectypes.WrapError(spectypes.NoRunnerForSlotErrorCode, traces.Errorf(span, "no runner found for message's slot"))
+		}
 
 		if err := r.ProcessConsensus(ctx, logger, msg.SignedSSVMessage); err != nil {
 			return traces.Error(span, err)
@@ -332,7 +316,7 @@
 			r, exists := c.Runners[pSigMessages.Slot]
 			c.mtx.RUnlock()
 			if !exists {
-				return traces.Errorf(span, "no runner found for message's slot")
+				return spectypes.WrapError(spectypes.NoRunnerForSlotErrorCode, traces.Errorf(span, "no runner found for message's slot"))
 			}
 			if err := r.ProcessPostConsensus(ctx, logger, pSigMessages); err != nil {
 				return traces.Error(span, err)
@@ -369,17 +353,8 @@
 				return traces.Errorf(span, "get timeout data: %w", err)
 			}
 
-			logger = logger.With(fields.QBFTRound(timeoutData.Round), fields.QBFTHeight(timeoutData.Height))
-
 			if err := dutyRunner.OnTimeoutQBFT(ctx, logger, timeoutData); err != nil {
 				return traces.Errorf(span, "timeout event: %w", err)
-			}
-
-			span.SetStatus(codes.Ok, "")
-			return nil
-		case types.ExecuteDuty:
-			if err := c.OnExecuteDuty(ctx, logger, eventMsg); err != nil {
-				return traces.Errorf(span, "execute duty event: %w", err)
 			}
 
 			span.SetStatus(codes.Ok, "")
@@ -391,11 +366,10 @@
 		return traces.Errorf(span, "unknown message type: %d", msgType)
 	}
 }
-=======
+
 func (c *Committee) unsafePruneExpiredRunners(logger *zap.Logger, currentSlot phase0.Slot) {
 	const lateSlotAllowance = 2 // LateSlotAllowance from message/validation/const.go
 	runnerExpirySlots := phase0.Slot(c.networkConfig.SlotsPerEpoch + lateSlotAllowance)
->>>>>>> ef998ee0
 
 	if currentSlot <= runnerExpirySlots {
 		return // nothing to prune yet
@@ -404,17 +378,12 @@
 	minValidSlot := currentSlot - runnerExpirySlots
 
 	for slot := range c.Runners {
-<<<<<<< HEAD
-		if slot <= minValidSlot {
-			logger.Debug("pruning expired committee runner", zap.Uint64("prune_slot", uint64(slot)))
-=======
 		if slot < minValidSlot {
 			opIds := types.OperatorIDsFromOperators(c.CommitteeMember.Committee)
 			epoch := c.networkConfig.EstimatedEpochAtSlot(slot)
 			committeeDutyID := fields.BuildCommitteeDutyID(opIds, epoch, slot)
 			logger = logger.With(fields.DutyID(committeeDutyID))
-			logger.Debug("pruning expired committee runner", zap.Uint64("slot", uint64(slot)))
->>>>>>> ef998ee0
+			logger.Debug("pruning expired committee runner", zap.Uint64("prune_slot", uint64(slot)))
 			delete(c.Runners, slot)
 			delete(c.Queues, slot)
 		}
