--- conflicted
+++ resolved
@@ -100,37 +100,6 @@
 		return errors.New(fmt.Sprintf("CommitteeRunner for slot %d already exists", duty.Slot))
 	}
 
-<<<<<<< HEAD
-	//validatorShares := make(map[phase0.ValidatorIndex]*spectypes.Share, len(duty.BeaconDuties))
-	//toRemove := make([]int, 0)
-	//// Remove beacon duties that don't have a share
-	//for i, bd := range duty.BeaconDuties {
-	//	share, ok := c.Shares[bd.ValidatorIndex]
-	//	if !ok {
-	//		toRemove = append(toRemove, i)
-	//		continue
-	//	}
-	//	validatorShares[bd.ValidatorIndex] = share
-	//}
-	//// Remove beacon duties that don't have a share
-	//if len(toRemove) > 0 {
-	//	newDuties, err := removeIndices(duty.BeaconDuties, toRemove)
-	//	if err != nil {
-	//		logger.Warn("could not remove beacon duties", zap.Error(err), zap.Ints("indices", toRemove))
-	//	} else {
-	//		duty.BeaconDuties = newDuties
-	//	}
-	//}
-	//
-	//if len(duty.BeaconDuties) == 0 {
-	//	return errors.New("CommitteeDuty has no valid beacon duties")
-	//}
-	var sharesCopy = make(map[phase0.ValidatorIndex]*spectypes.Share, len(c.Shares))
-	for k, v := range c.Shares {
-		sharesCopy[k] = v
-	}
-	r := c.CreateRunnerFn(duty.Slot, sharesCopy)
-=======
 	slashableValidators := make([]spectypes.ShareValidatorPK, 0, len(duty.BeaconDuties))
 	validatorShares := make(map[phase0.ValidatorIndex]*spectypes.Share, len(duty.BeaconDuties))
 	toRemove := make([]int, 0)
@@ -161,7 +130,6 @@
 	}
 
 	r := c.CreateRunnerFn(duty.Slot, validatorShares, slashableValidators)
->>>>>>> aad4fff7
 	// Set timeout function.
 	r.GetBaseRunner().TimeoutF = c.onTimeout
 	c.Runners[duty.Slot] = r
