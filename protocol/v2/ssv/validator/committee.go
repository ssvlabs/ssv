--- conflicted
+++ resolved
@@ -88,13 +88,25 @@
 	c.mtx.Lock()
 	defer c.mtx.Unlock()
 
+
+	// required to stop the queue consumer when timeout message is received by handler
+	queueCtx, cancelF := context.WithCancel(c.ctx)
+
+	q, _ := c.Queues[duty.Slot]
+	q.StopQueueF = cancelF
+
 	r := c.Runners[duty.Slot]
 	if r == nil {
 		return errors.New(fmt.Sprintf("no runner found for slot %d", duty.Slot))
 	}
 
 	go func() {
-		err := c.ConsumeQueue(logger, duty.Slot, c.ProcessMessage, r)
+		// Setting the cancel function separately due the queue could be created in HandleMessage
+
+
+		logger = c.logger.With(fields.DutyID(fields.FormatCommitteeDutyID(c.Operator.Committee, c.BeaconNetwork.EstimatedEpochAtSlot(duty.Slot), duty.Slot)), fields.Slot(duty.Slot))
+
+		err := c.ConsumeQueue(queueCtx, q, logger, duty.Slot, c.ProcessMessage, r)
 		logger.Error("failed consuming queue", zap.Error(err))
 	}()
 	return nil
@@ -166,9 +178,6 @@
 	r.GetBaseRunner().TimeoutF = c.onTimeout
 	c.Runners[duty.Slot] = r
 
-	// required to stop the queue consumer when timeout message is received by handler
-	queueCtx, cancelF := context.WithCancel(c.ctx)
-
 	if _, ok := c.Queues[duty.Slot]; !ok {
 		c.Queues[duty.Slot] = queueContainer{
 			Q: queue.WithMetrics(queue.New(1000), nil), // TODO alan: get queue opts from options
@@ -182,21 +191,7 @@
 
 	}
 
-<<<<<<< HEAD
-	// Setting the cancel function separately due the queue could be created in HandleMessage
-	q, _ := c.Queues[duty.Slot]
-	q.StopQueueF = cancelF
-
-	logger = c.logger.With(fields.DutyID(fields.FormatCommitteeDutyID(c.Operator.Committee, c.BeaconNetwork.EstimatedEpochAtSlot(duty.Slot), duty.Slot)), fields.Slot(duty.Slot))
-	go func() {
-		err := c.ConsumeQueue(queueCtx, q, logger, duty.Slot, c.ProcessMessage, r)
-		if err != nil {
-			logger.Error("❗ failed committee queue consumption", zap.Error(err))
-		}
-	}()
-=======
 	runnerLogger := c.logger.With(fields.DutyID(fields.FormatCommitteeDutyID(c.Operator.Committee, c.BeaconNetwork.EstimatedEpochAtSlot(duty.Slot), duty.Slot)), fields.Slot(duty.Slot))
->>>>>>> 518d272f
 
 	logger.Info("ℹ️ starting duty processing")
 	return c.Runners[duty.Slot].StartNewDuty(runnerLogger, duty, c.Operator.GetQuorum())
@@ -312,7 +307,6 @@
 
 }
 
-<<<<<<< HEAD
 func (c *Committee) Stop() {
 	c.mtx.Lock()
 	defer c.mtx.Unlock()
@@ -329,19 +323,6 @@
 	}
 }
 
-// updateAttestingSlotMap updates the highest attesting slot map from beacon duties
-func (c *Committee) updateAttestingSlotMap(duty *spectypes.CommitteeDuty) {
-	for _, beaconDuty := range duty.BeaconDuties {
-		if beaconDuty.Type == spectypes.BNRoleAttester {
-			validatorPK := spectypes.ValidatorPK(beaconDuty.PubKey)
-			if _, ok := c.HighestAttestingSlotMap[validatorPK]; !ok {
-				c.HighestAttestingSlotMap[validatorPK] = beaconDuty.Slot
-			}
-			if c.HighestAttestingSlotMap[validatorPK] < beaconDuty.Slot {
-				c.HighestAttestingSlotMap[validatorPK] = beaconDuty.Slot
-			}
-		}
-=======
 func (c *Committee) Encode() ([]byte, error) {
 	return json.Marshal(c)
 }
@@ -372,7 +353,6 @@
 		Runners:         c.Runners,
 		CommitteeMember: c.Operator,
 		Share:           c.Shares,
->>>>>>> 518d272f
 	}
 
 	byts, err := json.Marshal(alias)
