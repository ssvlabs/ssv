--- conflicted
+++ resolved
@@ -221,14 +221,13 @@
 				const retryDelay = 25 * time.Millisecond
 				retryCount := int64(v.NetworkConfig.SlotDuration / retryDelay)
 
-<<<<<<< HEAD
 				msgLogger = logWithMessageMetadata(msgLogger, msg).
 					With(zap.String("message_key", string(msgKey))).
 					With(zap.Int64("attempt", currentAttempt))
 
 				const couldNotHandleMsgLogPrefix = "could not handle message, "
 				switch {
-				case runner.IsRetryable(err) && msgState.attempts < retryCount:
+				case runner.IsRetryable(err) && msgState.attempts <= retryCount:
 					msgState.attempts++
 					msgStates.Set(msgKey, msgState, ttlcache.DefaultTTL)
 					var retryingMsgDueToErrorEvent = fmt.Sprintf(couldNotHandleMsgLogPrefix+"retrying message in ~%dms", retryDelay.Milliseconds())
@@ -243,26 +242,6 @@
 						case <-msgState.ctx.Done():
 							return
 						}
-=======
-				msgRetryItem := msgRetries.Get(v.messageID(msg))
-				if msgRetryItem == nil {
-					msgRetries.Set(v.messageID(msg), 0, ttlcache.DefaultTTL)
-					msgRetryItem = msgRetries.Get(v.messageID(msg))
-				}
-				attempt := msgRetryItem.Value() + 1
-
-				msgLogger = logWithMessageMetadata(msgLogger, msg).
-					With(zap.String("message_identifier", string(v.messageID(msg)))).
-					With(zap.Int64("attempt", attempt))
-
-				const couldNotHandleMsgLogPrefix = "could not handle message, "
-				switch {
-				case runner.IsRetryable(err) && attempt <= retryCount:
-					msgLogger.Debug(fmt.Sprintf(couldNotHandleMsgLogPrefix+"retrying message in ~%dms", retryDelay.Milliseconds()), zap.Error(err))
-					msgRetries.Set(v.messageID(msg), attempt, ttlcache.DefaultTTL)
-					go func(msg *queue.SSVMessage) {
-						time.Sleep(retryDelay)
->>>>>>> 27430c9c
 						if pushed := q.TryPush(msg); !pushed {
 							const droppingMsgDueToQueueIsFullEvent = "❗ not gonna replay message because the queue is full"
 							msgLogger.Error(droppingMsgDueToQueueIsFullEvent)
@@ -275,9 +254,8 @@
 						}
 					}(msg, msgState, currentAttempt)
 				default:
-<<<<<<< HEAD
 					var droppingMsgDueToErrorEvent = couldNotHandleMsgLogPrefix + "dropping message"
-					msgLogger.Warn(droppingMsgDueToErrorEvent, zap.Error(err))
+					msgLogger.Debug(droppingMsgDueToErrorEvent, zap.Error(err))
 					msgState.span.AddEvent(droppingMsgDueToErrorEvent, trace.WithAttributes(
 						attribute.String("drop_reason", err.Error()),
 						attribute.Int64("attempt", currentAttempt),
@@ -285,9 +263,6 @@
 					msgState.span.SetStatus(codes.Error, droppingMsgDueToErrorEvent)
 					msgState.span.End()
 					msgStates.Delete(msgKey)
-=======
-					msgLogger.Debug(couldNotHandleMsgLogPrefix+"dropping message", zap.Error(err))
->>>>>>> 27430c9c
 				}
 			} else {
 				msgState.span.AddEvent("message processed successfully", trace.WithAttributes(
@@ -312,107 +287,6 @@
 	}()
 }
 
-<<<<<<< HEAD
-// ProcessMessage processes p2p message of all types
-func (v *Validator) ProcessMessage(ctx context.Context, logger *zap.Logger, msg *queue.SSVMessage) error {
-	// Reuse the existing span instead of generating new one to keep tracing-data lightweight.
-	span := trace.SpanFromContext(ctx)
-
-	span.AddEvent("got validator message to process")
-
-	msgType := msg.GetType()
-	msgID := msg.GetID()
-
-	// Validate message (+ verify SignedSSVMessage's signature)
-	if msgType != message.SSVEventMsgType {
-		if err := msg.SignedSSVMessage.Validate(); err != nil {
-			return fmt.Errorf("invalid SignedSSVMessage: %w", err)
-		}
-		if err := spectypes.Verify(msg.SignedSSVMessage, v.Operator.Committee); err != nil {
-			return spectypes.WrapError(spectypes.SSVMessageHasInvalidSignatureErrorCode, fmt.Errorf("SignedSSVMessage has an invalid signature: %w", err))
-		}
-	}
-
-	// Get runner
-	dutyRunner := v.DutyRunners.DutyRunnerForMsgID(msgID)
-	if dutyRunner == nil {
-		return fmt.Errorf("could not get duty runner for msg ID %v", msgID)
-	}
-
-	// Validate message for runner
-	if err := validateMessage(v.Share.Share, msg); err != nil {
-		return fmt.Errorf("message invalid for msg ID %v: %w", msgID, err)
-	}
-	switch msgType {
-	case spectypes.SSVConsensusMsgType:
-		span.AddEvent("process validator message = consensus message")
-
-		qbftMsg, ok := msg.Body.(*specqbft.Message)
-		if !ok {
-			return fmt.Errorf("could not decode consensus message from network message")
-		}
-
-		if err := qbftMsg.Validate(); err != nil {
-			return fmt.Errorf("invalid QBFT Message: %w", err)
-		}
-
-		if err := dutyRunner.ProcessConsensus(ctx, logger, msg.SignedSSVMessage); err != nil {
-			return err
-		}
-		return nil
-	case spectypes.SSVPartialSignatureMsgType:
-		signedMsg, ok := msg.Body.(*spectypes.PartialSignatureMessages)
-		if !ok {
-			return fmt.Errorf("could not decode post consensus message from network message")
-		}
-
-		if len(msg.SignedSSVMessage.OperatorIDs) != 1 {
-			return fmt.Errorf("PartialSignatureMessage has more than 1 signer")
-		}
-
-		if err := signedMsg.ValidateForSigner(msg.SignedSSVMessage.OperatorIDs[0]); err != nil {
-			return fmt.Errorf("invalid PartialSignatureMessages: %w", err)
-		}
-
-		if signedMsg.Type == spectypes.PostConsensusPartialSig {
-			span.AddEvent("process validator message = post-consensus message")
-			if err := dutyRunner.ProcessPostConsensus(ctx, logger, signedMsg); err != nil {
-				return err
-			}
-			return nil
-		}
-
-		span.AddEvent("process validator message = pre-consensus message")
-		if err := dutyRunner.ProcessPreConsensus(ctx, logger, signedMsg); err != nil {
-			return err
-		}
-		return nil
-	case message.SSVEventMsgType:
-		span.AddEvent("process validator message = event message")
-
-		if err := v.handleEventMessage(ctx, logger, msg, dutyRunner); err != nil {
-			return fmt.Errorf("could not handle event message: %w", err)
-		}
-		return nil
-	default:
-		return fmt.Errorf("unknown message type %d", msgType)
-	}
-}
-
-func validateMessage(share spectypes.Share, msg *queue.SSVMessage) error {
-	if !share.ValidatorPubKey.MessageIDBelongs(msg.GetID()) {
-		return errors.New("msg ID doesn't match validator ID")
-	}
-
-	if len(msg.GetData()) == 0 {
-		return errors.New("msg data is invalid")
-	}
-
-	return nil
-}
-
-=======
->>>>>>> 27430c9c
 func (v *Validator) logWithMessageFields(logger *zap.Logger, msg *queue.SSVMessage) (*zap.Logger, error) {
 	msgType := msg.GetType()
 	msgID := msg.GetID()
