package validator

import (
	"context"
	"errors"
	"fmt"
	"time"

	"github.com/jellydator/ttlcache/v3"
	specqbft "github.com/ssvlabs/ssv-spec/qbft"
	spectypes "github.com/ssvlabs/ssv-spec/types"
	"go.opentelemetry.io/otel/codes"
	"go.opentelemetry.io/otel/trace"
	"go.uber.org/zap"

	"github.com/ssvlabs/ssv/observability"
	"github.com/ssvlabs/ssv/observability/log/fields"
	"github.com/ssvlabs/ssv/observability/traces"
	"github.com/ssvlabs/ssv/protocol/v2/ssv/queue"
	"github.com/ssvlabs/ssv/protocol/v2/ssv/runner"
	"github.com/ssvlabs/ssv/protocol/v2/types"
)

// queueContainer wraps a queue with its corresponding state
type queueContainer struct {
	Q          queue.Queue
	queueState *queue.State
}

// EnqueueMessage enqueues a spectypes.SSVMessage for processing.
// TODO: accept DecodedSSVMessage once p2p is upgraded to decode messages during validation.
func (c *Committee) EnqueueMessage(ctx context.Context, msg *queue.SSVMessage) {
	msgType := msg.GetType()
	msgID := msg.GetID()

	logger := c.logger.
		With(fields.MessageType(msgType)).
		With(fields.MessageID(msgID)).
		With(fields.RunnerRole(msgID.GetRoleType()))

	slot, err := msg.Slot()
	if err != nil {
		logger.Error("❌ couldn't get message slot", zap.Error(err))
		return
	}
	dutyID := fields.BuildCommitteeDutyID(types.OperatorIDsFromOperators(c.CommitteeMember.Committee), c.networkConfig.EstimatedEpochAtSlot(slot), slot)

	logger = logger.
		With(fields.Slot(slot)).
		With(fields.DutyID(dutyID))

	ctx, span := tracer.Start(traces.Context(ctx, dutyID),
		observability.InstrumentName(observabilityNamespace, "enqueue_committee_message"),
		trace.WithAttributes(
			observability.ValidatorMsgTypeAttribute(msgType),
			observability.ValidatorMsgIDAttribute(msgID),
			observability.RunnerRoleAttribute(msgID.GetRoleType()),
			observability.CommitteeIDAttribute(c.CommitteeMember.CommitteeID),
			observability.BeaconSlotAttribute(slot),
			observability.DutyIDAttribute(dutyID)))
	defer span.End()

	logger = logger.With(fields.Slot(slot), fields.DutyID(dutyID))

	msg.TraceContext = ctx

	c.mtx.Lock()
<<<<<<< HEAD
	q, ok := c.Queues[slot]
	if !ok {
		q = queueContainer{
			Q: queue.New(logger, 1000), // TODO alan: get queue opts from options
			queueState: &queue.State{
				HasRunningInstance: false,
				Height:             specqbft.Height(slot),
				Slot:               slot,
				//Quorum:             options.SSVShare.Share,// TODO
			},
		}
		c.Queues[slot] = q
		const eventMsg = "missing queue for slot created"
		logger.Debug(eventMsg)
		span.AddEvent(eventMsg)
	}
=======
	q := c.getQueue(slot)
>>>>>>> 707c67c7
	c.mtx.Unlock()

	span.AddEvent("pushing message to the queue")
	if pushed := q.Q.TryPush(msg); !pushed {
		const errMsg = "❗ dropping message because the queue is full"
		logger.Warn(errMsg)
		span.SetStatus(codes.Error, errMsg)
		return
	}

	span.SetStatus(codes.Ok, "")
}

func (c *Committee) StartConsumeQueue(ctx context.Context, logger *zap.Logger, duty *spectypes.CommitteeDuty) error {
	c.mtx.Lock()
	defer c.mtx.Unlock()

	// Setting the cancel function separately due the queue could be created in HandleMessage
	q, found := c.Queues[duty.Slot]
	if !found {
		return fmt.Errorf("no queue found for slot %d", duty.Slot)
	}

	r := c.Runners[duty.Slot]
	if r == nil {
		return fmt.Errorf("no runner found for slot %d", duty.Slot)
	}

	// queueCtx enforces a deadline for queue consumer to terminate and clean up resources at some point
	// in the future (when this queue becomes no longer relevant)
	queueCtx, cancelF := context.WithDeadline(ctx, c.networkConfig.EstimatedTimeAtSlot(duty.Slot+runnerExpirySlots))
	go func() {
		defer cancelF()
		c.ConsumeQueue(queueCtx, q, logger, c.ProcessMessage, r)
	}()

	return nil
}

// ConsumeQueue consumes messages from the queue.Queue of the controller
// it checks for current state
func (c *Committee) ConsumeQueue(
	ctx context.Context,
	q queueContainer,
	logger *zap.Logger,
	handler MessageHandler,
	rnr *runner.CommitteeRunner,
) {
	logger.Debug("📬 queue consumer is running")
	defer logger.Debug("📪 queue consumer is closed")

	// Construct a representation of the current state.
	state := *q.queueState

	// msgRetries keeps track of how many times we've tried to handle a particular message. Since this map
	// grows over time, we need to clean it up automatically. There is no specific TTL value to use for its
	// entries - it just needs to be large enough to prevent unnecessary (but non-harmful) retries from happening.
	msgRetries := ttlcache.New(
		ttlcache.WithTTL[msgIDType, int](10 * time.Minute),
	)
	go msgRetries.Start()
	defer msgRetries.Stop()

	for ctx.Err() == nil {
		state.HasRunningInstance = rnr.HasRunningQBFTInstance()

		filter := queue.FilterAny
		if state.HasRunningInstance && !rnr.HasAcceptedProposalForCurrentRound() {
			// If no proposal was accepted for the current round, skip prepare & commit messages
			// for the current round.
			filter = func(m *queue.SSVMessage) bool {
				sm, ok := m.Body.(*specqbft.Message)
				if !ok {
					return m.MsgType != spectypes.SSVPartialSignatureMsgType
				}

				if sm.Round != state.Round { // allow next round or change round messages.
					return true
				}

				return sm.MsgType != specqbft.PrepareMsgType && sm.MsgType != specqbft.CommitMsgType
			}
		} else if state.HasRunningInstance {
			filter = func(ssvMessage *queue.SSVMessage) bool {
				// don't read post consensus until decided
				return ssvMessage.MsgType != spectypes.SSVPartialSignatureMsgType
			}
		}

		// Pop the highest priority message for the current state.
		// TODO: (Alan) bring back filter
		msg := q.Q.Pop(ctx, queue.NewCommitteeQueuePrioritizer(&state), filter)
		if ctx.Err() != nil {
			// Optimization: terminate fast if we can.
			return
		}
		if msg == nil {
			logger.Error("❗ got nil message from queue, but context is not done!")
			return
		}

		// Handle the message, potentially scheduling a message-replay for later.
		err := handler(ctx, msg)
		if err != nil {
			// We'll re-queue the message to be replayed later in case the error we got is retryable.
			// We are aiming to cover most of the slot time (~12s), but we don't need to cover all 12s
			// since most duties must finish well before that anyway, and will take additional time
			// to execute as well.
			// Retry delay should be small so we can proceed with the corresponding duty execution asap.
			const (
				retryDelay = 25 * time.Millisecond
				retryCount = 40
			)
			msgRetryItem := msgRetries.Get(c.messageID(msg))
			if msgRetryItem == nil {
				msgRetries.Set(c.messageID(msg), 0, ttlcache.DefaultTTL)
				msgRetryItem = msgRetries.Get(c.messageID(msg))
			}
			msgRetryCnt := msgRetryItem.Value()

			logger = loggerWithMessageFields(logger, msg).
				With(zap.String("message_identifier", string(c.messageID(msg)))).
				With(zap.Int("attempt", msgRetryCnt+1))

			const couldNotHandleMsgLogPrefix = "could not handle message, "
			switch {
			case errors.Is(err, runner.ErrNoValidDutiesToExecute):
				logger.Error("❗ "+couldNotHandleMsgLogPrefix+"dropping message and terminating committee-runner", zap.Error(err))
			case errors.Is(err, &runner.RetryableError{}) && msgRetryCnt < retryCount:
				logger.Debug(fmt.Sprintf(couldNotHandleMsgLogPrefix+"retrying message in ~%dms", retryDelay.Milliseconds()), zap.Error(err))
				msgRetries.Set(c.messageID(msg), msgRetryCnt+1, ttlcache.DefaultTTL)
				go func(msg *queue.SSVMessage) {
					time.Sleep(retryDelay)
					if pushed := q.Q.TryPush(msg); !pushed {
						logger.Error("❗ not gonna replay message because the queue is full",
							zap.String("message_identifier", string(c.messageID(msg))),
							fields.MessageType(msg.MsgType),
						)
					}
				}(msg)
			default:
				logger.Warn(couldNotHandleMsgLogPrefix+"dropping message", zap.Error(err))
			}

			if errors.Is(err, runner.ErrNoValidDutiesToExecute) {
				// Optimization: stop queue consumer if the runner no longer has any valid duties to execute.
				return
			}
		}
	}
}

// messageID is a wrapper that provides a logger to report errors (if any).
func (c *Committee) messageID(msg *queue.SSVMessage) msgIDType {
	return messageID(msg, c.logger)
}<|MERGE_RESOLUTION|>--- conflicted
+++ resolved
@@ -60,31 +60,10 @@
 			observability.DutyIDAttribute(dutyID)))
 	defer span.End()
 
-	logger = logger.With(fields.Slot(slot), fields.DutyID(dutyID))
-
 	msg.TraceContext = ctx
 
 	c.mtx.Lock()
-<<<<<<< HEAD
-	q, ok := c.Queues[slot]
-	if !ok {
-		q = queueContainer{
-			Q: queue.New(logger, 1000), // TODO alan: get queue opts from options
-			queueState: &queue.State{
-				HasRunningInstance: false,
-				Height:             specqbft.Height(slot),
-				Slot:               slot,
-				//Quorum:             options.SSVShare.Share,// TODO
-			},
-		}
-		c.Queues[slot] = q
-		const eventMsg = "missing queue for slot created"
-		logger.Debug(eventMsg)
-		span.AddEvent(eventMsg)
-	}
-=======
-	q := c.getQueue(slot)
->>>>>>> 707c67c7
+	q := c.getQueue(logger, slot)
 	c.mtx.Unlock()
 
 	span.AddEvent("pushing message to the queue")
