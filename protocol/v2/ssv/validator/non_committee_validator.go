--- conflicted
+++ resolved
@@ -6,6 +6,7 @@
 	"go.uber.org/zap"
 
 	"github.com/bloxapp/ssv/ibft/storage"
+	"github.com/bloxapp/ssv/logging/fields"
 	"github.com/bloxapp/ssv/protocol/v2/qbft"
 	qbftcontroller "github.com/bloxapp/ssv/protocol/v2/qbft/controller"
 	"github.com/bloxapp/ssv/protocol/v2/types"
@@ -18,11 +19,7 @@
 }
 
 func NewNonCommitteeValidator(logger *zap.Logger, identifier spectypes.MessageID, opts Options) *NonCommitteeValidator {
-<<<<<<< HEAD
-	logger = logger.Named("NonCommitteeValidator").With(zap.String("identifier", identifier.String()))
-=======
-	logger = logger.With(zap.String("identifier", identifier.String()))
->>>>>>> 5f19f8d9
+	logger = logger.With(fields.Identifier(identifier))
 
 	// currently, only need domain & storage
 	config := &qbft.Config{
@@ -32,13 +29,8 @@
 	}
 	ctrl := qbftcontroller.NewController(identifier[:], &opts.SSVShare.Share, types.GetDefaultDomain(), config, opts.FullNode)
 	ctrl.NewDecidedHandler = opts.NewDecidedHandler
-<<<<<<< HEAD
-	if err := ctrl.LoadHighestInstance(logger, identifier[:]); err != nil {
-		logger.Debug("failed to load highest instance", zap.Error(err))
-=======
 	if err := ctrl.LoadHighestInstance(identifier[:]); err != nil {
 		logger.Debug("❗ failed to load highest instance", zap.Error(err))
->>>>>>> 5f19f8d9
 	}
 
 	return &NonCommitteeValidator{
@@ -72,11 +64,7 @@
 		}
 
 		if decided, err := ncv.qbftController.ProcessMsg(logger, signedMsg); err != nil {
-<<<<<<< HEAD
-			logger.Debug("failed to process message",
-=======
 			logger.Debug("❌ failed to process message",
->>>>>>> 5f19f8d9
 				zap.Uint64("msg_height", uint64(signedMsg.Message.Height)),
 				zap.Any("signers", signedMsg.Signers),
 				zap.Error(err))
