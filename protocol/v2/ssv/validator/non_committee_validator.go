package validator

import (
	"encoding/hex"
	"fmt"
	"slices"
	"strconv"
	"strings"

	"github.com/attestantio/go-eth2-client/spec/phase0"
	"github.com/herumi/bls-eth-go-binary/bls"
	"github.com/jellydator/ttlcache/v3"
	specqbft "github.com/ssvlabs/ssv-spec/qbft"
	spectypes "github.com/ssvlabs/ssv-spec/types"
<<<<<<< HEAD
=======
	"go.uber.org/zap"

	"github.com/ssvlabs/ssv/exporter/convert"
>>>>>>> fb9e854b
	"github.com/ssvlabs/ssv/ibft/storage"
	"github.com/ssvlabs/ssv/logging/fields"
	"github.com/ssvlabs/ssv/networkconfig"
	"github.com/ssvlabs/ssv/protocol/v2/blockchain/beacon"
	qbftcontroller "github.com/ssvlabs/ssv/protocol/v2/qbft/controller"
	qbftctrl "github.com/ssvlabs/ssv/protocol/v2/qbft/controller"
	qbftstorage "github.com/ssvlabs/ssv/protocol/v2/qbft/storage"
	"github.com/ssvlabs/ssv/protocol/v2/ssv"
	"github.com/ssvlabs/ssv/protocol/v2/ssv/queue"
	ssvtypes "github.com/ssvlabs/ssv/protocol/v2/types"
	registrystorage "github.com/ssvlabs/ssv/registry/storage"
)

type CommitteeObserver struct {
	logger                 *zap.Logger
	Storage                *storage.ParticipantStores
	beaconNetwork          beacon.BeaconNetwork
	networkConfig          networkconfig.NetworkConfig
	qbftController         *qbftcontroller.Controller
	ValidatorStore         registrystorage.ValidatorStore
	newDecidedHandler      qbftcontroller.NewDecidedHandler
	attesterRoots          *ttlcache.Cache[phase0.Root, struct{}]
	syncCommRoots          *ttlcache.Cache[phase0.Root, struct{}]
	domainCache            *DomainCache
	postConsensusContainer map[phase0.ValidatorIndex]*ssv.PartialSigContainer
}

type CommitteeObserverOptions struct {
	FullNode          bool
	Logger            *zap.Logger
	NetworkConfig     networkconfig.NetworkConfig
	Network           specqbft.Network
	Storage           *storage.ParticipantStores
	Operator          *spectypes.CommitteeMember
	OperatorSigner    ssvtypes.OperatorSigner
	NewDecidedHandler qbftctrl.NewDecidedHandler
	ValidatorStore    registrystorage.ValidatorStore
	AttesterRoots     *ttlcache.Cache[phase0.Root, struct{}]
	SyncCommRoots     *ttlcache.Cache[phase0.Root, struct{}]
	DomainCache       *DomainCache
}

<<<<<<< HEAD
func NewCommitteeObserver(opts CommitteeObserverOptions) *CommitteeObserver {
=======
func NewCommitteeObserver(identifier convert.MessageID, opts CommitteeObserverOptions) *CommitteeObserver {
	// currently, only need domain & storage
	config := &qbft.Config{
		Domain:      opts.NetworkConfig.DomainType,
		Network:     opts.Network,
		CutOffRound: roundtimer.CutOffRound,
	}

>>>>>>> fb9e854b
	// TODO: does the specific operator matters?

	return &CommitteeObserver{
		logger:                 opts.Logger,
		Storage:                opts.Storage,
		beaconNetwork:          opts.NetworkConfig.Beacon,
		networkConfig:          opts.NetworkConfig,
		ValidatorStore:         opts.ValidatorStore,
		newDecidedHandler:      opts.NewDecidedHandler,
		attesterRoots:          opts.AttesterRoots,
		syncCommRoots:          opts.SyncCommRoots,
		domainCache:            opts.DomainCache,
		postConsensusContainer: make(map[phase0.ValidatorIndex]*ssv.PartialSigContainer),
	}
}

func (ncv *CommitteeObserver) ProcessMessage(msg *queue.SSVMessage) error {
	role := msg.MsgID.GetRoleType()

	logger := ncv.logger.With(fields.Role(role))
	if role == spectypes.RoleCommittee {
		cid := spectypes.CommitteeID(msg.GetID().GetDutyExecutorID()[16:])
		logger = logger.With(fields.CommitteeID(cid))
	} else {
		validatorPK := msg.GetID().GetDutyExecutorID()
		logger = logger.With(fields.Validator(validatorPK))
	}

	partialSigMessages := &spectypes.PartialSignatureMessages{}
	if err := partialSigMessages.Decode(msg.SSVMessage.GetData()); err != nil {
		return fmt.Errorf("failed to get partial signature message from network message %w", err)
	}
	if partialSigMessages.Type != spectypes.PostConsensusPartialSig {
		return fmt.Errorf("not processing message type %d", partialSigMessages.Type)
	}

	slot := partialSigMessages.Slot
	logger = logger.With(fields.Slot(slot))

	if err := partialSigMessages.Validate(); err != nil {
		return fmt.Errorf("got invalid message %w", err)
	}

	quorums, err := ncv.processMessage(partialSigMessages)
	if err != nil {
		return fmt.Errorf("could not process SignedPartialSignatureMessage %w", err)
	}

	if len(quorums) == 0 {
		return nil
	}

	for key, quorum := range quorums {
		var operatorIDs []string
		for _, share := range quorum {
			operatorIDs = append(operatorIDs, strconv.FormatUint(share, 10))
		}

		validator, exists := ncv.ValidatorStore.ValidatorByIndex(key.ValidatorIndex)
		if !exists {
			return fmt.Errorf("could not find share for validator with index %d", key.ValidatorIndex)
		}

		beaconRoles := ncv.getBeaconRoles(msg, key.Root)
		if len(beaconRoles) == 0 {
			logger.Warn("no roles found for quorum root",
				zap.Uint64("validator_index", uint64(key.ValidatorIndex)),
				fields.Validator(validator.ValidatorPubKey[:]),
				zap.String("signers", strings.Join(operatorIDs, ", ")),
				fields.BlockRoot(key.Root),
				zap.String("qbft_ctrl_identifier", hex.EncodeToString(ncv.qbftController.Identifier)),
			)
		}

		for _, beaconRole := range beaconRoles {
			roleStorage := ncv.Storage.Get(beaconRole)
			if roleStorage == nil {
				return fmt.Errorf("role storage doesn't exist: %v", beaconRole)
			}

			updated, err := roleStorage.UpdateParticipants(beaconRole, validator.ValidatorPubKey, slot, quorum)
			if err != nil {
				return fmt.Errorf("update participants: %w", err)
			}

			if !updated {
				continue
			}

			logger.Info("✅ saved participants",
				zap.String("role", beaconRole.String()),
				zap.Uint64("validator_index", uint64(key.ValidatorIndex)),
				fields.Validator(validator.ValidatorPubKey[:]),
				zap.String("signers", strings.Join(operatorIDs, ", ")),
				fields.BlockRoot(key.Root),
			)

			if ncv.newDecidedHandler != nil {
				p := qbftstorage.Participation{
					ParticipantsRangeEntry: qbftstorage.ParticipantsRangeEntry{
						Slot:    slot,
						Signers: quorum,
					},
					Role:   beaconRole,
					PubKey: validator.ValidatorPubKey,
				}

				ncv.newDecidedHandler(p)
			}
		}
	}

	return nil
}

func (ncv *CommitteeObserver) getBeaconRoles(msg *queue.SSVMessage, root phase0.Root) []spectypes.BeaconRole {
	switch msg.MsgID.GetRoleType() {
	case spectypes.RoleCommittee:
		attester := ncv.attesterRoots.Get(root)
		syncCommittee := ncv.syncCommRoots.Get(root)

		switch {
		case attester != nil && syncCommittee != nil:
			return []spectypes.BeaconRole{spectypes.BNRoleAttester, spectypes.BNRoleSyncCommittee}
		case attester != nil:
			return []spectypes.BeaconRole{spectypes.BNRoleAttester}
		case syncCommittee != nil:
			return []spectypes.BeaconRole{spectypes.BNRoleSyncCommittee}
		default:
			return nil
		}
	case spectypes.RoleAggregator:
		return []spectypes.BeaconRole{spectypes.BNRoleAggregator}
	case spectypes.RoleProposer:
		return []spectypes.BeaconRole{spectypes.BNRoleProposer}
	case spectypes.RoleSyncCommitteeContribution:
		return []spectypes.BeaconRole{spectypes.BNRoleSyncCommitteeContribution}
	case spectypes.RoleValidatorRegistration:
		return []spectypes.BeaconRole{spectypes.BNRoleValidatorRegistration}
	case spectypes.RoleVoluntaryExit:
		return []spectypes.BeaconRole{spectypes.BNRoleVoluntaryExit}
	}

	return nil
}

type validatorIndexAndRoot struct {
	ValidatorIndex phase0.ValidatorIndex
	Root           phase0.Root
}

func (ncv *CommitteeObserver) processMessage(
	signedMsg *spectypes.PartialSignatureMessages,
) (map[validatorIndexAndRoot][]spectypes.OperatorID, error) {
	quorums := make(map[validatorIndexAndRoot][]spectypes.OperatorID)

	for _, msg := range signedMsg.Messages {
		validator, exists := ncv.ValidatorStore.ValidatorByIndex(msg.ValidatorIndex)
		if !exists {
			return nil, fmt.Errorf("could not find share for validator with index %d", msg.ValidatorIndex)
		}
		container, ok := ncv.postConsensusContainer[msg.ValidatorIndex]
		if !ok {
			container = ssv.NewPartialSigContainer(validator.Quorum())
			ncv.postConsensusContainer[msg.ValidatorIndex] = container
		}
		if container.HasSignature(msg.ValidatorIndex, msg.Signer, msg.SigningRoot) {
			ncv.resolveDuplicateSignature(container, msg, validator)
		} else {
			container.AddSignature(msg)
		}

		rootSignatures := container.GetSignatures(msg.ValidatorIndex, msg.SigningRoot)
		if uint64(len(rootSignatures)) >= validator.Quorum() {
			key := validatorIndexAndRoot{ValidatorIndex: msg.ValidatorIndex, Root: msg.SigningRoot}
			longestSigners := quorums[key]
			if newLength := len(rootSignatures); newLength > len(longestSigners) {
				newSigners := make([]spectypes.OperatorID, 0, newLength)
				for signer := range rootSignatures {
					newSigners = append(newSigners, signer)
				}
				slices.Sort(newSigners)
				quorums[key] = newSigners
			}
		}
	}
	return quorums, nil
}

// Stores the container's existing signature or the new one, depending on their validity. If both are invalid, remove the existing one
// copied from BaseRunner
func (ncv *CommitteeObserver) resolveDuplicateSignature(container *ssv.PartialSigContainer, msg *spectypes.PartialSignatureMessage, share *ssvtypes.SSVShare) {
	// Check previous signature validity
	previousSignature, err := container.GetSignature(msg.ValidatorIndex, msg.Signer, msg.SigningRoot)
	if err == nil {
		err = ncv.verifyBeaconPartialSignature(msg.Signer, previousSignature, msg.SigningRoot, share)
		if err == nil {
			// Keep the previous sigature since it's correct
			return
		}
	}

	// Previous signature is incorrect or doesn't exist
	container.Remove(msg.ValidatorIndex, msg.Signer, msg.SigningRoot)

	// Hold the new signature, if correct
	err = ncv.verifyBeaconPartialSignature(msg.Signer, msg.PartialSignature, msg.SigningRoot, share)
	if err == nil {
		container.AddSignature(msg)
	}
}

// copied from BaseRunner
func (ncv *CommitteeObserver) verifyBeaconPartialSignature(signer uint64, signature spectypes.Signature, root phase0.Root, share *ssvtypes.SSVShare) error {
	ssvtypes.MetricsSignaturesVerifications.WithLabelValues().Inc()

	for _, n := range share.Committee {
		if n.Signer == signer {
			pk, err := ssvtypes.DeserializeBLSPublicKey(n.SharePubKey)
			if err != nil {
				return fmt.Errorf("could not deserialized pk: %w", err)
			}

			sig := &bls.Sign{}
			if err := sig.Deserialize(signature); err != nil {
				return fmt.Errorf("could not deserialized Signature: %w", err)
			}

			if !sig.VerifyByte(&pk, root[:]) {
				return fmt.Errorf("wrong signature")
			}
			return nil
		}
	}
	return fmt.Errorf("unknown signer")
}

func (ncv *CommitteeObserver) OnProposalMsg(msg *queue.SSVMessage) error {
	beaconVote := &spectypes.BeaconVote{}
	if err := beaconVote.Decode(msg.SignedSSVMessage.FullData); err != nil {
		ncv.logger.Debug("❗ failed to get beacon vote data", zap.Error(err))
		return err
	}

	qbftMsg, ok := msg.Body.(*specqbft.Message)
	if !ok {
		ncv.logger.Fatal("unreachable: OnProposalMsg must be called only on qbft messages")
	}

	epoch := ncv.beaconNetwork.EstimatedEpochAtSlot(phase0.Slot(qbftMsg.Height))

	if err := ncv.saveAttesterRoots(epoch, beaconVote, qbftMsg); err != nil {
		return err
	}

	if err := ncv.saveSyncCommRoots(epoch, beaconVote); err != nil {
		return err
	}

	return nil
}

func (ncv *CommitteeObserver) saveAttesterRoots(epoch phase0.Epoch, beaconVote *spectypes.BeaconVote, qbftMsg *specqbft.Message) error {
	attesterDomain, err := ncv.domainCache.Get(epoch, spectypes.DomainAttester)
	if err != nil {
		return err
	}

	for committeeIndex := phase0.CommitteeIndex(0); committeeIndex < 64; committeeIndex++ {
		attestationData := constructAttestationData(beaconVote, phase0.Slot(qbftMsg.Height), committeeIndex)
		attesterRoot, err := spectypes.ComputeETHSigningRoot(attestationData, attesterDomain)
		if err != nil {
			return err
		}

		ncv.attesterRoots.Set(attesterRoot, struct{}{}, ttlcache.DefaultTTL)
	}

	return nil
}

func (ncv *CommitteeObserver) saveSyncCommRoots(epoch phase0.Epoch, beaconVote *spectypes.BeaconVote) error {
	syncCommDomain, err := ncv.domainCache.Get(epoch, spectypes.DomainSyncCommittee)
	if err != nil {
		return err
	}

	blockRoot := spectypes.SSZBytes(beaconVote.BlockRoot[:])
	syncCommitteeRoot, err := spectypes.ComputeETHSigningRoot(blockRoot, syncCommDomain)
	if err != nil {
		return err
	}

	ncv.syncCommRoots.Set(syncCommitteeRoot, struct{}{}, ttlcache.DefaultTTL)

	return nil
}

func constructAttestationData(vote *spectypes.BeaconVote, slot phase0.Slot, committeeIndex phase0.CommitteeIndex) *phase0.AttestationData {
	return &phase0.AttestationData{
		Slot:            slot,
		Index:           committeeIndex,
		BeaconBlockRoot: vote.BlockRoot,
		Source:          vote.Source,
		Target:          vote.Target,
	}
}<|MERGE_RESOLUTION|>--- conflicted
+++ resolved
@@ -12,12 +12,8 @@
 	"github.com/jellydator/ttlcache/v3"
 	specqbft "github.com/ssvlabs/ssv-spec/qbft"
 	spectypes "github.com/ssvlabs/ssv-spec/types"
-<<<<<<< HEAD
-=======
 	"go.uber.org/zap"
 
-	"github.com/ssvlabs/ssv/exporter/convert"
->>>>>>> fb9e854b
 	"github.com/ssvlabs/ssv/ibft/storage"
 	"github.com/ssvlabs/ssv/logging/fields"
 	"github.com/ssvlabs/ssv/networkconfig"
@@ -60,18 +56,7 @@
 	DomainCache       *DomainCache
 }
 
-<<<<<<< HEAD
 func NewCommitteeObserver(opts CommitteeObserverOptions) *CommitteeObserver {
-=======
-func NewCommitteeObserver(identifier convert.MessageID, opts CommitteeObserverOptions) *CommitteeObserver {
-	// currently, only need domain & storage
-	config := &qbft.Config{
-		Domain:      opts.NetworkConfig.DomainType,
-		Network:     opts.Network,
-		CutOffRound: roundtimer.CutOffRound,
-	}
-
->>>>>>> fb9e854b
 	// TODO: does the specific operator matters?
 
 	return &CommitteeObserver{
