--- conflicted
+++ resolved
@@ -30,13 +30,7 @@
 	msgID                  spectypes.MessageID
 	logger                 *zap.Logger
 	Storage                *storage.ParticipantStores
-<<<<<<< HEAD
 	beaconConfig           networkconfig.Beacon
-	qbftController         *qbftcontroller.Controller
-=======
-	beaconNetwork          beacon.BeaconNetwork
-	networkConfig          networkconfig.NetworkConfig
->>>>>>> 791919d6
 	ValidatorStore         registrystorage.ValidatorStore
 	newDecidedHandler      qbftcontroller.NewDecidedHandler
 	attesterRoots          *ttlcache.Cache[phase0.Root, struct{}]
