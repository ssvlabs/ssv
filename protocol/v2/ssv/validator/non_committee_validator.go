package validator

import (
	"context"
	"encoding/hex"
	"fmt"
	"slices"
	"strconv"
	"strings"
	"sync"

	"github.com/attestantio/go-eth2-client/spec/phase0"
	"github.com/herumi/bls-eth-go-binary/bls"
	"github.com/jellydator/ttlcache/v3"
	"go.uber.org/zap"

	specqbft "github.com/ssvlabs/ssv-spec/qbft"
	spectypes "github.com/ssvlabs/ssv-spec/types"

	"github.com/ssvlabs/ssv/ibft/storage"
	"github.com/ssvlabs/ssv/logging/fields"
	"github.com/ssvlabs/ssv/message/validation"
	"github.com/ssvlabs/ssv/networkconfig"
	qbftcontroller "github.com/ssvlabs/ssv/protocol/v2/qbft/controller"
	qbftstorage "github.com/ssvlabs/ssv/protocol/v2/qbft/storage"
	"github.com/ssvlabs/ssv/protocol/v2/ssv"
	"github.com/ssvlabs/ssv/protocol/v2/ssv/queue"
	ssvtypes "github.com/ssvlabs/ssv/protocol/v2/types"
	registrystorage "github.com/ssvlabs/ssv/registry/storage"
)

type CommitteeObserver struct {
<<<<<<< HEAD
	ValidatorStore    registrystorage.ValidatorStore
	Storage           *storage.ParticipantStores
=======
	sync.Mutex

>>>>>>> c213e987
	msgID             spectypes.MessageID
	logger            *zap.Logger
	beaconConfig      networkconfig.Beacon
	newDecidedHandler qbftcontroller.NewDecidedHandler
	attesterRoots     *ttlcache.Cache[phase0.Root, struct{}]
	syncCommRoots     *ttlcache.Cache[phase0.Root, struct{}]
	domainCache       *DomainCache

	// cache to identify and skip duplicate computations of attester/sync committee roots
	beaconVoteRoots *ttlcache.Cache[BeaconVoteCacheKey, struct{}]

	// TODO: consider using round-robin container as []map[phase0.ValidatorIndex]*ssv.PartialSigContainer similar to what is used in OperatorState
	postConsensusContainer map[phase0.Slot]map[phase0.ValidatorIndex]*ssv.PartialSigContainer
}

// BeaconVoteCacheKey is a composite key for identifying a unique call
// to computing attester and sync committee roots.
type BeaconVoteCacheKey struct {
	root   phase0.Root
	height specqbft.Height
}

type CommitteeObserverOptions struct {
	FullNode          bool
	Logger            *zap.Logger
	BeaconConfig      networkconfig.Beacon
	Network           specqbft.Network
	Storage           *storage.ParticipantStores
	OperatorSigner    ssvtypes.OperatorSigner
	NewDecidedHandler qbftcontroller.NewDecidedHandler
	ValidatorStore    registrystorage.ValidatorStore
	AttesterRoots     *ttlcache.Cache[phase0.Root, struct{}]
	SyncCommRoots     *ttlcache.Cache[phase0.Root, struct{}]
	BeaconVoteRoots   *ttlcache.Cache[BeaconVoteCacheKey, struct{}]
	DomainCache       *DomainCache
}

func NewCommitteeObserver(msgID spectypes.MessageID, opts CommitteeObserverOptions) *CommitteeObserver {
	// TODO: does the specific operator matters?

	co := &CommitteeObserver{
		msgID:             msgID,
		logger:            opts.Logger,
		Storage:           opts.Storage,
		beaconConfig:      opts.BeaconConfig,
		ValidatorStore:    opts.ValidatorStore,
		newDecidedHandler: opts.NewDecidedHandler,
		attesterRoots:     opts.AttesterRoots,
		syncCommRoots:     opts.SyncCommRoots,
		domainCache:       opts.DomainCache,
		beaconVoteRoots:   opts.BeaconVoteRoots,
	}

	co.postConsensusContainer = make(map[phase0.Slot]map[phase0.ValidatorIndex]*ssv.PartialSigContainer, co.postConsensusContainerCapacity())

	return co
}

func (ncv *CommitteeObserver) ProcessMessage(msg *queue.SSVMessage) error {
	role := msg.MsgID.GetRoleType()

	logger := ncv.logger.With(fields.Role(role))
	if role == spectypes.RoleCommittee {
		cid := spectypes.CommitteeID(msg.GetID().GetDutyExecutorID()[16:])
		logger = logger.With(fields.CommitteeID(cid))
	} else {
		validatorPK := msg.GetID().GetDutyExecutorID()
		logger = logger.With(fields.Validator(validatorPK))
	}

	partialSigMessages := &spectypes.PartialSignatureMessages{}
	if err := partialSigMessages.Decode(msg.GetData()); err != nil {
		return fmt.Errorf("failed to get partial signature message from network message %w", err)
	}
	if partialSigMessages.Type != spectypes.PostConsensusPartialSig {
		return fmt.Errorf("not processing message type %d", partialSigMessages.Type)
	}

	slot := partialSigMessages.Slot
	logger = logger.With(fields.Slot(slot))

	if err := partialSigMessages.Validate(); err != nil {
		return fmt.Errorf("got invalid message %w", err)
	}

	ncv.Lock()
	defer ncv.Unlock()

	quorums, err := ncv.verifySigAndgetQuorums(partialSigMessages)
	if err != nil {
		return fmt.Errorf("could not process SignedPartialSignatureMessage %w", err)
	}

	if len(quorums) == 0 {
		return nil
	}

	for key, quorum := range quorums {
		var operatorIDs []string
		for _, share := range quorum {
			operatorIDs = append(operatorIDs, strconv.FormatUint(share, 10))
		}

		snapshot, exists := ncv.ValidatorStore.GetValidator(registrystorage.ValidatorIndex(key.ValidatorIndex))
		if !exists {
			return fmt.Errorf("could not find share for validator with index %d", key.ValidatorIndex)
		}
		validator := &snapshot.Share

		beaconRoles := ncv.getBeaconRoles(msg, key.Root)
		if len(beaconRoles) == 0 {
			logger.Warn("no roles found for quorum root",
				zap.Uint64("validator_index", uint64(key.ValidatorIndex)),
				fields.Validator(validator.ValidatorPubKey[:]),
				zap.String("signers", strings.Join(operatorIDs, ", ")),
				fields.BlockRoot(key.Root),
				zap.String("qbft_ctrl_identifier", hex.EncodeToString(ncv.msgID[:])),
			)
		}

		for _, beaconRole := range beaconRoles {
			roleStorage := ncv.Storage.Get(beaconRole)
			if roleStorage == nil {
				return fmt.Errorf("role storage doesn't exist: %v", beaconRole)
			}

			updated, err := roleStorage.SaveParticipants(validator.ValidatorPubKey, slot, quorum)
			if err != nil {
				return fmt.Errorf("update participants: %w", err)
			}

			if !updated {
				continue
			}

			logger.Info("✅ saved participants",
				zap.String("role", beaconRole.String()),
				zap.Uint64("validator_index", uint64(key.ValidatorIndex)),
				fields.Validator(validator.ValidatorPubKey[:]),
				zap.String("signers", strings.Join(operatorIDs, ", ")),
				fields.BlockRoot(key.Root),
			)

			if ncv.newDecidedHandler != nil {
				p := qbftstorage.Participation{
					ParticipantsRangeEntry: qbftstorage.ParticipantsRangeEntry{
						Slot:    slot,
						Signers: quorum,
					},
					Role:   beaconRole,
					PubKey: validator.ValidatorPubKey,
				}

				ncv.newDecidedHandler(p)
			}
		}
	}

	return nil
}

func (ncv *CommitteeObserver) getBeaconRoles(msg *queue.SSVMessage, root phase0.Root) []spectypes.BeaconRole {
	switch msg.MsgID.GetRoleType() {
	case spectypes.RoleCommittee:
		attester := ncv.attesterRoots.Get(root)
		syncCommittee := ncv.syncCommRoots.Get(root)

		switch {
		case attester != nil && syncCommittee != nil:
			return []spectypes.BeaconRole{spectypes.BNRoleAttester, spectypes.BNRoleSyncCommittee}
		case attester != nil:
			return []spectypes.BeaconRole{spectypes.BNRoleAttester}
		case syncCommittee != nil:
			return []spectypes.BeaconRole{spectypes.BNRoleSyncCommittee}
		default:
			return nil
		}
	case spectypes.RoleAggregator:
		return []spectypes.BeaconRole{spectypes.BNRoleAggregator}
	case spectypes.RoleProposer:
		return []spectypes.BeaconRole{spectypes.BNRoleProposer}
	case spectypes.RoleSyncCommitteeContribution:
		return []spectypes.BeaconRole{spectypes.BNRoleSyncCommitteeContribution}
	case spectypes.RoleValidatorRegistration:
		return []spectypes.BeaconRole{spectypes.BNRoleValidatorRegistration}
	case spectypes.RoleVoluntaryExit:
		return []spectypes.BeaconRole{spectypes.BNRoleVoluntaryExit}
	}

	return nil
}

type validatorIndexAndRoot struct {
	ValidatorIndex phase0.ValidatorIndex
	Root           phase0.Root
}

func (ncv *CommitteeObserver) VerifySig(partialMsgs *spectypes.PartialSignatureMessages) error {
	ncv.Lock()
	defer ncv.Unlock()

	currentSlot := partialMsgs.Slot
	slotValidators, exist := ncv.postConsensusContainer[currentSlot]
	if !exist {
		slotValidators = make(map[phase0.ValidatorIndex]*ssv.PartialSigContainer)
		ncv.postConsensusContainer[partialMsgs.Slot] = slotValidators
	}

	for _, msg := range partialMsgs.Messages {
		validator, exists := ncv.ValidatorStore.ValidatorByIndex(msg.ValidatorIndex)
		if !exists {
			return fmt.Errorf("could not find share for validator with index %d", msg.ValidatorIndex)
		}
		container, ok := slotValidators[msg.ValidatorIndex]
		if !ok {
			container = ssv.NewPartialSigContainer(validator.Quorum())
			slotValidators[msg.ValidatorIndex] = container
		}
		if container.HasSignature(msg.ValidatorIndex, msg.Signer, msg.SigningRoot) {
			if err := ncv.resolveDuplicateSignature(container, msg, validator); err != nil {
				return err
			}
		} else {
			container.AddSignature(msg)
		}
	}

	ncv.pruneOldSlots(currentSlot)

	return nil
}

func (ncv *CommitteeObserver) verifySigAndgetQuorums(
	signedMsg *spectypes.PartialSignatureMessages,
) (map[validatorIndexAndRoot][]spectypes.OperatorID, error) {
	quorums := make(map[validatorIndexAndRoot][]spectypes.OperatorID)

	currentSlot := signedMsg.Slot
	slotValidators, exist := ncv.postConsensusContainer[currentSlot]
	if !exist {
		slotValidators = make(map[phase0.ValidatorIndex]*ssv.PartialSigContainer)
		ncv.postConsensusContainer[signedMsg.Slot] = slotValidators
	}

	for _, msg := range signedMsg.Messages {
		snapshot, exists := ncv.ValidatorStore.GetValidator(registrystorage.ValidatorIndex(msg.ValidatorIndex))
		if !exists {
			return nil, fmt.Errorf("could not find share for validator with index %d", msg.ValidatorIndex)
		}
		validator := &snapshot.Share

		container, ok := slotValidators[msg.ValidatorIndex]
		if !ok {
			container = ssv.NewPartialSigContainer(validator.Quorum())
			slotValidators[msg.ValidatorIndex] = container
		}

		if container.HasSignature(msg.ValidatorIndex, msg.Signer, msg.SigningRoot) {
			_ = ncv.resolveDuplicateSignature(container, msg, validator)
		} else {
			container.AddSignature(msg)
		}

		rootSignatures := container.GetSignatures(msg.ValidatorIndex, msg.SigningRoot)
		if uint64(len(rootSignatures)) >= validator.Quorum() {
			key := validatorIndexAndRoot{ValidatorIndex: msg.ValidatorIndex, Root: msg.SigningRoot}
			longestSigners := quorums[key]
			if newLength := len(rootSignatures); newLength > len(longestSigners) {
				newSigners := make([]spectypes.OperatorID, 0, newLength)
				for signer := range rootSignatures {
					newSigners = append(newSigners, signer)
				}
				slices.Sort(newSigners)
				quorums[key] = newSigners
			}
		}
	}

	ncv.pruneOldSlots(currentSlot)

	return quorums, nil
}

func (ncv *CommitteeObserver) pruneOldSlots(currentSlot phase0.Slot) {
	// Remove older slots container
	if len(ncv.postConsensusContainer) >= ncv.postConsensusContainerCapacity() {
		// #nosec G115 -- capacity must be low epoch not to cause overflow
		thresholdSlot := currentSlot - phase0.Slot(ncv.postConsensusContainerCapacity())
		for slot := range ncv.postConsensusContainer {
			if slot < thresholdSlot {
				delete(ncv.postConsensusContainer, slot)
			}
		}
	}
}

// Stores the container's existing signature or the new one, depending on their validity. If both are invalid, remove the existing one
// copied from BaseRunner
func (ncv *CommitteeObserver) resolveDuplicateSignature(container *ssv.PartialSigContainer, msg *spectypes.PartialSignatureMessage, share *ssvtypes.SSVShare) error {
	// Check previous signature validity
	previousSignature, err := container.GetSignature(msg.ValidatorIndex, msg.Signer, msg.SigningRoot)
	if err == nil {
		err = ncv.verifyBeaconPartialSignature(msg.Signer, previousSignature, msg.SigningRoot, share)
		if err == nil {
			// Keep the previous signature since it's correct
			return nil
		}
	}

	// Previous signature is incorrect or doesn't exist
	container.Remove(msg.ValidatorIndex, msg.Signer, msg.SigningRoot)

	// Hold the new signature, if correct
	err = ncv.verifyBeaconPartialSignature(msg.Signer, msg.PartialSignature, msg.SigningRoot, share)
	if err == nil {
		container.AddSignature(msg)
	}

	return err
}

// copied from BaseRunner
func (ncv *CommitteeObserver) verifyBeaconPartialSignature(signer uint64, signature spectypes.Signature, root phase0.Root, share *ssvtypes.SSVShare) error {
	for _, n := range share.Committee {
		if n.Signer == signer {
			pk, err := ssvtypes.DeserializeBLSPublicKey(n.SharePubKey)
			if err != nil {
				return fmt.Errorf("could not deserialized pk: %w", err)
			}

			sig := &bls.Sign{}
			if err := sig.Deserialize(signature); err != nil {
				return fmt.Errorf("could not deserialized Signature: %w", err)
			}

			if !sig.VerifyByte(&pk, root[:]) {
				return fmt.Errorf("wrong signature")
			}
			return nil
		}
	}
	return fmt.Errorf("unknown signer")
}

func (ncv *CommitteeObserver) SaveRoots(ctx context.Context, msg *queue.SSVMessage) error {
	beaconVote := &spectypes.BeaconVote{}
	if err := beaconVote.Decode(msg.SignedSSVMessage.FullData); err != nil {
		ncv.logger.Debug("❗ failed to get beacon vote data", zap.Error(err))
		return err
	}

	qbftMsg, ok := msg.Body.(*specqbft.Message)
	if !ok {
		ncv.logger.Fatal("unreachable: OnProposalMsg must be called only on qbft messages")
	}

	bnCacheKey := BeaconVoteCacheKey{root: beaconVote.BlockRoot, height: qbftMsg.Height}

	// if the roots for this beacon vote hash and height have already been computed, skip
	if ncv.beaconVoteRoots.Has(bnCacheKey) {
		return nil
	}

	epoch := ncv.beaconConfig.EstimatedEpochAtSlot(phase0.Slot(qbftMsg.Height))

	if err := ncv.saveAttesterRoots(ctx, epoch, beaconVote, qbftMsg); err != nil {
		return err
	}

	if err := ncv.saveSyncCommRoots(ctx, epoch, beaconVote); err != nil {
		return err
	}

	// cache the roots for this beacon vote hash and height
	ncv.beaconVoteRoots.Set(bnCacheKey, struct{}{}, ttlcache.DefaultTTL)

	return nil
}

func (ncv *CommitteeObserver) saveAttesterRoots(ctx context.Context, epoch phase0.Epoch, beaconVote *spectypes.BeaconVote, qbftMsg *specqbft.Message) error {
	attesterDomain, err := ncv.domainCache.Get(ctx, epoch, spectypes.DomainAttester)
	if err != nil {
		return err
	}

	for committeeIndex := phase0.CommitteeIndex(0); committeeIndex < 64; committeeIndex++ {
		attestationData := constructAttestationData(beaconVote, phase0.Slot(qbftMsg.Height), committeeIndex)
		attesterRoot, err := spectypes.ComputeETHSigningRoot(attestationData, attesterDomain)
		if err != nil {
			return err
		}

		ncv.attesterRoots.Set(attesterRoot, struct{}{}, ttlcache.DefaultTTL)
	}

	return nil
}

func (ncv *CommitteeObserver) saveSyncCommRoots(
	ctx context.Context,
	epoch phase0.Epoch,
	beaconVote *spectypes.BeaconVote,
) error {
	syncCommDomain, err := ncv.domainCache.Get(ctx, epoch, spectypes.DomainSyncCommittee)
	if err != nil {
		return err
	}

	blockRoot := spectypes.SSZBytes(beaconVote.BlockRoot[:])
	syncCommitteeRoot, err := spectypes.ComputeETHSigningRoot(blockRoot, syncCommDomain)
	if err != nil {
		return err
	}

	ncv.syncCommRoots.Set(syncCommitteeRoot, struct{}{}, ttlcache.DefaultTTL)

	return nil
}

func (ncv *CommitteeObserver) postConsensusContainerCapacity() int {
	// #nosec G115 -- slots per epoch must be low epoch not to cause overflow
	return int(ncv.beaconConfig.GetSlotsPerEpoch()) + validation.LateSlotAllowance
}

func constructAttestationData(vote *spectypes.BeaconVote, slot phase0.Slot, committeeIndex phase0.CommitteeIndex) *phase0.AttestationData {
	return &phase0.AttestationData{
		Slot:            slot,
		Index:           committeeIndex,
		BeaconBlockRoot: vote.BlockRoot,
		Source:          vote.Source,
		Target:          vote.Target,
	}
}<|MERGE_RESOLUTION|>--- conflicted
+++ resolved
@@ -30,13 +30,10 @@
 )
 
 type CommitteeObserver struct {
-<<<<<<< HEAD
-	ValidatorStore    registrystorage.ValidatorStore
-	Storage           *storage.ParticipantStores
-=======
+	ValidatorStore registrystorage.ValidatorStore
+	Storage        *storage.ParticipantStores
 	sync.Mutex
 
->>>>>>> c213e987
 	msgID             spectypes.MessageID
 	logger            *zap.Logger
 	beaconConfig      networkconfig.Beacon
