--- conflicted
+++ resolved
@@ -9,11 +9,11 @@
 
 	"github.com/attestantio/go-eth2-client/spec/phase0"
 	"github.com/herumi/bls-eth-go-binary/bls"
-	"go.uber.org/zap"
-
 	"github.com/jellydator/ttlcache/v3"
 	specqbft "github.com/ssvlabs/ssv-spec/qbft"
 	spectypes "github.com/ssvlabs/ssv-spec/types"
+	"go.uber.org/zap"
+
 	"github.com/ssvlabs/ssv/exporter/convert"
 	"github.com/ssvlabs/ssv/ibft/storage"
 	"github.com/ssvlabs/ssv/logging/fields"
@@ -62,12 +62,7 @@
 func NewCommitteeObserver(identifier convert.MessageID, opts CommitteeObserverOptions) *CommitteeObserver {
 	// currently, only need domain & storage
 	config := &qbft.Config{
-<<<<<<< HEAD
 		Domain:      opts.NetworkConfig.DomainType,
-		Storage:     opts.Storage.Get(identifier.GetRoleType()),
-=======
-		Domain:      opts.NetworkConfig.DomainType(),
->>>>>>> 24f6f607
 		Network:     opts.Network,
 		CutOffRound: roundtimer.CutOffRound,
 	}
