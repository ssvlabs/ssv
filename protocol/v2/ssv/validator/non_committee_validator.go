package validator

import (
	"encoding/hex"
	"fmt"
	"slices"
	"strconv"
	"strings"
	"sync"

	"github.com/attestantio/go-eth2-client/spec/phase0"
	"github.com/herumi/bls-eth-go-binary/bls"
	"github.com/jellydator/ttlcache/v3"
	"go.uber.org/zap"

	specqbft "github.com/ssvlabs/ssv-spec/qbft"
	spectypes "github.com/ssvlabs/ssv-spec/types"
	"github.com/ssvlabs/ssv/ibft/storage"
	"github.com/ssvlabs/ssv/logging/fields"
	"github.com/ssvlabs/ssv/message/validation"
	"github.com/ssvlabs/ssv/networkconfig"
	"github.com/ssvlabs/ssv/protocol/v2/blockchain/beacon"
	qbftcontroller "github.com/ssvlabs/ssv/protocol/v2/qbft/controller"
	qbftstorage "github.com/ssvlabs/ssv/protocol/v2/qbft/storage"
	"github.com/ssvlabs/ssv/protocol/v2/ssv"
	"github.com/ssvlabs/ssv/protocol/v2/ssv/queue"
	ssvtypes "github.com/ssvlabs/ssv/protocol/v2/types"
	registrystorage "github.com/ssvlabs/ssv/registry/storage"
)

type CommitteeObserver struct {
	msgID             spectypes.MessageID
	logger            *zap.Logger
	Storage           *storage.ParticipantStores
	beaconNetwork     beacon.BeaconNetwork
	networkConfig     networkconfig.NetworkConfig
	ValidatorStore    registrystorage.ValidatorStore
	newDecidedHandler qbftcontroller.NewDecidedHandler
	rootsMtx          *sync.RWMutex
	attesterRoots     *ttlcache.Cache[phase0.Root, struct{}]
	syncCommRoots     *ttlcache.Cache[phase0.Root, struct{}]
	domainCache       *DomainCache

	// cache to identify and skip duplicate computations of attester/sync committee roots
	beaconVoteRoots *ttlcache.Cache[BeaconVoteCacheKey, struct{}]

	// TODO: consider using round-robin container as []map[phase0.ValidatorIndex]*ssv.PartialSigContainer similar to what is used in OperatorState

	pccMtx                 *sync.Mutex
	postConsensusContainer map[phase0.Slot]map[phase0.ValidatorIndex]*ssv.PartialSigContainer
}

// BeaconVoteCacheKey is a composite key for identifying a unique call
// to computing attester and sync committee roots.
type BeaconVoteCacheKey struct {
	root   phase0.Root
	height specqbft.Height
}

type CommitteeObserverOptions struct {
	FullNode          bool
	Logger            *zap.Logger
	NetworkConfig     networkconfig.NetworkConfig
	Network           specqbft.Network
	Storage           *storage.ParticipantStores
	Operator          *spectypes.CommitteeMember
	OperatorSigner    ssvtypes.OperatorSigner
	NewDecidedHandler qbftcontroller.NewDecidedHandler
	ValidatorStore    registrystorage.ValidatorStore
	AttesterRoots     *ttlcache.Cache[phase0.Root, struct{}]
	SyncCommRoots     *ttlcache.Cache[phase0.Root, struct{}]
	BeaconVoteRoots   *ttlcache.Cache[BeaconVoteCacheKey, struct{}]
	DomainCache       *DomainCache
}

func NewCommitteeObserver(msgID spectypes.MessageID, opts CommitteeObserverOptions) *CommitteeObserver {
	// TODO: does the specific operator matters?

	co := &CommitteeObserver{
		msgID:             msgID,
		logger:            opts.Logger,
		Storage:           opts.Storage,
		beaconNetwork:     opts.NetworkConfig.Beacon,
		networkConfig:     opts.NetworkConfig,
		ValidatorStore:    opts.ValidatorStore,
		newDecidedHandler: opts.NewDecidedHandler,
		attesterRoots:     opts.AttesterRoots,
		syncCommRoots:     opts.SyncCommRoots,
		domainCache:       opts.DomainCache,
<<<<<<< HEAD
		pccMtx:            &sync.Mutex{},
		rootsMtx:          &sync.RWMutex{},
=======
		beaconVoteRoots:   opts.BeaconVoteRoots,
>>>>>>> 43ad1a0f
	}

	co.postConsensusContainer = make(map[phase0.Slot]map[phase0.ValidatorIndex]*ssv.PartialSigContainer, co.postConsensusContainerCapacity())

	return co
}

func (o *CommitteeObserver) ProcessMessage(msg *queue.SSVMessage) error {
	role := msg.MsgID.GetRoleType()

	logger := o.logger.With(fields.Role(role))
	if role == spectypes.RoleCommittee {
		cid := spectypes.CommitteeID(msg.GetID().GetDutyExecutorID()[16:])
		logger = logger.With(fields.CommitteeID(cid))
	} else {
		validatorPK := msg.GetID().GetDutyExecutorID()
		logger = logger.With(fields.Validator(validatorPK))
	}

	partialSigMessages := &spectypes.PartialSignatureMessages{}
	if err := partialSigMessages.Decode(msg.GetData()); err != nil {
		return fmt.Errorf("failed to get partial signature message from network message %w", err)
	}
	if partialSigMessages.Type != spectypes.PostConsensusPartialSig {
		return fmt.Errorf("not processing message type %d", partialSigMessages.Type)
	}

	slot := partialSigMessages.Slot
	logger = logger.With(fields.Slot(slot))

	if err := partialSigMessages.Validate(); err != nil {
		return fmt.Errorf("got invalid message %w", err)
	}

	quorums, err := o.processMessage(partialSigMessages)
	if err != nil {
		return fmt.Errorf("could not process SignedPartialSignatureMessage %w", err)
	}

	if len(quorums) == 0 {
		return nil
	}

	for key, quorum := range quorums {
		var operatorIDs []string
		for _, share := range quorum {
			operatorIDs = append(operatorIDs, strconv.FormatUint(share, 10))
		}

		validator, exists := o.ValidatorStore.ValidatorByIndex(key.ValidatorIndex)
		if !exists {
			return fmt.Errorf("could not find share for validator with index %d", key.ValidatorIndex)
		}

		beaconRoles := o.getBeaconRoles(msg, key.Root)
		if len(beaconRoles) == 0 {
			logger.Warn("no roles found for quorum root",
				zap.Uint64("validator_index", uint64(key.ValidatorIndex)),
				fields.Validator(validator.ValidatorPubKey[:]),
				zap.String("signers", strings.Join(operatorIDs, ", ")),
				fields.BlockRoot(key.Root),
				zap.String("qbft_ctrl_identifier", hex.EncodeToString(o.msgID[:])),
			)
		}

		for _, beaconRole := range beaconRoles {
			roleStorage := o.Storage.Get(beaconRole)
			if roleStorage == nil {
				return fmt.Errorf("role storage doesn't exist: %v", beaconRole)
			}

			updated, err := roleStorage.SaveParticipants(validator.ValidatorPubKey, slot, quorum)
			if err != nil {
				return fmt.Errorf("update participants: %w", err)
			}

			if !updated {
				continue
			}

			logger.Info("✅ saved participants",
				zap.String("role", beaconRole.String()),
				zap.Uint64("validator_index", uint64(key.ValidatorIndex)),
				fields.Validator(validator.ValidatorPubKey[:]),
				zap.String("signers", strings.Join(operatorIDs, ", ")),
				fields.BlockRoot(key.Root),
			)

			if o.newDecidedHandler != nil {
				p := qbftstorage.Participation{
					ParticipantsRangeEntry: qbftstorage.ParticipantsRangeEntry{
						Slot:    slot,
						Signers: quorum,
					},
					Role:   beaconRole,
					PubKey: validator.ValidatorPubKey,
				}

				o.newDecidedHandler(p)
			}
		}
	}

	return nil
}

func (o *CommitteeObserver) getBeaconRoles(msg *queue.SSVMessage, root phase0.Root) []spectypes.BeaconRole {
	switch msg.MsgID.GetRoleType() {
	case spectypes.RoleCommittee:
		o.rootsMtx.RLock()
		attester := o.attesterRoots.Get(root)
		syncCommittee := o.syncCommRoots.Get(root)
		o.rootsMtx.RUnlock()

		switch {
		case attester != nil && syncCommittee != nil:
			return []spectypes.BeaconRole{spectypes.BNRoleAttester, spectypes.BNRoleSyncCommittee}
		case attester != nil:
			return []spectypes.BeaconRole{spectypes.BNRoleAttester}
		case syncCommittee != nil:
			return []spectypes.BeaconRole{spectypes.BNRoleSyncCommittee}
		default:
			return nil
		}
	case spectypes.RoleAggregator:
		return []spectypes.BeaconRole{spectypes.BNRoleAggregator}
	case spectypes.RoleProposer:
		return []spectypes.BeaconRole{spectypes.BNRoleProposer}
	case spectypes.RoleSyncCommitteeContribution:
		return []spectypes.BeaconRole{spectypes.BNRoleSyncCommitteeContribution}
	case spectypes.RoleValidatorRegistration:
		return []spectypes.BeaconRole{spectypes.BNRoleValidatorRegistration}
	case spectypes.RoleVoluntaryExit:
		return []spectypes.BeaconRole{spectypes.BNRoleVoluntaryExit}
	}
	return nil
}

type validatorIndexAndRoot struct {
	ValidatorIndex phase0.ValidatorIndex
	Root           phase0.Root
}

func (o *CommitteeObserver) processMessage(
	signedMsg *spectypes.PartialSignatureMessages,
) (map[validatorIndexAndRoot][]spectypes.OperatorID, error) {
	quorums := make(map[validatorIndexAndRoot][]spectypes.OperatorID)

	currentSlot := signedMsg.Slot

	o.pccMtx.Lock()
	defer o.pccMtx.Unlock()

	slotValidators, exist := o.postConsensusContainer[currentSlot]
	if !exist {
		slotValidators = make(map[phase0.ValidatorIndex]*ssv.PartialSigContainer)
		o.postConsensusContainer[signedMsg.Slot] = slotValidators
	}

	for _, msg := range signedMsg.Messages {
		validator, exists := o.ValidatorStore.ValidatorByIndex(msg.ValidatorIndex)
		if !exists {
			return nil, fmt.Errorf("could not find share for validator with index %d", msg.ValidatorIndex)
		}
		container, ok := slotValidators[msg.ValidatorIndex]
		if !ok {
			container = ssv.NewPartialSigContainer(validator.Quorum())
			slotValidators[msg.ValidatorIndex] = container
		}
		if container.HasSignature(msg.ValidatorIndex, msg.Signer, msg.SigningRoot) {
			o.resolveDuplicateSignature(container, msg, validator)
		} else {
			container.AddSignature(msg)
		}

		rootSignatures := container.GetSignatures(msg.ValidatorIndex, msg.SigningRoot)
		if uint64(len(rootSignatures)) >= validator.Quorum() {
			key := validatorIndexAndRoot{ValidatorIndex: msg.ValidatorIndex, Root: msg.SigningRoot}
			longestSigners := quorums[key]
			if newLength := len(rootSignatures); newLength > len(longestSigners) {
				newSigners := make([]spectypes.OperatorID, 0, newLength)
				for signer := range rootSignatures {
					newSigners = append(newSigners, signer)
				}
				slices.Sort(newSigners)
				quorums[key] = newSigners
			}
		}
	}

	// Remove older slots container
	if len(o.postConsensusContainer) >= o.postConsensusContainerCapacity() {
		// #nosec G115 -- capacity must be low epoch not to cause overflow
		thresholdSlot := currentSlot - phase0.Slot(o.postConsensusContainerCapacity())
		for slot := range o.postConsensusContainer {
			if slot < thresholdSlot {
				delete(o.postConsensusContainer, slot)
			}
		}
	}

	return quorums, nil
}

// Stores the container's existing signature or the new one, depending on their validity. If both are invalid, remove the existing one
// copied from BaseRunner
func (o *CommitteeObserver) resolveDuplicateSignature(container *ssv.PartialSigContainer, msg *spectypes.PartialSignatureMessage, share *ssvtypes.SSVShare) {
	// Check previous signature validity
	previousSignature, err := container.GetSignature(msg.ValidatorIndex, msg.Signer, msg.SigningRoot)
	if err == nil {
		err = o.verifyBeaconPartialSignature(msg.Signer, previousSignature, msg.SigningRoot, share)
		if err == nil {
			// Keep the previous signature since it's correct
			return
		}
	}

	// Previous signature is incorrect or doesn't exist
	container.Remove(msg.ValidatorIndex, msg.Signer, msg.SigningRoot)

	// Hold the new signature, if correct
	err = o.verifyBeaconPartialSignature(msg.Signer, msg.PartialSignature, msg.SigningRoot, share)
	if err == nil {
		container.AddSignature(msg)
	}
}

// copied from BaseRunner
func (o *CommitteeObserver) verifyBeaconPartialSignature(signer uint64, signature spectypes.Signature, root phase0.Root, share *ssvtypes.SSVShare) error {
	for _, n := range share.Committee {
		if n.Signer == signer {
			pk, err := ssvtypes.DeserializeBLSPublicKey(n.SharePubKey)
			if err != nil {
				return fmt.Errorf("could not deserialized pk: %w", err)
			}

			sig := &bls.Sign{}
			if err := sig.Deserialize(signature); err != nil {
				return fmt.Errorf("could not deserialized Signature: %w", err)
			}

			if !sig.VerifyByte(&pk, root[:]) {
				return fmt.Errorf("wrong signature")
			}
			return nil
		}
	}
	return fmt.Errorf("unknown signer")
}

func (o *CommitteeObserver) OnProposalMsg(msg *queue.SSVMessage) error {
	beaconVote := &spectypes.BeaconVote{}
	if err := beaconVote.Decode(msg.SignedSSVMessage.FullData); err != nil {
		o.logger.Debug("❗ failed to get beacon vote data", zap.Error(err))
		return err
	}

	qbftMsg, ok := msg.Body.(*specqbft.Message)
	if !ok {
		o.logger.Fatal("unreachable: OnProposalMsg must be called only on qbft messages")
	}

<<<<<<< HEAD
	epoch := o.beaconNetwork.EstimatedEpochAtSlot(phase0.Slot(qbftMsg.Height))

	o.rootsMtx.Lock()
	defer o.rootsMtx.Unlock()
=======
	bnCacheKey := BeaconVoteCacheKey{root: beaconVote.BlockRoot, height: qbftMsg.Height}

	// if the roots for this beacon vote hash and height have already been computed, skip
	if ncv.beaconVoteRoots.Has(bnCacheKey) {
		return nil
	}

	epoch := ncv.beaconNetwork.EstimatedEpochAtSlot(phase0.Slot(qbftMsg.Height))
>>>>>>> 43ad1a0f

	if err := o.saveAttesterRoots(epoch, beaconVote, qbftMsg); err != nil {
		return err
	}

	if err := o.saveSyncCommRoots(epoch, beaconVote); err != nil {
		return err
	}

	// cache the roots for this beacon vote hash and height
	ncv.beaconVoteRoots.Set(bnCacheKey, struct{}{}, ttlcache.DefaultTTL)

	return nil
}

func (o *CommitteeObserver) saveAttesterRoots(epoch phase0.Epoch, beaconVote *spectypes.BeaconVote, qbftMsg *specqbft.Message) error {
	attesterDomain, err := o.domainCache.Get(epoch, spectypes.DomainAttester)
	if err != nil {
		return err
	}

	for committeeIndex := phase0.CommitteeIndex(0); committeeIndex < 64; committeeIndex++ {
		attestationData := constructAttestationData(beaconVote, phase0.Slot(qbftMsg.Height), committeeIndex)
		attesterRoot, err := spectypes.ComputeETHSigningRoot(attestationData, attesterDomain)
		if err != nil {
			return err
		}

		o.attesterRoots.Set(attesterRoot, struct{}{}, ttlcache.DefaultTTL)
	}

	return nil
}

func (o *CommitteeObserver) saveSyncCommRoots(epoch phase0.Epoch, beaconVote *spectypes.BeaconVote) error {
	syncCommDomain, err := o.domainCache.Get(epoch, spectypes.DomainSyncCommittee)
	if err != nil {
		return err
	}

	blockRoot := spectypes.SSZBytes(beaconVote.BlockRoot[:])
	syncCommitteeRoot, err := spectypes.ComputeETHSigningRoot(blockRoot, syncCommDomain)
	if err != nil {
		return err
	}

	o.syncCommRoots.Set(syncCommitteeRoot, struct{}{}, ttlcache.DefaultTTL)

	return nil
}

func (o *CommitteeObserver) postConsensusContainerCapacity() int {
	// #nosec G115 -- slots per epoch must be low epoch not to cause overflow
	return int(o.networkConfig.SlotsPerEpoch()) + int(validation.LateSlotAllowance)
}

func constructAttestationData(vote *spectypes.BeaconVote, slot phase0.Slot, committeeIndex phase0.CommitteeIndex) *phase0.AttestationData {
	return &phase0.AttestationData{
		Slot:            slot,
		Index:           committeeIndex,
		BeaconBlockRoot: vote.BlockRoot,
		Source:          vote.Source,
		Target:          vote.Target,
	}
}<|MERGE_RESOLUTION|>--- conflicted
+++ resolved
@@ -87,12 +87,7 @@
 		attesterRoots:     opts.AttesterRoots,
 		syncCommRoots:     opts.SyncCommRoots,
 		domainCache:       opts.DomainCache,
-<<<<<<< HEAD
-		pccMtx:            &sync.Mutex{},
-		rootsMtx:          &sync.RWMutex{},
-=======
 		beaconVoteRoots:   opts.BeaconVoteRoots,
->>>>>>> 43ad1a0f
 	}
 
 	co.postConsensusContainer = make(map[phase0.Slot]map[phase0.ValidatorIndex]*ssv.PartialSigContainer, co.postConsensusContainerCapacity())
@@ -355,21 +350,17 @@
 		o.logger.Fatal("unreachable: OnProposalMsg must be called only on qbft messages")
 	}
 
-<<<<<<< HEAD
+	bnCacheKey := BeaconVoteCacheKey{root: beaconVote.BlockRoot, height: qbftMsg.Height}
+
+	// if the roots for this beacon vote hash and height have already been computed, skip
+	if o.beaconVoteRoots.Has(bnCacheKey) {
+		return nil
+	}
+
 	epoch := o.beaconNetwork.EstimatedEpochAtSlot(phase0.Slot(qbftMsg.Height))
 
 	o.rootsMtx.Lock()
 	defer o.rootsMtx.Unlock()
-=======
-	bnCacheKey := BeaconVoteCacheKey{root: beaconVote.BlockRoot, height: qbftMsg.Height}
-
-	// if the roots for this beacon vote hash and height have already been computed, skip
-	if ncv.beaconVoteRoots.Has(bnCacheKey) {
-		return nil
-	}
-
-	epoch := ncv.beaconNetwork.EstimatedEpochAtSlot(phase0.Slot(qbftMsg.Height))
->>>>>>> 43ad1a0f
 
 	if err := o.saveAttesterRoots(epoch, beaconVote, qbftMsg); err != nil {
 		return err
@@ -380,7 +371,7 @@
 	}
 
 	// cache the roots for this beacon vote hash and height
-	ncv.beaconVoteRoots.Set(bnCacheKey, struct{}{}, ttlcache.DefaultTTL)
+	o.beaconVoteRoots.Set(bnCacheKey, struct{}{}, ttlcache.DefaultTTL)
 
 	return nil
 }
