--- conflicted
+++ resolved
@@ -68,13 +68,8 @@
 			logger.Debug("failed to process message", zap.Error(err))
 		} else if decided != nil {
 			if inst := ncv.qbftController.StoredInstances.FindInstance(signedMsg.Message.Height); inst != nil {
-<<<<<<< HEAD
 				if err = ncv.qbftController.SaveInstance(inst, signedMsg); err != nil {
-					ncv.logger.Debug("failed to save instance", zap.Error(err))
-=======
-				if err = ncv.qbftController.SaveHighestInstance(inst, signedMsg); err != nil {
 					logger.Debug("failed to save instance", zap.Error(err))
->>>>>>> a62d2bb5
 				}
 			}
 		}
