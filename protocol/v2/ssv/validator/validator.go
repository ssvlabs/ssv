package validator

import (
	"context"
	"fmt"
	"sync"

	"github.com/attestantio/go-eth2-client/spec/phase0"
	"github.com/pkg/errors"
	"go.opentelemetry.io/otel/codes"
	"go.opentelemetry.io/otel/trace"
	"go.uber.org/zap"

	specqbft "github.com/ssvlabs/ssv-spec/qbft"
	spectypes "github.com/ssvlabs/ssv-spec/types"

	"github.com/ssvlabs/ssv/logging/fields"
	"github.com/ssvlabs/ssv/message/validation"
	"github.com/ssvlabs/ssv/networkconfig"
	"github.com/ssvlabs/ssv/observability"
	"github.com/ssvlabs/ssv/protocol/v2/message"
	"github.com/ssvlabs/ssv/protocol/v2/ssv/queue"
	"github.com/ssvlabs/ssv/protocol/v2/ssv/runner"
	ssvtypes "github.com/ssvlabs/ssv/protocol/v2/types"
	"github.com/ssvlabs/ssv/ssvsigner/ekm"
	"github.com/ssvlabs/ssv/utils/hashmap"
)

// Validator represents an SSV ETH consensus validator Share assigned, coordinates duty execution and more.
// Every validator has a validatorID which is validator's public key.
// Each validator has multiple DutyRunners, for each duty type.
type Validator struct {
	mtx    *sync.RWMutex
	ctx    context.Context
	cancel context.CancelFunc

	NetworkConfig networkconfig.NetworkConfig
	DutyRunners   runner.ValidatorDutyRunners
	Network       specqbft.Network

	Operator       *spectypes.CommitteeMember
	Share          *ssvtypes.SSVShare
	Signer         ekm.BeaconSigner
	OperatorSigner ssvtypes.OperatorSigner

	Queues map[spectypes.RunnerRole]queueContainer

	// dutyIDs is a map for logging a unique ID for a given duty
	dutyIDs *hashmap.Map[spectypes.RunnerRole, string]

	state uint32

	messageValidator validation.MessageValidator
}

// NewValidator creates a new instance of Validator.
func NewValidator(pctx context.Context, cancel func(), options Options) *Validator {
	options.defaults()

	v := &Validator{
		mtx:              &sync.RWMutex{},
		ctx:              pctx,
		cancel:           cancel,
		NetworkConfig:    options.NetworkConfig,
		DutyRunners:      options.DutyRunners,
		Network:          options.Network,
		Operator:         options.Operator,
		Share:            options.SSVShare,
		Signer:           options.Signer,
		OperatorSigner:   options.OperatorSigner,
		Queues:           make(map[spectypes.RunnerRole]queueContainer),
		state:            uint32(NotStarted),
		dutyIDs:          hashmap.New[spectypes.RunnerRole, string](), // TODO: use beaconrole here?
		messageValidator: options.MessageValidator,
	}

	for _, dutyRunner := range options.DutyRunners {
		// Set timeout function.
		dutyRunner.GetBaseRunner().TimeoutF = v.onTimeout

		//Setup the queue.
		role := dutyRunner.GetBaseRunner().RunnerRoleType

		v.Queues[role] = queueContainer{
			Q: queue.New(options.QueueSize),
			queueState: &queue.State{
				HasRunningInstance: false,
				Height:             0,
				Slot:               0,
				//Quorum:             options.SSVShare.Share,// TODO
			},
		}
	}

	return v
}

// StartDuty starts a duty for the validator
func (v *Validator) StartDuty(ctx context.Context, logger *zap.Logger, duty spectypes.Duty) error {
	ctx, span := tracer.Start(ctx,
		observability.InstrumentName(observabilityNamespace, "start_duty"),
		trace.WithAttributes(
			observability.RunnerRoleAttribute(duty.RunnerRole()),
			observability.BeaconSlotAttribute(duty.DutySlot())),
	)
	defer span.End()

	vDuty, ok := duty.(*spectypes.ValidatorDuty)
	if !ok {
		err := fmt.Errorf("expected ValidatorDuty, got %T", duty)
		span.SetStatus(codes.Error, err.Error())
		return err
	}

	dutyRunner := v.DutyRunners[spectypes.MapDutyToRunnerRole(vDuty.Type)]
	if dutyRunner == nil {
		err := errors.Errorf("no runner for duty type %s", vDuty.Type.String())
		span.SetStatus(codes.Error, err.Error())
		return err
	}

	// Log with duty ID.
	baseRunner := dutyRunner.GetBaseRunner()
	v.dutyIDs.Set(spectypes.MapDutyToRunnerRole(vDuty.Type), fields.FormatDutyID(baseRunner.BeaconNetwork.EstimatedEpochAtSlot(vDuty.Slot), vDuty.Slot, vDuty.Type.String(), vDuty.ValidatorIndex))
	logger = v.withDutyID(logger, spectypes.MapDutyToRunnerRole(vDuty.Type))

	// Log with height.
	if baseRunner.QBFTController != nil {
		logger = logger.With(fields.Height(baseRunner.QBFTController.Height))
	}

	const eventMsg = "ℹ️ starting duty processing"
	logger.Info(eventMsg)
	span.AddEvent(eventMsg)

	if err := dutyRunner.StartNewDuty(ctx, logger, vDuty, v.Operator.GetQuorum()); err != nil {
		span.SetStatus(codes.Error, err.Error())
		return err
	}

	span.SetStatus(codes.Ok, "")
	return nil
}

// ProcessMessage processes Network Message of all types
func (v *Validator) ProcessMessage(ctx context.Context, logger *zap.Logger, msg *queue.SSVMessage) error {
	msgType := msg.GetType()
	ctx, span := tracer.Start(ctx,
		observability.InstrumentName(observabilityNamespace, "process_message"),
		trace.WithAttributes(
			observability.ValidatorMsgIDAttribute(msg.GetID()),
			observability.ValidatorMsgTypeAttribute(msgType),
			observability.RunnerRoleAttribute(msg.GetID().GetRoleType())),
		trace.WithLinks(trace.LinkFromContext(msg.TraceContext)))
	defer span.End()

	slot, err := msg.Slot()
	if err == nil {
		span.SetAttributes(observability.BeaconSlotAttribute(slot))
	}

	if msgType != message.SSVEventMsgType {
		span.AddEvent("validating message and signature")
		if err := msg.SignedSSVMessage.Validate(); err != nil {
			err = errors.Wrap(err, "invalid SignedSSVMessage")
			span.SetStatus(codes.Error, err.Error())
			return err
		}

		// Verify SignedSSVMessage's signature
		if err := spectypes.Verify(msg.SignedSSVMessage, v.Operator.Committee); err != nil {
			err = errors.Wrap(err, "SignedSSVMessage has an invalid signature")
			span.SetStatus(codes.Error, err.Error())
			return err
		}
	}

	messageID := msg.GetID()
	// Get runner
	dutyRunner := v.DutyRunners.DutyRunnerForMsgID(messageID)
	if dutyRunner == nil {
		err := fmt.Errorf("could not get duty runner for msg ID %v", messageID)
		span.SetStatus(codes.Error, err.Error())
		return err
	}

	// Validate message for runner
	if err := validateMessage(v.Share.Share, msg); err != nil {
		err := fmt.Errorf("message invalid for msg ID %v: %w", messageID, err)
		span.SetStatus(codes.Error, err.Error())
		return err
	}

	switch msgType {
	case spectypes.SSVConsensusMsgType:
		qbftMsg, ok := msg.Body.(*specqbft.Message)
		if !ok {
			err := errors.New("could not decode consensus message from network message")
			span.SetStatus(codes.Error, err.Error())
			return err
		}

		if err := qbftMsg.Validate(); err != nil {
			err := errors.Wrap(err, "invalid qbft Message")
			span.SetStatus(codes.Error, err.Error())
			return err
		}

<<<<<<< HEAD
		if dutyID, ok := v.dutyIDs.Get(messageID.GetRoleType()); ok {
			span.SetAttributes(observability.DutyIDAttribute(dutyID))
			logger = logger.With(fields.DutyID(dutyID))
		}

		logger = logger.
			With(fields.Height(qbftMsg.Height)).
			With(fields.Slot(phase0.Slot(qbftMsg.Height)))

		if err := dutyRunner.ProcessConsensus(ctx, logger, msg.SignedSSVMessage); err != nil {
			span.SetStatus(codes.Error, err.Error())
			return err
		}
		span.SetStatus(codes.Ok, "")
		return nil
=======
		logger = v.withDutyID(logger, messageID.GetRoleType()).
			With(fields.Slot(phase0.Slot(qbftMsg.Height))).
			With(fields.Height(qbftMsg.Height))

		return dutyRunner.ProcessConsensus(ctx, logger, msg.SignedSSVMessage)
>>>>>>> 7f5f7fdf
	case spectypes.SSVPartialSignatureMsgType:
		signedMsg, ok := msg.Body.(*spectypes.PartialSignatureMessages)
		if !ok {
			err := errors.New("could not decode post consensus message from network message")
			span.SetStatus(codes.Error, err.Error())
			return err
		}

		if dutyID, ok := v.dutyIDs.Get(messageID.GetRoleType()); ok {
			span.SetAttributes(observability.DutyIDAttribute(dutyID))
			logger = logger.With(fields.DutyID(dutyID))
		}
<<<<<<< HEAD
		span.SetAttributes(observability.ValidatorPartialSigMsgTypeAttribute(signedMsg.Type))
		logger = logger.With(fields.Slot(signedMsg.Slot))
=======

		logger = v.withDutyID(logger, messageID.GetRoleType()).
			With(fields.Slot(signedMsg.Slot))
>>>>>>> 7f5f7fdf

		if len(msg.SignedSSVMessage.OperatorIDs) != 1 {
			err := errors.New("PartialSignatureMessage has more than 1 signer")
			span.SetStatus(codes.Error, err.Error())
			return err
		}

		if err := signedMsg.ValidateForSigner(msg.SignedSSVMessage.OperatorIDs[0]); err != nil {
			err := errors.Wrap(err, "invalid PartialSignatureMessages")
			span.SetStatus(codes.Error, err.Error())
			return err
		}

		if signedMsg.Type == spectypes.PostConsensusPartialSig {
			span.AddEvent("processing post-consensus message")
			if err := dutyRunner.ProcessPostConsensus(ctx, logger, signedMsg); err != nil {
				span.SetStatus(codes.Error, err.Error())
				return err
			}
			span.SetStatus(codes.Ok, "")
			return nil
		}
		span.AddEvent("processing pre-consensus message")
		if err := dutyRunner.ProcessPreConsensus(ctx, logger, signedMsg); err != nil {
			span.SetStatus(codes.Error, err.Error())
			return err
		}
<<<<<<< HEAD
		span.SetStatus(codes.Ok, "")
		return nil
=======

		return dutyRunner.ProcessPreConsensus(ctx, logger, signedMsg)
>>>>>>> 7f5f7fdf
	case message.SSVEventMsgType:
		if err := v.handleEventMessage(ctx, logger, msg, dutyRunner); err != nil {
			span.SetStatus(codes.Error, err.Error())
			return err
		}
		span.SetStatus(codes.Ok, "")
		return nil
	default:
		err := errors.New("unknown msg")
		span.SetStatus(codes.Error, err.Error())
		return err
	}
}

func validateMessage(share spectypes.Share, msg *queue.SSVMessage) error {
	if !share.ValidatorPubKey.MessageIDBelongs(msg.GetID()) {
		return errors.New("msg ID doesn't match validator ID")
	}

	if len(msg.GetData()) == 0 {
		return errors.New("msg data is invalid")
	}

	return nil
}

// withDutyID returns a logger with the duty ID for the given role.
func (v *Validator) withDutyID(logger *zap.Logger, role spectypes.RunnerRole) *zap.Logger {
	if dutyID, ok := v.dutyIDs.Get(role); ok {
		return logger.With(fields.DutyID(dutyID))
	}

	return logger
}<|MERGE_RESOLUTION|>--- conflicted
+++ resolved
@@ -206,7 +206,6 @@
 			return err
 		}
 
-<<<<<<< HEAD
 		if dutyID, ok := v.dutyIDs.Get(messageID.GetRoleType()); ok {
 			span.SetAttributes(observability.DutyIDAttribute(dutyID))
 			logger = logger.With(fields.DutyID(dutyID))
@@ -222,13 +221,6 @@
 		}
 		span.SetStatus(codes.Ok, "")
 		return nil
-=======
-		logger = v.withDutyID(logger, messageID.GetRoleType()).
-			With(fields.Slot(phase0.Slot(qbftMsg.Height))).
-			With(fields.Height(qbftMsg.Height))
-
-		return dutyRunner.ProcessConsensus(ctx, logger, msg.SignedSSVMessage)
->>>>>>> 7f5f7fdf
 	case spectypes.SSVPartialSignatureMsgType:
 		signedMsg, ok := msg.Body.(*spectypes.PartialSignatureMessages)
 		if !ok {
@@ -241,14 +233,8 @@
 			span.SetAttributes(observability.DutyIDAttribute(dutyID))
 			logger = logger.With(fields.DutyID(dutyID))
 		}
-<<<<<<< HEAD
 		span.SetAttributes(observability.ValidatorPartialSigMsgTypeAttribute(signedMsg.Type))
 		logger = logger.With(fields.Slot(signedMsg.Slot))
-=======
-
-		logger = v.withDutyID(logger, messageID.GetRoleType()).
-			With(fields.Slot(signedMsg.Slot))
->>>>>>> 7f5f7fdf
 
 		if len(msg.SignedSSVMessage.OperatorIDs) != 1 {
 			err := errors.New("PartialSignatureMessage has more than 1 signer")
@@ -276,13 +262,8 @@
 			span.SetStatus(codes.Error, err.Error())
 			return err
 		}
-<<<<<<< HEAD
 		span.SetStatus(codes.Ok, "")
 		return nil
-=======
-
-		return dutyRunner.ProcessPreConsensus(ctx, logger, signedMsg)
->>>>>>> 7f5f7fdf
 	case message.SSVEventMsgType:
 		if err := v.handleEventMessage(ctx, logger, msg, dutyRunner); err != nil {
 			span.SetStatus(codes.Error, err.Error())
