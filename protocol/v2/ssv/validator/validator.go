package validator

import (
	"context"
	"sync"

	"github.com/bloxapp/ssv/logging"
	"github.com/bloxapp/ssv/protocol/v2/message"
	"go.uber.org/zap"

	specqbft "github.com/bloxapp/ssv-spec/qbft"
	specssv "github.com/bloxapp/ssv-spec/ssv"
	spectypes "github.com/bloxapp/ssv-spec/types"
	ipsflog "github.com/ipfs/go-log"
	"github.com/pkg/errors"

	"github.com/bloxapp/ssv/ibft/storage"
	"github.com/bloxapp/ssv/protocol/v2/ssv/queue"
	"github.com/bloxapp/ssv/protocol/v2/ssv/runner"
	"github.com/bloxapp/ssv/protocol/v2/types"
)

var logger = ipsflog.Logger("ssv/protocol/ssv/validator").Desugar() // TODO REVIEW

// Validator represents an SSV ETH consensus validator Share assigned, coordinates duty execution and more.
// Every validator has a validatorID which is validator's public key.
// Each validator has multiple DutyRunners, for each duty type.
type Validator struct {
	mtx    *sync.RWMutex
	ctx    context.Context
	cancel context.CancelFunc
	logger *zap.Logger

	DutyRunners runner.DutyRunners
	Network     specqbft.Network
	Beacon      specssv.BeaconNode
	Share       *types.SSVShare
	Signer      spectypes.KeyManager

	Storage *storage.QBFTStores
	Queues  map[spectypes.BeaconRole]queueContainer

	state uint32
}

// NewValidator creates a new instance of Validator.
func NewValidator(pctx context.Context, cancel func(), options Options) *Validator {
	options.defaults()

	v := &Validator{
		mtx:         &sync.RWMutex{},
		ctx:         pctx,
		cancel:      cancel,
		logger:      logger.With(logging.PubKey(options.SSVShare.ValidatorPubKey)),
		DutyRunners: options.DutyRunners,
		Network:     options.Network,
		Beacon:      options.Beacon,
		Storage:     options.Storage,
		Share:       options.SSVShare,
		Signer:      options.Signer,
		Queues:      make(map[spectypes.BeaconRole]queueContainer),
		state:       uint32(NotStarted),
	}

	for _, dutyRunner := range options.DutyRunners {
		// Set timeout function.
		dutyRunner.GetBaseRunner().TimeoutF = v.onTimeout

		// Setup the queue.
		role := dutyRunner.GetBaseRunner().BeaconRoleType
		msgID := spectypes.NewMsgID(types.GetDefaultDomain(), options.SSVShare.ValidatorPubKey, role).String()

		v.Queues[role] = queueContainer{
			Q: queue.WithMetrics(queue.New(options.QueueSize), queue.NewPrometheusMetrics(msgID)),
			queueState: &queue.State{
				HasRunningInstance: false,
				Height:             0,
				Slot:               0,
				//Quorum:             options.SSVShare.Share,// TODO
			},
		}
	}

	return v
}

// StartDuty starts a duty for the validator
func (v *Validator) StartDuty(duty *spectypes.Duty) error {
	dutyRunner := v.DutyRunners[duty.Type]
	if dutyRunner == nil {
		return errors.Errorf("duty type %s not supported", duty.Type.String())
	}
	return dutyRunner.StartNewDuty(duty)
}

// ProcessMessage processes Network Message of all types
func (v *Validator) ProcessMessage(msg *queue.DecodedSSVMessage) error {
	dutyRunner := v.DutyRunners.DutyRunnerForMsgID(msg.GetID())
	if dutyRunner == nil {
		return errors.Errorf("could not get duty runner for msg ID")
	}

	if err := validateMessage(v.Share.Share, msg.SSVMessage); err != nil {
		return errors.Wrap(err, "Message invalid")
	}

	switch msg.GetType() {
	case spectypes.SSVConsensusMsgType:
		signedMsg, ok := msg.Body.(*specqbft.SignedMessage)
		if !ok {
			return errors.New("could not decode consensus message from network message")
		}
		return dutyRunner.ProcessConsensus(signedMsg)
	case spectypes.SSVPartialSignatureMsgType:
		signedMsg, ok := msg.Body.(*spectypes.SignedPartialSignatureMessage)
		if !ok {
			return errors.New("could not decode post consensus message from network message")
		}
<<<<<<< HEAD
		if signedMsg.Message.Type == spectypes.PostConsensusPartialSig {
			return dutyRunner.ProcessPostConsensus(logger, signedMsg)
=======
		if signedMsg.Message.Type == specssv.PostConsensusPartialSig {
			return dutyRunner.ProcessPostConsensus(v.logger, signedMsg)
>>>>>>> a8a60e70
		}
		return dutyRunner.ProcessPreConsensus(signedMsg)
	case message.SSVEventMsgType:
		return v.handleEventMessage(v.logger, msg, dutyRunner)
	default:
		return errors.New("unknown msg")
	}
}

func validateMessage(share spectypes.Share, msg *spectypes.SSVMessage) error {
	if !share.ValidatorPubKey.MessageIDBelongs(msg.GetID()) {
		return errors.New("msg ID doesn't match validator ID")
	}

	if len(msg.GetData()) == 0 {
		return errors.New("msg data is invalid")
	}

	return nil
}<|MERGE_RESOLUTION|>--- conflicted
+++ resolved
@@ -116,13 +116,8 @@
 		if !ok {
 			return errors.New("could not decode post consensus message from network message")
 		}
-<<<<<<< HEAD
 		if signedMsg.Message.Type == spectypes.PostConsensusPartialSig {
-			return dutyRunner.ProcessPostConsensus(logger, signedMsg)
-=======
-		if signedMsg.Message.Type == specssv.PostConsensusPartialSig {
 			return dutyRunner.ProcessPostConsensus(v.logger, signedMsg)
->>>>>>> a8a60e70
 		}
 		return dutyRunner.ProcessPreConsensus(signedMsg)
 	case message.SSVEventMsgType:
