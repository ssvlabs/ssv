--- conflicted
+++ resolved
@@ -29,14 +29,9 @@
 	ctx    context.Context
 	cancel context.CancelFunc
 
-<<<<<<< HEAD
 	NetworkConfig networkconfig.NetworkConfig
 	DutyRunners   runner.ValidatorDutyRunners
-	Network       qbft.FutureSpecNetwork
-=======
-	DutyRunners runner.ValidatorDutyRunners
-	Network     specqbft.Network
->>>>>>> be439a75
+	Network       specqbft.Network
 
 	Operator          *spectypes.Operator
 	Share             *types.SSVShare
