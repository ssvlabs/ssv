package validator

import (
	"context"
	"fmt"
	"sync"

	"github.com/pkg/errors"
	specqbft "github.com/ssvlabs/ssv-spec/qbft"
	spectypes "github.com/ssvlabs/ssv-spec/types"
	"go.opentelemetry.io/otel/codes"
	"go.opentelemetry.io/otel/trace"
	"go.uber.org/zap"

	"github.com/ssvlabs/ssv/ssvsigner/ekm"

	"github.com/ssvlabs/ssv/message/validation"
	"github.com/ssvlabs/ssv/networkconfig"
	"github.com/ssvlabs/ssv/observability"
	"github.com/ssvlabs/ssv/observability/log"
	"github.com/ssvlabs/ssv/observability/log/fields"
	"github.com/ssvlabs/ssv/observability/traces"
	"github.com/ssvlabs/ssv/protocol/v2/message"
	"github.com/ssvlabs/ssv/protocol/v2/ssv/queue"
	"github.com/ssvlabs/ssv/protocol/v2/ssv/runner"
	ssvtypes "github.com/ssvlabs/ssv/protocol/v2/types"
)

// Validator represents an SSV ETH consensus validator Share assigned, coordinates duty execution and more.
// Every validator has a validatorID which is validator's public key.
// Each validator has multiple DutyRunners - one per duty-type.
type Validator struct {
	logger *zap.Logger

	// mtx ensures the consistent Validator lifecycle (the correct usage of Start and Stop methods),
	// as well as syncs access to validator-managed data (such as Queues) across go-routines.
	mtx sync.RWMutex

	// Started reflects whether this validator has already been started. Once the Validator has been stopped, it
	// cannot be restarted.
	started bool
	// Stopped reflects whether this validator has already been stopped.
	stopped bool

	ctx    context.Context
	cancel context.CancelFunc

	NetworkConfig *networkconfig.Network
	Network       specqbft.Network

	Operator       *spectypes.CommitteeMember
	Share          *ssvtypes.SSVShare
	Signer         ekm.BeaconSigner
	OperatorSigner ssvtypes.OperatorSigner

	Queues map[spectypes.RunnerRole]queue.Queue

	DutyRunners runner.ValidatorDutyRunners

	messageValidator validation.MessageValidator
}

// NewValidator creates a new instance of Validator.
func NewValidator(ctx context.Context, cancel func(), logger *zap.Logger, options *Options) *Validator {
	v := &Validator{
		logger:           logger.Named(log.NameValidator).With(fields.PubKey(options.SSVShare.ValidatorPubKey[:])),
<<<<<<< HEAD
		mtx:              &sync.RWMutex{},
		ctx:              ctx,
=======
		ctx:              pctx,
>>>>>>> a6898a66
		cancel:           cancel,
		NetworkConfig:    options.NetworkConfig,
		DutyRunners:      options.DutyRunners,
		Network:          options.Network,
		Operator:         options.Operator,
		Share:            options.SSVShare,
		Signer:           options.Signer,
		OperatorSigner:   options.OperatorSigner,
		Queues:           make(map[spectypes.RunnerRole]queue.Queue),
		messageValidator: options.MessageValidator,
	}

	// some additional steps to prepare duty runners for handling duties
	for _, dutyRunner := range options.DutyRunners {
<<<<<<< HEAD
		// Set timeout function.
		dutyRunner.GetBaseRunner().TimeoutF = v.onTimeout

		//Setup the queue.
		role := dutyRunner.GetBaseRunner().RunnerRoleType

		v.Queues[role] = QueueContainer{
			Q: queue.New(logger, options.QueueSize),
			queueState: &queue.State{
				HasRunningInstance: false,
				Height:             0,
				Slot:               0,
				//Quorum:             options.SSVShare.Share,// TODO
			},
		}
=======
		dutyRunner.SetTimeoutFunc(v.onTimeout)
		v.Queues[dutyRunner.GetRole()] = queue.New(options.QueueSize)
>>>>>>> a6898a66
	}

	return v
}

// StartDuty starts a duty for the validator
func (v *Validator) StartDuty(ctx context.Context, logger *zap.Logger, duty spectypes.Duty) error {
	ctx, span := tracer.Start(ctx,
		observability.InstrumentName(observabilityNamespace, "start_duty"),
		trace.WithAttributes(
			observability.RunnerRoleAttribute(duty.RunnerRole()),
			observability.BeaconSlotAttribute(duty.DutySlot())),
	)
	defer span.End()

	vDuty, ok := duty.(*spectypes.ValidatorDuty)
	if !ok {
		return traces.Errorf(span, "expected ValidatorDuty, got %T", duty)
	}

	dutyRunner := v.DutyRunners[spectypes.MapDutyToRunnerRole(vDuty.Type)]
	if dutyRunner == nil {
		return traces.Errorf(span, "no duty runner for role %s", vDuty.Type.String())
	}

	const eventMsg = "ℹ️ starting duty processing"
	logger.Info(eventMsg)
	span.AddEvent(eventMsg)

	if err := dutyRunner.StartNewDuty(ctx, logger, vDuty, v.Operator.GetQuorum()); err != nil {
		return traces.Errorf(span, "could not start duty: %w", err)
	}

	span.SetStatus(codes.Ok, "")
	return nil
}

// ProcessMessage processes Network Message of all types
func (v *Validator) ProcessMessage(ctx context.Context, msg *queue.SSVMessage) error {
	msgType := msg.GetType()
	msgID := msg.GetID()

	// Validate message (+ verify SignedSSVMessage's signature)
	if msgType != message.SSVEventMsgType {
		if err := msg.SignedSSVMessage.Validate(); err != nil {
			return fmt.Errorf("invalid SignedSSVMessage: %w", err)
		}
		if err := spectypes.Verify(msg.SignedSSVMessage, v.Operator.Committee); err != nil {
			return fmt.Errorf("SignedSSVMessage has an invalid signature: %w", err)
		}
	}

	slot, err := msg.Slot()
	if err != nil {
		return fmt.Errorf("couldn't get message slot: %w", err)
	}
	dutyID := fields.BuildDutyID(v.NetworkConfig.EstimatedEpochAtSlot(slot), slot, msgID.GetRoleType(), v.Share.ValidatorIndex)

	logger := v.logger.
		With(fields.MessageType(msgType)).
		With(fields.MessageID(msgID)).
		With(fields.RunnerRole(msgID.GetRoleType())).
		With(fields.Slot(slot)).
		With(fields.DutyID(dutyID))

	ctx, span := tracer.Start(ctx,
		observability.InstrumentName(observabilityNamespace, "process_message"),
		trace.WithAttributes(
			observability.ValidatorMsgTypeAttribute(msgType),
			observability.ValidatorMsgIDAttribute(msgID),
			observability.RunnerRoleAttribute(msgID.GetRoleType()),
			observability.BeaconSlotAttribute(slot),
			observability.DutyIDAttribute(dutyID),
		),
		trace.WithLinks(trace.LinkFromContext(msg.TraceContext)))
	defer span.End()

	// Get runner
	dutyRunner := v.DutyRunners.DutyRunnerForMsgID(msgID)
	if dutyRunner == nil {
		return traces.Errorf(span, "could not get duty runner for msg ID %v", msgID)
	}

	// Validate message for runner
	if err := validateMessage(v.Share.Share, msg); err != nil {
		return traces.Errorf(span, "message invalid for msg ID %v: %w", msgID, err)
	}
	switch msgType {
	case spectypes.SSVConsensusMsgType:
		qbftMsg, ok := msg.Body.(*specqbft.Message)
		if !ok {
			return traces.Errorf(span, "could not decode consensus message from network message")
		}

		if err := qbftMsg.Validate(); err != nil {
			return traces.Errorf(span, "invalid QBFT Message: %w", err)
		}

		logger = logger.With(fields.QBFTHeight(qbftMsg.Height))

		if err := dutyRunner.ProcessConsensus(ctx, logger, msg.SignedSSVMessage); err != nil {
			return traces.Error(span, err)
		}
		span.SetStatus(codes.Ok, "")
		return nil
	case spectypes.SSVPartialSignatureMsgType:
		signedMsg, ok := msg.Body.(*spectypes.PartialSignatureMessages)
		if !ok {
			return traces.Errorf(span, "could not decode post consensus message from network message")
		}

		span.SetAttributes(observability.ValidatorPartialSigMsgTypeAttribute(signedMsg.Type))

		if len(msg.SignedSSVMessage.OperatorIDs) != 1 {
			return traces.Errorf(span, "PartialSignatureMessage has more than 1 signer")
		}

		if err := signedMsg.ValidateForSigner(msg.SignedSSVMessage.OperatorIDs[0]); err != nil {
			return traces.Errorf(span, "invalid PartialSignatureMessages: %w", err)
		}

		if signedMsg.Type == spectypes.PostConsensusPartialSig {
			span.AddEvent("processing post-consensus message")
			if err := dutyRunner.ProcessPostConsensus(ctx, logger, signedMsg); err != nil {
				return traces.Error(span, err)
			}
			span.SetStatus(codes.Ok, "")
			return nil
		}
		span.AddEvent("processing pre-consensus message")
		if err := dutyRunner.ProcessPreConsensus(ctx, logger, signedMsg); err != nil {
			return traces.Error(span, err)
		}
		span.SetStatus(codes.Ok, "")
		return nil
	case message.SSVEventMsgType:
		if err := v.handleEventMessage(ctx, logger, msg, dutyRunner); err != nil {
			return traces.Errorf(span, "could not handle event message: %w", err)
		}
		span.SetStatus(codes.Ok, "")
		return nil
	default:
		return traces.Errorf(span, "unknown message type %d", msgType)
	}
}

func validateMessage(share spectypes.Share, msg *queue.SSVMessage) error {
	if !share.ValidatorPubKey.MessageIDBelongs(msg.GetID()) {
		return errors.New("msg ID doesn't match validator ID")
	}

	if len(msg.GetData()) == 0 {
		return errors.New("msg data is invalid")
	}

	return nil
}<|MERGE_RESOLUTION|>--- conflicted
+++ resolved
@@ -64,12 +64,7 @@
 func NewValidator(ctx context.Context, cancel func(), logger *zap.Logger, options *Options) *Validator {
 	v := &Validator{
 		logger:           logger.Named(log.NameValidator).With(fields.PubKey(options.SSVShare.ValidatorPubKey[:])),
-<<<<<<< HEAD
-		mtx:              &sync.RWMutex{},
 		ctx:              ctx,
-=======
-		ctx:              pctx,
->>>>>>> a6898a66
 		cancel:           cancel,
 		NetworkConfig:    options.NetworkConfig,
 		DutyRunners:      options.DutyRunners,
@@ -84,26 +79,8 @@
 
 	// some additional steps to prepare duty runners for handling duties
 	for _, dutyRunner := range options.DutyRunners {
-<<<<<<< HEAD
-		// Set timeout function.
-		dutyRunner.GetBaseRunner().TimeoutF = v.onTimeout
-
-		//Setup the queue.
-		role := dutyRunner.GetBaseRunner().RunnerRoleType
-
-		v.Queues[role] = QueueContainer{
-			Q: queue.New(logger, options.QueueSize),
-			queueState: &queue.State{
-				HasRunningInstance: false,
-				Height:             0,
-				Slot:               0,
-				//Quorum:             options.SSVShare.Share,// TODO
-			},
-		}
-=======
 		dutyRunner.SetTimeoutFunc(v.onTimeout)
-		v.Queues[dutyRunner.GetRole()] = queue.New(options.QueueSize)
->>>>>>> a6898a66
+		v.Queues[dutyRunner.GetRole()] = queue.New(logger, options.QueueSize)
 	}
 
 	return v
