--- conflicted
+++ resolved
@@ -6,29 +6,23 @@
 
 	"github.com/attestantio/go-eth2-client/spec/phase0"
 	"github.com/pkg/errors"
+	specqbft "github.com/ssvlabs/ssv-spec/qbft"
+	spectypes "github.com/ssvlabs/ssv-spec/types"
 	"go.opentelemetry.io/otel/codes"
 	"go.opentelemetry.io/otel/trace"
 	"go.uber.org/zap"
 
-	specqbft "github.com/ssvlabs/ssv-spec/qbft"
-	spectypes "github.com/ssvlabs/ssv-spec/types"
-
-	"github.com/ssvlabs/ssv/ssvsigner/ekm"
-
-<<<<<<< HEAD
-	"github.com/ssvlabs/ssv/logging"
-	"github.com/ssvlabs/ssv/logging/fields"
-=======
->>>>>>> a5aefd45
 	"github.com/ssvlabs/ssv/message/validation"
 	"github.com/ssvlabs/ssv/networkconfig"
 	"github.com/ssvlabs/ssv/observability"
+	"github.com/ssvlabs/ssv/observability/log"
 	"github.com/ssvlabs/ssv/observability/log/fields"
 	"github.com/ssvlabs/ssv/observability/traces"
 	"github.com/ssvlabs/ssv/protocol/v2/message"
 	"github.com/ssvlabs/ssv/protocol/v2/ssv/queue"
 	"github.com/ssvlabs/ssv/protocol/v2/ssv/runner"
 	ssvtypes "github.com/ssvlabs/ssv/protocol/v2/types"
+	"github.com/ssvlabs/ssv/ssvsigner/ekm"
 	"github.com/ssvlabs/ssv/utils/hashmap"
 )
 
@@ -65,7 +59,7 @@
 // NewValidator creates a new instance of Validator.
 func NewValidator(pctx context.Context, cancel func(), logger *zap.Logger, options *Options) *Validator {
 	v := &Validator{
-		logger:           logger.Named(logging.NameValidator).With(fields.PubKey(options.SSVShare.ValidatorPubKey[:])),
+		logger:           logger.Named(log.NameValidator).With(fields.PubKey(options.SSVShare.ValidatorPubKey[:])),
 		mtx:              &sync.RWMutex{},
 		ctx:              pctx,
 		cancel:           cancel,
