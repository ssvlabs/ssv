package validator

import (
	"context"
	"fmt"
	"sync"

<<<<<<< HEAD
	"github.com/bloxapp/ssv/logging"
	"github.com/bloxapp/ssv/protocol/v2/message"
	"go.uber.org/zap"

=======
>>>>>>> 727389fe
	specqbft "github.com/bloxapp/ssv-spec/qbft"
	specssv "github.com/bloxapp/ssv-spec/ssv"
	spectypes "github.com/bloxapp/ssv-spec/types"
	"github.com/cornelk/hashmap"
	"github.com/pkg/errors"
	"go.uber.org/zap"

	"github.com/bloxapp/ssv/ibft/storage"
	"github.com/bloxapp/ssv/logging/fields"
	"github.com/bloxapp/ssv/protocol/v2/message"
	"github.com/bloxapp/ssv/protocol/v2/ssv/queue"
	"github.com/bloxapp/ssv/protocol/v2/ssv/runner"
	"github.com/bloxapp/ssv/protocol/v2/types"
)

// Validator represents an SSV ETH consensus validator Share assigned, coordinates duty execution and more.
// Every validator has a validatorID which is validator's public key.
// Each validator has multiple DutyRunners, for each duty type.
type Validator struct {
	mtx    *sync.RWMutex
	ctx    context.Context
	cancel context.CancelFunc
	logger *zap.Logger

	DutyRunners runner.DutyRunners
	Network     specqbft.Network
	Beacon      specssv.BeaconNode
	Share       *types.SSVShare
	Signer      spectypes.KeyManager

	Storage *storage.QBFTStores
	Queues  map[spectypes.BeaconRole]queueContainer

	// dutyIDs is a map for logging a unique ID for a given duty
	dutyIDs *hashmap.Map[spectypes.BeaconRole, string]

	state uint32
}

// NewValidator creates a new instance of Validator.
func NewValidator(pctx context.Context, cancel func(), options Options) *Validator {
	options.defaults()

	v := &Validator{
		mtx:         &sync.RWMutex{},
		ctx:         pctx,
		cancel:      cancel,
		logger:      logger.With(logging.PubKey(options.SSVShare.ValidatorPubKey)),
		DutyRunners: options.DutyRunners,
		Network:     options.Network,
		Beacon:      options.Beacon,
		Storage:     options.Storage,
		Share:       options.SSVShare,
		Signer:      options.Signer,
		Queues:      make(map[spectypes.BeaconRole]queueContainer),
		state:       uint32(NotStarted),
		dutyIDs:     hashmap.New[spectypes.BeaconRole, string](),
	}

	for _, dutyRunner := range options.DutyRunners {
		// Set timeout function.
		dutyRunner.GetBaseRunner().TimeoutF = v.onTimeout

		// Setup the queue.
		role := dutyRunner.GetBaseRunner().BeaconRoleType
		msgID := spectypes.NewMsgID(types.GetDefaultDomain(), options.SSVShare.ValidatorPubKey, role).String()

		v.Queues[role] = queueContainer{
			Q: queue.WithMetrics(queue.New(options.QueueSize), queue.NewPrometheusMetrics(msgID)),
			queueState: &queue.State{
				HasRunningInstance: false,
				Height:             0,
				Slot:               0,
				//Quorum:             options.SSVShare.Share,// TODO
			},
		}
	}

	return v
}

// StartDuty starts a duty for the validator
func (v *Validator) StartDuty(logger *zap.Logger, duty *spectypes.Duty) error {
	dutyRunner := v.DutyRunners[duty.Type]
	if dutyRunner == nil {
		return errors.Errorf("duty type %s not supported", duty.Type.String())
	}

	// create the new dutyID for the new duty and update the dutyID map
	v.dutyIDs.Set(duty.Type, dutyID(dutyRunner.GetBaseRunner().BeaconNetwork, duty))

	logger = trySetDutyID(logger, v.dutyIDs, duty.Type)

	logger.Info("ℹ️ starting duty processing")

	return dutyRunner.StartNewDuty(logger, duty)
}

// ProcessMessage processes Network Message of all types
func (v *Validator) ProcessMessage(logger *zap.Logger, msg *queue.DecodedSSVMessage) error {
	messageID := msg.GetID()
	dutyRunner := v.DutyRunners.DutyRunnerForMsgID(messageID)
	if dutyRunner == nil {
		return fmt.Errorf("could not get duty runner for msg ID %v", messageID)
	}

	if err := validateMessage(v.Share.Share, msg.SSVMessage); err != nil {
		return fmt.Errorf("message invalid for msg ID %v: %w", messageID, err)
	}

	switch msg.GetType() {
	case spectypes.SSVConsensusMsgType:
		logger = trySetDutyID(logger, v.dutyIDs, messageID.GetRoleType())

		signedMsg, ok := msg.Body.(*specqbft.SignedMessage)
		if !ok {
			return errors.New("could not decode consensus message from network message")
		}
		logger = logger.With(fields.Height(signedMsg.Message.Height))
		return dutyRunner.ProcessConsensus(logger, signedMsg)
	case spectypes.SSVPartialSignatureMsgType:
		logger = trySetDutyID(logger, v.dutyIDs, messageID.GetRoleType())

		signedMsg, ok := msg.Body.(*spectypes.SignedPartialSignatureMessage)
		if !ok {
			return errors.New("could not decode post consensus message from network message")
		}
<<<<<<< HEAD
		if signedMsg.Message.Type == specssv.PostConsensusPartialSig {
			return dutyRunner.ProcessPostConsensus(v.logger, signedMsg)
=======
		if signedMsg.Message.Type == spectypes.PostConsensusPartialSig {
			return dutyRunner.ProcessPostConsensus(logger, signedMsg)
>>>>>>> 727389fe
		}
		return dutyRunner.ProcessPreConsensus(logger, signedMsg)
	case message.SSVEventMsgType:
		return v.handleEventMessage(v.logger, msg, dutyRunner)
	default:
		return errors.New("unknown msg")
	}
}

func validateMessage(share spectypes.Share, msg *spectypes.SSVMessage) error {
	if !share.ValidatorPubKey.MessageIDBelongs(msg.GetID()) {
		return errors.New("msg ID doesn't match validator ID")
	}

	if len(msg.GetData()) == 0 {
		return errors.New("msg data is invalid")
	}

	return nil
}

func dutyID(beaconNetwork spectypes.BeaconNetwork, duty *spectypes.Duty) string {
	dutyType := duty.Type.String()
	epoch := beaconNetwork.EstimatedEpochAtSlot(duty.Slot)
	slot := duty.Slot
	validatorIndex := duty.ValidatorIndex
	return fmt.Sprintf("%v-e%v-s%v-v%v", dutyType, epoch, slot, validatorIndex)
}

func trySetDutyID(logger *zap.Logger, dutyIDs *hashmap.Map[spectypes.BeaconRole, string], role spectypes.BeaconRole) *zap.Logger {
	if dutyID, ok := dutyIDs.Get(role); ok {
		return logger.With(fields.DutyID(dutyID))
	}
	return logger
}<|MERGE_RESOLUTION|>--- conflicted
+++ resolved
@@ -5,13 +5,6 @@
 	"fmt"
 	"sync"
 
-<<<<<<< HEAD
-	"github.com/bloxapp/ssv/logging"
-	"github.com/bloxapp/ssv/protocol/v2/message"
-	"go.uber.org/zap"
-
-=======
->>>>>>> 727389fe
 	specqbft "github.com/bloxapp/ssv-spec/qbft"
 	specssv "github.com/bloxapp/ssv-spec/ssv"
 	spectypes "github.com/bloxapp/ssv-spec/types"
@@ -34,7 +27,6 @@
 	mtx    *sync.RWMutex
 	ctx    context.Context
 	cancel context.CancelFunc
-	logger *zap.Logger
 
 	DutyRunners runner.DutyRunners
 	Network     specqbft.Network
@@ -59,7 +51,6 @@
 		mtx:         &sync.RWMutex{},
 		ctx:         pctx,
 		cancel:      cancel,
-		logger:      logger.With(logging.PubKey(options.SSVShare.ValidatorPubKey)),
 		DutyRunners: options.DutyRunners,
 		Network:     options.Network,
 		Beacon:      options.Beacon,
@@ -139,17 +130,12 @@
 		if !ok {
 			return errors.New("could not decode post consensus message from network message")
 		}
-<<<<<<< HEAD
-		if signedMsg.Message.Type == specssv.PostConsensusPartialSig {
-			return dutyRunner.ProcessPostConsensus(v.logger, signedMsg)
-=======
 		if signedMsg.Message.Type == spectypes.PostConsensusPartialSig {
 			return dutyRunner.ProcessPostConsensus(logger, signedMsg)
->>>>>>> 727389fe
 		}
 		return dutyRunner.ProcessPreConsensus(logger, signedMsg)
 	case message.SSVEventMsgType:
-		return v.handleEventMessage(v.logger, msg, dutyRunner)
+		return v.handleEventMessage(logger, msg, dutyRunner)
 	default:
 		return errors.New("unknown msg")
 	}
