--- conflicted
+++ resolved
@@ -284,66 +284,6 @@
 	assert.Equal(t, specqbft.PrepareMsgType, receivedMessages[1].Body.(*specqbft.Message).MsgType)
 }
 
-<<<<<<< HEAD
-// TestStartConsumeQueue tests the StartConsumeQueue method, which orchestrates queue processing
-// for a specific slot. This test verifies error handling in various scenarios:
-// - Missing queue for a slot
-// - Missing runner for a slot
-// - Successful queue consumption start
-//
-// Flow:
-// 1. Set up a committee with a queue for a specific slot and a corresponding runner
-// 2. Test scenario 1: Call StartConsumeQueue with a duty for a nonexistent slot (should error)
-// 3. Test scenario 2: Delete runner and call StartConsumeQueue for the existing slot (should error)
-// 4. Test scenario 3: Restore runner and call StartConsumeQueue for the valid slot (should succeed)
-func TestStartConsumeQueue(t *testing.T) {
-	ctrl := gomock.NewController(t)
-	defer ctrl.Finish()
-
-	logger, _ := zap.NewDevelopment()
-	ctx, cancel := context.WithCancel(t.Context())
-	defer cancel()
-
-	committee := &Committee{
-		ctx:           ctx,
-		Queues:        make(map[phase0.Slot]queueContainer),
-		Runners:       make(map[phase0.Slot]*runner.CommitteeRunner),
-		networkConfig: networkconfig.TestNetwork,
-	}
-
-	slot := phase0.Slot(123)
-
-	q := queueContainer{
-		Q: queue.New(1000),
-		queueState: &queue.State{
-			HasRunningInstance: false,
-			Height:             specqbft.Height(slot),
-			Slot:               slot,
-		},
-	}
-	committee.Queues[slot] = q
-
-	committeeRunner := &runner.CommitteeRunner{
-		BaseRunner: &runner.BaseRunner{
-			State: &runner.State{},
-		},
-	}
-	committee.Runners[slot] = committeeRunner
-
-	err := committee.StartConsumeQueue(t.Context(), logger, 124)
-	assert.Error(t, err)
-
-	delete(committee.Runners, slot)
-	err = committee.StartConsumeQueue(t.Context(), logger, slot)
-	assert.Error(t, err)
-
-	committee.Runners[slot] = committeeRunner
-	err = committee.StartConsumeQueue(t.Context(), logger, slot)
-	assert.NoError(t, err)
-}
-
-=======
->>>>>>> df8cc23a
 // TestFilterNoProposalAccepted tests the message filtering behavior when no proposal
 // is accepted for the current round. In this state, the queue should:
 // - Process proposal messages (always)
