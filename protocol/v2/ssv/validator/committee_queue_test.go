--- conflicted
+++ resolved
@@ -78,13 +78,8 @@
 }
 
 // runConsumeQueueAsync wraps ConsumeQueue execution in a goroutine.
-<<<<<<< HEAD
-func runConsumeQueueAsync(t *testing.T, ctx context.Context, committee *Committee, q queueContainer,
+func runConsumeQueueAsync(t *testing.T, ctx context.Context, committee *Committee, q QueueContainer,
 	logger *zap.Logger, handler func(context.Context, *queue.SSVMessage) error,
-=======
-func runConsumeQueueAsync(t *testing.T, ctx context.Context, committee *Committee, q QueueContainer,
-	logger *zap.Logger, handler func(context.Context, *zap.Logger, *queue.SSVMessage) error,
->>>>>>> b313c033
 	committeeRunner *runner.CommitteeRunner) {
 	t.Helper()
 
@@ -232,17 +227,10 @@
 	defer cancel()
 
 	committee := &Committee{
-<<<<<<< HEAD
 		ctx:           ctx,
-		Queues:        make(map[phase0.Slot]queueContainer),
+		Queues:        make(map[phase0.Slot]QueueContainer),
 		Runners:       make(map[phase0.Slot]*runner.CommitteeRunner),
 		networkConfig: networkconfig.TestNetwork,
-=======
-		ctx:          ctx,
-		Queues:       make(map[phase0.Slot]QueueContainer),
-		Runners:      make(map[phase0.Slot]*runner.CommitteeRunner),
-		beaconConfig: networkconfig.TestNetwork.Beacon,
->>>>>>> b313c033
 	}
 
 	slot := phase0.Slot(123)
@@ -323,17 +311,10 @@
 	defer cancel()
 
 	committee := &Committee{
-<<<<<<< HEAD
 		ctx:           ctx,
-		Queues:        make(map[phase0.Slot]queueContainer),
+		Queues:        make(map[phase0.Slot]QueueContainer),
 		Runners:       make(map[phase0.Slot]*runner.CommitteeRunner),
 		networkConfig: networkconfig.TestNetwork,
-=======
-		ctx:          ctx,
-		Queues:       make(map[phase0.Slot]QueueContainer),
-		Runners:      make(map[phase0.Slot]*runner.CommitteeRunner),
-		beaconConfig: networkconfig.TestNetwork.Beacon,
->>>>>>> b313c033
 	}
 
 	slot := phase0.Slot(123)
