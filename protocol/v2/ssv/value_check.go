package ssv

import (
	"bytes"
	"fmt"
	"math"

	"github.com/attestantio/go-eth2-client/spec/phase0"
	"github.com/pkg/errors"

	spectypes "github.com/ssvlabs/ssv-spec/types"

	"github.com/ssvlabs/ssv/networkconfig"
	ssvtypes "github.com/ssvlabs/ssv/protocol/v2/types"

	"github.com/ssvlabs/ssv/ssvsigner/ekm"
)

<<<<<<< HEAD
type ValueChecker interface {
	CheckValue(value []byte) error
}

type VoteChecker interface {
	ValueChecker
	CheckValueWithSP(value []byte, spData *ssvtypes.SlashingProtectionData) error
}

type voteChecker struct {
	signer                ekm.BeaconSigner
	slot                  phase0.Slot
	sharePublicKeys       []phase0.BLSPubKey
	estimatedCurrentEpoch phase0.Epoch
}

func NewVoteChecker(
	signer ekm.BeaconSigner,
	slot phase0.Slot,
	sharePublicKeys []phase0.BLSPubKey,
	estimatedCurrentEpoch phase0.Epoch,
) VoteChecker {
	return &voteChecker{
		signer:                signer,
		slot:                  slot,
		sharePublicKeys:       sharePublicKeys,
		estimatedCurrentEpoch: estimatedCurrentEpoch,
=======
func dutyValueCheck(
	duty *spectypes.ValidatorDuty,
	beaconConfig *networkconfig.Beacon,
	expectedType spectypes.BeaconRole,
	validatorPK spectypes.ValidatorPK,
	validatorIndex phase0.ValidatorIndex,
) error {
	if beaconConfig.EstimatedEpochAtSlot(duty.Slot) > beaconConfig.EstimatedCurrentEpoch()+1 {
		return errors.New("duty epoch is into far future")
>>>>>>> 7bcd367e
	}
}

func (v *voteChecker) CheckValue(value []byte) error {
	_, err := v.checkValue(value)
	return err
}

func (v *voteChecker) CheckValueWithSP(value []byte, spData *ssvtypes.SlashingProtectionData) error {
	bv, err := v.checkValue(value)
	if err != nil {
		return err
	}

	// Implemented according to https://github.com/ssvlabs/SIPs/discussions/70
	if bv.Source.Epoch != spData.SourceEpoch {
		return errors.New("beacon vote source epoch doesn't satisfy slashing protection data")
	}

	if bv.Target.Epoch != spData.TargetEpoch {
		return errors.New("beacon vote target epoch doesn't satisfy slashing protection data")
	}

	return nil
}

func (v *voteChecker) checkValue(value []byte) (*spectypes.BeaconVote, error) {
	bv := spectypes.BeaconVote{}
	if err := bv.Decode(value); err != nil {
		return nil, errors.Wrap(err, "failed decoding beacon vote")
	}

	if bv.Target.Epoch > v.estimatedCurrentEpoch+1 {
		return nil, errors.New("attestation data target epoch is into far future")
	}

	if bv.Source.Epoch >= bv.Target.Epoch {
		return nil, errors.New("attestation data source >= target")
	}

	attestationData := &phase0.AttestationData{
		Slot: v.slot,
		// Consensus data is unaware of CommitteeIndex
		// We use -1 to not run into issues with the duplicate value slashing check:
		// (data_1 != data_2 and data_1.target.epoch == data_2.target.epoch)
		Index:           math.MaxUint64,
		BeaconBlockRoot: bv.BlockRoot,
		Source:          bv.Source,
		Target:          bv.Target,
	}

	for _, sharePublicKey := range v.sharePublicKeys {
		if err := v.signer.IsAttestationSlashable(sharePublicKey, attestationData); err != nil {
			return nil, err
		}
	}
	return &bv, nil
}

type proposerChecker struct {
	signer         ekm.BeaconSigner
	beaconConfig   networkconfig.Beacon
	validatorPK    spectypes.ValidatorPK
	validatorIndex phase0.ValidatorIndex
	sharePublicKey phase0.BLSPubKey
}

func NewProposerChecker(
	signer ekm.BeaconSigner,
	beaconConfig *networkconfig.Beacon,
	validatorPK spectypes.ValidatorPK,
	validatorIndex phase0.ValidatorIndex,
	sharePublicKey phase0.BLSPubKey,
) ValueChecker {
	return &proposerChecker{
		signer:         signer,
		beaconConfig:   beaconConfig,
		validatorPK:    validatorPK,
		validatorIndex: validatorIndex,
		sharePublicKey: sharePublicKey,
	}
}

func (v *proposerChecker) CheckValue(value []byte) error {
	cd, err := checkValidatorConsensusData(value, v.beaconConfig, spectypes.BNRoleProposer, v.validatorPK, v.validatorIndex)
	if err != nil {
		return err
	}

	var block interface {
		Slot() (phase0.Slot, error)
	}

	if blockData, _, err := cd.GetBlindedBlockData(); err == nil {
		block = blockData
	} else if blockData, _, err := cd.GetBlockData(); err == nil {
		block = blockData
	} else {
		return errors.New("no block data")
	}

	slot, err := block.Slot()
	if err != nil {
		return errors.Wrap(err, "failed to get slot from block data")
	}

	return v.signer.IsBeaconBlockSlashable(v.sharePublicKey, slot)
}

<<<<<<< HEAD
type aggregatorChecker struct {
	beaconConfig   networkconfig.Beacon
	validatorPK    spectypes.ValidatorPK
	validatorIndex phase0.ValidatorIndex
}

func NewAggregatorChecker(
	beaconConfig networkconfig.Beacon,
=======
func AggregatorValueCheckF(
	signer ekm.BeaconSigner,
	beaconConfig *networkconfig.Beacon,
>>>>>>> 7bcd367e
	validatorPK spectypes.ValidatorPK,
	validatorIndex phase0.ValidatorIndex,
) ValueChecker {
	return &aggregatorChecker{
		beaconConfig:   beaconConfig,
		validatorPK:    validatorPK,
		validatorIndex: validatorIndex,
	}
}

func (v *aggregatorChecker) CheckValue(value []byte) error {
	_, err := checkValidatorConsensusData(value, v.beaconConfig, spectypes.BNRoleAggregator, v.validatorPK, v.validatorIndex)
	return err
}

type syncCommitteeContributionChecker struct {
	beaconConfig   networkconfig.Beacon
	validatorPK    spectypes.ValidatorPK
	validatorIndex phase0.ValidatorIndex
}

func NewSyncCommitteeContributionChecker(
	beaconConfig networkconfig.Beacon,
	validatorPK spectypes.ValidatorPK,
	validatorIndex phase0.ValidatorIndex,
) ValueChecker {
	return &syncCommitteeContributionChecker{
		beaconConfig:   beaconConfig,
		validatorPK:    validatorPK,
		validatorIndex: validatorIndex,
	}
}

<<<<<<< HEAD
func (v *syncCommitteeContributionChecker) CheckValue(value []byte) error {
	_, err := checkValidatorConsensusData(value, v.beaconConfig, spectypes.BNRoleSyncCommitteeContribution, v.validatorPK, v.validatorIndex)
	return err
}

func checkValidatorConsensusData(
	value []byte,
	beaconConfig networkconfig.Beacon,
	expectedType spectypes.BeaconRole,
=======
func SyncCommitteeContributionValueCheckF(
	signer ekm.BeaconSigner,
	beaconConfig *networkconfig.Beacon,
>>>>>>> 7bcd367e
	validatorPK spectypes.ValidatorPK,
	validatorIndex phase0.ValidatorIndex,
) (*spectypes.ValidatorConsensusData, error) {
	cd := &spectypes.ValidatorConsensusData{}
	if err := cd.Decode(value); err != nil {
		return nil, fmt.Errorf("failed decoding consensus data: %w", err)
	}
	if err := cd.Validate(); err != nil {
		return cd, fmt.Errorf("invalid value: %w", err)
	}

	if beaconConfig.EstimatedEpochAtSlot(cd.Duty.Slot) > beaconConfig.EstimatedCurrentEpoch()+1 {
		return cd, fmt.Errorf("duty epoch is in the far future")
	}

	if expectedType != cd.Duty.Type {
		return cd, fmt.Errorf("wrong beacon role type")
	}

	if !bytes.Equal(validatorPK[:], cd.Duty.PubKey[:]) {
		return cd, fmt.Errorf("wrong validator pk")
	}

	if validatorIndex != cd.Duty.ValidatorIndex {
		return cd, fmt.Errorf("wrong validator index")
	}

	return cd, nil
}<|MERGE_RESOLUTION|>--- conflicted
+++ resolved
@@ -16,7 +16,6 @@
 	"github.com/ssvlabs/ssv/ssvsigner/ekm"
 )
 
-<<<<<<< HEAD
 type ValueChecker interface {
 	CheckValue(value []byte) error
 }
@@ -44,17 +43,6 @@
 		slot:                  slot,
 		sharePublicKeys:       sharePublicKeys,
 		estimatedCurrentEpoch: estimatedCurrentEpoch,
-=======
-func dutyValueCheck(
-	duty *spectypes.ValidatorDuty,
-	beaconConfig *networkconfig.Beacon,
-	expectedType spectypes.BeaconRole,
-	validatorPK spectypes.ValidatorPK,
-	validatorIndex phase0.ValidatorIndex,
-) error {
-	if beaconConfig.EstimatedEpochAtSlot(duty.Slot) > beaconConfig.EstimatedCurrentEpoch()+1 {
-		return errors.New("duty epoch is into far future")
->>>>>>> 7bcd367e
 	}
 }
 
@@ -116,7 +104,7 @@
 
 type proposerChecker struct {
 	signer         ekm.BeaconSigner
-	beaconConfig   networkconfig.Beacon
+	beaconConfig   *networkconfig.Beacon
 	validatorPK    spectypes.ValidatorPK
 	validatorIndex phase0.ValidatorIndex
 	sharePublicKey phase0.BLSPubKey
@@ -164,20 +152,14 @@
 	return v.signer.IsBeaconBlockSlashable(v.sharePublicKey, slot)
 }
 
-<<<<<<< HEAD
 type aggregatorChecker struct {
-	beaconConfig   networkconfig.Beacon
+	beaconConfig   *networkconfig.Beacon
 	validatorPK    spectypes.ValidatorPK
 	validatorIndex phase0.ValidatorIndex
 }
 
 func NewAggregatorChecker(
-	beaconConfig networkconfig.Beacon,
-=======
-func AggregatorValueCheckF(
-	signer ekm.BeaconSigner,
-	beaconConfig *networkconfig.Beacon,
->>>>>>> 7bcd367e
+	beaconConfig *networkconfig.Beacon,
 	validatorPK spectypes.ValidatorPK,
 	validatorIndex phase0.ValidatorIndex,
 ) ValueChecker {
@@ -194,13 +176,13 @@
 }
 
 type syncCommitteeContributionChecker struct {
-	beaconConfig   networkconfig.Beacon
+	beaconConfig   *networkconfig.Beacon
 	validatorPK    spectypes.ValidatorPK
 	validatorIndex phase0.ValidatorIndex
 }
 
 func NewSyncCommitteeContributionChecker(
-	beaconConfig networkconfig.Beacon,
+	beaconConfig *networkconfig.Beacon,
 	validatorPK spectypes.ValidatorPK,
 	validatorIndex phase0.ValidatorIndex,
 ) ValueChecker {
@@ -211,7 +193,6 @@
 	}
 }
 
-<<<<<<< HEAD
 func (v *syncCommitteeContributionChecker) CheckValue(value []byte) error {
 	_, err := checkValidatorConsensusData(value, v.beaconConfig, spectypes.BNRoleSyncCommitteeContribution, v.validatorPK, v.validatorIndex)
 	return err
@@ -219,13 +200,8 @@
 
 func checkValidatorConsensusData(
 	value []byte,
-	beaconConfig networkconfig.Beacon,
+	beaconConfig *networkconfig.Beacon,
 	expectedType spectypes.BeaconRole,
-=======
-func SyncCommitteeContributionValueCheckF(
-	signer ekm.BeaconSigner,
-	beaconConfig *networkconfig.Beacon,
->>>>>>> 7bcd367e
 	validatorPK spectypes.ValidatorPK,
 	validatorIndex phase0.ValidatorIndex,
 ) (*spectypes.ValidatorConsensusData, error) {
