--- conflicted
+++ resolved
@@ -104,12 +104,7 @@
 		valCheck = nil
 	}
 
-<<<<<<< HEAD
 	config := protocoltesting.TestingConfig(logger, keySet)
-	config.ValueCheckF = valCheck
-=======
-	config := testing.TestingConfig(logger, keySet)
->>>>>>> ef998ee0
 	config.ProposerF = func(state *specqbft.State, round specqbft.Round) spectypes.OperatorID {
 		return 1
 	}
@@ -375,12 +370,7 @@
 			valCheck = nil
 		}
 
-<<<<<<< HEAD
 		config := protocoltesting.TestingConfig(logger, keySetInstance)
-		config.ValueCheckF = valCheck
-=======
-		config := testing.TestingConfig(logger, keySetInstance)
->>>>>>> ef998ee0
 		config.ProposerF = func(state *specqbft.State, round specqbft.Round) spectypes.OperatorID {
 			return 1
 		}
