package spectest

import (
	"context"
	"encoding/json"
	"fmt"
	"os"
	"reflect"
	"strings"
	"testing"

	"github.com/attestantio/go-eth2-client/spec/phase0"
	specssv "github.com/ssvlabs/ssv-spec/ssv"
	"github.com/ssvlabs/ssv-spec/ssv/spectest/tests"
	"github.com/ssvlabs/ssv-spec/ssv/spectest/tests/committee"
	"github.com/ssvlabs/ssv-spec/ssv/spectest/tests/partialsigcontainer"
	"github.com/ssvlabs/ssv-spec/ssv/spectest/tests/runner/duties/newduty"
	"github.com/ssvlabs/ssv-spec/ssv/spectest/tests/runner/duties/synccommitteeaggregator"
	"github.com/ssvlabs/ssv-spec/ssv/spectest/tests/valcheck"
	spectypes "github.com/ssvlabs/ssv-spec/types"
	"github.com/ssvlabs/ssv-spec/types/spectest/tests/partialsigmessage"
	"github.com/ssvlabs/ssv-spec/types/testingutils"
	spectestingutils "github.com/ssvlabs/ssv-spec/types/testingutils"
	"github.com/stretchr/testify/require"
	"go.uber.org/zap"

	"github.com/ssvlabs/ssv/exporter/convert"
	tests2 "github.com/ssvlabs/ssv/integration/qbft/tests"
	"github.com/ssvlabs/ssv/logging"
	"github.com/ssvlabs/ssv/protocol/v2/qbft/controller"
	"github.com/ssvlabs/ssv/protocol/v2/qbft/instance"
	qbfttesting "github.com/ssvlabs/ssv/protocol/v2/qbft/testing"
	"github.com/ssvlabs/ssv/protocol/v2/ssv/runner"
	ssvtesting "github.com/ssvlabs/ssv/protocol/v2/ssv/testing"
	"github.com/ssvlabs/ssv/protocol/v2/ssv/validator"
	protocoltesting "github.com/ssvlabs/ssv/protocol/v2/testing"
)

func TestSSVMapping(t *testing.T) {
	path, err := os.Getwd()
	require.NoError(t, err)
	jsonTests, err := protocoltesting.GetSSVMappingSpecTestJSON(path, "ssv")
	require.NoError(t, err)

	logger := logging.TestLogger(t)

	untypedTests := map[string]interface{}{}
	if err := json.Unmarshal(jsonTests, &untypedTests); err != nil {
		panic(err.Error())
	}

	// Set true if you need to check the post run states of actual and expected committees / runners
	if DebugDumpState {
		_ = os.RemoveAll(dumpDir)
		os.Mkdir(dumpDir, 0755)
	}

	for name, test := range untypedTests {
		name, test := name, test
		r := prepareTest(t, logger, name, test)
		if r != nil {
			t.Run(r.name, func(t *testing.T) {
				t.Parallel()
				r.test(t)
			})
		}
	}
}

type runnable struct {
	name string
	test func(t *testing.T)
}

func prepareTest(t *testing.T, logger *zap.Logger, name string, test interface{}) *runnable {
	testName := strings.Split(name, "_")[1]
	testType := strings.Split(name, "_")[0]

	switch testType {
	case reflect.TypeOf(&tests.MsgProcessingSpecTest{}).String():
		// TODO: fix blinded test
		if strings.Contains(testName, "propose regular decide blinded") || strings.Contains(testName, "propose blinded decide regular") {
			logger.Info("skipping blinded block test", zap.String("test", testName))
			return nil
		}
		typedTest := msgProcessingSpecTestFromMap(t, test.(map[string]interface{}))

		return &runnable{
			name: typedTest.TestName(),
			test: func(t *testing.T) {
				RunMsgProcessing(t, typedTest)
			},
		}
	case reflect.TypeOf(&tests.MultiMsgProcessingSpecTest{}).String():
		typedTest := &MultiMsgProcessingSpecTest{
			Name: test.(map[string]interface{})["Name"].(string),
		}
		subtests := test.(map[string]interface{})["Tests"].([]interface{})
		for _, subtest := range subtests {
			typedTest.Tests = append(typedTest.Tests, msgProcessingSpecTestFromMap(t, subtest.(map[string]interface{})))
		}

		return &runnable{
			name: typedTest.TestName(),
			test: func(t *testing.T) {
				typedTest.Run(t)
			},
		}
	case reflect.TypeOf(&partialsigmessage.MsgSpecTest{}).String(): // no use of internal structs so can run as spec test runs
		byts, err := json.Marshal(test)
		require.NoError(t, err)
		typedTest := &partialsigmessage.MsgSpecTest{}
		require.NoError(t, json.Unmarshal(byts, &typedTest))

		return &runnable{
			name: typedTest.TestName(),
			test: func(t *testing.T) {
				typedTest.Run(t)
			},
		}
	case reflect.TypeOf(&valcheck.SpecTest{}).String(): // no use of internal structs so can run as spec test runs TODO: need to use internal signer
		byts, err := json.Marshal(test)
		require.NoError(t, err)
		typedTest := &valcheck.SpecTest{}
		require.NoError(t, json.Unmarshal(byts, &typedTest))

		return &runnable{
			name: typedTest.TestName(),
			test: func(t *testing.T) {
				typedTest.Run(t)
			},
		}
	case reflect.TypeOf(&valcheck.MultiSpecTest{}).String(): // no use of internal structs so can run as spec test runs TODO: need to use internal signer
		byts, err := json.Marshal(test)
		require.NoError(t, err)
		typedTest := &valcheck.MultiSpecTest{}
		require.NoError(t, json.Unmarshal(byts, &typedTest))

		return &runnable{
			name: typedTest.TestName(),
			test: func(t *testing.T) {
				typedTest.Run(t)
			},
		}
	case reflect.TypeOf(&synccommitteeaggregator.SyncCommitteeAggregatorProofSpecTest{}).String(): // no use of internal structs so can run as spec test runs TODO: need to use internal signer
		byts, err := json.Marshal(test)
		require.NoError(t, err)
		typedTest := &synccommitteeaggregator.SyncCommitteeAggregatorProofSpecTest{}
		require.NoError(t, json.Unmarshal(byts, &typedTest))

		return &runnable{
			name: typedTest.TestName(),
			test: func(t *testing.T) {
				RunSyncCommitteeAggProof(t, typedTest)
			},
		}
	case reflect.TypeOf(&newduty.MultiStartNewRunnerDutySpecTest{}).String():
		typedTest := &MultiStartNewRunnerDutySpecTest{
			Name: test.(map[string]interface{})["Name"].(string),
		}

		return &runnable{
			name: typedTest.TestName(),
			test: func(t *testing.T) {
				subtests := test.(map[string]interface{})["Tests"].([]interface{})
				for _, subtest := range subtests {
					typedTest.Tests = append(typedTest.Tests, newRunnerDutySpecTestFromMap(t, subtest.(map[string]interface{})))
				}
				typedTest.Run(t, logger)
			},
		}
	case reflect.TypeOf(&partialsigcontainer.PartialSigContainerTest{}).String():
		byts, err := json.Marshal(test)
		require.NoError(t, err)
		typedTest := &partialsigcontainer.PartialSigContainerTest{}
		require.NoError(t, json.Unmarshal(byts, &typedTest))

		return &runnable{
			name: typedTest.TestName(),
			test: func(t *testing.T) {
				typedTest.Run(t)
			},
		}
	case reflect.TypeOf(&committee.CommitteeSpecTest{}).String():
		typedTest := committeeSpecTestFromMap(t, logger, test.(map[string]interface{}))
		return &runnable{
			name: typedTest.TestName(),
			test: func(t *testing.T) {
				typedTest.Run(t)
			},
		}
	case reflect.TypeOf(&committee.MultiCommitteeSpecTest{}).String():
		subtests := test.(map[string]interface{})["Tests"].([]interface{})
		typedTests := make([]*CommitteeSpecTest, 0)
		for _, subtest := range subtests {
			typedTests = append(typedTests, committeeSpecTestFromMap(t, logger, subtest.(map[string]interface{})))
		}

		typedTest := &MultiCommitteeSpecTest{
			Name:  test.(map[string]interface{})["Name"].(string),
			Tests: typedTests,
		}

		return &runnable{
			name: typedTest.TestName(),
			test: func(t *testing.T) {
				typedTest.Run(t)
			},
		}
	default:
		t.Fatalf("unsupported test type %s [%s]", testType, testName)
		return nil
	}
}

func newRunnerDutySpecTestFromMap(t *testing.T, m map[string]interface{}) *StartNewRunnerDutySpecTest {
	runnerMap := m["Runner"].(map[string]interface{})
	baseRunnerMap := runnerMap["BaseRunner"].(map[string]interface{})

	var testDuty spectypes.Duty
	if _, ok := m["CommitteeDuty"]; ok {
		byts, err := json.Marshal(m["CommitteeDuty"])
		if err != nil {
			panic("cant marshal committee duty")
		}
		committeeDuty := &spectypes.CommitteeDuty{}
		err = json.Unmarshal(byts, committeeDuty)
		if err != nil {
			panic("cant unmarshal committee duty")
		}
		testDuty = committeeDuty
	} else if _, ok := m["BeaconDuty"]; ok {
		byts, err := json.Marshal(m["BeaconDuty"])
		if err != nil {
			panic("cant marshal beacon duty")
		}
		beaconDuty := &spectypes.BeaconDuty{}
		err = json.Unmarshal(byts, beaconDuty)
		if err != nil {
			panic("cant unmarshal beacon duty")
		}
		testDuty = beaconDuty
	} else {
		panic("no beacon or committee duty")
	}

	outputMsgs := make([]*spectypes.PartialSignatureMessages, 0)
	for _, msg := range m["OutputMessages"].([]interface{}) {
		byts, _ := json.Marshal(msg)
		typedMsg := &spectypes.PartialSignatureMessages{}
		require.NoError(t, json.Unmarshal(byts, typedMsg))
		outputMsgs = append(outputMsgs, typedMsg)
	}

	shareInstance := &spectypes.Share{}
	for _, share := range baseRunnerMap["Share"].(map[string]interface{}) {
		shareBytes, err := json.Marshal(share)
		if err != nil {
			panic(err)
		}
		err = json.Unmarshal(shareBytes, shareInstance)
		if err != nil {
			panic(err)
		}
	}

	ks := spectestingutils.KeySetForShare(shareInstance)

	r := fixRunnerForRun(t, runnerMap, ks)

	return &StartNewRunnerDutySpecTest{
		Name:                    m["Name"].(string),
		Duty:                    testDuty,
		Runner:                  r,
		Threshold:               ks.Threshold,
		PostDutyRunnerStateRoot: m["PostDutyRunnerStateRoot"].(string),
		ExpectedError:           m["ExpectedError"].(string),
		OutputMessages:          outputMsgs,
	}
}

func msgProcessingSpecTestFromMap(t *testing.T, m map[string]interface{}) *MsgProcessingSpecTest {
	runnerMap := m["Runner"].(map[string]interface{})
	baseRunnerMap := runnerMap["BaseRunner"].(map[string]interface{})

	var duty spectypes.Duty
	if _, ok := m["CommitteeDuty"]; ok {
		byts, err := json.Marshal(m["CommitteeDuty"])
		if err != nil {
			panic("cant marshal committee duty")
		}
		committeeDuty := &spectypes.CommitteeDuty{}
		err = json.Unmarshal(byts, committeeDuty)
		if err != nil {
			panic("cant unmarshal committee duty")
		}
		duty = committeeDuty
	} else if _, ok := m["BeaconDuty"]; ok {
		byts, err := json.Marshal(m["BeaconDuty"])
		if err != nil {
			panic("cant marshal beacon duty")
		}
		beaconDuty := &spectypes.BeaconDuty{}
		err = json.Unmarshal(byts, beaconDuty)
		if err != nil {
			panic("cant unmarshal beacon duty")
		}
		duty = beaconDuty
	} else {
		panic("no beacon or committee duty")
	}

	msgs := make([]*spectypes.SignedSSVMessage, 0)
	for _, msg := range m["Messages"].([]interface{}) {
		byts, _ := json.Marshal(msg)
		typedMsg := &spectypes.SignedSSVMessage{}
		require.NoError(t, json.Unmarshal(byts, typedMsg))
		msgs = append(msgs, typedMsg)
	}

	outputMsgs := make([]*spectypes.PartialSignatureMessages, 0)
	require.NotNilf(t, m["OutputMessages"], "OutputMessages can't be nil")
	for _, msg := range m["OutputMessages"].([]interface{}) {
		byts, _ := json.Marshal(msg)
		typedMsg := &spectypes.PartialSignatureMessages{}
		require.NoError(t, json.Unmarshal(byts, typedMsg))
		outputMsgs = append(outputMsgs, typedMsg)
	}

	beaconBroadcastedRoots := make([]string, 0)
	if m["BeaconBroadcastedRoots"] != nil {
		for _, r := range m["BeaconBroadcastedRoots"].([]interface{}) {
			beaconBroadcastedRoots = append(beaconBroadcastedRoots, r.(string))
		}
	}

	shareInstance := &spectypes.Share{}
	for _, share := range baseRunnerMap["Share"].(map[string]interface{}) {
		shareBytes, err := json.Marshal(share)
		if err != nil {
			panic(err)
		}
		err = json.Unmarshal(shareBytes, shareInstance)
		if err != nil {
			panic(err)
		}
	}

	ks := spectestingutils.KeySetForShare(shareInstance)

	// runner
	r := fixRunnerForRun(t, runnerMap, ks)

	return &MsgProcessingSpecTest{
		Name:                    m["Name"].(string),
		Duty:                    duty,
		Runner:                  r,
		Messages:                msgs,
		DecidedSlashable:        m["DecidedSlashable"].(bool),
		PostDutyRunnerStateRoot: m["PostDutyRunnerStateRoot"].(string),
		DontStartDuty:           m["DontStartDuty"].(bool),
		ExpectedError:           m["ExpectedError"].(string),
		OutputMessages:          outputMsgs,
		BeaconBroadcastedRoots:  beaconBroadcastedRoots,
	}
}

func fixRunnerForRun(t *testing.T, runnerMap map[string]interface{}, ks *spectestingutils.TestKeySet) runner.Runner {
	baseRunnerMap := runnerMap["BaseRunner"].(map[string]interface{})

	base := &runner.BaseRunner{}
	byts, _ := json.Marshal(baseRunnerMap)
	require.NoError(t, json.Unmarshal(byts, &base))

	logger := logging.TestLogger(t)

	ret := baseRunnerForRole(logger, base.RunnerRoleType, base, ks)

	if ret.GetBaseRunner().QBFTController != nil {
		ret.GetBaseRunner().QBFTController = fixControllerForRun(t, logger, ret, ret.GetBaseRunner().QBFTController, ks)
		if ret.GetBaseRunner().State != nil {
			if ret.GetBaseRunner().State.RunningInstance != nil {
<<<<<<< HEAD
				committeeMember := spectestingutils.TestingCommitteeMember(ks)
				ret.GetBaseRunner().State.RunningInstance = fixInstanceForRun(t, ret.GetBaseRunner().State.RunningInstance, ret.GetBaseRunner().QBFTController, committeeMember)
=======
				operator := spectestingutils.TestingCommitteeMember(ks)
				ret.GetBaseRunner().State.RunningInstance = fixInstanceForRun(t, ret.GetBaseRunner().State.RunningInstance, ret.GetBaseRunner().QBFTController, operator)
>>>>>>> d124effd
			}
		}
	}

	return ret
}

func fixControllerForRun(t *testing.T, logger *zap.Logger, runner runner.Runner, contr *controller.Controller, ks *spectestingutils.TestKeySet) *controller.Controller {
	config := qbfttesting.TestingConfig(logger, ks, convert.RoleCommittee)
	config.ValueCheckF = runner.GetValCheckF()
	newContr := controller.NewController(
		contr.Identifier,
		contr.CommitteeMember,
		config,
		false,
	)
	newContr.Height = contr.Height
	newContr.StoredInstances = contr.StoredInstances

	for i, inst := range newContr.StoredInstances {
		if inst == nil {
			continue
		}
<<<<<<< HEAD
		committeeMember := spectestingutils.TestingCommitteeMember(ks)
		newContr.StoredInstances[i] = fixInstanceForRun(t, inst, newContr, committeeMember)
=======
		operator := spectestingutils.TestingCommitteeMember(ks)
		newContr.StoredInstances[i] = fixInstanceForRun(t, inst, newContr, operator)
>>>>>>> d124effd
	}
	return newContr
}

<<<<<<< HEAD
func fixInstanceForRun(t *testing.T, inst *instance.Instance, contr *controller.Controller, committeeMember *spectypes.CommitteeMember) *instance.Instance {
=======
func fixInstanceForRun(t *testing.T, inst *instance.Instance, contr *controller.Controller, share *spectypes.CommitteeMember) *instance.Instance {
>>>>>>> d124effd
	newInst := instance.NewInstance(
		contr.GetConfig(),
		committeeMember,
		contr.Identifier,
		contr.Height)

	newInst.State.DecidedValue = inst.State.DecidedValue
	newInst.State.Decided = inst.State.Decided
	newInst.State.CommitteeMember = inst.State.CommitteeMember
	newInst.State.Round = inst.State.Round
	newInst.State.Height = inst.State.Height
	newInst.State.ProposalAcceptedForCurrentRound = inst.State.ProposalAcceptedForCurrentRound
	newInst.State.ID = inst.State.ID
	newInst.State.LastPreparedValue = inst.State.LastPreparedValue
	newInst.State.LastPreparedRound = inst.State.LastPreparedRound
	newInst.State.ProposeContainer = inst.State.ProposeContainer
	newInst.State.PrepareContainer = inst.State.PrepareContainer
	newInst.State.CommitContainer = inst.State.CommitContainer
	newInst.State.RoundChangeContainer = inst.State.RoundChangeContainer
	newInst.StartValue = inst.StartValue
	return newInst
}

func baseRunnerForRole(logger *zap.Logger, role spectypes.RunnerRole, base *runner.BaseRunner, ks *spectestingutils.TestKeySet) runner.Runner {
	switch role {
	case spectypes.RoleCommittee:
		ret := ssvtesting.CommitteeRunner(logger, ks)
		ret.(*runner.CommitteeRunner).BaseRunner = base
		return ret
	case spectypes.RoleAggregator:
		ret := ssvtesting.AggregatorRunner(logger, ks)
		ret.(*runner.AggregatorRunner).BaseRunner = base
		return ret
	case spectypes.RoleProposer:
		ret := ssvtesting.ProposerRunner(logger, ks)
		ret.(*runner.ProposerRunner).BaseRunner = base
		return ret
	case spectypes.RoleSyncCommitteeContribution:
		ret := ssvtesting.SyncCommitteeContributionRunner(logger, ks)
		ret.(*runner.SyncCommitteeAggregatorRunner).BaseRunner = base
		return ret
	case spectypes.RoleValidatorRegistration:
		ret := ssvtesting.ValidatorRegistrationRunner(logger, ks)
		ret.(*runner.ValidatorRegistrationRunner).BaseRunner = base
		return ret
	case spectypes.RoleVoluntaryExit:
		ret := ssvtesting.VoluntaryExitRunner(logger, ks)
		ret.(*runner.VoluntaryExitRunner).BaseRunner = base
		return ret
	case testingutils.UnknownDutyType:
		ret := ssvtesting.UnknownDutyTypeRunner(logger, ks)
		ret.(*runner.CommitteeRunner).BaseRunner = base
		return ret
	default:
		panic("unknown beacon role")
	}
}

func committeeSpecTestFromMap(t *testing.T, logger *zap.Logger, m map[string]interface{}) *CommitteeSpecTest {
	committeeMap := m["Committee"].(map[string]interface{})

	inputs := make([]interface{}, 0)
	for _, input := range m["Input"].([]interface{}) {
		byts, err := json.Marshal(input)
		if err != nil {
			panic(err)
		}

		var getDecoder = func() *json.Decoder {
			decoder := json.NewDecoder(strings.NewReader(string(byts)))
			decoder.DisallowUnknownFields()
			return decoder
		}

		committeeDuty := &spectypes.CommitteeDuty{}
		err = getDecoder().Decode(&committeeDuty)
		if err == nil {
			inputs = append(inputs, committeeDuty)
			continue
		}

		beaconDuty := &spectypes.BeaconDuty{}
		err = getDecoder().Decode(&beaconDuty)
		if err == nil {
			inputs = append(inputs, beaconDuty)
			continue
		}

		msg := &spectypes.SignedSSVMessage{}
		err = getDecoder().Decode(&msg)
		if err == nil {
			inputs = append(inputs, msg)
			continue
		}

		panic(fmt.Sprintf("Unsupported input: %T\n", input))
	}

	outputMsgs := make([]*spectypes.PartialSignatureMessages, 0)
	require.NotNilf(t, m["OutputMessages"], "OutputMessages can't be nil")
	for _, msg := range m["OutputMessages"].([]interface{}) {
		byts, _ := json.Marshal(msg)
		typedMsg := &spectypes.PartialSignatureMessages{}
		require.NoError(t, json.Unmarshal(byts, typedMsg))
		outputMsgs = append(outputMsgs, typedMsg)
	}

	beaconBroadcastedRoots := make([]string, 0)
	if m["BeaconBroadcastedRoots"] != nil {
		for _, r := range m["BeaconBroadcastedRoots"].([]interface{}) {
			beaconBroadcastedRoots = append(beaconBroadcastedRoots, r.(string))
		}
	}

	ctx := context.Background() // TODO refactor this
	c := fixCommitteeForRun(t, ctx, logger, committeeMap)

	return &CommitteeSpecTest{
		Name:                   m["Name"].(string),
		Committee:              c,
		Input:                  inputs,
		PostDutyCommitteeRoot:  m["PostDutyCommitteeRoot"].(string),
		OutputMessages:         outputMsgs,
		BeaconBroadcastedRoots: beaconBroadcastedRoots,
		ExpectedError:          m["ExpectedError"].(string),
	}
}

func fixCommitteeForRun(t *testing.T, ctx context.Context, logger *zap.Logger, committeeMap map[string]interface{}) *validator.Committee {
	byts, _ := json.Marshal(committeeMap)
	specCommittee := &specssv.Committee{}
	require.NoError(t, json.Unmarshal(byts, specCommittee))

	c := validator.NewCommittee(
		ctx,
		logger,
		tests2.NewTestingBeaconNodeWrapped().GetBeaconNetwork(),
		&specCommittee.CommitteeMember,
		testingutils.NewTestingVerifier(),
		func(slot phase0.Slot, shareMap map[phase0.ValidatorIndex]*spectypes.Share) *runner.CommitteeRunner {
			return ssvtesting.CommitteeRunnerWithShareMap(logger, shareMap).(*runner.CommitteeRunner)
		},
	)
	tmpSsvCommittee := &validator.Committee{}
	require.NoError(t, json.Unmarshal(byts, tmpSsvCommittee))

	c.Runners = tmpSsvCommittee.Runners

	for slot := range c.Runners {

		var shareInstance *spectypes.Share
		for _, share := range c.Runners[slot].BaseRunner.Share {
			shareInstance = share
			break
		}

		fixedRunner := fixRunnerForRun(t, committeeMap["Runners"].(map[string]interface{})[fmt.Sprintf("%v", slot)].(map[string]interface{}), testingutils.KeySetForShare(shareInstance))
		c.Runners[slot] = fixedRunner.(*runner.CommitteeRunner)
	}
	c.Shares = specCommittee.Share

	return c
}<|MERGE_RESOLUTION|>--- conflicted
+++ resolved
@@ -380,13 +380,8 @@
 		ret.GetBaseRunner().QBFTController = fixControllerForRun(t, logger, ret, ret.GetBaseRunner().QBFTController, ks)
 		if ret.GetBaseRunner().State != nil {
 			if ret.GetBaseRunner().State.RunningInstance != nil {
-<<<<<<< HEAD
-				committeeMember := spectestingutils.TestingCommitteeMember(ks)
-				ret.GetBaseRunner().State.RunningInstance = fixInstanceForRun(t, ret.GetBaseRunner().State.RunningInstance, ret.GetBaseRunner().QBFTController, committeeMember)
-=======
 				operator := spectestingutils.TestingCommitteeMember(ks)
 				ret.GetBaseRunner().State.RunningInstance = fixInstanceForRun(t, ret.GetBaseRunner().State.RunningInstance, ret.GetBaseRunner().QBFTController, operator)
->>>>>>> d124effd
 			}
 		}
 	}
@@ -410,25 +405,16 @@
 		if inst == nil {
 			continue
 		}
-<<<<<<< HEAD
-		committeeMember := spectestingutils.TestingCommitteeMember(ks)
-		newContr.StoredInstances[i] = fixInstanceForRun(t, inst, newContr, committeeMember)
-=======
 		operator := spectestingutils.TestingCommitteeMember(ks)
 		newContr.StoredInstances[i] = fixInstanceForRun(t, inst, newContr, operator)
->>>>>>> d124effd
 	}
 	return newContr
 }
 
-<<<<<<< HEAD
-func fixInstanceForRun(t *testing.T, inst *instance.Instance, contr *controller.Controller, committeeMember *spectypes.CommitteeMember) *instance.Instance {
-=======
 func fixInstanceForRun(t *testing.T, inst *instance.Instance, contr *controller.Controller, share *spectypes.CommitteeMember) *instance.Instance {
->>>>>>> d124effd
 	newInst := instance.NewInstance(
 		contr.GetConfig(),
-		committeeMember,
+		share,
 		contr.Identifier,
 		contr.Height)
 
