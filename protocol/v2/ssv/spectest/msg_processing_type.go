--- conflicted
+++ resolved
@@ -169,6 +169,21 @@
 	}
 }
 
+//func (test *MsgProcessingSpecTest) compareBroadcastedBeaconMsgs(t *testing.T) {
+//	broadcastedRoots := test.Runner.GetBeaconNode().(*tests.TestingBeaconNodeWrapped).GetBroadcastedRoots()
+//	require.Len(t, broadcastedRoots, len(test.BeaconBroadcastedRoots))
+//	for _, r1 := range test.BeaconBroadcastedRoots {
+//		found := false
+//		for _, r2 := range broadcastedRoots {
+//			if r1 == hex.EncodeToString(r2[:]) {
+//				found = true
+//				break
+//			}
+//		}
+//		require.Truef(t, found, "broadcasted beacon root not found")
+//	}
+//}
+
 func (test *MsgProcessingSpecTest) overrideStateComparison(t *testing.T) {
 	testType := reflect.TypeOf(test).String()
 	testType = strings.Replace(testType, "spectest.", "tests.", 1)
@@ -224,12 +239,8 @@
 	for valIdx, ks := range keySetMap {
 		shareMap[valIdx] = spectestingutils.TestingShare(ks, valIdx)
 	}
-<<<<<<< HEAD
+
 	createRunnerF := func(_ phase0.Slot, shareMap map[phase0.ValidatorIndex]*spectypes.Share, _ []spectypes.ShareValidatorPK) *runner.CommitteeRunner {
-=======
-
-	createRunnerF := func(_ phase0.Slot, shareMap map[phase0.ValidatorIndex]*spectypes.Share, slashableValidators []spectypes.ShareValidatorPK) *runner.CommitteeRunner {
->>>>>>> de5b6459
 		return runner.NewCommitteeRunner(
 			networkconfig.TestNetwork,
 			shareMap,
