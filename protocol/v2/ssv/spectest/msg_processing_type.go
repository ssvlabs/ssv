--- conflicted
+++ resolved
@@ -120,13 +120,8 @@
 				lastErr = err
 			}
 			if test.DecidedSlashable && IsQBFTProposalMessage(msg) {
-<<<<<<< HEAD
 				for _, validatorShare := range test.Runner.GetShares() {
-					test.Runner.GetSigner().(*spectestingutils.TestingKeyManager).AddSlashableSlot(validatorShare.SharePubKey, spectestingutils.TestingDutySlot)
-=======
-				for _, validatorShare := range test.Runner.GetBaseRunner().Share {
 					test.Runner.GetSigner().(*ekm.TestingKeyManagerAdapter).AddSlashableSlot(validatorShare.SharePubKey, spectestingutils.TestingDutySlot)
->>>>>>> 43ad1a0f
 				}
 			}
 		}
