package runner

import (
	"bytes"
	"crypto/sha256"
	"encoding/json"

	"github.com/attestantio/go-eth2-client/spec/altair"
	"github.com/attestantio/go-eth2-client/spec/phase0"
	specqbft "github.com/bloxapp/ssv-spec/qbft"
	specssv "github.com/bloxapp/ssv-spec/ssv"
	spectypes "github.com/bloxapp/ssv-spec/types"
	ssz "github.com/ferranbt/fastssz"
	"github.com/pkg/errors"
<<<<<<< HEAD
=======
	genesisspectypes "github.com/ssvlabs/ssv-spec-pre-cc/types"
>>>>>>> c94debff

	"go.uber.org/zap"

	"github.com/bloxapp/ssv/protocol/v2/qbft/controller"
	"github.com/bloxapp/ssv/protocol/v2/ssv/runner/metrics"
)

type SyncCommitteeAggregatorRunner struct {
	BaseRunner *BaseRunner

	beacon         specssv.BeaconNode
	network        specssv.Network
	signer         spectypes.BeaconSigner
	operatorSigner spectypes.OperatorSigner
	valCheck       specqbft.ProposedValueCheckF

	metrics metrics.ConsensusMetrics
}

func NewSyncCommitteeAggregatorRunner(
	beaconNetwork spectypes.BeaconNetwork,
	share map[phase0.ValidatorIndex]*spectypes.Share,
	qbftController *controller.Controller,
	beacon specssv.BeaconNode,
	network specssv.Network,
	signer spectypes.BeaconSigner,
	operatorSigner spectypes.OperatorSigner,
	valCheck specqbft.ProposedValueCheckF,
	highestDecidedSlot phase0.Slot,
) Runner {
	return &SyncCommitteeAggregatorRunner{
		BaseRunner: &BaseRunner{
			RunnerRoleType:     spectypes.RoleSyncCommitteeContribution,
			BeaconNetwork:      beaconNetwork,
			Share:              *share,
			QBFTController:     qbftController,
			highestDecidedSlot: highestDecidedSlot,
		},

		beacon:         beacon,
		network:        network,
		signer:         signer,
		valCheck:       valCheck,
		operatorSigner: operatorSigner,
		metrics:        metrics.NewConsensusMetrics(spectypes.RoleSyncCommitteeContribution),
	}
}

func (r *SyncCommitteeAggregatorRunner) StartNewDuty(logger *zap.Logger, duty spectypes.Duty) error {
	return r.BaseRunner.baseStartNewDuty(logger, r, duty)
}

// HasRunningDuty returns true if a duty is already running (StartNewDuty called and returned nil)
func (r *SyncCommitteeAggregatorRunner) HasRunningDuty() bool {
	return r.BaseRunner.hasRunningDuty()
}

func (r *SyncCommitteeAggregatorRunner) ProcessPreConsensus(logger *zap.Logger, signedMsg *spectypes.PartialSignatureMessages) error {
	quorum, roots, err := r.BaseRunner.basePreConsensusMsgProcessing(r, signedMsg)
	if err != nil {
		return errors.Wrap(err, "failed processing sync committee selection proof message")
	}

	// quorum returns true only once (first time quorum achieved)
	if !quorum {
		return nil
	}

	r.metrics.EndPreConsensus()

	// collect selection proofs and subnets
	var (
		selectionProofs []phase0.BLSSignature
		subnets         []uint64
	)
	for i, root := range roots {
		// reconstruct selection proof sig
		sig, err := r.GetState().ReconstructBeaconSig(r.GetState().PreConsensusContainer, root, r.GetShare().ValidatorPubKey[:], r.GetShare().ValidatorIndex)
		if err != nil {
			// If the reconstructed signature verification failed, fall back to verifying each partial signature
			for _, root := range roots {
				r.BaseRunner.FallBackAndVerifyEachSignature(r.GetState().PreConsensusContainer, root, r.GetShare().Committee, r.GetShare().ValidatorIndex)
			}
			return errors.Wrap(err, "got pre-consensus quorum but it has invalid signatures")
		}
		blsSigSelectionProof := phase0.BLSSignature{}
		copy(blsSigSelectionProof[:], sig)

		aggregator, err := r.GetBeaconNode().IsSyncCommitteeAggregator(sig)
		if err != nil {
			return errors.Wrap(err, "could not check if sync committee aggregator")
		}
		if !aggregator {
			continue
		}

		// fetch sync committee contribution
		subnet, err := r.GetBeaconNode().SyncCommitteeSubnetID(phase0.CommitteeIndex(r.GetState().StartingDuty.(*spectypes.BeaconDuty).ValidatorSyncCommitteeIndices[i]))
		if err != nil {
			return errors.Wrap(err, "could not get sync committee subnet ID")
		}

		selectionProofs = append(selectionProofs, blsSigSelectionProof)
		subnets = append(subnets, subnet)
	}
	if len(selectionProofs) == 0 {
		r.GetState().Finished = true
		return nil
	}

	duty := r.GetState().StartingDuty

	// fetch contributions
	r.metrics.PauseDutyFullFlow()
	contributions, ver, err := r.GetBeaconNode().GetSyncCommitteeContribution(duty.DutySlot(), selectionProofs, subnets)
	if err != nil {
		return errors.Wrap(err, "could not get sync committee contribution")
	}
	r.metrics.ContinueDutyFullFlow()

	byts, err := contributions.MarshalSSZ()
	if err != nil {
		return errors.Wrap(err, "could not marshal contributions")
	}

	// create consensus object
	input := &spectypes.ConsensusData{
		Duty:    *duty.(*spectypes.BeaconDuty),
		Version: ver,
		DataSSZ: byts,
	}

	r.metrics.StartConsensus()
	if err := r.BaseRunner.decide(logger, r, input); err != nil {
		return errors.Wrap(err, "can't start new duty runner instance for duty")
	}
	return nil
}

func (r *SyncCommitteeAggregatorRunner) ProcessConsensus(logger *zap.Logger, signedMsg *spectypes.SignedSSVMessage) error {
	decided, decidedValue, err := r.BaseRunner.baseConsensusMsgProcessing(logger, r, signedMsg)
	if err != nil {
		return errors.Wrap(err, "failed processing consensus message")
	}

	// Decided returns true only once so if it is true it must be for the current running instance
	if !decided {
		return nil
	}

	r.metrics.EndConsensus()
	r.metrics.StartPostConsensus()

	cd := decidedValue.(*spectypes.ConsensusData)
	contributions, err := cd.GetSyncCommitteeContributions()
	if err != nil {
		return errors.Wrap(err, "could not get contributions")
	}

	msgs := make([]*spectypes.PartialSignatureMessage, 0)
	for _, c := range contributions {
		contribAndProof, _, err := r.generateContributionAndProof(c.Contribution, c.SelectionProofSig)
		if err != nil {
			return errors.Wrap(err, "could not generate contribution and proof")
		}

		signed, err := r.BaseRunner.signBeaconObject(r, r.BaseRunner.State.StartingDuty.(*spectypes.BeaconDuty), contribAndProof,
			cd.Duty.Slot,
			spectypes.DomainContributionAndProof)
		if err != nil {
			return errors.Wrap(err, "failed to sign aggregate and proof")
		}

		msgs = append(msgs, signed)
	}
	postConsensusMsg := &spectypes.PartialSignatureMessages{
		Type:     spectypes.PostConsensusPartialSig,
		Slot:     cd.Duty.Slot,
		Messages: msgs,
	}

	msgID := spectypes.NewMsgID(r.GetShare().DomainType, r.GetShare().ValidatorPubKey[:], r.BaseRunner.RunnerRoleType)
	msgToBroadcast, err := spectypes.PartialSignatureMessagesToSignedSSVMessage(postConsensusMsg, msgID, r.operatorSigner)
	if err != nil {
		return errors.Wrap(err, "could not sign post-consensus partial signature message")
	}

	if err := r.GetNetwork().Broadcast(msgToBroadcast); err != nil {
		return errors.Wrap(err, "can't broadcast partial post consensus sig")
	}
	return nil
}

func (r *SyncCommitteeAggregatorRunner) ProcessPostConsensus(logger *zap.Logger, signedMsg *spectypes.PartialSignatureMessages) error {
	quorum, roots, err := r.BaseRunner.basePostConsensusMsgProcessing(logger, r, signedMsg)
	if err != nil {
		return errors.Wrap(err, "failed processing post consensus message")
	}

	if !quorum {
		return nil
	}

	r.metrics.EndPostConsensus()

	// get contributions
	consensusData, err := spectypes.CreateConsensusData(r.GetState().DecidedValue)
	if err != nil {
		return errors.Wrap(err, "could not create consensus data")
	}
	contributions, err := consensusData.GetSyncCommitteeContributions()
	if err != nil {
		return errors.Wrap(err, "could not get contributions")
	}

	for _, root := range roots {
		sig, err := r.GetState().ReconstructBeaconSig(r.GetState().PostConsensusContainer, root, r.GetShare().ValidatorPubKey[:], r.GetShare().ValidatorIndex)
		if err != nil {
			// If the reconstructed signature verification failed, fall back to verifying each partial signature
			for _, root := range roots {
				r.BaseRunner.FallBackAndVerifyEachSignature(r.GetState().PostConsensusContainer, root, r.GetShare().Committee, r.GetShare().ValidatorIndex)
			}
			return errors.Wrap(err, "got post-consensus quorum but it has invalid signatures")
		}
		specSig := phase0.BLSSignature{}
		copy(specSig[:], sig)

		for _, contribution := range contributions {
			// match the right contrib and proof root to signed root
			contribAndProof, contribAndProofRoot, err := r.generateContributionAndProof(contribution.Contribution, contribution.SelectionProofSig)
			if err != nil {
				return errors.Wrap(err, "could not generate contribution and proof")
			}
			if !bytes.Equal(root[:], contribAndProofRoot[:]) {
				continue // not the correct root
			}

			signedContrib, err := r.GetState().ReconstructBeaconSig(r.GetState().PostConsensusContainer, root, r.GetShare().ValidatorPubKey[:], r.GetShare().ValidatorIndex)
			if err != nil {
				return errors.Wrap(err, "could not reconstruct contribution and proof sig")
			}
			blsSignedContribAndProof := phase0.BLSSignature{}
			copy(blsSignedContribAndProof[:], signedContrib)
			signedContribAndProof := &altair.SignedContributionAndProof{
				Message:   contribAndProof,
				Signature: blsSignedContribAndProof,
			}

			submissionEnd := r.metrics.StartBeaconSubmission()

			if err := r.GetBeaconNode().SubmitSignedContributionAndProof(signedContribAndProof); err != nil {
				r.metrics.RoleSubmissionFailed()
				return errors.Wrap(err, "could not submit to Beacon chain reconstructed contribution and proof")
			}

			submissionEnd()
			r.metrics.EndDutyFullFlow(r.GetState().RunningInstance.State.Round)
			r.metrics.RoleSubmitted()

			logger.Debug("✅ submitted successfully sync committee aggregator!")
			break
		}
	}
	r.GetState().Finished = true
	return nil
}

func (r *SyncCommitteeAggregatorRunner) generateContributionAndProof(contrib altair.SyncCommitteeContribution, proof phase0.BLSSignature) (*altair.ContributionAndProof, phase0.Root, error) {
	contribAndProof := &altair.ContributionAndProof{
		AggregatorIndex: r.GetState().StartingDuty.(*spectypes.BeaconDuty).ValidatorIndex,
		Contribution:    &contrib,
		SelectionProof:  proof,
	}

	epoch := r.BaseRunner.BeaconNetwork.EstimatedEpochAtSlot(r.GetState().StartingDuty.DutySlot())
	dContribAndProof, err := r.GetBeaconNode().DomainData(epoch, spectypes.DomainContributionAndProof)
	if err != nil {
		return nil, phase0.Root{}, errors.Wrap(err, "could not get domain data")
	}
	contribAndProofRoot, err := spectypes.ComputeETHSigningRoot(contribAndProof, dContribAndProof)
	if err != nil {
		return nil, phase0.Root{}, errors.Wrap(err, "could not compute signing root")
	}
	return contribAndProof, contribAndProofRoot, nil
}

func (r *SyncCommitteeAggregatorRunner) expectedPreConsensusRootsAndDomain() ([]ssz.HashRoot, phase0.DomainType, error) {
	sszIndexes := make([]ssz.HashRoot, 0)
	for _, index := range r.GetState().StartingDuty.(*spectypes.BeaconDuty).ValidatorSyncCommitteeIndices {
		subnet, err := r.GetBeaconNode().SyncCommitteeSubnetID(phase0.CommitteeIndex(index))
		if err != nil {
			return nil, spectypes.DomainError, errors.Wrap(err, "could not get sync committee subnet ID")
		}
		data := &altair.SyncAggregatorSelectionData{
			Slot:              r.GetState().StartingDuty.DutySlot(),
			SubcommitteeIndex: subnet,
		}
		sszIndexes = append(sszIndexes, data)
	}
	return sszIndexes, spectypes.DomainSyncCommitteeSelectionProof, nil
}

// expectedPostConsensusRootsAndDomain an INTERNAL function, returns the expected post-consensus roots to sign
func (r *SyncCommitteeAggregatorRunner) expectedPostConsensusRootsAndDomain() ([]ssz.HashRoot, phase0.DomainType, error) {
	// get contributions
	consensusData, err := spectypes.CreateConsensusData(r.GetState().DecidedValue)
	if err != nil {
		return nil, spectypes.DomainError, errors.Wrap(err, "could not create consensus data")
	}
	contributions, err := consensusData.GetSyncCommitteeContributions()
	if err != nil {
		return nil, phase0.DomainType{}, errors.Wrap(err, "could not get contributions")
	}

	ret := make([]ssz.HashRoot, 0)
	for _, contrib := range contributions {
		contribAndProof, _, err := r.generateContributionAndProof(contrib.Contribution, contrib.SelectionProofSig)
		if err != nil {
			return nil, spectypes.DomainError, errors.Wrap(err, "could not generate contribution and proof")
		}
		ret = append(ret, contribAndProof)
	}
	return ret, spectypes.DomainContributionAndProof, nil
}

// executeDuty steps:
// 1) sign a partial contribution proof (for each subcommittee index) and wait for 2f+1 partial sigs from peers
// 2) Reconstruct contribution proofs, check IsSyncCommitteeAggregator and start consensus on duty + contribution data
// 3) Once consensus decides, sign partial contribution data (for each subcommittee) and broadcast
// 4) collect 2f+1 partial sigs, reconstruct and broadcast valid SignedContributionAndProof (for each subcommittee) sig to the BN
func (r *SyncCommitteeAggregatorRunner) executeDuty(logger *zap.Logger, duty spectypes.Duty) error {
	r.metrics.StartDutyFullFlow()
	r.metrics.StartPreConsensus()

	msgs := &spectypes.PartialSignatureMessages{
		Type:     spectypes.ContributionProofs,
		Slot:     duty.DutySlot(),
		Messages: []*spectypes.PartialSignatureMessage{},
	}
	for _, index := range r.GetState().StartingDuty.(*spectypes.BeaconDuty).ValidatorSyncCommitteeIndices {
		subnet, err := r.GetBeaconNode().SyncCommitteeSubnetID(phase0.CommitteeIndex(index))
		if err != nil {
			return errors.Wrap(err, "could not get sync committee subnet ID")
		}
		data := &altair.SyncAggregatorSelectionData{
			Slot:              duty.DutySlot(),
			SubcommitteeIndex: subnet,
		}
		msg, err := r.BaseRunner.signBeaconObject(r, duty.(*spectypes.BeaconDuty), data, duty.DutySlot(),
			spectypes.DomainSyncCommitteeSelectionProof)
		if err != nil {
			return errors.Wrap(err, "could not sign sync committee selection proof")
		}

		msgs.Messages = append(msgs.Messages, msg)
	}

	msgID := spectypes.NewMsgID(r.GetShare().DomainType, r.GetShare().ValidatorPubKey[:], r.BaseRunner.RunnerRoleType)
	msgToBroadcast, err := spectypes.PartialSignatureMessagesToSignedSSVMessage(msgs, msgID, r.operatorSigner)
	if err != nil {
		return errors.Wrap(err, "could not sign pre-consensus partial signature message")
	}

	if err := r.GetNetwork().Broadcast(msgToBroadcast); err != nil {
		return errors.Wrap(err, "can't broadcast partial contribution proof sig")
	}

	return nil
}

func (r *SyncCommitteeAggregatorRunner) GetBaseRunner() *BaseRunner {
	return r.BaseRunner
}

func (r *SyncCommitteeAggregatorRunner) GetNetwork() specssv.Network {
	return r.network
}

func (r *SyncCommitteeAggregatorRunner) GetBeaconNode() specssv.BeaconNode {
	return r.beacon
}

func (r *SyncCommitteeAggregatorRunner) GetShare() *spectypes.Share {
	for _, share := range r.BaseRunner.Share {
		return share
	}
	return nil
}

func (r *SyncCommitteeAggregatorRunner) GetState() *State {
	return r.BaseRunner.State
}

func (r *SyncCommitteeAggregatorRunner) GetValCheckF() specqbft.ProposedValueCheckF {
	return r.valCheck
}

func (r *SyncCommitteeAggregatorRunner) GetSigner() spectypes.BeaconSigner {
	return r.signer
}

func (r *SyncCommitteeAggregatorRunner) GetOperatorSigner() spectypes.OperatorSigner {
	return r.operatorSigner
}

// Encode returns the encoded struct in bytes or error
func (r *SyncCommitteeAggregatorRunner) Encode() ([]byte, error) {
	return json.Marshal(r)
}

// Decode returns error if decoding failed
func (r *SyncCommitteeAggregatorRunner) Decode(data []byte) error {
	return json.Unmarshal(data, &r)
}

// GetRoot returns the root used for signing and verification
func (r *SyncCommitteeAggregatorRunner) GetRoot() ([32]byte, error) {
	marshaledRoot, err := r.Encode()
	if err != nil {
		return [32]byte{}, errors.Wrap(err, "could not encode DutyRunnerState")
	}
	ret := sha256.Sum256(marshaledRoot)
	return ret, nil
}<|MERGE_RESOLUTION|>--- conflicted
+++ resolved
@@ -12,10 +12,6 @@
 	spectypes "github.com/bloxapp/ssv-spec/types"
 	ssz "github.com/ferranbt/fastssz"
 	"github.com/pkg/errors"
-<<<<<<< HEAD
-=======
-	genesisspectypes "github.com/ssvlabs/ssv-spec-pre-cc/types"
->>>>>>> c94debff
 
 	"go.uber.org/zap"
 
@@ -50,7 +46,7 @@
 		BaseRunner: &BaseRunner{
 			RunnerRoleType:     spectypes.RoleSyncCommitteeContribution,
 			BeaconNetwork:      beaconNetwork,
-			Share:              *share,
+			Share:              share,
 			QBFTController:     qbftController,
 			highestDecidedSlot: highestDecidedSlot,
 		},
@@ -421,6 +417,10 @@
 	return r.operatorSigner
 }
 
+func (r *SyncCommitteeAggregatorRunner) GetRunnerRole() spectypes.RunnerRole {
+	return r.BaseRunner.RunnerRoleType
+}
+
 // Encode returns the encoded struct in bytes or error
 func (r *SyncCommitteeAggregatorRunner) Encode() ([]byte, error) {
 	return json.Marshal(r)
