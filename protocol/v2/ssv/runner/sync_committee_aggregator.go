--- conflicted
+++ resolved
@@ -139,13 +139,10 @@
 	}
 
 	if len(selectionProofs) == 0 {
-		r.GetState().Finished = true
-<<<<<<< HEAD
-		r.measurements.EndDutyFlow()
-=======
 		span.AddEvent("no selection proofs")
 		span.SetStatus(codes.Ok, "")
->>>>>>> c9a46222
+		r.GetState().Finished = true
+		r.measurements.EndDutyFlow()
 		return nil
 	}
 
@@ -362,17 +359,15 @@
 			}
 
 			successfullySubmittedContributions++
-<<<<<<< HEAD
-			logger.Debug("✅ successfully submitted sync committee aggregator",
+
+			const eventMsg = "✅ successfully submitted sync committee aggregator"
+			span.AddEvent(eventMsg)
+			logger.Debug(
+				eventMsg,
 				fields.SubmissionTime(time.Since(start)),
 				fields.TotalConsensusTime(r.measurements.TotalConsensusTime()),
-				fields.TotalDutyTime(r.measurements.TotalDutyTime()))
-=======
-
-			const eventMsg = "✅ successfully submitted sync committee aggregator"
-			span.AddEvent(eventMsg)
-			logger.Debug(eventMsg, fields.SubmissionTime(time.Since(start)), fields.TotalConsensusTime(r.measurements.TotalConsensusTime()))
->>>>>>> c9a46222
+				fields.TotalDutyTime(r.measurements.TotalDutyTime()),
+			)
 			break
 		}
 	}
