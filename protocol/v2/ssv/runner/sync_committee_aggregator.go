--- conflicted
+++ resolved
@@ -403,16 +403,10 @@
 			}
 
 			successfullySubmittedContributions++
-<<<<<<< HEAD
 
 			const eventMsg = "✅ successfully submitted sync committee aggregator"
 			span.AddEvent(eventMsg)
-			logger.Debug(eventMsg, fields.SubmissionTime(time.Since(start)))
-=======
-			logger.Debug("✅ successfully submitted sync committee aggregator",
-				fields.SubmissionTime(time.Since(start)),
-				fields.TotalConsensusTime(r.measurements.TotalConsensusTime()))
->>>>>>> 7f5f7fdf
+			logger.Debug(eventMsg, fields.SubmissionTime(time.Since(start)), fields.TotalConsensusTime(r.measurements.TotalConsensusTime()))
 			break
 		}
 	}
@@ -524,10 +518,7 @@
 			Slot:              duty.DutySlot(),
 			SubcommitteeIndex: subnet,
 		}
-<<<<<<< HEAD
 		span.AddEvent("signing beacon object")
-		msg, err := r.BaseRunner.signBeaconObject(r, duty.(*spectypes.ValidatorDuty), data, duty.DutySlot(), spectypes.DomainSyncCommitteeSelectionProof)
-=======
 		msg, err := r.BaseRunner.signBeaconObject(
 			ctx,
 			r,
@@ -536,7 +527,6 @@
 			duty.DutySlot(),
 			spectypes.DomainSyncCommitteeSelectionProof,
 		)
->>>>>>> 7f5f7fdf
 		if err != nil {
 			err := errors.Wrap(err, "could not sign sync committee selection proof")
 			span.SetStatus(codes.Error, err.Error())
