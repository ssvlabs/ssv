package runner

import (
	"bytes"
	"context"
	"crypto/sha256"
	"encoding/json"
	"time"

	"github.com/attestantio/go-eth2-client/spec/altair"
	"github.com/attestantio/go-eth2-client/spec/phase0"
	ssz "github.com/ferranbt/fastssz"
	"github.com/pkg/errors"
	"go.opentelemetry.io/otel/codes"
	"go.opentelemetry.io/otel/trace"
	"go.uber.org/zap"

	specqbft "github.com/ssvlabs/ssv-spec/qbft"
	spectypes "github.com/ssvlabs/ssv-spec/types"

	"github.com/ssvlabs/ssv/logging/fields"
	"github.com/ssvlabs/ssv/networkconfig"
	"github.com/ssvlabs/ssv/observability"
	"github.com/ssvlabs/ssv/protocol/v2/blockchain/beacon"
	"github.com/ssvlabs/ssv/protocol/v2/qbft/controller"
	ssvtypes "github.com/ssvlabs/ssv/protocol/v2/types"
	"github.com/ssvlabs/ssv/ssvsigner/ekm"
)

type SyncCommitteeAggregatorRunner struct {
	BaseRunner *BaseRunner

	beacon         beacon.BeaconNode
	network        specqbft.Network
	signer         ekm.BeaconSigner
	operatorSigner ssvtypes.OperatorSigner
	valCheck       specqbft.ProposedValueCheckF
	measurements   measurementsStore
}

func NewSyncCommitteeAggregatorRunner(
	networkConfig networkconfig.Network,
	share map[phase0.ValidatorIndex]*spectypes.Share,
	qbftController *controller.Controller,
	beacon beacon.BeaconNode,
	network specqbft.Network,
	signer ekm.BeaconSigner,
	operatorSigner ssvtypes.OperatorSigner,
	valCheck specqbft.ProposedValueCheckF,
	highestDecidedSlot phase0.Slot,
) (Runner, error) {
	if len(share) != 1 {
		return nil, errors.New("must have one share")
	}

	return &SyncCommitteeAggregatorRunner{
		BaseRunner: &BaseRunner{
			RunnerRoleType:     spectypes.RoleSyncCommitteeContribution,
			NetworkConfig:      networkConfig,
			Share:              share,
			QBFTController:     qbftController,
			highestDecidedSlot: highestDecidedSlot,
		},

		beacon:         beacon,
		network:        network,
		signer:         signer,
		valCheck:       valCheck,
		operatorSigner: operatorSigner,
		measurements:   NewMeasurementsStore(),
	}, nil
}

func (r *SyncCommitteeAggregatorRunner) StartNewDuty(ctx context.Context, logger *zap.Logger, duty spectypes.Duty, quorum uint64) error {
	return r.BaseRunner.baseStartNewDuty(ctx, logger, r, duty, quorum)
}

// HasRunningDuty returns true if a duty is already running (StartNewDuty called and returned nil)
func (r *SyncCommitteeAggregatorRunner) HasRunningDuty() bool {
	return r.BaseRunner.hasRunningDuty()
}

func (r *SyncCommitteeAggregatorRunner) ProcessPreConsensus(ctx context.Context, logger *zap.Logger, signedMsg *spectypes.PartialSignatureMessages) error {
	ctx, span := tracer.Start(ctx,
		observability.InstrumentName(observabilityNamespace, "runner.process_pre_consensus"),
		trace.WithAttributes(
			observability.BeaconSlotAttribute(signedMsg.Slot),
			observability.ValidatorPartialSigMsgTypeAttribute(signedMsg.Type),
		))
	defer span.End()

	hasQuorum, roots, err := r.BaseRunner.basePreConsensusMsgProcessing(ctx, r, signedMsg)
	if err != nil {
		return observability.Errorf(span, "failed processing sync committee selection proof message: %w", err)
	}

	// quorum returns true only once (first time quorum achieved)
	if !hasQuorum {
		span.AddEvent("no quorum")
		span.SetStatus(codes.Ok, "")
		return nil
	}

	r.measurements.EndPreConsensus()
	recordPreConsensusDuration(ctx, r.measurements.PreConsensusTime(), spectypes.RoleSyncCommitteeContribution)

	// collect selection proofs and subnets
	var (
		selectionProofs []phase0.BLSSignature
		subnets         []uint64
	)
	for i, root := range roots {
		// reconstruct selection proof sig
		span.AddEvent("reconstructing beacon signature", trace.WithAttributes(observability.BeaconBlockRootAttribute(root)))
		sig, err := r.GetState().ReconstructBeaconSig(r.GetState().PreConsensusContainer, root, r.GetShare().ValidatorPubKey[:], r.GetShare().ValidatorIndex)
		if err != nil {
			// If the reconstructed signature verification failed, fall back to verifying each partial signature
			for _, root := range roots {
				r.BaseRunner.FallBackAndVerifyEachSignature(r.GetState().PreConsensusContainer, root, r.GetShare().Committee, r.GetShare().ValidatorIndex)
			}
			return observability.Errorf(span, "got pre-consensus quorum but it has invalid signatures: %w", err)
		}

		blsSigSelectionProof := phase0.BLSSignature{}
		copy(blsSigSelectionProof[:], sig)

		aggregator := r.GetBeaconNode().IsSyncCommitteeAggregator(sig)
		if !aggregator {
			continue
		}

		// fetch sync committee contribution
		span.AddEvent("fetching sync committee subnet ID")
		subnet := r.GetBeaconNode().SyncCommitteeSubnetID(phase0.CommitteeIndex(r.GetState().StartingDuty.(*spectypes.ValidatorDuty).ValidatorSyncCommitteeIndices[i]))

		selectionProofs = append(selectionProofs, blsSigSelectionProof)
		subnets = append(subnets, subnet)
	}

	if len(selectionProofs) == 0 {
		r.GetState().Finished = true
		span.AddEvent("no selection proofs")
		span.SetStatus(codes.Ok, "")
		return nil
	}

	duty := r.GetState().StartingDuty.(*spectypes.ValidatorDuty)

	r.measurements.PauseDutyFlow()

	span.AddEvent("fetching sync committee contributions")
	contributions, ver, err := r.GetBeaconNode().GetSyncCommitteeContribution(ctx, duty.DutySlot(), selectionProofs, subnets)
	if err != nil {
		return observability.Errorf(span, "could not get sync committee contribution: %w", err)
	}
	r.measurements.ContinueDutyFlow()

	byts, err := contributions.MarshalSSZ()
	if err != nil {
		return observability.Errorf(span, "could not marshal sync committee contributions: %w", err)
	}

	// create consensus object
	input := &spectypes.ValidatorConsensusData{
		Duty:    *duty,
		Version: ver,
		DataSSZ: byts,
	}

	r.measurements.StartConsensus()
	if err := r.BaseRunner.decide(ctx, logger, r, input.Duty.Slot, input); err != nil {
		return observability.Errorf(span, "can't start new duty runner instance for duty: %w", err)
	}

	span.SetStatus(codes.Ok, "")
	return nil
}

func (r *SyncCommitteeAggregatorRunner) ProcessConsensus(ctx context.Context, logger *zap.Logger, signedMsg *spectypes.SignedSSVMessage) error {
	ctx, span := tracer.Start(ctx,
		observability.InstrumentName(observabilityNamespace, "runner.process_consensus"),
		trace.WithAttributes(
			observability.ValidatorMsgIDAttribute(signedMsg.SSVMessage.GetID()),
			observability.ValidatorMsgTypeAttribute(signedMsg.SSVMessage.GetType()),
			observability.RunnerRoleAttribute(signedMsg.SSVMessage.GetID().GetRoleType()),
		))
	defer span.End()

	decided, decidedValue, err := r.BaseRunner.baseConsensusMsgProcessing(ctx, logger, r, signedMsg, &spectypes.ValidatorConsensusData{})
	if err != nil {
		return observability.Errorf(span, "failed processing consensus message: %w", err)
	}

	// Decided returns true only once so if it is true it must be for the current running instance
	if !decided {
		span.AddEvent("instance is not decided")
		span.SetStatus(codes.Ok, "")
		return nil
	}

	r.measurements.EndConsensus()
	recordConsensusDuration(ctx, r.measurements.ConsensusTime(), spectypes.RoleSyncCommitteeContribution)

	r.measurements.StartPostConsensus()

	cd := decidedValue.(*spectypes.ValidatorConsensusData)
	span.SetAttributes(
		observability.BeaconSlotAttribute(cd.Duty.Slot),
		observability.ValidatorPublicKeyAttribute(cd.Duty.PubKey),
	)

	contributions, err := cd.GetSyncCommitteeContributions()
	if err != nil {
		return observability.Errorf(span, "could not get contributions: %w", err)
	}

	// specific duty sig
	msgs := make([]*spectypes.PartialSignatureMessage, 0)
	for _, c := range contributions {
		contribAndProof, _, err := r.generateContributionAndProof(ctx, c.Contribution, c.SelectionProofSig)
		if err != nil {
			return observability.Errorf(span, "could not generate contribution and proof: %w", err)
		}

		signed, err := signBeaconObject(
			ctx,
			r,
			r.BaseRunner.State.StartingDuty.(*spectypes.ValidatorDuty),
			contribAndProof,
			cd.Duty.Slot,
			spectypes.DomainContributionAndProof,
		)
		if err != nil {
			return observability.Errorf(span, "failed to sign aggregate and proof: %w", err)
		}

		msgs = append(msgs, signed)
	}

	postConsensusMsg := &spectypes.PartialSignatureMessages{
		Type:     spectypes.PostConsensusPartialSig,
		Slot:     cd.Duty.Slot,
		Messages: msgs,
	}

	msgID := spectypes.NewMsgID(r.BaseRunner.NetworkConfig.GetDomainType(), r.GetShare().ValidatorPubKey[:], r.BaseRunner.RunnerRoleType)

	encodedMsg, err := postConsensusMsg.Encode()
	if err != nil {
		return observability.Errorf(span, "could not encode post consensus partial signature message: %w", err)
	}

	ssvMsg := &spectypes.SSVMessage{
		MsgType: spectypes.SSVPartialSignatureMsgType,
		MsgID:   msgID,
		Data:    encodedMsg,
	}

	span.AddEvent("signing SSV partial signature message")
	sig, err := r.operatorSigner.SignSSVMessage(ssvMsg)
	if err != nil {
		return observability.Errorf(span, "could not sign SSV partial signature message: %w", err)
	}

	msgToBroadcast := &spectypes.SignedSSVMessage{
		Signatures:  [][]byte{sig},
		OperatorIDs: []spectypes.OperatorID{r.operatorSigner.GetOperatorID()},
		SSVMessage:  ssvMsg,
	}

	span.AddEvent("broadcasting post consensus partial signature message")
	if err := r.GetNetwork().Broadcast(msgID, msgToBroadcast); err != nil {
		return observability.Errorf(span, "can't broadcast partial post consensus sig: %w", err)
	}

	span.SetStatus(codes.Ok, "")
	return nil
}

func (r *SyncCommitteeAggregatorRunner) OnTimeoutQBFT(ctx context.Context, logger *zap.Logger, msg ssvtypes.EventMsg) error {
	return r.BaseRunner.OnTimeoutQBFT(ctx, logger, msg)
}

func (r *SyncCommitteeAggregatorRunner) ProcessPostConsensus(ctx context.Context, logger *zap.Logger, signedMsg *spectypes.PartialSignatureMessages) error {
	ctx, span := tracer.Start(ctx,
		observability.InstrumentName(observabilityNamespace, "runner.process_post_consensus"),
		trace.WithAttributes(
			observability.BeaconSlotAttribute(signedMsg.Slot),
			observability.ValidatorPartialSigMsgTypeAttribute(signedMsg.Type),
		))
	defer span.End()

	hasQuorum, roots, err := r.BaseRunner.basePostConsensusMsgProcessing(ctx, r, signedMsg)
	if err != nil {
		return observability.Errorf(span, "failed processing post consensus message: %w", err)
	}

	if !hasQuorum {
		span.AddEvent("no quorum")
		span.SetStatus(codes.Ok, "")
		return nil
	}

	r.measurements.EndPostConsensus()
	recordPostConsensusDuration(ctx, r.measurements.PostConsensusTime(), spectypes.RoleSyncCommitteeContribution)

	// get contributions
	validatorConsensusData := &spectypes.ValidatorConsensusData{}
	err = validatorConsensusData.Decode(r.GetState().DecidedValue)
	if err != nil {
		return observability.Errorf(span, "could not decode validator consensus data: %w", err)
	}
	contributions, err := validatorConsensusData.GetSyncCommitteeContributions()
	if err != nil {
		return observability.Errorf(span, "could not get contributions: %w", err)
	}

	var successfullySubmittedContributions uint32
	for _, root := range roots {
		span.AddEvent("reconstructing beacon signature", trace.WithAttributes(observability.BeaconBlockRootAttribute(root)))
		sig, err := r.GetState().ReconstructBeaconSig(r.GetState().PostConsensusContainer, root, r.GetShare().ValidatorPubKey[:], r.GetShare().ValidatorIndex)
		if err != nil {
			// If the reconstructed signature verification failed, fall back to verifying each partial signature
			for _, root := range roots {
				r.BaseRunner.FallBackAndVerifyEachSignature(r.GetState().PostConsensusContainer, root, r.GetShare().Committee, r.GetShare().ValidatorIndex)
			}
			return observability.Errorf(span, "got post-consensus quorum but it has invalid signatures: %w", err)
		}
		specSig := phase0.BLSSignature{}
		copy(specSig[:], sig)

		for _, contribution := range contributions {
			start := time.Now()
			// match the right contrib and proof root to signed root
			contribAndProof, contribAndProofRoot, err := r.generateContributionAndProof(ctx, contribution.Contribution, contribution.SelectionProofSig)
			if err != nil {
				return observability.Errorf(span, "could not generate contribution and proof: %w", err)
			}
			if !bytes.Equal(root[:], contribAndProofRoot[:]) {
				span.AddEvent("incorrect root, skipping")
				continue // not the correct root
			}

			signedContrib, err := r.GetState().ReconstructBeaconSig(r.GetState().PostConsensusContainer, root, r.GetShare().ValidatorPubKey[:], r.GetShare().ValidatorIndex)
			if err != nil {
				return observability.Errorf(span, "could not reconstruct contribution and proof sig: %w", err)
			}
			blsSignedContribAndProof := phase0.BLSSignature{}
			copy(blsSignedContribAndProof[:], signedContrib)
			signedContribAndProof := &altair.SignedContributionAndProof{
				Message:   contribAndProof,
				Signature: blsSignedContribAndProof,
			}

			if err := r.GetBeaconNode().SubmitSignedContributionAndProof(ctx, signedContribAndProof); err != nil {
				recordFailedSubmission(ctx, spectypes.BNRoleSyncCommitteeContribution)
				logger.Error("❌ could not submit to Beacon chain reconstructed contribution and proof",
					fields.SubmissionTime(time.Since(start)),
					zap.Error(err))
				return observability.Errorf(span, "could not submit to Beacon chain reconstructed contribution and proof: %w", err)
			}

			successfullySubmittedContributions++

			const eventMsg = "✅ successfully submitted sync committee aggregator"
			span.AddEvent(eventMsg)
			logger.Debug(eventMsg, fields.SubmissionTime(time.Since(start)), fields.TotalConsensusTime(r.measurements.TotalConsensusTime()))
			break
		}
	}

	r.GetState().Finished = true

	r.measurements.EndDutyFlow()

	recordDutyDuration(ctx, r.measurements.DutyDurationTime(), spectypes.BNRoleSyncCommitteeContribution, r.GetState().RunningInstance.State.Round)
	recordSuccessfulSubmission(ctx,
		successfullySubmittedContributions,
		r.BaseRunner.NetworkConfig.EstimatedEpochAtSlot(r.GetState().StartingDuty.DutySlot()),
		spectypes.BNRoleSyncCommitteeContribution)

	span.SetStatus(codes.Ok, "")
	return nil
}

func (r *SyncCommitteeAggregatorRunner) generateContributionAndProof(
	ctx context.Context,
	contrib altair.SyncCommitteeContribution,
	proof phase0.BLSSignature,
) (*altair.ContributionAndProof, phase0.Root, error) {
	contribAndProof := &altair.ContributionAndProof{
		AggregatorIndex: r.GetState().StartingDuty.(*spectypes.ValidatorDuty).ValidatorIndex,
		Contribution:    &contrib,
		SelectionProof:  proof,
	}

	epoch := r.BaseRunner.NetworkConfig.EstimatedEpochAtSlot(r.GetState().StartingDuty.DutySlot())
	dContribAndProof, err := r.GetBeaconNode().DomainData(ctx, epoch, spectypes.DomainContributionAndProof)
	if err != nil {
		return nil, phase0.Root{}, errors.Wrap(err, "could not get domain data")
	}
	contribAndProofRoot, err := spectypes.ComputeETHSigningRoot(contribAndProof, dContribAndProof)
	if err != nil {
		return nil, phase0.Root{}, errors.Wrap(err, "could not compute signing root")
	}
	return contribAndProof, contribAndProofRoot, nil
}

func (r *SyncCommitteeAggregatorRunner) expectedPreConsensusRootsAndDomain() ([]ssz.HashRoot, phase0.DomainType, error) {
	sszIndexes := make([]ssz.HashRoot, 0)
	for _, index := range r.GetState().StartingDuty.(*spectypes.ValidatorDuty).ValidatorSyncCommitteeIndices {
		subnet := r.GetBeaconNode().SyncCommitteeSubnetID(phase0.CommitteeIndex(index))
		data := &altair.SyncAggregatorSelectionData{
			Slot:              r.GetState().StartingDuty.DutySlot(),
			SubcommitteeIndex: subnet,
		}
		sszIndexes = append(sszIndexes, data)
	}
	return sszIndexes, spectypes.DomainSyncCommitteeSelectionProof, nil
}

// expectedPostConsensusRootsAndDomain an INTERNAL function, returns the expected post-consensus roots to sign
func (r *SyncCommitteeAggregatorRunner) expectedPostConsensusRootsAndDomain(ctx context.Context) ([]ssz.HashRoot, phase0.DomainType, error) {
	// get contributions
	validatorConsensusData := &spectypes.ValidatorConsensusData{}
	err := validatorConsensusData.Decode(r.GetState().DecidedValue)
	if err != nil {
		return nil, spectypes.DomainError, errors.Wrap(err, "could not create consensus data")
	}
	contributions, err := validatorConsensusData.GetSyncCommitteeContributions()
	if err != nil {
		return nil, phase0.DomainType{}, errors.Wrap(err, "could not get contributions")
	}

	ret := make([]ssz.HashRoot, 0)
	for _, contrib := range contributions {
		contribAndProof, _, err := r.generateContributionAndProof(ctx, contrib.Contribution, contrib.SelectionProofSig)
		if err != nil {
			return nil, spectypes.DomainError, errors.Wrap(err, "could not generate contribution and proof")
		}
		ret = append(ret, contribAndProof)
	}
	return ret, spectypes.DomainContributionAndProof, nil
}

// executeDuty steps:
// 1) sign a partial contribution proof (for each subcommittee index) and wait for 2f+1 partial sigs from peers
// 2) Reconstruct contribution proofs, check IsSyncCommitteeAggregator and start consensus on duty + contribution data
// 3) Once consensus decides, sign partial contribution data (for each subcommittee) and broadcast
// 4) collect 2f+1 partial sigs, reconstruct and broadcast valid SignedContributionAndProof (for each subcommittee) sig to the BN
func (r *SyncCommitteeAggregatorRunner) executeDuty(ctx context.Context, logger *zap.Logger, duty spectypes.Duty) error {
	_, span := tracer.Start(ctx,
		observability.InstrumentName(observabilityNamespace, "runner.execute_duty"),
		trace.WithAttributes(
			observability.RunnerRoleAttribute(duty.RunnerRole()),
			observability.BeaconSlotAttribute(duty.DutySlot())))
	defer span.End()

	r.measurements.StartDutyFlow()
	r.measurements.StartPreConsensus()

	// sign selection proofs
	msgs := &spectypes.PartialSignatureMessages{
		Type:     spectypes.ContributionProofs,
		Slot:     duty.DutySlot(),
		Messages: []*spectypes.PartialSignatureMessage{},
	}

	for _, index := range r.GetState().StartingDuty.(*spectypes.ValidatorDuty).ValidatorSyncCommitteeIndices {
		subnet := r.GetBeaconNode().SyncCommitteeSubnetID(phase0.CommitteeIndex(index))
		data := &altair.SyncAggregatorSelectionData{
			Slot:              duty.DutySlot(),
			SubcommitteeIndex: subnet,
		}
<<<<<<< HEAD
		msg, err := signBeaconObject(
=======
		span.AddEvent("signing beacon object")
		msg, err := r.BaseRunner.signBeaconObject(
>>>>>>> c9a46222
			ctx,
			r,
			duty.(*spectypes.ValidatorDuty),
			data,
			duty.DutySlot(),
			spectypes.DomainSyncCommitteeSelectionProof,
		)
		if err != nil {
			return observability.Errorf(span, "could not sign sync committee selection proof: %w", err)
		}

		msgs.Messages = append(msgs.Messages, msg)
	}

	msgID := spectypes.NewMsgID(r.BaseRunner.NetworkConfig.GetDomainType(), r.GetShare().ValidatorPubKey[:], r.BaseRunner.RunnerRoleType)
	encodedMsg, err := msgs.Encode()
	if err != nil {
		return observability.Errorf(span, "could not encode partial signature messages: %w", err)
	}

	ssvMsg := &spectypes.SSVMessage{
		MsgType: spectypes.SSVPartialSignatureMsgType,
		MsgID:   msgID,
		Data:    encodedMsg,
	}

	span.AddEvent("signing SSV message")
	sig, err := r.operatorSigner.SignSSVMessage(ssvMsg)
	if err != nil {
		return observability.Errorf(span, "could not sign SSVMessage: %w", err)
	}

	msgToBroadcast := &spectypes.SignedSSVMessage{
		Signatures:  [][]byte{sig},
		OperatorIDs: []spectypes.OperatorID{r.operatorSigner.GetOperatorID()},
		SSVMessage:  ssvMsg,
	}

	span.AddEvent("broadcasting signed SSV message")
	if err := r.GetNetwork().Broadcast(msgID, msgToBroadcast); err != nil {
		return observability.Errorf(span, "can't broadcast partial contribution proof sig: %w", err)
	}

	span.SetStatus(codes.Ok, "")
	return nil
}

func (r *SyncCommitteeAggregatorRunner) HasRunningQBFTInstance() bool {
	return r.BaseRunner.HasRunningQBFTInstance()
}

func (r *SyncCommitteeAggregatorRunner) HasAcceptedProposalForCurrentRound() bool {
	return r.BaseRunner.HasAcceptedProposalForCurrentRound()
}

func (r *SyncCommitteeAggregatorRunner) GetShares() map[phase0.ValidatorIndex]*spectypes.Share {
	return r.BaseRunner.GetShares()
}

func (r *SyncCommitteeAggregatorRunner) GetRole() spectypes.RunnerRole {
	return r.BaseRunner.GetRole()
}

func (r *SyncCommitteeAggregatorRunner) GetLastHeight() specqbft.Height {
	return r.BaseRunner.GetLastHeight()
}

func (r *SyncCommitteeAggregatorRunner) GetLastRound() specqbft.Round {
	return r.BaseRunner.GetLastRound()
}

func (r *SyncCommitteeAggregatorRunner) GetStateRoot() ([32]byte, error) {
	return r.BaseRunner.GetStateRoot()
}

func (r *SyncCommitteeAggregatorRunner) SetTimeoutFunc(fn TimeoutF) {
	r.BaseRunner.SetTimeoutFunc(fn)
}

func (r *SyncCommitteeAggregatorRunner) GetNetwork() specqbft.Network {
	return r.network
}

func (r *SyncCommitteeAggregatorRunner) GetBeaconNode() beacon.BeaconNode {
	return r.beacon
}

func (r *SyncCommitteeAggregatorRunner) GetShare() *spectypes.Share {
	// TODO better solution for this
	for _, share := range r.BaseRunner.Share {
		return share
	}
	return nil
}

func (r *SyncCommitteeAggregatorRunner) GetState() *State {
	return r.BaseRunner.State
}

func (r *SyncCommitteeAggregatorRunner) GetValCheckF() specqbft.ProposedValueCheckF {
	return r.valCheck
}

func (r *SyncCommitteeAggregatorRunner) GetSigner() ekm.BeaconSigner {
	return r.signer
}
func (r *SyncCommitteeAggregatorRunner) GetOperatorSigner() ssvtypes.OperatorSigner {
	return r.operatorSigner
}

// Encode returns the encoded struct in bytes or error
func (r *SyncCommitteeAggregatorRunner) Encode() ([]byte, error) {
	return json.Marshal(r)
}

// Decode returns error if decoding failed
func (r *SyncCommitteeAggregatorRunner) Decode(data []byte) error {
	return json.Unmarshal(data, &r)
}

// GetRoot returns the root used for signing and verification
func (r *SyncCommitteeAggregatorRunner) GetRoot() ([32]byte, error) {
	marshaledRoot, err := r.Encode()
	if err != nil {
		return [32]byte{}, errors.Wrap(err, "could not encode SyncCommitteeAggregatorRunner")
	}
	ret := sha256.Sum256(marshaledRoot)
	return ret, nil
}<|MERGE_RESOLUTION|>--- conflicted
+++ resolved
@@ -18,13 +18,14 @@
 	specqbft "github.com/ssvlabs/ssv-spec/qbft"
 	spectypes "github.com/ssvlabs/ssv-spec/types"
 
+	"github.com/ssvlabs/ssv/ssvsigner/ekm"
+
 	"github.com/ssvlabs/ssv/logging/fields"
 	"github.com/ssvlabs/ssv/networkconfig"
 	"github.com/ssvlabs/ssv/observability"
 	"github.com/ssvlabs/ssv/protocol/v2/blockchain/beacon"
 	"github.com/ssvlabs/ssv/protocol/v2/qbft/controller"
 	ssvtypes "github.com/ssvlabs/ssv/protocol/v2/types"
-	"github.com/ssvlabs/ssv/ssvsigner/ekm"
 )
 
 type SyncCommitteeAggregatorRunner struct {
@@ -472,12 +473,8 @@
 			Slot:              duty.DutySlot(),
 			SubcommitteeIndex: subnet,
 		}
-<<<<<<< HEAD
+		span.AddEvent("signing beacon object")
 		msg, err := signBeaconObject(
-=======
-		span.AddEvent("signing beacon object")
-		msg, err := r.BaseRunner.signBeaconObject(
->>>>>>> c9a46222
 			ctx,
 			r,
 			duty.(*spectypes.ValidatorDuty),
@@ -561,6 +558,10 @@
 	return r.network
 }
 
+func (r *SyncCommitteeAggregatorRunner) GetNetworkConfig() networkconfig.Network {
+	return r.BaseRunner.NetworkConfig
+}
+
 func (r *SyncCommitteeAggregatorRunner) GetBeaconNode() beacon.BeaconNode {
 	return r.beacon
 }
