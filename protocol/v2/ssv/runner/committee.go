package runner

import (
	"context"
	"crypto/sha256"
	"encoding/hex"
	"encoding/json"
	"errors"
	"fmt"
	"math"
	"sync"
	"sync/atomic"
	"time"

	"github.com/attestantio/go-eth2-client/spec"
	"github.com/attestantio/go-eth2-client/spec/altair"
	"github.com/attestantio/go-eth2-client/spec/phase0"
	ssz "github.com/ferranbt/fastssz"
	"go.opentelemetry.io/otel/attribute"
	"go.opentelemetry.io/otel/trace"

	specqbft "github.com/ssvlabs/ssv-spec/qbft"
	specssv "github.com/ssvlabs/ssv-spec/ssv"
	spectypes "github.com/ssvlabs/ssv-spec/types"
	"go.uber.org/zap"

	"github.com/ssvlabs/ssv/ssvsigner/ekm"

	"github.com/ssvlabs/ssv/networkconfig"
	"github.com/ssvlabs/ssv/observability"
	"github.com/ssvlabs/ssv/observability/log/fields"
	"github.com/ssvlabs/ssv/protocol/v2/blockchain/beacon"
	"github.com/ssvlabs/ssv/protocol/v2/qbft/controller"
	"github.com/ssvlabs/ssv/protocol/v2/ssv"
	ssvtypes "github.com/ssvlabs/ssv/protocol/v2/types"
)

type CommitteeDutyGuard interface {
	StartDuty(role spectypes.BeaconRole, validator spectypes.ValidatorPK, slot phase0.Slot) error
	ValidDuty(role spectypes.BeaconRole, validator spectypes.ValidatorPK, slot phase0.Slot) error
}

type CommitteeRunner struct {
	BaseRunner *BaseRunner

	// attestingValidators is a list of validator this committee-runner will be processing attestation duties for.
	attestingValidators []phase0.BLSPubKey

	network             specqbft.Network
	beacon              beacon.BeaconNode
	signer              ekm.BeaconSigner
	operatorSigner      ssvtypes.OperatorSigner
	DutyGuard           CommitteeDutyGuard
	doppelgangerHandler DoppelgangerProvider
	measurements        *dutyMeasurements

	// ValCheck is used to validate the qbft-value(s) proposed by other Operators.
	ValCheck ssv.ValueChecker

	submittedDuties map[spectypes.BeaconRole]map[phase0.ValidatorIndex]struct{}
}

func NewCommitteeRunner(
	networkConfig *networkconfig.Network,
	share map[phase0.ValidatorIndex]*spectypes.Share,
	attestingValidators []phase0.BLSPubKey,
	qbftController *controller.Controller,
	beacon beacon.BeaconNode,
	network specqbft.Network,
	signer ekm.BeaconSigner,
	operatorSigner ssvtypes.OperatorSigner,
	dutyGuard CommitteeDutyGuard,
	doppelgangerHandler DoppelgangerProvider,
) (Runner, error) {
	if len(share) == 0 {
		return nil, errors.New("no shares")
	}
	return &CommitteeRunner{
		BaseRunner: &BaseRunner{
			RunnerRoleType: spectypes.RoleCommittee,
			NetworkConfig:  networkConfig,
			Share:          share,
			QBFTController: qbftController,
		},

		attestingValidators: attestingValidators,

		beacon:              beacon,
		network:             network,
		signer:              signer,
		operatorSigner:      operatorSigner,
		submittedDuties:     make(map[spectypes.BeaconRole]map[phase0.ValidatorIndex]struct{}),
		DutyGuard:           dutyGuard,
		doppelgangerHandler: doppelgangerHandler,
		measurements:        newMeasurementsStore(),
	}, nil
}

func (cr *CommitteeRunner) StartNewDuty(ctx context.Context, logger *zap.Logger, duty spectypes.Duty, quorum uint64) error {
<<<<<<< HEAD
	// Reuse the existing span instead of generating new one to keep tracing-data lightweight.
	span := trace.SpanFromContext(ctx)
=======
	ctx, span := tracer.Start(ctx,
		observability.InstrumentName(observabilityNamespace, "start_committee_duty"),
		trace.WithAttributes(
			observability.RunnerRoleAttribute(duty.RunnerRole()),
			observability.BeaconSlotAttribute(duty.DutySlot())))
	defer span.End()
>>>>>>> 27430c9c

	d, ok := duty.(*spectypes.CommitteeDuty)
	if !ok {
		return fmt.Errorf("duty is not a CommitteeDuty: %T", duty)
	}

	span.SetAttributes(observability.DutyCountAttribute(len(d.ValidatorDuties)))

	for _, validatorDuty := range d.ValidatorDuties {
		err := cr.DutyGuard.StartDuty(validatorDuty.Type, spectypes.ValidatorPK(validatorDuty.PubKey), d.DutySlot())
		if err != nil {
			return fmt.Errorf(
				"could not start %s duty at slot %d for validator %x: %w",
				validatorDuty.Type, d.DutySlot(), validatorDuty.PubKey, err,
			)
		}
	}
	err := cr.BaseRunner.baseStartNewDuty(ctx, logger, cr, duty, quorum)
	if err != nil {
		return err
	}

	cr.submittedDuties[spectypes.BNRoleAttester] = make(map[phase0.ValidatorIndex]struct{})
	cr.submittedDuties[spectypes.BNRoleSyncCommittee] = make(map[phase0.ValidatorIndex]struct{})

	return nil
}

func (cr *CommitteeRunner) Encode() ([]byte, error) {
	return json.Marshal(cr)
}

func (cr *CommitteeRunner) Decode(data []byte) error {
	return json.Unmarshal(data, &cr)
}

func (cr *CommitteeRunner) GetRoot() ([32]byte, error) {
	marshaledRoot, err := cr.Encode()
	if err != nil {
		return [32]byte{}, fmt.Errorf("could not encode CommitteeRunner: %w", err)
	}
	ret := sha256.Sum256(marshaledRoot)
	return ret, nil
}

func (cr *CommitteeRunner) MarshalJSON() ([]byte, error) {
	type CommitteeRunnerAlias struct {
		BaseRunner     *BaseRunner
		beacon         beacon.BeaconNode
		network        specqbft.Network
		signer         ekm.BeaconSigner
		operatorSigner ssvtypes.OperatorSigner
		valCheck       ssv.ValueChecker
	}

	// Create object and marshal
	alias := &CommitteeRunnerAlias{
		BaseRunner:     cr.BaseRunner,
		beacon:         cr.beacon,
		network:        cr.network,
		signer:         cr.signer,
		operatorSigner: cr.operatorSigner,
		valCheck:       cr.ValCheck,
	}

	byts, err := json.Marshal(alias)

	return byts, err
}

func (cr *CommitteeRunner) UnmarshalJSON(data []byte) error {
	type CommitteeRunnerAlias struct {
		BaseRunner     *BaseRunner
		beacon         beacon.BeaconNode
		network        specqbft.Network
		signer         ekm.BeaconSigner
		operatorSigner ssvtypes.OperatorSigner
		valCheck       ssv.ValueChecker
	}

	// Unmarshal the JSON data into the auxiliary struct
	aux := &CommitteeRunnerAlias{}
	if err := json.Unmarshal(data, &aux); err != nil {
		return err
	}

	// Assign fields
	cr.BaseRunner = aux.BaseRunner
	cr.beacon = aux.beacon
	cr.network = aux.network
	cr.signer = aux.signer
	cr.operatorSigner = aux.operatorSigner
	cr.ValCheck = aux.valCheck
	return nil
}

func (cr *CommitteeRunner) HasRunningQBFTInstance() bool {
	return cr.BaseRunner.HasRunningQBFTInstance()
}

func (cr *CommitteeRunner) HasAcceptedProposalForCurrentRound() bool {
	return cr.BaseRunner.HasAcceptedProposalForCurrentRound()
}

func (cr *CommitteeRunner) GetShares() map[phase0.ValidatorIndex]*spectypes.Share {
	return cr.BaseRunner.GetShares()
}

func (cr *CommitteeRunner) GetRole() spectypes.RunnerRole {
	return cr.BaseRunner.GetRole()
}

func (cr *CommitteeRunner) GetLastHeight() specqbft.Height {
	return cr.BaseRunner.GetLastHeight()
}

func (cr *CommitteeRunner) GetLastRound() specqbft.Round {
	return cr.BaseRunner.GetLastRound()
}

func (cr *CommitteeRunner) GetStateRoot() ([32]byte, error) {
	return cr.BaseRunner.GetStateRoot()
}

func (cr *CommitteeRunner) SetTimeoutFunc(fn TimeoutF) {
	cr.BaseRunner.SetTimeoutFunc(fn)
}

func (cr *CommitteeRunner) GetBeaconNode() beacon.BeaconNode {
	return cr.beacon
}

func (cr *CommitteeRunner) GetNetwork() specqbft.Network {
	return cr.network
}

func (cr *CommitteeRunner) GetNetworkConfig() *networkconfig.Network {
	return cr.BaseRunner.NetworkConfig
}

func (cr *CommitteeRunner) GetBeaconSigner() ekm.BeaconSigner {
	return cr.signer
}

func (r *CommitteeRunner) state() *State {
	return r.BaseRunner.State
}

func (cr *CommitteeRunner) HasRunningDuty() bool {
	return cr.BaseRunner.hasRunningDuty()
}

func (cr *CommitteeRunner) ProcessPreConsensus(ctx context.Context, logger *zap.Logger, signedMsg *spectypes.PartialSignatureMessages) error {
	return errors.New("no pre consensus phase for committee runner")
}

func (cr *CommitteeRunner) ProcessConsensus(ctx context.Context, logger *zap.Logger, msg *spectypes.SignedSSVMessage) error {
<<<<<<< HEAD
	// Reuse the existing span instead of generating new one to keep tracing-data lightweight.
	span := trace.SpanFromContext(ctx)
=======
	ctx, span := tracer.Start(ctx,
		observability.InstrumentName(observabilityNamespace, "process_committee_consensus"),
		trace.WithAttributes(
			observability.ValidatorMsgIDAttribute(msg.SSVMessage.GetID()),
			observability.ValidatorMsgTypeAttribute(msg.SSVMessage.GetType()),
			observability.RunnerRoleAttribute(msg.SSVMessage.GetID().GetRoleType()),
		))
	defer span.End()
>>>>>>> 27430c9c

	span.AddEvent("processing QBFT consensus msg")
	decided, decidedValue, err := cr.BaseRunner.baseConsensusMsgProcessing(ctx, logger, cr.ValCheck.CheckValue, msg, &spectypes.BeaconVote{})
	if err != nil {
		return fmt.Errorf("failed processing consensus message: %w", err)
	}

	// Decided returns true only once so if it is true it must be for the current running instance
	if !decided {
		span.AddEvent("instance is not decided")
		return nil
	}

	cr.measurements.EndConsensus()
	recordConsensusDuration(ctx, cr.measurements.ConsensusTime(), spectypes.RoleCommittee)

	duty := cr.BaseRunner.State.CurrentDuty
	postConsensusMsg := &spectypes.PartialSignatureMessages{
		Type:     spectypes.PostConsensusPartialSig,
		Slot:     duty.DutySlot(),
		Messages: []*spectypes.PartialSignatureMessage{},
	}

	epoch := cr.BaseRunner.NetworkConfig.EstimatedEpochAtSlot(duty.DutySlot())
	version, _ := cr.BaseRunner.NetworkConfig.ForkAtEpoch(epoch)

	committeeDuty, ok := duty.(*spectypes.CommitteeDuty)
	if !ok {
		return fmt.Errorf("duty is not a CommitteeDuty: %T", duty)
	}

	span.SetAttributes(
		observability.BeaconSlotAttribute(duty.DutySlot()),
		observability.BeaconEpochAttribute(epoch),
		observability.BeaconVersionAttribute(version),
		observability.DutyCountAttribute(len(committeeDuty.ValidatorDuties)),
	)

	span.AddEvent("signing validator duties")

	ctx, cancel := context.WithCancel(ctx)
	defer cancel()
	var (
		wg sync.WaitGroup
		// errCh is buffered because the receiver is only interested in the very 1st error sent to this channel
		// and will not read any subsequent errors. Buffering ensures that senders can send their errors and terminate without being blocked,
		// regardless of whether the receiver is still actively reading from the channel.
		errCh        = make(chan error, len(committeeDuty.ValidatorDuties))
		signaturesCh = make(chan *spectypes.PartialSignatureMessage)
		dutiesCh     = make(chan *spectypes.ValidatorDuty)

		beaconVote = decidedValue.(*spectypes.BeaconVote)
		totalAttesterDuties,
		totalSyncCommitteeDuties,
		blockedAttesterDuties atomic.Uint32
	)

	// The worker pool will throttle the parallel processing of validator duties.
	// This is mainly needed because the processing involves several outgoing HTTP calls to the Consensus Client.
	// These calls should be limited to a certain degree to reduce the pressure on the Consensus Node.
	const workerCount = 30

	go func() {
		defer close(dutiesCh)
		for _, duty := range committeeDuty.ValidatorDuties {
			if ctx.Err() != nil {
				break
			}
			dutiesCh <- duty
		}
	}()

	for range workerCount {
		wg.Add(1)

		go func() {
			defer wg.Done()

			for validatorDuty := range dutiesCh {
				if ctx.Err() != nil {
					return
				}
				if err := cr.DutyGuard.ValidDuty(validatorDuty.Type, spectypes.ValidatorPK(validatorDuty.PubKey), validatorDuty.DutySlot()); err != nil {
					const eventMsg = "duty is no longer valid"
					span.AddEvent(eventMsg, trace.WithAttributes(
						observability.ValidatorIndexAttribute(validatorDuty.ValidatorIndex),
						observability.ValidatorPublicKeyAttribute(validatorDuty.PubKey),
						observability.BeaconRoleAttribute(validatorDuty.Type),
					))
					logger.Warn(eventMsg, fields.Validator(validatorDuty.PubKey[:]), fields.BeaconRole(validatorDuty.Type), zap.Error(err))
					continue
				}

				switch validatorDuty.Type {
				case spectypes.BNRoleAttester:
					totalAttesterDuties.Add(1)
					isAttesterDutyBlocked, partialSigMsg, err := cr.signAttesterDuty(ctx, validatorDuty, beaconVote, version, logger)
					if err != nil {
						errCh <- fmt.Errorf("failed signing attestation data: %w", err)
						return
					}
					if isAttesterDutyBlocked {
						blockedAttesterDuties.Add(1)
						continue
					}

					signaturesCh <- partialSigMsg
				case spectypes.BNRoleSyncCommittee:
					totalSyncCommitteeDuties.Add(1)

					partialSigMsg, err := signBeaconObject(
						ctx,
						cr,
						validatorDuty,
						spectypes.SSZBytes(beaconVote.BlockRoot[:]),
						validatorDuty.DutySlot(),
						spectypes.DomainSyncCommittee,
					)
					if err != nil {
						errCh <- fmt.Errorf("failed signing sync committee message: %w", err)
						return
					}

					signaturesCh <- partialSigMsg
				default:
					errCh <- fmt.Errorf("invalid duty type: %s", validatorDuty.Type)
					return
				}
			}
		}()
	}

	go func() {
		wg.Wait()
		close(signaturesCh)
	}()

listener:
	for {
		select {
		case err := <-errCh:
			cancel()
			return err
		case signature, ok := <-signaturesCh:
			if !ok {
				break listener
			}
			postConsensusMsg.Messages = append(postConsensusMsg.Messages, signature)
		}
	}

	var (
		totalAttestations   = totalAttesterDuties.Load()
		totalSyncCommittee  = totalSyncCommitteeDuties.Load()
		blockedAttestations = blockedAttesterDuties.Load()
	)

	if totalAttestations == 0 && totalSyncCommittee == 0 {
<<<<<<< HEAD
		cr.BaseRunner.State.Finished = true
=======
		span.SetStatus(codes.Error, ErrNoValidDutiesToExecute.Error())
>>>>>>> 27430c9c
		return ErrNoValidDutiesToExecute
	}

	// Avoid sending an empty message if all attester duties were blocked due to Doppelganger protection
	// and no sync committee duties exist.
	//
	// We do not mark the state as finished here because post-consensus messages must still be processed,
	// allowing validators to be marked as safe once sufficient consensus is reached.
	if totalAttestations == blockedAttestations && totalSyncCommittee == 0 {
		const eventMsg = "Skipping message broadcast: all attester duties blocked by Doppelganger protection, no sync committee duties."
		span.AddEvent(eventMsg)
		logger.Debug(eventMsg,
			zap.Uint32("attester_duties", totalAttestations),
			zap.Uint32("blocked_attesters", blockedAttestations))

		return nil
	}

	ssvMsg := &spectypes.SSVMessage{
		MsgType: spectypes.SSVPartialSignatureMsgType,
		MsgID: spectypes.NewMsgID(
			cr.BaseRunner.NetworkConfig.DomainType,
			cr.BaseRunner.QBFTController.CommitteeMember.CommitteeID[:],
			cr.BaseRunner.RunnerRoleType,
		),
	}
	ssvMsg.Data, err = postConsensusMsg.Encode()
	if err != nil {
		return fmt.Errorf("failed to encode post consensus signature msg: %w", err)
	}

	span.AddEvent("signing post consensus partial signature message")
	sig, err := cr.operatorSigner.SignSSVMessage(ssvMsg)
	if err != nil {
		return fmt.Errorf("could not sign SSVMessage: %w", err)
	}

	msgToBroadcast := &spectypes.SignedSSVMessage{
		Signatures:  [][]byte{sig},
		OperatorIDs: []spectypes.OperatorID{cr.BaseRunner.QBFTController.CommitteeMember.OperatorID},
		SSVMessage:  ssvMsg,
	}

	cr.measurements.StartPostConsensus()
	if err := cr.GetNetwork().Broadcast(ssvMsg.MsgID, msgToBroadcast); err != nil {
		return fmt.Errorf("can't broadcast partial post consensus sig: %w", err)
	}
	const broadcastedPostConsensusMsgEvent = "broadcasted post-consensus partial signature message"
	logger.Debug(broadcastedPostConsensusMsgEvent)
	span.AddEvent(broadcastedPostConsensusMsgEvent)

	return nil
}

func (cr *CommitteeRunner) signAttesterDuty(
	ctx context.Context,
	validatorDuty *spectypes.ValidatorDuty,
	beaconVote *spectypes.BeaconVote,
	version spec.DataVersion,
	logger *zap.Logger) (isBlocked bool, partialSig *spectypes.PartialSignatureMessage, err error) {
<<<<<<< HEAD
	// Reuse the existing span instead of generating new one to keep tracing-data lightweight.
	span := trace.SpanFromContext(ctx)
=======
	ctx, span := tracer.Start(ctx,
		observability.InstrumentName(observabilityNamespace, "sign_attester_duty"),
		trace.WithAttributes(
			observability.ValidatorIndexAttribute(validatorDuty.ValidatorIndex),
			observability.ValidatorPublicKeyAttribute(validatorDuty.PubKey),
			observability.BeaconRoleAttribute(validatorDuty.Type),
		))
	defer span.End()
>>>>>>> 27430c9c

	span.AddEvent("doppelganger: checking if signing is allowed")
	// Doppelganger protection applies only to attester duties since they are slashable.
	// Sync committee duties are not slashable, so they are always allowed.
	if !cr.doppelgangerHandler.CanSign(validatorDuty.ValidatorIndex) {
		const eventMsg = "signing not permitted due to Doppelganger protection"
		span.AddEvent(eventMsg)
		logger.Warn(eventMsg, fields.ValidatorIndex(validatorDuty.ValidatorIndex))

		return true, nil, nil
	}

	attestationData := constructAttestationData(beaconVote, validatorDuty, version)

	span.AddEvent("signing beacon object")
	partialMsg, err := signBeaconObject(
		ctx,
		cr,
		validatorDuty,
		attestationData,
		validatorDuty.DutySlot(),
		spectypes.DomainAttester,
	)
	if err != nil {
		return false, partialMsg, fmt.Errorf("failed signing attestation data: %w", err)
	}

	attDataRoot, err := attestationData.HashTreeRoot()
	if err != nil {
		return false, partialMsg, fmt.Errorf("failed to hash attestation data: %w", err)
	}

	const eventMsg = "signed attestation data"
	span.AddEvent(eventMsg, trace.WithAttributes(observability.BeaconBlockRootAttribute(attDataRoot)))
	logger.Debug(eventMsg,
		zap.Uint64("validator_index", uint64(validatorDuty.ValidatorIndex)),
		zap.String("pub_key", hex.EncodeToString(validatorDuty.PubKey[:])),
		zap.Any("attestation_data", attestationData),
		zap.String("attestation_data_root", hex.EncodeToString(attDataRoot[:])),
		zap.String("signing_root", hex.EncodeToString(partialMsg.SigningRoot[:])),
		zap.String("signature", hex.EncodeToString(partialMsg.PartialSignature[:])),
	)

	return false, partialMsg, nil
}

// TODO finish edge case where some roots may be missing
func (cr *CommitteeRunner) ProcessPostConsensus(ctx context.Context, logger *zap.Logger, signedMsg *spectypes.PartialSignatureMessages) error {
<<<<<<< HEAD
	// Reuse the existing span instead of generating new one to keep tracing-data lightweight.
	span := trace.SpanFromContext(ctx)
=======
	ctx, span := tracer.Start(ctx,
		observability.InstrumentName(observabilityNamespace, "process_committee_post_consensus"),
		trace.WithAttributes(
			observability.BeaconSlotAttribute(signedMsg.Slot),
			observability.ValidatorPartialSigMsgTypeAttribute(signedMsg.Type),
			attribute.Int("ssv.validator.partial_signature_msg.count", len(signedMsg.Messages)),
		))
	defer span.End()
>>>>>>> 27430c9c

	span.AddEvent("base post consensus message processing")
	hasQuorum, quorumRoots, err := cr.BaseRunner.basePostConsensusMsgProcessing(ctx, logger, cr, signedMsg)
	if err != nil {
		return fmt.Errorf("failed processing post consensus message: %w", err)
	}

	vIndices := make([]uint64, 0, len(signedMsg.Messages))
	for _, msg := range signedMsg.Messages {
		vIndices = append(vIndices, uint64(msg.ValidatorIndex))
	}

	const eventMsg = "🧩 got partial signatures (post consensus)"
	span.AddEvent(eventMsg)
	logger.Debug(eventMsg,
		zap.Uint64("signer", ssvtypes.PartialSigMsgSigner(signedMsg)),
		zap.Uint64s("validators", vIndices),
		zap.Bool("quorum", hasQuorum),
		zap.Int("quorum_roots", len(quorumRoots)),
	)

	if !hasQuorum {
		span.AddEvent("no quorum")
		return nil
	}

	cr.measurements.EndPostConsensus()
	recordPostConsensusDuration(ctx, cr.measurements.PostConsensusTime(), spectypes.RoleCommittee)

	// Get validator-root maps for attestations and sync committees, and the root-beacon object map
	attestationMap, committeeMap, beaconObjects, err := cr.expectedPostConsensusRootsAndBeaconObjects(ctx, logger)
	if err != nil {
		return fmt.Errorf("could not get expected post consensus roots and beacon objects: %w", err)
	}
	if len(beaconObjects) == 0 {
<<<<<<< HEAD
		cr.BaseRunner.State.Finished = true
=======
		span.SetStatus(codes.Error, ErrNoValidDutiesToExecute.Error())
>>>>>>> 27430c9c
		return ErrNoValidDutiesToExecute
	}

	attestationsToSubmit := make(map[phase0.ValidatorIndex]*spec.VersionedAttestation)
	syncCommitteeMessagesToSubmit := make(map[phase0.ValidatorIndex]*altair.SyncCommitteeMessage)

	// Get unique roots to avoid repetition
	deduplicatedRoots := make(map[[32]byte]struct{})
	for _, root := range quorumRoots {
		deduplicatedRoots[root] = struct{}{}
	}

	var executionErr error

	span.SetAttributes(observability.BeaconBlockRootCountAttribute(len(deduplicatedRoots)))
	// For each root that got at least one quorum, find the duties associated to it and try to submit
	for root := range deduplicatedRoots {
		// Get validators related to the given root
		role, validators, found := findValidators(root, attestationMap, committeeMap)
		if !found {
			// Edge case: since operators may have divergent sets of validators,
			// it's possible that an operator doesn't have the validator associated to a root.
			// In this case, we simply continue.
			continue
		}

		const eventMsg = "found validators for root"
		span.AddEvent(eventMsg, trace.WithAttributes(
			observability.BeaconRoleAttribute(role),
			observability.BeaconBlockRootAttribute(root),
			observability.ValidatorCountAttribute(len(validators)),
		))
		logger.Debug(eventMsg,
			fields.BeaconRole(role),
			zap.String("root", hex.EncodeToString(root[:])),
			zap.Any("validators", validators),
		)

		type signatureResult struct {
			signature      phase0.BLSSignature
			validatorIndex phase0.ValidatorIndex
		}
		var (
			wg          sync.WaitGroup
			errCh       = make(chan error, len(validators))
			signatureCh = make(chan signatureResult, len(validators))
		)

		span.AddEvent("constructing sync-committee and attestations signature messages", trace.WithAttributes(observability.BeaconBlockRootAttribute(root)))
		for _, validator := range validators {
			// Skip if no quorum - We know that a root has quorum but not necessarily for the validator
			if !cr.BaseRunner.State.PostConsensusContainer.HasQuorum(validator, root) {
				continue
			}
			// Skip if already submitted
			if cr.HasSubmitted(role, validator) {
				continue
			}

			wg.Add(1)
			go func(validatorIndex phase0.ValidatorIndex, root [32]byte, roots map[[32]byte]struct{}) {
				defer wg.Done()

				share := cr.BaseRunner.Share[validatorIndex]

				pubKey := share.ValidatorPubKey
				vLogger := logger.With(zap.Uint64("validator_index", uint64(validatorIndex)), zap.String("pubkey", hex.EncodeToString(pubKey[:])))

				sig, err := cr.BaseRunner.State.ReconstructBeaconSig(cr.BaseRunner.State.PostConsensusContainer, root, pubKey[:], validatorIndex)
				// If the reconstructed signature verification failed, fall back to verifying each partial signature
				if err != nil {
					for root := range roots {
						cr.BaseRunner.FallBackAndVerifyEachSignature(cr.BaseRunner.State.PostConsensusContainer, root, share.Committee, validatorIndex)
					}
					const eventMsg = "got post-consensus quorum but it has invalid signatures"
					span.AddEvent(eventMsg)
					vLogger.Error(eventMsg, zap.Error(err))

					errCh <- fmt.Errorf("%s: %w", eventMsg, err)
					return
				}

				vLogger.Debug("🧩 reconstructed partial signature")

				signatureCh <- signatureResult{
					validatorIndex: validatorIndex,
					signature:      (phase0.BLSSignature)(sig),
				}
			}(validator, root, deduplicatedRoots)
		}

		go func() {
			wg.Wait()
			close(signatureCh)
		}()

	listener:
		for {
			select {
			case <-ctx.Done():
				return ctx.Err()
			case err := <-errCh:
				executionErr = err
			case signatureResult, ok := <-signatureCh:
				if !ok {
					break listener
				}

				validatorObjects, exists := beaconObjects[signatureResult.validatorIndex]
				if !exists {
					executionErr = fmt.Errorf("could not find beacon object for validator index: %d", signatureResult.validatorIndex)
					continue
				}
				sszObject, exists := validatorObjects[root]
				if !exists {
					executionErr = fmt.Errorf("could not find ssz object for root: %s", root)
					continue
				}

				// Store objects for multiple submission
				if role == spectypes.BNRoleSyncCommittee {
					syncMsg := sszObject.(*altair.SyncCommitteeMessage)
					syncMsg.Signature = signatureResult.signature

					syncCommitteeMessagesToSubmit[signatureResult.validatorIndex] = syncMsg
				} else if role == spectypes.BNRoleAttester {
					// Only mark as safe if this is an attester role
					// We want to mark the validator as safe as soon as possible to minimize unnecessary delays in enabling signing.
					// The doppelganger check is not performed for sync committee duties, so we rely on attester duties for safety confirmation.
					cr.doppelgangerHandler.ReportQuorum(signatureResult.validatorIndex)

					att := sszObject.(*spec.VersionedAttestation)
					att, err = specssv.VersionedAttestationWithSignature(att, signatureResult.signature)
					if err != nil {
						executionErr = fmt.Errorf("could not insert signature in versioned attestation")
						continue
					}

					attestationsToSubmit[signatureResult.validatorIndex] = att
				}
			}
		}

		logger.Debug("🧩 reconstructed partial signatures for root",
			zap.Uint64s("signers", getPostConsensusCommitteeSigners(cr.BaseRunner.State, root)),
			fields.BlockRoot(root),
		)
	}

	attestations := make([]*spec.VersionedAttestation, 0, len(attestationsToSubmit))
	for _, att := range attestationsToSubmit {
		if att != nil && att.ValidatorIndex != nil {
			attestations = append(attestations, att)
		}
	}
	if len(attestations) > 0 {
		validators := make([]phase0.ValidatorIndex, 0, len(attestations))
		for _, att := range attestations {
			validators = append(validators, *att.ValidatorIndex)
		}
		aLogger := logger.With(zap.Any("validators", validators))

		const submittingAttestationsEvent = "submitting attestations"
		aLogger.Debug(submittingAttestationsEvent)
		span.AddEvent(submittingAttestationsEvent)

		submissionStart := time.Now()

		// Submit multiple attestations
		if err := cr.beacon.SubmitAttestations(ctx, attestations); err != nil {
			recordFailedSubmission(ctx, spectypes.BNRoleAttester)
			const errMsg = "could not submit attestations"
<<<<<<< HEAD
			logger.Error(errMsg, zap.Error(err))
			return fmt.Errorf("%s: %w", errMsg, err)
=======
			aLogger.Error(errMsg, zap.Error(err))
			return tracedErrorf(span, "%s: %w", errMsg, err)
>>>>>>> 27430c9c
		}

		recordSuccessfulSubmission(ctx, int64(len(attestations)), cr.BaseRunner.NetworkConfig.EstimatedEpochAtSlot(cr.BaseRunner.State.CurrentDuty.DutySlot()), spectypes.BNRoleAttester)
		attData, err := attestations[0].Data()
		if err != nil {
			return fmt.Errorf("could not get attestation data: %w", err)
		}
		const eventMsg = "✅ successfully submitted attestations"
		span.AddEvent(eventMsg, trace.WithAttributes(
			observability.BeaconBlockRootAttribute(attData.BeaconBlockRoot),
			observability.DutyRoundAttribute(cr.BaseRunner.State.RunningInstance.State.Round),
			observability.ValidatorCountAttribute(len(attestations)),
		))
		aLogger.Info(eventMsg,
			fields.BlockRoot(attData.BeaconBlockRoot),
			fields.Took(time.Since(submissionStart)),
			fields.Count(len(attestations)),
		)

		// Record successful submissions
		for validator := range attestationsToSubmit {
			cr.RecordSubmission(spectypes.BNRoleAttester, validator)
		}
	}

	// Submit multiple sync committee.
	syncCommitteeMessages := make([]*altair.SyncCommitteeMessage, 0, len(syncCommitteeMessagesToSubmit))
	for _, syncMsg := range syncCommitteeMessagesToSubmit {
		syncCommitteeMessages = append(syncCommitteeMessages, syncMsg)
	}
	if len(syncCommitteeMessages) > 0 {
		validators := make([]phase0.ValidatorIndex, 0, len(syncCommitteeMessages))
		for _, sc := range syncCommitteeMessages {
			validators = append(validators, sc.ValidatorIndex)
		}
		scLogger := logger.With(zap.Any("validators", validators))

		const submittingSyncCommitteeEvent = "submitting sync committee"
		scLogger.Debug(submittingSyncCommitteeEvent)
		span.AddEvent(submittingSyncCommitteeEvent)

		submissionStart := time.Now()
		if err := cr.beacon.SubmitSyncMessages(ctx, syncCommitteeMessages); err != nil {
			recordFailedSubmission(ctx, spectypes.BNRoleSyncCommittee)
			const errMsg = "could not submit sync committee messages"
<<<<<<< HEAD
			logger.Error(errMsg, zap.Error(err))
			return fmt.Errorf("%s: %w", errMsg, err)
=======
			scLogger.Error(errMsg, zap.Error(err))
			return tracedErrorf(span, "%s: %w", errMsg, err)
>>>>>>> 27430c9c
		}

		syncMsgsCount := len(syncCommitteeMessages)
		if syncMsgsCount <= math.MaxUint32 {
			recordSuccessfulSubmission(
				ctx,
				int64(syncMsgsCount),
				cr.BaseRunner.NetworkConfig.EstimatedEpochAtSlot(cr.BaseRunner.State.CurrentDuty.DutySlot()),
				spectypes.BNRoleSyncCommittee,
			)
		}

		const eventMsg = "✅ successfully submitted sync committee"
		span.AddEvent(eventMsg, trace.WithAttributes(
			observability.BeaconSlotAttribute(cr.BaseRunner.State.CurrentDuty.DutySlot()),
			observability.DutyRoundAttribute(cr.BaseRunner.State.RunningInstance.State.Round),
			observability.BeaconBlockRootAttribute(syncCommitteeMessages[0].BeaconBlockRoot),
			observability.ValidatorCountAttribute(len(syncCommitteeMessages)),
			attribute.Float64("ssv.validator.duty.submission_time", time.Since(submissionStart).Seconds()),
			attribute.Float64("ssv.validator.duty.consensus_time_total", time.Since(cr.measurements.consensusStart).Seconds()),
		))
		scLogger.Info(eventMsg,
			fields.BlockRoot(syncCommitteeMessages[0].BeaconBlockRoot),
			fields.Took(time.Since(submissionStart)),
			fields.Count(syncMsgsCount),
		)

		// Record successful submissions
		for validator := range syncCommitteeMessagesToSubmit {
			cr.RecordSubmission(spectypes.BNRoleSyncCommittee, validator)
		}
	}

	if executionErr != nil {
		return executionErr
	}

	if cr.HasSubmittedAllValidatorDuties(attestationMap, committeeMap) {
		cr.BaseRunner.State.Finished = true
		cr.measurements.EndDutyFlow()
		recordTotalDutyDuration(ctx, cr.measurements.TotalDutyTime(), spectypes.RoleCommittee, cr.BaseRunner.State.RunningInstance.State.Round)
		const dutyFinishedEvent = "✔️finished duty processing (100% success)"
		logger.Info(dutyFinishedEvent,
			fields.ConsensusTime(cr.measurements.ConsensusTime()),
			fields.ConsensusRounds(uint64(cr.state().RunningInstance.State.Round)),
			fields.PostConsensusTime(cr.measurements.PostConsensusTime()),
			fields.TotalConsensusTime(cr.measurements.TotalConsensusTime()),
			fields.TotalDutyTime(cr.measurements.TotalDutyTime()),
		)
		span.AddEvent(dutyFinishedEvent)
		span.SetStatus(codes.Ok, "")
		return nil
	}
	const dutyFinishedEvent = "✔️finished duty processing (partial success)"
	logger.Info(dutyFinishedEvent,
		fields.ConsensusTime(cr.measurements.ConsensusTime()),
		fields.ConsensusRounds(uint64(cr.state().RunningInstance.State.Round)),
		fields.PostConsensusTime(cr.measurements.PostConsensusTime()),
		fields.TotalConsensusTime(cr.measurements.TotalConsensusTime()),
		fields.TotalDutyTime(cr.measurements.TotalDutyTime()),
	)
	span.AddEvent(dutyFinishedEvent)

	return nil
}

func (cr *CommitteeRunner) OnTimeoutQBFT(ctx context.Context, logger *zap.Logger, timeoutData *ssvtypes.TimeoutData) error {
	return cr.BaseRunner.OnTimeoutQBFT(ctx, logger, timeoutData)
}

// HasSubmittedAllValidatorDuties -- Returns true if the runner has done submissions for all validators for the given slot
func (cr *CommitteeRunner) HasSubmittedAllValidatorDuties(attestationMap map[phase0.ValidatorIndex][32]byte, syncCommitteeMap map[phase0.ValidatorIndex][32]byte) bool {
	// Expected total
	expectedTotalSubmissions := len(attestationMap) + len(syncCommitteeMap)

	totalSubmissions := 0

	// Add submitted attestation duties
	for valIdx := range attestationMap {
		if cr.HasSubmitted(spectypes.BNRoleAttester, valIdx) {
			totalSubmissions++
		}
	}
	// Add submitted sync committee duties
	for valIdx := range syncCommitteeMap {
		if cr.HasSubmitted(spectypes.BNRoleSyncCommittee, valIdx) {
			totalSubmissions++
		}
	}
	return totalSubmissions >= expectedTotalSubmissions
}

// RecordSubmission -- Records a submission for the (role, validator index, slot) tuple
func (cr *CommitteeRunner) RecordSubmission(role spectypes.BeaconRole, valIdx phase0.ValidatorIndex) {
	if _, ok := cr.submittedDuties[role]; !ok {
		cr.submittedDuties[role] = make(map[phase0.ValidatorIndex]struct{})
	}
	cr.submittedDuties[role][valIdx] = struct{}{}
}

// HasSubmitted -- Returns true if there is a record of submission for the (role, validator index, slot) tuple
func (cr *CommitteeRunner) HasSubmitted(role spectypes.BeaconRole, valIdx phase0.ValidatorIndex) bool {
	if _, ok := cr.submittedDuties[role]; !ok {
		return false
	}
	_, ok := cr.submittedDuties[role][valIdx]
	return ok
}

func findValidators(
	expectedRoot [32]byte,
	attestationMap map[phase0.ValidatorIndex][32]byte,
	committeeMap map[phase0.ValidatorIndex][32]byte) (spectypes.BeaconRole, []phase0.ValidatorIndex, bool) {
	var validators []phase0.ValidatorIndex

	// look for the expectedRoot in the attestationMap
	for validator, root := range attestationMap {
		if root == expectedRoot {
			validators = append(validators, validator)
		}
	}
	if len(validators) > 0 {
		return spectypes.BNRoleAttester, validators, true
	}
	// look for the expectedRoot in the committeeMap
	for validator, root := range committeeMap {
		if root == expectedRoot {
			validators = append(validators, validator)
		}
	}
	if len(validators) > 0 {
		return spectypes.BNRoleSyncCommittee, validators, true
	}
	return spectypes.BNRoleUnknown, nil, false
}

// expectedPreConsensusRootsAndDomain is not needed because there is no pre-consensus phase.
func (cr *CommitteeRunner) expectedPreConsensusRootsAndDomain() ([]ssz.HashRoot, phase0.DomainType, error) {
	return nil, spectypes.DomainError, errors.New("no pre consensus roots for committee runner")
}

// expectedPostConsensusRootsAndDomain signature returns only one domain type... but we can have mixed domains
// instead we rely on expectedPostConsensusRootsAndBeaconObjects that is called later
func (cr *CommitteeRunner) expectedPostConsensusRootsAndDomain(context.Context) ([]ssz.HashRoot, phase0.DomainType, error) {
	return nil, spectypes.DomainError, errors.New("unexpected expectedPostConsensusRootsAndDomain func call")
}

func (cr *CommitteeRunner) expectedPostConsensusRootsAndBeaconObjects(ctx context.Context, logger *zap.Logger) (
	attestationMap map[phase0.ValidatorIndex][32]byte,
	syncCommitteeMap map[phase0.ValidatorIndex][32]byte,
	beaconObjects map[phase0.ValidatorIndex]map[[32]byte]interface{}, err error,
) {
	attestationMap = make(map[phase0.ValidatorIndex][32]byte)
	syncCommitteeMap = make(map[phase0.ValidatorIndex][32]byte)
	beaconObjects = make(map[phase0.ValidatorIndex]map[[32]byte]interface{})
	duty := cr.BaseRunner.State.CurrentDuty
	beaconVoteData := cr.BaseRunner.State.DecidedValue
	beaconVote := &spectypes.BeaconVote{}
	if err := beaconVote.Decode(beaconVoteData); err != nil {
		return nil, nil, nil, fmt.Errorf("could not decode beacon vote: %w", err)
	}

	slot := duty.DutySlot()
	epoch := cr.BaseRunner.NetworkConfig.EstimatedEpochAtSlot(slot)
	dataVersion, _ := cr.BaseRunner.NetworkConfig.ForkAtEpoch(epoch)

	for _, validatorDuty := range duty.(*spectypes.CommitteeDuty).ValidatorDuties {
		if validatorDuty == nil {
			continue
		}
		if err := cr.DutyGuard.ValidDuty(validatorDuty.Type, spectypes.ValidatorPK(validatorDuty.PubKey), validatorDuty.DutySlot()); err != nil {
			logger.Warn("duty is no longer valid", fields.Validator(validatorDuty.PubKey[:]), fields.BeaconRole(validatorDuty.Type), zap.Error(err))
			continue
		}
		logger := logger.With(fields.Validator(validatorDuty.PubKey[:]))
		slot := validatorDuty.DutySlot()
		epoch := cr.BaseRunner.NetworkConfig.EstimatedEpochAtSlot(slot)
		switch validatorDuty.Type {
		case spectypes.BNRoleAttester:
			// Attestation object
			attestationData := constructAttestationData(beaconVote, validatorDuty, dataVersion)
			attestationResponse, err := specssv.ConstructVersionedAttestationWithoutSignature(attestationData, dataVersion, validatorDuty)
			if err != nil {
				logger.Debug("failed to construct attestation", zap.Error(err))
				continue
			}

			// Root
			domain, err := cr.GetBeaconNode().DomainData(ctx, epoch, spectypes.DomainAttester)
			if err != nil {
				logger.Debug("failed to get attester domain", zap.Error(err))
				continue
			}

			root, err := spectypes.ComputeETHSigningRoot(attestationData, domain)
			if err != nil {
				logger.Debug("failed to compute attester root", zap.Error(err))
				continue
			}

			// Add to map
			attestationMap[validatorDuty.ValidatorIndex] = root
			if _, ok := beaconObjects[validatorDuty.ValidatorIndex]; !ok {
				beaconObjects[validatorDuty.ValidatorIndex] = make(map[[32]byte]interface{})
			}
			beaconObjects[validatorDuty.ValidatorIndex][root] = attestationResponse
		case spectypes.BNRoleSyncCommittee:
			// Sync committee beacon object
			syncMsg := &altair.SyncCommitteeMessage{
				Slot:            slot,
				BeaconBlockRoot: beaconVote.BlockRoot,
				ValidatorIndex:  validatorDuty.ValidatorIndex,
			}

			// Root
			domain, err := cr.GetBeaconNode().DomainData(ctx, epoch, spectypes.DomainSyncCommittee)
			if err != nil {
				logger.Debug("failed to get sync committee domain", zap.Error(err))
				continue
			}
			// Eth root
			blockRoot := spectypes.SSZBytes(beaconVote.BlockRoot[:])
			root, err := spectypes.ComputeETHSigningRoot(blockRoot, domain)
			if err != nil {
				logger.Debug("failed to compute sync committee root", zap.Error(err))
				continue
			}

			// Set root and beacon object
			syncCommitteeMap[validatorDuty.ValidatorIndex] = root
			if _, ok := beaconObjects[validatorDuty.ValidatorIndex]; !ok {
				beaconObjects[validatorDuty.ValidatorIndex] = make(map[[32]byte]interface{})
			}
			beaconObjects[validatorDuty.ValidatorIndex][root] = syncMsg
		default:
			return nil, nil, nil, fmt.Errorf("invalid duty type: %s", validatorDuty.Type)
		}
	}
	return attestationMap, syncCommitteeMap, beaconObjects, nil
}

func (cr *CommitteeRunner) executeDuty(ctx context.Context, logger *zap.Logger, duty spectypes.Duty) error {
<<<<<<< HEAD
=======
	ctx, span := tracer.Start(ctx,
		observability.InstrumentName(observabilityNamespace, "execute_committee_duty"),
		trace.WithAttributes(
			observability.RunnerRoleAttribute(duty.RunnerRole()),
			observability.BeaconSlotAttribute(duty.DutySlot())))
	defer span.End()

>>>>>>> 27430c9c
	cr.measurements.StartDutyFlow()

	start := time.Now()
	slot := duty.DutySlot()

	attData, _, err := cr.GetBeaconNode().GetAttestationData(ctx, slot)
	if err != nil {
		return fmt.Errorf("failed to get attestation data: %w", err)
	}

	const attestationDataFetchedEvent = "fetched attestation data from CL"
	logger.Debug(attestationDataFetchedEvent, fields.Took(time.Since(start)))
	span.AddEvent(attestationDataFetchedEvent)

	vote := &spectypes.BeaconVote{
		BlockRoot: attData.BeaconBlockRoot,
		Source:    attData.Source,
		Target:    attData.Target,
	}

	cr.measurements.StartConsensus()
	cr.ValCheck = ssv.NewVoteChecker(
		cr.signer,
		slot,
		cr.attestingValidators,
		cr.GetNetworkConfig().EstimatedCurrentEpoch(),
		vote,
	)
	if err := cr.BaseRunner.decide(ctx, logger, cr, duty.DutySlot(), vote, cr.ValCheck); err != nil {
		return fmt.Errorf("failed to start new duty runner instance: %w", err)
	}

	return nil
}

func (cr *CommitteeRunner) GetSigner() ekm.BeaconSigner {
	return cr.signer
}

func (cr *CommitteeRunner) GetDoppelgangerHandler() DoppelgangerProvider {
	return cr.doppelgangerHandler
}

func (cr *CommitteeRunner) GetOperatorSigner() ssvtypes.OperatorSigner {
	return cr.operatorSigner
}

func constructAttestationData(vote *spectypes.BeaconVote, duty *spectypes.ValidatorDuty, version spec.DataVersion) *phase0.AttestationData {
	attData := &phase0.AttestationData{
		Slot:            duty.Slot,
		Index:           duty.CommitteeIndex,
		BeaconBlockRoot: vote.BlockRoot,
		Source:          vote.Source,
		Target:          vote.Target,
	}
	if version >= spec.DataVersionElectra {
		attData.Index = 0 // EIP-7549: Index should be set to 0
	}
	return attData
}<|MERGE_RESOLUTION|>--- conflicted
+++ resolved
@@ -17,6 +17,7 @@
 	"github.com/attestantio/go-eth2-client/spec/phase0"
 	ssz "github.com/ferranbt/fastssz"
 	"go.opentelemetry.io/otel/attribute"
+	"go.opentelemetry.io/otel/codes"
 	"go.opentelemetry.io/otel/trace"
 
 	specqbft "github.com/ssvlabs/ssv-spec/qbft"
@@ -96,18 +97,9 @@
 	}, nil
 }
 
-func (cr *CommitteeRunner) StartNewDuty(ctx context.Context, logger *zap.Logger, duty spectypes.Duty, quorum uint64) error {
-<<<<<<< HEAD
+func (r *CommitteeRunner) StartNewDuty(ctx context.Context, logger *zap.Logger, duty spectypes.Duty, quorum uint64) error {
 	// Reuse the existing span instead of generating new one to keep tracing-data lightweight.
 	span := trace.SpanFromContext(ctx)
-=======
-	ctx, span := tracer.Start(ctx,
-		observability.InstrumentName(observabilityNamespace, "start_committee_duty"),
-		trace.WithAttributes(
-			observability.RunnerRoleAttribute(duty.RunnerRole()),
-			observability.BeaconSlotAttribute(duty.DutySlot())))
-	defer span.End()
->>>>>>> 27430c9c
 
 	d, ok := duty.(*spectypes.CommitteeDuty)
 	if !ok {
@@ -117,7 +109,7 @@
 	span.SetAttributes(observability.DutyCountAttribute(len(d.ValidatorDuties)))
 
 	for _, validatorDuty := range d.ValidatorDuties {
-		err := cr.DutyGuard.StartDuty(validatorDuty.Type, spectypes.ValidatorPK(validatorDuty.PubKey), d.DutySlot())
+		err := r.DutyGuard.StartDuty(validatorDuty.Type, spectypes.ValidatorPK(validatorDuty.PubKey), d.DutySlot())
 		if err != nil {
 			return fmt.Errorf(
 				"could not start %s duty at slot %d for validator %x: %w",
@@ -125,27 +117,27 @@
 			)
 		}
 	}
-	err := cr.BaseRunner.baseStartNewDuty(ctx, logger, cr, duty, quorum)
+	err := r.BaseRunner.baseStartNewDuty(ctx, logger, r, duty, quorum)
 	if err != nil {
 		return err
 	}
 
-	cr.submittedDuties[spectypes.BNRoleAttester] = make(map[phase0.ValidatorIndex]struct{})
-	cr.submittedDuties[spectypes.BNRoleSyncCommittee] = make(map[phase0.ValidatorIndex]struct{})
+	r.submittedDuties[spectypes.BNRoleAttester] = make(map[phase0.ValidatorIndex]struct{})
+	r.submittedDuties[spectypes.BNRoleSyncCommittee] = make(map[phase0.ValidatorIndex]struct{})
 
 	return nil
 }
 
-func (cr *CommitteeRunner) Encode() ([]byte, error) {
-	return json.Marshal(cr)
-}
-
-func (cr *CommitteeRunner) Decode(data []byte) error {
-	return json.Unmarshal(data, &cr)
-}
-
-func (cr *CommitteeRunner) GetRoot() ([32]byte, error) {
-	marshaledRoot, err := cr.Encode()
+func (r *CommitteeRunner) Encode() ([]byte, error) {
+	return json.Marshal(r)
+}
+
+func (r *CommitteeRunner) Decode(data []byte) error {
+	return json.Unmarshal(data, &r)
+}
+
+func (r *CommitteeRunner) GetRoot() ([32]byte, error) {
+	marshaledRoot, err := r.Encode()
 	if err != nil {
 		return [32]byte{}, fmt.Errorf("could not encode CommitteeRunner: %w", err)
 	}
@@ -153,7 +145,7 @@
 	return ret, nil
 }
 
-func (cr *CommitteeRunner) MarshalJSON() ([]byte, error) {
+func (r *CommitteeRunner) MarshalJSON() ([]byte, error) {
 	type CommitteeRunnerAlias struct {
 		BaseRunner     *BaseRunner
 		beacon         beacon.BeaconNode
@@ -165,12 +157,12 @@
 
 	// Create object and marshal
 	alias := &CommitteeRunnerAlias{
-		BaseRunner:     cr.BaseRunner,
-		beacon:         cr.beacon,
-		network:        cr.network,
-		signer:         cr.signer,
-		operatorSigner: cr.operatorSigner,
-		valCheck:       cr.ValCheck,
+		BaseRunner:     r.BaseRunner,
+		beacon:         r.beacon,
+		network:        r.network,
+		signer:         r.signer,
+		operatorSigner: r.operatorSigner,
+		valCheck:       r.ValCheck,
 	}
 
 	byts, err := json.Marshal(alias)
@@ -178,7 +170,7 @@
 	return byts, err
 }
 
-func (cr *CommitteeRunner) UnmarshalJSON(data []byte) error {
+func (r *CommitteeRunner) UnmarshalJSON(data []byte) error {
 	type CommitteeRunnerAlias struct {
 		BaseRunner     *BaseRunner
 		beacon         beacon.BeaconNode
@@ -195,92 +187,81 @@
 	}
 
 	// Assign fields
-	cr.BaseRunner = aux.BaseRunner
-	cr.beacon = aux.beacon
-	cr.network = aux.network
-	cr.signer = aux.signer
-	cr.operatorSigner = aux.operatorSigner
-	cr.ValCheck = aux.valCheck
+	r.BaseRunner = aux.BaseRunner
+	r.beacon = aux.beacon
+	r.network = aux.network
+	r.signer = aux.signer
+	r.operatorSigner = aux.operatorSigner
+	r.ValCheck = aux.valCheck
 	return nil
 }
 
-func (cr *CommitteeRunner) HasRunningQBFTInstance() bool {
-	return cr.BaseRunner.HasRunningQBFTInstance()
-}
-
-func (cr *CommitteeRunner) HasAcceptedProposalForCurrentRound() bool {
-	return cr.BaseRunner.HasAcceptedProposalForCurrentRound()
-}
-
-func (cr *CommitteeRunner) GetShares() map[phase0.ValidatorIndex]*spectypes.Share {
-	return cr.BaseRunner.GetShares()
-}
-
-func (cr *CommitteeRunner) GetRole() spectypes.RunnerRole {
-	return cr.BaseRunner.GetRole()
-}
-
-func (cr *CommitteeRunner) GetLastHeight() specqbft.Height {
-	return cr.BaseRunner.GetLastHeight()
-}
-
-func (cr *CommitteeRunner) GetLastRound() specqbft.Round {
-	return cr.BaseRunner.GetLastRound()
-}
-
-func (cr *CommitteeRunner) GetStateRoot() ([32]byte, error) {
-	return cr.BaseRunner.GetStateRoot()
-}
-
-func (cr *CommitteeRunner) SetTimeoutFunc(fn TimeoutF) {
-	cr.BaseRunner.SetTimeoutFunc(fn)
-}
-
-func (cr *CommitteeRunner) GetBeaconNode() beacon.BeaconNode {
-	return cr.beacon
-}
-
-func (cr *CommitteeRunner) GetNetwork() specqbft.Network {
-	return cr.network
-}
-
-func (cr *CommitteeRunner) GetNetworkConfig() *networkconfig.Network {
-	return cr.BaseRunner.NetworkConfig
-}
-
-func (cr *CommitteeRunner) GetBeaconSigner() ekm.BeaconSigner {
-	return cr.signer
+func (r *CommitteeRunner) HasRunningQBFTInstance() bool {
+	return r.BaseRunner.HasRunningQBFTInstance()
+}
+
+func (r *CommitteeRunner) HasAcceptedProposalForCurrentRound() bool {
+	return r.BaseRunner.HasAcceptedProposalForCurrentRound()
+}
+
+func (r *CommitteeRunner) GetShares() map[phase0.ValidatorIndex]*spectypes.Share {
+	return r.BaseRunner.GetShares()
+}
+
+func (r *CommitteeRunner) GetRole() spectypes.RunnerRole {
+	return r.BaseRunner.GetRole()
+}
+
+func (r *CommitteeRunner) GetLastHeight() specqbft.Height {
+	return r.BaseRunner.GetLastHeight()
+}
+
+func (r *CommitteeRunner) GetLastRound() specqbft.Round {
+	return r.BaseRunner.GetLastRound()
+}
+
+func (r *CommitteeRunner) GetStateRoot() ([32]byte, error) {
+	return r.BaseRunner.GetStateRoot()
+}
+
+func (r *CommitteeRunner) SetTimeoutFunc(fn TimeoutF) {
+	r.BaseRunner.SetTimeoutFunc(fn)
+}
+
+func (r *CommitteeRunner) GetBeaconNode() beacon.BeaconNode {
+	return r.beacon
+}
+
+func (r *CommitteeRunner) GetNetwork() specqbft.Network {
+	return r.network
+}
+
+func (r *CommitteeRunner) GetNetworkConfig() *networkconfig.Network {
+	return r.BaseRunner.NetworkConfig
+}
+
+func (r *CommitteeRunner) GetBeaconSigner() ekm.BeaconSigner {
+	return r.signer
 }
 
 func (r *CommitteeRunner) state() *State {
 	return r.BaseRunner.State
 }
 
-func (cr *CommitteeRunner) HasRunningDuty() bool {
-	return cr.BaseRunner.hasRunningDuty()
-}
-
-func (cr *CommitteeRunner) ProcessPreConsensus(ctx context.Context, logger *zap.Logger, signedMsg *spectypes.PartialSignatureMessages) error {
+func (r *CommitteeRunner) HasRunningDuty() bool {
+	return r.BaseRunner.hasRunningDuty()
+}
+
+func (r *CommitteeRunner) ProcessPreConsensus(ctx context.Context, logger *zap.Logger, signedMsg *spectypes.PartialSignatureMessages) error {
 	return errors.New("no pre consensus phase for committee runner")
 }
 
-func (cr *CommitteeRunner) ProcessConsensus(ctx context.Context, logger *zap.Logger, msg *spectypes.SignedSSVMessage) error {
-<<<<<<< HEAD
+func (r *CommitteeRunner) ProcessConsensus(ctx context.Context, logger *zap.Logger, msg *spectypes.SignedSSVMessage) error {
 	// Reuse the existing span instead of generating new one to keep tracing-data lightweight.
 	span := trace.SpanFromContext(ctx)
-=======
-	ctx, span := tracer.Start(ctx,
-		observability.InstrumentName(observabilityNamespace, "process_committee_consensus"),
-		trace.WithAttributes(
-			observability.ValidatorMsgIDAttribute(msg.SSVMessage.GetID()),
-			observability.ValidatorMsgTypeAttribute(msg.SSVMessage.GetType()),
-			observability.RunnerRoleAttribute(msg.SSVMessage.GetID().GetRoleType()),
-		))
-	defer span.End()
->>>>>>> 27430c9c
 
 	span.AddEvent("processing QBFT consensus msg")
-	decided, decidedValue, err := cr.BaseRunner.baseConsensusMsgProcessing(ctx, logger, cr.ValCheck.CheckValue, msg, &spectypes.BeaconVote{})
+	decided, decidedValue, err := r.BaseRunner.baseConsensusMsgProcessing(ctx, logger, r.ValCheck.CheckValue, msg, &spectypes.BeaconVote{})
 	if err != nil {
 		return fmt.Errorf("failed processing consensus message: %w", err)
 	}
@@ -291,18 +272,18 @@
 		return nil
 	}
 
-	cr.measurements.EndConsensus()
-	recordConsensusDuration(ctx, cr.measurements.ConsensusTime(), spectypes.RoleCommittee)
-
-	duty := cr.BaseRunner.State.CurrentDuty
+	r.measurements.EndConsensus()
+	recordConsensusDuration(ctx, r.measurements.ConsensusTime(), spectypes.RoleCommittee)
+
+	duty := r.BaseRunner.State.CurrentDuty
 	postConsensusMsg := &spectypes.PartialSignatureMessages{
 		Type:     spectypes.PostConsensusPartialSig,
 		Slot:     duty.DutySlot(),
 		Messages: []*spectypes.PartialSignatureMessage{},
 	}
 
-	epoch := cr.BaseRunner.NetworkConfig.EstimatedEpochAtSlot(duty.DutySlot())
-	version, _ := cr.BaseRunner.NetworkConfig.ForkAtEpoch(epoch)
+	epoch := r.BaseRunner.NetworkConfig.EstimatedEpochAtSlot(duty.DutySlot())
+	version, _ := r.BaseRunner.NetworkConfig.ForkAtEpoch(epoch)
 
 	committeeDuty, ok := duty.(*spectypes.CommitteeDuty)
 	if !ok {
@@ -360,7 +341,7 @@
 				if ctx.Err() != nil {
 					return
 				}
-				if err := cr.DutyGuard.ValidDuty(validatorDuty.Type, spectypes.ValidatorPK(validatorDuty.PubKey), validatorDuty.DutySlot()); err != nil {
+				if err := r.DutyGuard.ValidDuty(validatorDuty.Type, spectypes.ValidatorPK(validatorDuty.PubKey), validatorDuty.DutySlot()); err != nil {
 					const eventMsg = "duty is no longer valid"
 					span.AddEvent(eventMsg, trace.WithAttributes(
 						observability.ValidatorIndexAttribute(validatorDuty.ValidatorIndex),
@@ -374,7 +355,7 @@
 				switch validatorDuty.Type {
 				case spectypes.BNRoleAttester:
 					totalAttesterDuties.Add(1)
-					isAttesterDutyBlocked, partialSigMsg, err := cr.signAttesterDuty(ctx, validatorDuty, beaconVote, version, logger)
+					isAttesterDutyBlocked, partialSigMsg, err := r.signAttesterDuty(ctx, validatorDuty, beaconVote, version, logger)
 					if err != nil {
 						errCh <- fmt.Errorf("failed signing attestation data: %w", err)
 						return
@@ -390,7 +371,7 @@
 
 					partialSigMsg, err := signBeaconObject(
 						ctx,
-						cr,
+						r,
 						validatorDuty,
 						spectypes.SSZBytes(beaconVote.BlockRoot[:]),
 						validatorDuty.DutySlot(),
@@ -436,11 +417,6 @@
 	)
 
 	if totalAttestations == 0 && totalSyncCommittee == 0 {
-<<<<<<< HEAD
-		cr.BaseRunner.State.Finished = true
-=======
-		span.SetStatus(codes.Error, ErrNoValidDutiesToExecute.Error())
->>>>>>> 27430c9c
 		return ErrNoValidDutiesToExecute
 	}
 
@@ -462,9 +438,9 @@
 	ssvMsg := &spectypes.SSVMessage{
 		MsgType: spectypes.SSVPartialSignatureMsgType,
 		MsgID: spectypes.NewMsgID(
-			cr.BaseRunner.NetworkConfig.DomainType,
-			cr.BaseRunner.QBFTController.CommitteeMember.CommitteeID[:],
-			cr.BaseRunner.RunnerRoleType,
+			r.BaseRunner.NetworkConfig.DomainType,
+			r.BaseRunner.QBFTController.CommitteeMember.CommitteeID[:],
+			r.BaseRunner.RunnerRoleType,
 		),
 	}
 	ssvMsg.Data, err = postConsensusMsg.Encode()
@@ -473,19 +449,19 @@
 	}
 
 	span.AddEvent("signing post consensus partial signature message")
-	sig, err := cr.operatorSigner.SignSSVMessage(ssvMsg)
+	sig, err := r.operatorSigner.SignSSVMessage(ssvMsg)
 	if err != nil {
 		return fmt.Errorf("could not sign SSVMessage: %w", err)
 	}
 
 	msgToBroadcast := &spectypes.SignedSSVMessage{
 		Signatures:  [][]byte{sig},
-		OperatorIDs: []spectypes.OperatorID{cr.BaseRunner.QBFTController.CommitteeMember.OperatorID},
+		OperatorIDs: []spectypes.OperatorID{r.BaseRunner.QBFTController.CommitteeMember.OperatorID},
 		SSVMessage:  ssvMsg,
 	}
 
-	cr.measurements.StartPostConsensus()
-	if err := cr.GetNetwork().Broadcast(ssvMsg.MsgID, msgToBroadcast); err != nil {
+	r.measurements.StartPostConsensus()
+	if err := r.GetNetwork().Broadcast(ssvMsg.MsgID, msgToBroadcast); err != nil {
 		return fmt.Errorf("can't broadcast partial post consensus sig: %w", err)
 	}
 	const broadcastedPostConsensusMsgEvent = "broadcasted post-consensus partial signature message"
@@ -495,30 +471,19 @@
 	return nil
 }
 
-func (cr *CommitteeRunner) signAttesterDuty(
+func (r *CommitteeRunner) signAttesterDuty(
 	ctx context.Context,
 	validatorDuty *spectypes.ValidatorDuty,
 	beaconVote *spectypes.BeaconVote,
 	version spec.DataVersion,
 	logger *zap.Logger) (isBlocked bool, partialSig *spectypes.PartialSignatureMessage, err error) {
-<<<<<<< HEAD
 	// Reuse the existing span instead of generating new one to keep tracing-data lightweight.
 	span := trace.SpanFromContext(ctx)
-=======
-	ctx, span := tracer.Start(ctx,
-		observability.InstrumentName(observabilityNamespace, "sign_attester_duty"),
-		trace.WithAttributes(
-			observability.ValidatorIndexAttribute(validatorDuty.ValidatorIndex),
-			observability.ValidatorPublicKeyAttribute(validatorDuty.PubKey),
-			observability.BeaconRoleAttribute(validatorDuty.Type),
-		))
-	defer span.End()
->>>>>>> 27430c9c
 
 	span.AddEvent("doppelganger: checking if signing is allowed")
 	// Doppelganger protection applies only to attester duties since they are slashable.
 	// Sync committee duties are not slashable, so they are always allowed.
-	if !cr.doppelgangerHandler.CanSign(validatorDuty.ValidatorIndex) {
+	if !r.doppelgangerHandler.CanSign(validatorDuty.ValidatorIndex) {
 		const eventMsg = "signing not permitted due to Doppelganger protection"
 		span.AddEvent(eventMsg)
 		logger.Warn(eventMsg, fields.ValidatorIndex(validatorDuty.ValidatorIndex))
@@ -531,7 +496,7 @@
 	span.AddEvent("signing beacon object")
 	partialMsg, err := signBeaconObject(
 		ctx,
-		cr,
+		r,
 		validatorDuty,
 		attestationData,
 		validatorDuty.DutySlot(),
@@ -561,23 +526,12 @@
 }
 
 // TODO finish edge case where some roots may be missing
-func (cr *CommitteeRunner) ProcessPostConsensus(ctx context.Context, logger *zap.Logger, signedMsg *spectypes.PartialSignatureMessages) error {
-<<<<<<< HEAD
+func (r *CommitteeRunner) ProcessPostConsensus(ctx context.Context, logger *zap.Logger, signedMsg *spectypes.PartialSignatureMessages) error {
 	// Reuse the existing span instead of generating new one to keep tracing-data lightweight.
 	span := trace.SpanFromContext(ctx)
-=======
-	ctx, span := tracer.Start(ctx,
-		observability.InstrumentName(observabilityNamespace, "process_committee_post_consensus"),
-		trace.WithAttributes(
-			observability.BeaconSlotAttribute(signedMsg.Slot),
-			observability.ValidatorPartialSigMsgTypeAttribute(signedMsg.Type),
-			attribute.Int("ssv.validator.partial_signature_msg.count", len(signedMsg.Messages)),
-		))
-	defer span.End()
->>>>>>> 27430c9c
 
 	span.AddEvent("base post consensus message processing")
-	hasQuorum, quorumRoots, err := cr.BaseRunner.basePostConsensusMsgProcessing(ctx, logger, cr, signedMsg)
+	hasQuorum, quorumRoots, err := r.BaseRunner.basePostConsensusMsgProcessing(ctx, logger, r, signedMsg)
 	if err != nil {
 		return fmt.Errorf("failed processing post consensus message: %w", err)
 	}
@@ -597,24 +551,18 @@
 	)
 
 	if !hasQuorum {
-		span.AddEvent("no quorum")
 		return nil
 	}
 
-	cr.measurements.EndPostConsensus()
-	recordPostConsensusDuration(ctx, cr.measurements.PostConsensusTime(), spectypes.RoleCommittee)
+	r.measurements.EndPostConsensus()
+	recordPostConsensusDuration(ctx, r.measurements.PostConsensusTime(), spectypes.RoleCommittee)
 
 	// Get validator-root maps for attestations and sync committees, and the root-beacon object map
-	attestationMap, committeeMap, beaconObjects, err := cr.expectedPostConsensusRootsAndBeaconObjects(ctx, logger)
+	attestationMap, committeeMap, beaconObjects, err := r.expectedPostConsensusRootsAndBeaconObjects(ctx, logger)
 	if err != nil {
 		return fmt.Errorf("could not get expected post consensus roots and beacon objects: %w", err)
 	}
 	if len(beaconObjects) == 0 {
-<<<<<<< HEAD
-		cr.BaseRunner.State.Finished = true
-=======
-		span.SetStatus(codes.Error, ErrNoValidDutiesToExecute.Error())
->>>>>>> 27430c9c
 		return ErrNoValidDutiesToExecute
 	}
 
@@ -666,11 +614,11 @@
 		span.AddEvent("constructing sync-committee and attestations signature messages", trace.WithAttributes(observability.BeaconBlockRootAttribute(root)))
 		for _, validator := range validators {
 			// Skip if no quorum - We know that a root has quorum but not necessarily for the validator
-			if !cr.BaseRunner.State.PostConsensusContainer.HasQuorum(validator, root) {
+			if !r.BaseRunner.State.PostConsensusContainer.HasQuorum(validator, root) {
 				continue
 			}
 			// Skip if already submitted
-			if cr.HasSubmitted(role, validator) {
+			if r.HasSubmitted(role, validator) {
 				continue
 			}
 
@@ -678,16 +626,16 @@
 			go func(validatorIndex phase0.ValidatorIndex, root [32]byte, roots map[[32]byte]struct{}) {
 				defer wg.Done()
 
-				share := cr.BaseRunner.Share[validatorIndex]
+				share := r.BaseRunner.Share[validatorIndex]
 
 				pubKey := share.ValidatorPubKey
 				vLogger := logger.With(zap.Uint64("validator_index", uint64(validatorIndex)), zap.String("pubkey", hex.EncodeToString(pubKey[:])))
 
-				sig, err := cr.BaseRunner.State.ReconstructBeaconSig(cr.BaseRunner.State.PostConsensusContainer, root, pubKey[:], validatorIndex)
+				sig, err := r.BaseRunner.State.ReconstructBeaconSig(r.BaseRunner.State.PostConsensusContainer, root, pubKey[:], validatorIndex)
 				// If the reconstructed signature verification failed, fall back to verifying each partial signature
 				if err != nil {
 					for root := range roots {
-						cr.BaseRunner.FallBackAndVerifyEachSignature(cr.BaseRunner.State.PostConsensusContainer, root, share.Committee, validatorIndex)
+						r.BaseRunner.FallBackAndVerifyEachSignature(r.BaseRunner.State.PostConsensusContainer, root, share.Committee, validatorIndex)
 					}
 					const eventMsg = "got post-consensus quorum but it has invalid signatures"
 					span.AddEvent(eventMsg)
@@ -744,7 +692,7 @@
 					// Only mark as safe if this is an attester role
 					// We want to mark the validator as safe as soon as possible to minimize unnecessary delays in enabling signing.
 					// The doppelganger check is not performed for sync committee duties, so we rely on attester duties for safety confirmation.
-					cr.doppelgangerHandler.ReportQuorum(signatureResult.validatorIndex)
+					r.doppelgangerHandler.ReportQuorum(signatureResult.validatorIndex)
 
 					att := sszObject.(*spec.VersionedAttestation)
 					att, err = specssv.VersionedAttestationWithSignature(att, signatureResult.signature)
@@ -759,7 +707,7 @@
 		}
 
 		logger.Debug("🧩 reconstructed partial signatures for root",
-			zap.Uint64s("signers", getPostConsensusCommitteeSigners(cr.BaseRunner.State, root)),
+			zap.Uint64s("signers", getPostConsensusCommitteeSigners(r.BaseRunner.State, root)),
 			fields.BlockRoot(root),
 		)
 	}
@@ -784,19 +732,14 @@
 		submissionStart := time.Now()
 
 		// Submit multiple attestations
-		if err := cr.beacon.SubmitAttestations(ctx, attestations); err != nil {
+		if err := r.beacon.SubmitAttestations(ctx, attestations); err != nil {
 			recordFailedSubmission(ctx, spectypes.BNRoleAttester)
 			const errMsg = "could not submit attestations"
-<<<<<<< HEAD
-			logger.Error(errMsg, zap.Error(err))
+			aLogger.Error(errMsg, zap.Error(err))
 			return fmt.Errorf("%s: %w", errMsg, err)
-=======
-			aLogger.Error(errMsg, zap.Error(err))
-			return tracedErrorf(span, "%s: %w", errMsg, err)
->>>>>>> 27430c9c
-		}
-
-		recordSuccessfulSubmission(ctx, int64(len(attestations)), cr.BaseRunner.NetworkConfig.EstimatedEpochAtSlot(cr.BaseRunner.State.CurrentDuty.DutySlot()), spectypes.BNRoleAttester)
+		}
+
+		recordSuccessfulSubmission(ctx, int64(len(attestations)), r.BaseRunner.NetworkConfig.EstimatedEpochAtSlot(r.BaseRunner.State.CurrentDuty.DutySlot()), spectypes.BNRoleAttester)
 		attData, err := attestations[0].Data()
 		if err != nil {
 			return fmt.Errorf("could not get attestation data: %w", err)
@@ -804,7 +747,7 @@
 		const eventMsg = "✅ successfully submitted attestations"
 		span.AddEvent(eventMsg, trace.WithAttributes(
 			observability.BeaconBlockRootAttribute(attData.BeaconBlockRoot),
-			observability.DutyRoundAttribute(cr.BaseRunner.State.RunningInstance.State.Round),
+			observability.DutyRoundAttribute(r.BaseRunner.State.RunningInstance.State.Round),
 			observability.ValidatorCountAttribute(len(attestations)),
 		))
 		aLogger.Info(eventMsg,
@@ -815,7 +758,7 @@
 
 		// Record successful submissions
 		for validator := range attestationsToSubmit {
-			cr.RecordSubmission(spectypes.BNRoleAttester, validator)
+			r.RecordSubmission(spectypes.BNRoleAttester, validator)
 		}
 	}
 
@@ -836,16 +779,11 @@
 		span.AddEvent(submittingSyncCommitteeEvent)
 
 		submissionStart := time.Now()
-		if err := cr.beacon.SubmitSyncMessages(ctx, syncCommitteeMessages); err != nil {
+		if err := r.beacon.SubmitSyncMessages(ctx, syncCommitteeMessages); err != nil {
 			recordFailedSubmission(ctx, spectypes.BNRoleSyncCommittee)
 			const errMsg = "could not submit sync committee messages"
-<<<<<<< HEAD
-			logger.Error(errMsg, zap.Error(err))
+			scLogger.Error(errMsg, zap.Error(err))
 			return fmt.Errorf("%s: %w", errMsg, err)
-=======
-			scLogger.Error(errMsg, zap.Error(err))
-			return tracedErrorf(span, "%s: %w", errMsg, err)
->>>>>>> 27430c9c
 		}
 
 		syncMsgsCount := len(syncCommitteeMessages)
@@ -853,19 +791,19 @@
 			recordSuccessfulSubmission(
 				ctx,
 				int64(syncMsgsCount),
-				cr.BaseRunner.NetworkConfig.EstimatedEpochAtSlot(cr.BaseRunner.State.CurrentDuty.DutySlot()),
+				r.BaseRunner.NetworkConfig.EstimatedEpochAtSlot(r.BaseRunner.State.CurrentDuty.DutySlot()),
 				spectypes.BNRoleSyncCommittee,
 			)
 		}
 
 		const eventMsg = "✅ successfully submitted sync committee"
 		span.AddEvent(eventMsg, trace.WithAttributes(
-			observability.BeaconSlotAttribute(cr.BaseRunner.State.CurrentDuty.DutySlot()),
-			observability.DutyRoundAttribute(cr.BaseRunner.State.RunningInstance.State.Round),
+			observability.BeaconSlotAttribute(r.BaseRunner.State.CurrentDuty.DutySlot()),
+			observability.DutyRoundAttribute(r.BaseRunner.State.RunningInstance.State.Round),
 			observability.BeaconBlockRootAttribute(syncCommitteeMessages[0].BeaconBlockRoot),
 			observability.ValidatorCountAttribute(len(syncCommitteeMessages)),
 			attribute.Float64("ssv.validator.duty.submission_time", time.Since(submissionStart).Seconds()),
-			attribute.Float64("ssv.validator.duty.consensus_time_total", time.Since(cr.measurements.consensusStart).Seconds()),
+			attribute.Float64("ssv.validator.duty.consensus_time_total", time.Since(r.measurements.consensusStart).Seconds()),
 		))
 		scLogger.Info(eventMsg,
 			fields.BlockRoot(syncCommitteeMessages[0].BeaconBlockRoot),
@@ -875,7 +813,7 @@
 
 		// Record successful submissions
 		for validator := range syncCommitteeMessagesToSubmit {
-			cr.RecordSubmission(spectypes.BNRoleSyncCommittee, validator)
+			r.RecordSubmission(spectypes.BNRoleSyncCommittee, validator)
 		}
 	}
 
@@ -883,17 +821,17 @@
 		return executionErr
 	}
 
-	if cr.HasSubmittedAllValidatorDuties(attestationMap, committeeMap) {
-		cr.BaseRunner.State.Finished = true
-		cr.measurements.EndDutyFlow()
-		recordTotalDutyDuration(ctx, cr.measurements.TotalDutyTime(), spectypes.RoleCommittee, cr.BaseRunner.State.RunningInstance.State.Round)
+	if r.HasSubmittedAllValidatorDuties(attestationMap, committeeMap) {
+		r.BaseRunner.State.Finished = true
+		r.measurements.EndDutyFlow()
+		recordTotalDutyDuration(ctx, r.measurements.TotalDutyTime(), spectypes.RoleCommittee, r.BaseRunner.State.RunningInstance.State.Round)
 		const dutyFinishedEvent = "✔️finished duty processing (100% success)"
 		logger.Info(dutyFinishedEvent,
-			fields.ConsensusTime(cr.measurements.ConsensusTime()),
-			fields.ConsensusRounds(uint64(cr.state().RunningInstance.State.Round)),
-			fields.PostConsensusTime(cr.measurements.PostConsensusTime()),
-			fields.TotalConsensusTime(cr.measurements.TotalConsensusTime()),
-			fields.TotalDutyTime(cr.measurements.TotalDutyTime()),
+			fields.ConsensusTime(r.measurements.ConsensusTime()),
+			fields.ConsensusRounds(uint64(r.state().RunningInstance.State.Round)),
+			fields.PostConsensusTime(r.measurements.PostConsensusTime()),
+			fields.TotalConsensusTime(r.measurements.TotalConsensusTime()),
+			fields.TotalDutyTime(r.measurements.TotalDutyTime()),
 		)
 		span.AddEvent(dutyFinishedEvent)
 		span.SetStatus(codes.Ok, "")
@@ -901,23 +839,23 @@
 	}
 	const dutyFinishedEvent = "✔️finished duty processing (partial success)"
 	logger.Info(dutyFinishedEvent,
-		fields.ConsensusTime(cr.measurements.ConsensusTime()),
-		fields.ConsensusRounds(uint64(cr.state().RunningInstance.State.Round)),
-		fields.PostConsensusTime(cr.measurements.PostConsensusTime()),
-		fields.TotalConsensusTime(cr.measurements.TotalConsensusTime()),
-		fields.TotalDutyTime(cr.measurements.TotalDutyTime()),
+		fields.ConsensusTime(r.measurements.ConsensusTime()),
+		fields.ConsensusRounds(uint64(r.state().RunningInstance.State.Round)),
+		fields.PostConsensusTime(r.measurements.PostConsensusTime()),
+		fields.TotalConsensusTime(r.measurements.TotalConsensusTime()),
+		fields.TotalDutyTime(r.measurements.TotalDutyTime()),
 	)
 	span.AddEvent(dutyFinishedEvent)
 
 	return nil
 }
 
-func (cr *CommitteeRunner) OnTimeoutQBFT(ctx context.Context, logger *zap.Logger, timeoutData *ssvtypes.TimeoutData) error {
-	return cr.BaseRunner.OnTimeoutQBFT(ctx, logger, timeoutData)
+func (r *CommitteeRunner) OnTimeoutQBFT(ctx context.Context, logger *zap.Logger, timeoutData *ssvtypes.TimeoutData) error {
+	return r.BaseRunner.OnTimeoutQBFT(ctx, logger, timeoutData)
 }
 
 // HasSubmittedAllValidatorDuties -- Returns true if the runner has done submissions for all validators for the given slot
-func (cr *CommitteeRunner) HasSubmittedAllValidatorDuties(attestationMap map[phase0.ValidatorIndex][32]byte, syncCommitteeMap map[phase0.ValidatorIndex][32]byte) bool {
+func (r *CommitteeRunner) HasSubmittedAllValidatorDuties(attestationMap map[phase0.ValidatorIndex][32]byte, syncCommitteeMap map[phase0.ValidatorIndex][32]byte) bool {
 	// Expected total
 	expectedTotalSubmissions := len(attestationMap) + len(syncCommitteeMap)
 
@@ -925,13 +863,13 @@
 
 	// Add submitted attestation duties
 	for valIdx := range attestationMap {
-		if cr.HasSubmitted(spectypes.BNRoleAttester, valIdx) {
+		if r.HasSubmitted(spectypes.BNRoleAttester, valIdx) {
 			totalSubmissions++
 		}
 	}
 	// Add submitted sync committee duties
 	for valIdx := range syncCommitteeMap {
-		if cr.HasSubmitted(spectypes.BNRoleSyncCommittee, valIdx) {
+		if r.HasSubmitted(spectypes.BNRoleSyncCommittee, valIdx) {
 			totalSubmissions++
 		}
 	}
@@ -939,19 +877,19 @@
 }
 
 // RecordSubmission -- Records a submission for the (role, validator index, slot) tuple
-func (cr *CommitteeRunner) RecordSubmission(role spectypes.BeaconRole, valIdx phase0.ValidatorIndex) {
-	if _, ok := cr.submittedDuties[role]; !ok {
-		cr.submittedDuties[role] = make(map[phase0.ValidatorIndex]struct{})
-	}
-	cr.submittedDuties[role][valIdx] = struct{}{}
+func (r *CommitteeRunner) RecordSubmission(role spectypes.BeaconRole, valIdx phase0.ValidatorIndex) {
+	if _, ok := r.submittedDuties[role]; !ok {
+		r.submittedDuties[role] = make(map[phase0.ValidatorIndex]struct{})
+	}
+	r.submittedDuties[role][valIdx] = struct{}{}
 }
 
 // HasSubmitted -- Returns true if there is a record of submission for the (role, validator index, slot) tuple
-func (cr *CommitteeRunner) HasSubmitted(role spectypes.BeaconRole, valIdx phase0.ValidatorIndex) bool {
-	if _, ok := cr.submittedDuties[role]; !ok {
+func (r *CommitteeRunner) HasSubmitted(role spectypes.BeaconRole, valIdx phase0.ValidatorIndex) bool {
+	if _, ok := r.submittedDuties[role]; !ok {
 		return false
 	}
-	_, ok := cr.submittedDuties[role][valIdx]
+	_, ok := r.submittedDuties[role][valIdx]
 	return ok
 }
 
@@ -983,17 +921,17 @@
 }
 
 // expectedPreConsensusRootsAndDomain is not needed because there is no pre-consensus phase.
-func (cr *CommitteeRunner) expectedPreConsensusRootsAndDomain() ([]ssz.HashRoot, phase0.DomainType, error) {
+func (r *CommitteeRunner) expectedPreConsensusRootsAndDomain() ([]ssz.HashRoot, phase0.DomainType, error) {
 	return nil, spectypes.DomainError, errors.New("no pre consensus roots for committee runner")
 }
 
 // expectedPostConsensusRootsAndDomain signature returns only one domain type... but we can have mixed domains
 // instead we rely on expectedPostConsensusRootsAndBeaconObjects that is called later
-func (cr *CommitteeRunner) expectedPostConsensusRootsAndDomain(context.Context) ([]ssz.HashRoot, phase0.DomainType, error) {
+func (r *CommitteeRunner) expectedPostConsensusRootsAndDomain(context.Context) ([]ssz.HashRoot, phase0.DomainType, error) {
 	return nil, spectypes.DomainError, errors.New("unexpected expectedPostConsensusRootsAndDomain func call")
 }
 
-func (cr *CommitteeRunner) expectedPostConsensusRootsAndBeaconObjects(ctx context.Context, logger *zap.Logger) (
+func (r *CommitteeRunner) expectedPostConsensusRootsAndBeaconObjects(ctx context.Context, logger *zap.Logger) (
 	attestationMap map[phase0.ValidatorIndex][32]byte,
 	syncCommitteeMap map[phase0.ValidatorIndex][32]byte,
 	beaconObjects map[phase0.ValidatorIndex]map[[32]byte]interface{}, err error,
@@ -1001,28 +939,28 @@
 	attestationMap = make(map[phase0.ValidatorIndex][32]byte)
 	syncCommitteeMap = make(map[phase0.ValidatorIndex][32]byte)
 	beaconObjects = make(map[phase0.ValidatorIndex]map[[32]byte]interface{})
-	duty := cr.BaseRunner.State.CurrentDuty
-	beaconVoteData := cr.BaseRunner.State.DecidedValue
+	duty := r.BaseRunner.State.CurrentDuty
+	beaconVoteData := r.BaseRunner.State.DecidedValue
 	beaconVote := &spectypes.BeaconVote{}
 	if err := beaconVote.Decode(beaconVoteData); err != nil {
 		return nil, nil, nil, fmt.Errorf("could not decode beacon vote: %w", err)
 	}
 
 	slot := duty.DutySlot()
-	epoch := cr.BaseRunner.NetworkConfig.EstimatedEpochAtSlot(slot)
-	dataVersion, _ := cr.BaseRunner.NetworkConfig.ForkAtEpoch(epoch)
+	epoch := r.BaseRunner.NetworkConfig.EstimatedEpochAtSlot(slot)
+	dataVersion, _ := r.BaseRunner.NetworkConfig.ForkAtEpoch(epoch)
 
 	for _, validatorDuty := range duty.(*spectypes.CommitteeDuty).ValidatorDuties {
 		if validatorDuty == nil {
 			continue
 		}
-		if err := cr.DutyGuard.ValidDuty(validatorDuty.Type, spectypes.ValidatorPK(validatorDuty.PubKey), validatorDuty.DutySlot()); err != nil {
+		if err := r.DutyGuard.ValidDuty(validatorDuty.Type, spectypes.ValidatorPK(validatorDuty.PubKey), validatorDuty.DutySlot()); err != nil {
 			logger.Warn("duty is no longer valid", fields.Validator(validatorDuty.PubKey[:]), fields.BeaconRole(validatorDuty.Type), zap.Error(err))
 			continue
 		}
 		logger := logger.With(fields.Validator(validatorDuty.PubKey[:]))
 		slot := validatorDuty.DutySlot()
-		epoch := cr.BaseRunner.NetworkConfig.EstimatedEpochAtSlot(slot)
+		epoch := r.BaseRunner.NetworkConfig.EstimatedEpochAtSlot(slot)
 		switch validatorDuty.Type {
 		case spectypes.BNRoleAttester:
 			// Attestation object
@@ -1034,7 +972,7 @@
 			}
 
 			// Root
-			domain, err := cr.GetBeaconNode().DomainData(ctx, epoch, spectypes.DomainAttester)
+			domain, err := r.GetBeaconNode().DomainData(ctx, epoch, spectypes.DomainAttester)
 			if err != nil {
 				logger.Debug("failed to get attester domain", zap.Error(err))
 				continue
@@ -1061,7 +999,7 @@
 			}
 
 			// Root
-			domain, err := cr.GetBeaconNode().DomainData(ctx, epoch, spectypes.DomainSyncCommittee)
+			domain, err := r.GetBeaconNode().DomainData(ctx, epoch, spectypes.DomainSyncCommittee)
 			if err != nil {
 				logger.Debug("failed to get sync committee domain", zap.Error(err))
 				continue
@@ -1087,9 +1025,7 @@
 	return attestationMap, syncCommitteeMap, beaconObjects, nil
 }
 
-func (cr *CommitteeRunner) executeDuty(ctx context.Context, logger *zap.Logger, duty spectypes.Duty) error {
-<<<<<<< HEAD
-=======
+func (r *CommitteeRunner) executeDuty(ctx context.Context, logger *zap.Logger, duty spectypes.Duty) error {
 	ctx, span := tracer.Start(ctx,
 		observability.InstrumentName(observabilityNamespace, "execute_committee_duty"),
 		trace.WithAttributes(
@@ -1097,13 +1033,12 @@
 			observability.BeaconSlotAttribute(duty.DutySlot())))
 	defer span.End()
 
->>>>>>> 27430c9c
-	cr.measurements.StartDutyFlow()
+	r.measurements.StartDutyFlow()
 
 	start := time.Now()
 	slot := duty.DutySlot()
 
-	attData, _, err := cr.GetBeaconNode().GetAttestationData(ctx, slot)
+	attData, _, err := r.GetBeaconNode().GetAttestationData(ctx, slot)
 	if err != nil {
 		return fmt.Errorf("failed to get attestation data: %w", err)
 	}
@@ -1118,31 +1053,31 @@
 		Target:    attData.Target,
 	}
 
-	cr.measurements.StartConsensus()
-	cr.ValCheck = ssv.NewVoteChecker(
-		cr.signer,
+	r.measurements.StartConsensus()
+	r.ValCheck = ssv.NewVoteChecker(
+		r.signer,
 		slot,
-		cr.attestingValidators,
-		cr.GetNetworkConfig().EstimatedCurrentEpoch(),
+		r.attestingValidators,
+		r.GetNetworkConfig().EstimatedCurrentEpoch(),
 		vote,
 	)
-	if err := cr.BaseRunner.decide(ctx, logger, cr, duty.DutySlot(), vote, cr.ValCheck); err != nil {
+	if err := r.BaseRunner.decide(ctx, logger, duty.DutySlot(), vote, r.ValCheck); err != nil {
 		return fmt.Errorf("failed to start new duty runner instance: %w", err)
 	}
 
 	return nil
 }
 
-func (cr *CommitteeRunner) GetSigner() ekm.BeaconSigner {
-	return cr.signer
-}
-
-func (cr *CommitteeRunner) GetDoppelgangerHandler() DoppelgangerProvider {
-	return cr.doppelgangerHandler
-}
-
-func (cr *CommitteeRunner) GetOperatorSigner() ssvtypes.OperatorSigner {
-	return cr.operatorSigner
+func (r *CommitteeRunner) GetSigner() ekm.BeaconSigner {
+	return r.signer
+}
+
+func (r *CommitteeRunner) GetDoppelgangerHandler() DoppelgangerProvider {
+	return r.doppelgangerHandler
+}
+
+func (r *CommitteeRunner) GetOperatorSigner() ssvtypes.OperatorSigner {
+	return r.operatorSigner
 }
 
 func constructAttestationData(vote *spectypes.BeaconVote, duty *spectypes.ValidatorDuty, version spec.DataVersion) *phase0.AttestationData {
