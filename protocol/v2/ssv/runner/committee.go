--- conflicted
+++ resolved
@@ -441,15 +441,6 @@
 		attestations = append(attestations, att)
 	}
 
-<<<<<<< HEAD
-	logger.Info("✅ successfully submitted attestations",
-		fields.SubmissionTime(time.Since(submmitionStart)),
-		fields.Height(cr.BaseRunner.QBFTController.Height),
-		fields.Round(cr.BaseRunner.State.RunningInstance.State.Round))
-	// Record successful submissions
-	for validator := range attestationsToSubmit {
-		cr.RecordSubmission(spectypes.BNRoleAttester, validator)
-=======
 	if len(attestations) > 0 {
 		submissionStart := time.Now()
 		if err := cr.beacon.SubmitAttestations(attestations); err != nil {
@@ -463,9 +454,8 @@
 			fields.Round(cr.BaseRunner.State.RunningInstance.State.Round))
 		// Record successful submissions
 		for validator := range attestationsToSubmit {
-			cr.RecordSubmission(types.BNRoleAttester, validator)
-		}
->>>>>>> ec363f8d
+			cr.RecordSubmission(spectypes.BNRoleAttester, validator)
+		}
 	}
 
 	// Submit multiple sync committee
@@ -473,20 +463,6 @@
 	for _, syncMsg := range syncCommitteeMessagesToSubmit {
 		syncCommitteeMessages = append(syncCommitteeMessages, syncMsg)
 	}
-<<<<<<< HEAD
-	submmitionStart = time.Now()
-	if err := cr.beacon.SubmitSyncMessages(syncCommitteeMessages); err != nil {
-		logger.Error("❌ failed to submit sync committee", zap.Error(err))
-		return errors.Wrap(err, "could not submit to Beacon chain reconstructed signed sync committee")
-	}
-	logger.Info("✅ successfully submitted sync committee",
-		fields.SubmissionTime(time.Since(submmitionStart)),
-		fields.Height(cr.BaseRunner.QBFTController.Height),
-		fields.Round(cr.BaseRunner.State.RunningInstance.State.Round))
-	// Record successful submissions
-	for validator := range syncCommitteeMessagesToSubmit {
-		cr.RecordSubmission(spectypes.BNRoleSyncCommittee, validator)
-=======
 	if len(syncCommitteeMessages) > 0 {
 		submissionStart := time.Now()
 		if err := cr.beacon.SubmitSyncMessages(syncCommitteeMessages); err != nil {
@@ -499,9 +475,8 @@
 			fields.Round(cr.BaseRunner.State.RunningInstance.State.Round))
 		// Record successful submissions
 		for validator := range syncCommitteeMessagesToSubmit {
-			cr.RecordSubmission(types.BNRoleSyncCommittee, validator)
-		}
->>>>>>> ec363f8d
+			cr.RecordSubmission(spectypes.BNRoleSyncCommittee, validator)
+		}
 	}
 
 	if anyErr != nil {
