--- conflicted
+++ resolved
@@ -432,7 +432,6 @@
 
 // TODO finish edge case where some roots may be missing
 func (cr *CommitteeRunner) ProcessPostConsensus(ctx context.Context, logger *zap.Logger, signedMsg *spectypes.PartialSignatureMessages) error {
-<<<<<<< HEAD
 	ctx, span := tracer.Start(ctx,
 		observability.InstrumentName(observabilityNamespace, "runner.process_committee_post_consensus"),
 		trace.WithAttributes(
@@ -441,10 +440,7 @@
 		))
 	defer span.End()
 
-	hasQuorum, roots, err := cr.BaseRunner.basePostConsensusMsgProcessing(logger, cr, signedMsg)
-=======
-	quorum, roots, err := cr.BaseRunner.basePostConsensusMsgProcessing(ctx, cr, signedMsg)
->>>>>>> 55d09f7d
+	hasQuorum, roots, err := cr.BaseRunner.basePostConsensusMsgProcessing(ctx, cr, signedMsg)
 	if err != nil {
 		err := errors.Wrap(err, "failed processing post consensus message")
 		span.SetStatus(codes.Error, err.Error())
@@ -626,12 +622,8 @@
 
 	if len(attestations) > 0 {
 		submissionStart := time.Now()
-<<<<<<< HEAD
 		span.AddEvent("submitting attestations")
-		if err := cr.beacon.SubmitAttestations(attestations); err != nil {
-=======
 		if err := cr.beacon.SubmitAttestations(ctx, attestations); err != nil {
->>>>>>> 55d09f7d
 			logger.Error("❌ failed to submit attestation", zap.Error(err))
 			recordFailedSubmission(ctx, spectypes.BNRoleAttester)
 			err := errors.Wrap(err, "could not submit to Beacon chain reconstructed attestation")
