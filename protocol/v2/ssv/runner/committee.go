package runner

import (
	"context"
	"crypto/sha256"
	"encoding/hex"
	"encoding/json"
	"fmt"
	"math"
	"time"

	"github.com/attestantio/go-eth2-client/spec"
	"github.com/attestantio/go-eth2-client/spec/altair"
	"github.com/attestantio/go-eth2-client/spec/phase0"
	ssz "github.com/ferranbt/fastssz"
	"github.com/pkg/errors"
	"go.uber.org/zap"

	specqbft "github.com/ssvlabs/ssv-spec/qbft"
	specssv "github.com/ssvlabs/ssv-spec/ssv"
	spectypes "github.com/ssvlabs/ssv-spec/types"

	"github.com/ssvlabs/ssv/doppelganger"
	"github.com/ssvlabs/ssv/logging/fields"
	"github.com/ssvlabs/ssv/networkconfig"
	"github.com/ssvlabs/ssv/protocol/v2/blockchain/beacon"
	"github.com/ssvlabs/ssv/protocol/v2/qbft/controller"
	ssvtypes "github.com/ssvlabs/ssv/protocol/v2/types"
)

var (
	ErrNoValidDuties = errors.New("no valid duties")
)

type CommitteeDutyGuard interface {
	StartDuty(role spectypes.BeaconRole, validator spectypes.ValidatorPK, slot phase0.Slot) error
	ValidDuty(role spectypes.BeaconRole, validator spectypes.ValidatorPK, slot phase0.Slot) error
}

type CommitteeRunner struct {
	BaseRunner          *BaseRunner
	network             specqbft.Network
	beacon              beacon.BeaconNode
	signer              spectypes.BeaconSigner
	operatorSigner      ssvtypes.OperatorSigner
	valCheck            specqbft.ProposedValueCheckF
	DutyGuard           CommitteeDutyGuard
	doppelgangerHandler DoppelgangerProvider
	measurements        measurementsStore

	submittedDuties map[spectypes.BeaconRole]map[phase0.ValidatorIndex]struct{}
}

func NewCommitteeRunner(
	networkConfig networkconfig.NetworkConfig,
	share map[phase0.ValidatorIndex]*spectypes.Share,
	qbftController *controller.Controller,
	beacon beacon.BeaconNode,
	network specqbft.Network,
	signer spectypes.BeaconSigner,
	operatorSigner ssvtypes.OperatorSigner,
	valCheck specqbft.ProposedValueCheckF,
	dutyGuard CommitteeDutyGuard,
	doppelgangerHandler DoppelgangerProvider,
) (Runner, error) {
	if len(share) == 0 {
		return nil, errors.New("no shares")
	}
	return &CommitteeRunner{
		BaseRunner: &BaseRunner{
			RunnerRoleType: spectypes.RoleCommittee,
			DomainType:     networkConfig.DomainType,
			BeaconNetwork:  networkConfig.Beacon.GetBeaconNetwork(),
			Share:          share,
			QBFTController: qbftController,
		},
		beacon:              beacon,
		network:             network,
		signer:              signer,
		operatorSigner:      operatorSigner,
		valCheck:            valCheck,
		submittedDuties:     make(map[spectypes.BeaconRole]map[phase0.ValidatorIndex]struct{}),
		DutyGuard:           dutyGuard,
		doppelgangerHandler: doppelgangerHandler,
		measurements:        NewMeasurementsStore(),
	}, nil
}

func (cr *CommitteeRunner) StartNewDuty(ctx context.Context, logger *zap.Logger, duty spectypes.Duty, quorum uint64) error {
	d, ok := duty.(*spectypes.CommitteeDuty)
	if !ok {
		return errors.New("duty is not a CommitteeDuty")
	}
	for _, validatorDuty := range d.ValidatorDuties {
		err := cr.DutyGuard.StartDuty(validatorDuty.Type, spectypes.ValidatorPK(validatorDuty.PubKey), d.DutySlot())
		if err != nil {
			return fmt.Errorf("could not start %s duty at slot %d for validator %x: %w",
				validatorDuty.Type, d.DutySlot(), validatorDuty.PubKey, err)
		}
	}
	err := cr.BaseRunner.baseStartNewDuty(ctx, logger, cr, duty, quorum)
	if err != nil {
		return err
	}
	cr.submittedDuties[spectypes.BNRoleAttester] = make(map[phase0.ValidatorIndex]struct{})
	cr.submittedDuties[spectypes.BNRoleSyncCommittee] = make(map[phase0.ValidatorIndex]struct{})
	return nil
}

func (cr *CommitteeRunner) Encode() ([]byte, error) {
	return json.Marshal(cr)
}

func (cr *CommitteeRunner) Decode(data []byte) error {
	return json.Unmarshal(data, &cr)
}

func (cr *CommitteeRunner) GetRoot() ([32]byte, error) {
	marshaledRoot, err := cr.Encode()
	if err != nil {
		return [32]byte{}, errors.Wrap(err, "could not encode CommitteeRunner")
	}
	ret := sha256.Sum256(marshaledRoot)
	return ret, nil
}

func (cr *CommitteeRunner) MarshalJSON() ([]byte, error) {
	type CommitteeRunnerAlias struct {
		BaseRunner     *BaseRunner
		beacon         beacon.BeaconNode
		network        specqbft.Network
		signer         spectypes.BeaconSigner
		operatorSigner ssvtypes.OperatorSigner
		valCheck       specqbft.ProposedValueCheckF
	}

	// Create object and marshal
	alias := &CommitteeRunnerAlias{
		BaseRunner:     cr.BaseRunner,
		beacon:         cr.beacon,
		network:        cr.network,
		signer:         cr.signer,
		operatorSigner: cr.operatorSigner,
		valCheck:       cr.valCheck,
	}

	byts, err := json.Marshal(alias)

	return byts, err
}

func (cr *CommitteeRunner) UnmarshalJSON(data []byte) error {
	type CommitteeRunnerAlias struct {
		BaseRunner     *BaseRunner
		beacon         beacon.BeaconNode
		network        specqbft.Network
		signer         spectypes.BeaconSigner
		operatorSigner ssvtypes.OperatorSigner
		valCheck       specqbft.ProposedValueCheckF
	}

	// Unmarshal the JSON data into the auxiliary struct
	aux := &CommitteeRunnerAlias{}
	if err := json.Unmarshal(data, &aux); err != nil {
		return err
	}

	// Assign fields
	cr.BaseRunner = aux.BaseRunner
	cr.beacon = aux.beacon
	cr.network = aux.network
	cr.signer = aux.signer
	cr.operatorSigner = aux.operatorSigner
	cr.valCheck = aux.valCheck
	return nil
}

func (cr *CommitteeRunner) GetBaseRunner() *BaseRunner {
	return cr.BaseRunner
}

func (cr *CommitteeRunner) GetBeaconNode() beacon.BeaconNode {
	return cr.beacon
}

func (cr *CommitteeRunner) GetValCheckF() specqbft.ProposedValueCheckF {
	return cr.valCheck
}

func (cr *CommitteeRunner) GetNetwork() specqbft.Network {
	return cr.network
}

func (cr *CommitteeRunner) GetBeaconSigner() spectypes.BeaconSigner {
	return cr.signer
}

func (cr *CommitteeRunner) HasRunningDuty() bool {
	return cr.BaseRunner.hasRunningDuty()
}

func (cr *CommitteeRunner) ProcessPreConsensus(ctx context.Context, logger *zap.Logger, signedMsg *spectypes.PartialSignatureMessages) error {
	return errors.New("no pre consensus phase for committee runner")
}

func (cr *CommitteeRunner) ProcessConsensus(ctx context.Context, logger *zap.Logger, msg *spectypes.SignedSSVMessage) error {
	decided, decidedValue, err := cr.BaseRunner.baseConsensusMsgProcessing(ctx, logger, cr, msg, &spectypes.BeaconVote{})
	if err != nil {
		return errors.Wrap(err, "failed processing consensus message")
	}

	// Decided returns true only once so if it is true it must be for the current running instance
	if !decided {
		return nil
	}

	cr.measurements.EndConsensus()
	recordConsensusDuration(ctx, cr.measurements.ConsensusTime(), spectypes.RoleCommittee)

	cr.measurements.StartPostConsensus()
	// decided means consensus is done

	duty := cr.BaseRunner.State.StartingDuty
	postConsensusMsg := &spectypes.PartialSignatureMessages{
		Type:     spectypes.PostConsensusPartialSig,
		Slot:     duty.DutySlot(),
		Messages: []*spectypes.PartialSignatureMessage{},
	}

	beaconVote := decidedValue.(*spectypes.BeaconVote)
	validDuties := 0

	epoch := cr.beacon.GetBeaconNetwork().EstimatedEpochAtSlot(duty.DutySlot())
	version := cr.beacon.DataVersion(epoch)

	for _, validatorDuty := range duty.(*spectypes.CommitteeDuty).ValidatorDuties {
		if err := cr.DutyGuard.ValidDuty(validatorDuty.Type, spectypes.ValidatorPK(validatorDuty.PubKey), validatorDuty.DutySlot()); err != nil {
			logger.Warn("duty is no longer valid", fields.Validator(validatorDuty.PubKey[:]), fields.BeaconRole(validatorDuty.Type), zap.Error(err))
			continue
		}
		switch validatorDuty.Type {
		case spectypes.BNRoleAttester:
			validDuties++
<<<<<<< HEAD

			if cr.doppelgangerHandler.ValidatorStatus(duty.ValidatorIndex) != doppelganger.SigningEnabled {
				logger.Warn("Doppelganger check in progress, signing not permitted", fields.ValidatorIndex(duty.ValidatorIndex))
				continue
			}

			attestationData := constructAttestationData(beaconVote, duty)
			partialMsg, err := cr.BaseRunner.signBeaconObject(cr, duty, attestationData, duty.DutySlot(),
=======
			attestationData := constructAttestationData(beaconVote, validatorDuty, version)
			partialMsg, err := cr.BaseRunner.signBeaconObject(cr, validatorDuty, attestationData, validatorDuty.DutySlot(),
>>>>>>> 83e58c0d
				spectypes.DomainAttester)
			if err != nil {
				return errors.Wrap(err, "failed signing attestation data")
			}
			postConsensusMsg.Messages = append(postConsensusMsg.Messages, partialMsg)

			// TODO: revert log
			attDataRoot, err := attestationData.HashTreeRoot()
			if err != nil {
				return errors.Wrap(err, "failed to hash attestation data")
			}
			logger.Debug("signed attestation data",
				zap.Uint64("validator_index", uint64(validatorDuty.ValidatorIndex)),
				zap.String("pub_key", hex.EncodeToString(validatorDuty.PubKey[:])),
				zap.Any("attestation_data", attestationData),
				zap.String("attestation_data_root", hex.EncodeToString(attDataRoot[:])),
				zap.String("signing_root", hex.EncodeToString(partialMsg.SigningRoot[:])),
				zap.String("signature", hex.EncodeToString(partialMsg.PartialSignature[:])),
			)
		case spectypes.BNRoleSyncCommittee:
			validDuties++
			blockRoot := beaconVote.BlockRoot
			partialMsg, err := cr.BaseRunner.signBeaconObject(cr, validatorDuty, spectypes.SSZBytes(blockRoot[:]), validatorDuty.DutySlot(),
				spectypes.DomainSyncCommittee)
			if err != nil {
				return errors.Wrap(err, "failed signing sync committee message")
			}
			postConsensusMsg.Messages = append(postConsensusMsg.Messages, partialMsg)
		default:
			return fmt.Errorf("invalid duty type: %s", validatorDuty.Type)
		}
	}
	if validDuties == 0 {
		cr.BaseRunner.State.Finished = true
		return ErrNoValidDuties
	}

	ssvMsg := &spectypes.SSVMessage{
		MsgType: spectypes.SSVPartialSignatureMsgType,
		MsgID: spectypes.NewMsgID(
			cr.BaseRunner.DomainType,
			cr.GetBaseRunner().QBFTController.CommitteeMember.CommitteeID[:],
			cr.BaseRunner.RunnerRoleType,
		),
	}
	ssvMsg.Data, err = postConsensusMsg.Encode()
	if err != nil {
		return errors.Wrap(err, "failed to encode post consensus signature msg")
	}

	sig, err := cr.operatorSigner.SignSSVMessage(ssvMsg)
	if err != nil {
		return errors.Wrap(err, "could not sign SSVMessage")
	}

	msgToBroadcast := &spectypes.SignedSSVMessage{
		Signatures:  [][]byte{sig},
		OperatorIDs: []spectypes.OperatorID{cr.BaseRunner.QBFTController.CommitteeMember.OperatorID},
		SSVMessage:  ssvMsg,
	}

	if err := cr.GetNetwork().Broadcast(ssvMsg.MsgID, msgToBroadcast); err != nil {
		return errors.Wrap(err, "can't broadcast partial post consensus sig")
	}
	return nil

}

// TODO finish edge case where some roots may be missing
func (cr *CommitteeRunner) ProcessPostConsensus(ctx context.Context, logger *zap.Logger, signedMsg *spectypes.PartialSignatureMessages) error {
	quorum, roots, err := cr.BaseRunner.basePostConsensusMsgProcessing(logger, cr, signedMsg)
	if err != nil {
		return errors.Wrap(err, "failed processing post consensus message")
	}
	logger = logger.With(fields.Slot(signedMsg.Slot))

	// TODO: (Alan) revert?
	indices := make([]uint64, len(signedMsg.Messages))
	signers := make([]uint64, len(signedMsg.Messages))
	for i, msg := range signedMsg.Messages {
		signers[i] = msg.Signer
		indices[i] = uint64(msg.ValidatorIndex)
	}
	logger = logger.With(fields.ConsensusTime(cr.measurements.ConsensusTime()))

	logger.Debug("🧩 got partial signatures",
		zap.Bool("quorum", quorum),
		fields.Slot(cr.BaseRunner.State.StartingDuty.DutySlot()),
		zap.Uint64("signer", signedMsg.Messages[0].Signer),
		zap.Int("sigs", len(roots)),
		zap.Uint64s("validators", indices))

	if !quorum {
		return nil
	}

	// Get validator-root maps for attestations and sync committees, and the root-beacon object map
	attestationMap, committeeMap, beaconObjects, err := cr.expectedPostConsensusRootsAndBeaconObjects(logger)
	if err != nil {
		return errors.Wrap(err, "could not get expected post consensus roots and beacon objects")
	}
	if len(beaconObjects) == 0 {
		cr.BaseRunner.State.Finished = true
		return ErrNoValidDuties
	}

	var anyErr error
	attestationsToSubmit := make(map[phase0.ValidatorIndex]*spec.VersionedAttestation)
	syncCommitteeMessagesToSubmit := make(map[phase0.ValidatorIndex]*altair.SyncCommitteeMessage)

	// Get unique roots to avoid repetition
	rootSet := make(map[[32]byte]struct{})
	for _, root := range roots {
		rootSet[root] = struct{}{}
	}
	// For each root that got at least one quorum, find the duties associated to it and try to submit
	for root := range rootSet {
		// Get validators related to the given root
		role, validators, found := findValidators(root, attestationMap, committeeMap)

		if !found {
			// Edge case: since operators may have divergent sets of validators,
			// it's possible that an operator doesn't have the validator associated to a root.
			// In this case, we simply continue.
			continue
		}

		logger.Debug("found validators for root",
			fields.Slot(cr.BaseRunner.State.StartingDuty.DutySlot()),
			zap.String("role", role.String()),
			zap.String("root", hex.EncodeToString(root[:])),
			zap.Any("validators", validators),
		)

		for _, validator := range validators {
			// Skip if no quorum - We know that a root has quorum but not necessarily for the validator
			if !cr.BaseRunner.State.PostConsensusContainer.HasQuorum(validator, root) {
				continue
			}
			// Skip if already submitted
			if cr.HasSubmitted(role, validator) {
				continue
			}

			// Reconstruct signature
			share := cr.BaseRunner.Share[validator]
			pubKey := share.ValidatorPubKey
			vlogger := logger.With(zap.Uint64("validator_index", uint64(validator)), zap.String("pubkey", hex.EncodeToString(pubKey[:])))

			sig, err := cr.BaseRunner.State.ReconstructBeaconSig(cr.BaseRunner.State.PostConsensusContainer, root,
				pubKey[:], validator)
			// If the reconstructed signature verification failed, fall back to verifying each partial signature
			// TODO should we return an error here? maybe other sigs are fine?
			if err != nil {
				for root := range rootSet {
					cr.BaseRunner.FallBackAndVerifyEachSignature(cr.BaseRunner.State.PostConsensusContainer, root,
						share.Committee, validator)
				}
				vlogger.Error("got post-consensus quorum but it has invalid signatures",
					fields.Slot(cr.BaseRunner.State.StartingDuty.DutySlot()),
					zap.Error(err),
				)

				anyErr = errors.Wrap(err, "got post-consensus quorum but it has invalid signatures")
				continue
			}
			specSig := phase0.BLSSignature{}
			copy(specSig[:], sig)

			vlogger.Debug("🧩 reconstructed partial signatures committee",
				zap.Uint64s("signers", getPostConsensusCommitteeSigners(cr.BaseRunner.State, root)))

			if cr.doppelgangerHandler.ValidatorStatus(validator) == doppelganger.SigningDisabled {
				cr.doppelgangerHandler.MarkAsSafe(validator)
			}

			// Get the beacon object related to root
			validatorObjs, exists := beaconObjects[validator]
			if !exists {
				anyErr = errors.Wrap(err, "could not find beacon object for validator")
				continue
			}
			sszObject, exists := validatorObjs[root]
			if !exists {
				anyErr = errors.Wrap(err, "could not find beacon object for validator")
				continue
			}

			// Store objects for multiple submission
			if role == spectypes.BNRoleSyncCommittee {
				syncMsg := sszObject.(*altair.SyncCommitteeMessage)
				// Insert signature
				syncMsg.Signature = specSig

				syncCommitteeMessagesToSubmit[validator] = syncMsg

			} else if role == spectypes.BNRoleAttester {
				att := sszObject.(*spec.VersionedAttestation)
				// Insert signature
				att, err = specssv.VersionedAttestationWithSignature(att, specSig)
				if err != nil {
					anyErr = errors.Wrap(err, "could not insert signature in versioned attestation")
					continue
				}

				attestationsToSubmit[validator] = att
			}
		}
	}

	cr.measurements.EndPostConsensus()
	recordPostConsensusDuration(ctx, cr.measurements.PostConsensusTime(), spectypes.RoleCommittee)

	logger = logger.With(fields.PostConsensusTime(cr.measurements.PostConsensusTime()))

	// Submit multiple attestations
	attestations := make([]*spec.VersionedAttestation, 0, len(attestationsToSubmit))
	for _, att := range attestationsToSubmit {
		attestations = append(attestations, att)
	}

	cr.measurements.EndDutyFlow()

	if len(attestations) > 0 {
		submissionStart := time.Now()
		if err := cr.beacon.SubmitAttestations(attestations); err != nil {
			logger.Error("❌ failed to submit attestation", zap.Error(err))
			recordFailedSubmission(ctx, spectypes.BNRoleAttester)
			return errors.Wrap(err, "could not submit to Beacon chain reconstructed attestation")
		}

		recordDutyDuration(ctx, cr.measurements.DutyDurationTime(), spectypes.BNRoleAttester, cr.BaseRunner.State.RunningInstance.State.Round)

		attestationsCount := len(attestations)
		if attestationsCount <= math.MaxUint32 {
			recordSuccessfulSubmission(ctx,
				uint32(attestationsCount),
				cr.GetBeaconNode().GetBeaconNetwork().EstimatedEpochAtSlot(cr.GetBaseRunner().State.StartingDuty.DutySlot()),
				spectypes.BNRoleAttester)
		}

		attData, err := attestations[0].Data()
		if err != nil {
			return errors.Wrap(err, "could not get attestation data")
			// TODO return error?
		}
		logger.Info("✅ successfully submitted attestations",
			fields.Epoch(cr.GetBeaconNode().GetBeaconNetwork().EstimatedEpochAtSlot(cr.GetBaseRunner().State.StartingDuty.DutySlot())),
			fields.Height(cr.BaseRunner.QBFTController.Height),
			fields.Round(cr.BaseRunner.State.RunningInstance.State.Round),
			fields.BlockRoot(attData.BeaconBlockRoot),
			fields.SubmissionTime(time.Since(submissionStart)),
			fields.TotalConsensusTime(time.Since(cr.measurements.consensusStart)))

		// Record successful submissions
		for validator := range attestationsToSubmit {
			cr.RecordSubmission(spectypes.BNRoleAttester, validator)
		}
	}

	// Submit multiple sync committee
	syncCommitteeMessages := make([]*altair.SyncCommitteeMessage, 0, len(syncCommitteeMessagesToSubmit))
	for _, syncMsg := range syncCommitteeMessagesToSubmit {
		syncCommitteeMessages = append(syncCommitteeMessages, syncMsg)
	}

	if len(syncCommitteeMessages) > 0 {
		submissionStart := time.Now()
		if err := cr.beacon.SubmitSyncMessages(syncCommitteeMessages); err != nil {
			logger.Error("❌ failed to submit sync committee", zap.Error(err))
			recordFailedSubmission(ctx, spectypes.BNRoleSyncCommittee)
			return errors.Wrap(err, "could not submit to Beacon chain reconstructed signed sync committee")
		}

		recordDutyDuration(ctx, cr.measurements.DutyDurationTime(), spectypes.BNRoleSyncCommittee, cr.BaseRunner.State.RunningInstance.State.Round)

		syncMsgsCount := len(syncCommitteeMessages)
		if syncMsgsCount <= math.MaxUint32 {
			recordSuccessfulSubmission(ctx,
				uint32(syncMsgsCount),
				cr.GetBeaconNode().GetBeaconNetwork().EstimatedEpochAtSlot(cr.GetBaseRunner().State.StartingDuty.DutySlot()),
				spectypes.BNRoleSyncCommittee)
		}

		logger.Info("✅ successfully submitted sync committee",
			fields.Height(cr.BaseRunner.QBFTController.Height),
			fields.Round(cr.BaseRunner.State.RunningInstance.State.Round),
			fields.BlockRoot(syncCommitteeMessages[0].BeaconBlockRoot),
			fields.SubmissionTime(time.Since(submissionStart)),
			fields.TotalConsensusTime(time.Since(cr.measurements.consensusStart)))

		// Record successful submissions
		for validator := range syncCommitteeMessagesToSubmit {
			cr.RecordSubmission(spectypes.BNRoleSyncCommittee, validator)
		}
	}

	if anyErr != nil {
		return anyErr
	}

	// Check if duty has terminated (runner has submitted for all duties)
	if cr.HasSubmittedAllValidatorDuties(attestationMap, committeeMap) {
		cr.BaseRunner.State.Finished = true
	}
	return nil
}

// HasSubmittedAllValidatorDuties -- Returns true if the runner has done submissions for all validators for the given slot
func (cr *CommitteeRunner) HasSubmittedAllValidatorDuties(attestationMap map[phase0.ValidatorIndex][32]byte, syncCommitteeMap map[phase0.ValidatorIndex][32]byte) bool {
	// Expected total
	expectedTotalSubmissions := len(attestationMap) + len(syncCommitteeMap)

	totalSubmissions := 0

	// Add submitted attestation duties
	for valIdx := range attestationMap {
		if cr.HasSubmitted(spectypes.BNRoleAttester, valIdx) {
			totalSubmissions++
		}
	}
	// Add submitted sync committee duties
	for valIdx := range syncCommitteeMap {
		if cr.HasSubmitted(spectypes.BNRoleSyncCommittee, valIdx) {
			totalSubmissions++
		}
	}
	return totalSubmissions >= expectedTotalSubmissions
}

// RecordSubmission -- Records a submission for the (role, validator index, slot) tuple
func (cr *CommitteeRunner) RecordSubmission(role spectypes.BeaconRole, valIdx phase0.ValidatorIndex) {
	if _, ok := cr.submittedDuties[role]; !ok {
		cr.submittedDuties[role] = make(map[phase0.ValidatorIndex]struct{})
	}
	cr.submittedDuties[role][valIdx] = struct{}{}
}

// HasSubmitted -- Returns true if there is a record of submission for the (role, validator index, slot) tuple
func (cr *CommitteeRunner) HasSubmitted(role spectypes.BeaconRole, valIdx phase0.ValidatorIndex) bool {
	if _, ok := cr.submittedDuties[role]; !ok {
		return false
	}
	_, ok := cr.submittedDuties[role][valIdx]
	return ok
}

func findValidators(
	expectedRoot [32]byte,
	attestationMap map[phase0.ValidatorIndex][32]byte,
	committeeMap map[phase0.ValidatorIndex][32]byte) (spectypes.BeaconRole, []phase0.ValidatorIndex, bool) {
	var validators []phase0.ValidatorIndex

	// look for the expectedRoot in attestationMap
	for validator, root := range attestationMap {
		if root == expectedRoot {
			validators = append(validators, validator)
		}
	}
	if len(validators) > 0 {
		return spectypes.BNRoleAttester, validators, true
	}
	// look for the expectedRoot in committeeMap
	for validator, root := range committeeMap {
		if root == expectedRoot {
			validators = append(validators, validator)
		}
	}
	if len(validators) > 0 {
		return spectypes.BNRoleSyncCommittee, validators, true
	}
	return spectypes.BNRoleUnknown, nil, false
}

// Unneeded since no preconsensus phase
func (cr CommitteeRunner) expectedPreConsensusRootsAndDomain() ([]ssz.HashRoot, phase0.DomainType, error) {
	return nil, spectypes.DomainError, errors.New("no pre consensus root for committee runner")
}

// This function signature returns only one domain type... but we can have mixed domains
// instead we rely on expectedPostConsensusRootsAndBeaconObjects that is called later
func (cr CommitteeRunner) expectedPostConsensusRootsAndDomain() ([]ssz.HashRoot, phase0.DomainType, error) {
	return nil, spectypes.DomainError, errors.New("expected post consensus roots function is unused")
}

func (cr *CommitteeRunner) expectedPostConsensusRootsAndBeaconObjects(logger *zap.Logger) (
	attestationMap map[phase0.ValidatorIndex][32]byte,
	syncCommitteeMap map[phase0.ValidatorIndex][32]byte,
	beaconObjects map[phase0.ValidatorIndex]map[[32]byte]interface{}, error error,
) {
	attestationMap = make(map[phase0.ValidatorIndex][32]byte)
	syncCommitteeMap = make(map[phase0.ValidatorIndex][32]byte)
	beaconObjects = make(map[phase0.ValidatorIndex]map[[32]byte]interface{})
	duty := cr.BaseRunner.State.StartingDuty
	// TODO DecidedValue should be interface??
	beaconVoteData := cr.BaseRunner.State.DecidedValue
	beaconVote := &spectypes.BeaconVote{}
	if err := beaconVote.Decode(beaconVoteData); err != nil {
		return nil, nil, nil, errors.Wrap(err, "could not decode beacon vote")
	}

	slot := duty.DutySlot()
	epoch := cr.GetBaseRunner().BeaconNetwork.EstimatedEpochAtSlot(slot)

	dataVersion := cr.beacon.DataVersion(epoch)

	for _, validatorDuty := range duty.(*spectypes.CommitteeDuty).ValidatorDuties {
		if validatorDuty == nil {
			continue
		}
		if err := cr.DutyGuard.ValidDuty(validatorDuty.Type, spectypes.ValidatorPK(validatorDuty.PubKey), validatorDuty.DutySlot()); err != nil {
			logger.Warn("duty is no longer valid", fields.Validator(validatorDuty.PubKey[:]), fields.BeaconRole(validatorDuty.Type), zap.Error(err))
			continue
		}
		logger := logger.With(fields.Validator(validatorDuty.PubKey[:]))
		slot := validatorDuty.DutySlot()
		epoch := cr.GetBaseRunner().BeaconNetwork.EstimatedEpochAtSlot(slot)
		switch validatorDuty.Type {
		case spectypes.BNRoleAttester:
			// Attestation object
			attestationData := constructAttestationData(beaconVote, validatorDuty, dataVersion)
			attestationResponse, err := specssv.ConstructVersionedAttestationWithoutSignature(attestationData, dataVersion, validatorDuty)
			if err != nil {
				logger.Debug("failed to construct attestation", zap.Error(err))
				continue
			}

			// Root
			domain, err := cr.GetBeaconNode().DomainData(epoch, spectypes.DomainAttester)
			if err != nil {
				logger.Debug("failed to get attester domain", zap.Error(err))
				continue
			}

			root, err := spectypes.ComputeETHSigningRoot(attestationData, domain)
			if err != nil {
				logger.Debug("failed to compute attester root", zap.Error(err))
				continue
			}

			// Add to map
			attestationMap[validatorDuty.ValidatorIndex] = root
			if _, ok := beaconObjects[validatorDuty.ValidatorIndex]; !ok {
				beaconObjects[validatorDuty.ValidatorIndex] = make(map[[32]byte]interface{})
			}
			beaconObjects[validatorDuty.ValidatorIndex][root] = attestationResponse
		case spectypes.BNRoleSyncCommittee:
			// Sync committee beacon object
			syncMsg := &altair.SyncCommitteeMessage{
				Slot:            slot,
				BeaconBlockRoot: beaconVote.BlockRoot,
				ValidatorIndex:  validatorDuty.ValidatorIndex,
			}

			// Root
			domain, err := cr.GetBeaconNode().DomainData(epoch, spectypes.DomainSyncCommittee)
			if err != nil {
				logger.Debug("failed to get sync committee domain", zap.Error(err))
				continue
			}
			// Eth root
			blockRoot := spectypes.SSZBytes(beaconVote.BlockRoot[:])
			root, err := spectypes.ComputeETHSigningRoot(blockRoot, domain)
			if err != nil {
				logger.Debug("failed to compute sync committee root", zap.Error(err))
				continue
			}

			// Set root and beacon object
			syncCommitteeMap[validatorDuty.ValidatorIndex] = root
			if _, ok := beaconObjects[validatorDuty.ValidatorIndex]; !ok {
				beaconObjects[validatorDuty.ValidatorIndex] = make(map[[32]byte]interface{})
			}
			beaconObjects[validatorDuty.ValidatorIndex][root] = syncMsg
		default:
			return nil, nil, nil, fmt.Errorf("invalid duty type: %s", validatorDuty.Type)
		}
	}
	return attestationMap, syncCommitteeMap, beaconObjects, nil
}

func (cr *CommitteeRunner) executeDuty(ctx context.Context, logger *zap.Logger, duty spectypes.Duty) error {
	cr.measurements.StartDutyFlow()

	start := time.Now()
	slot := duty.DutySlot()

	attData, _, err := cr.GetBeaconNode().GetAttestationData(slot)
	if err != nil {
		return errors.Wrap(err, "failed to get attestation data")
	}
	logger = logger.With(
		zap.Duration("attestation_data_time", time.Since(start)),
		fields.Slot(slot),
	)

	cr.measurements.StartConsensus()

	vote := &spectypes.BeaconVote{
		BlockRoot: attData.BeaconBlockRoot,
		Source:    attData.Source,
		Target:    attData.Target,
	}

	if err := cr.BaseRunner.decide(ctx, logger, cr, duty.DutySlot(), vote); err != nil {
		return errors.Wrap(err, "can't start new duty runner instance for duty")
	}
	return nil
}

func (cr *CommitteeRunner) GetSigner() spectypes.BeaconSigner {
	return cr.signer
}

func (cr *CommitteeRunner) GetDoppelgangerHandler() DoppelgangerProvider {
	return cr.doppelgangerHandler
}

func (cr *CommitteeRunner) GetOperatorSigner() ssvtypes.OperatorSigner {
	return cr.operatorSigner
}

func constructAttestationData(vote *spectypes.BeaconVote, duty *spectypes.ValidatorDuty, version spec.DataVersion) *phase0.AttestationData {
	attData := &phase0.AttestationData{
		Slot:            duty.Slot,
		Index:           duty.CommitteeIndex,
		BeaconBlockRoot: vote.BlockRoot,
		Source:          vote.Source,
		Target:          vote.Target,
	}
	if version >= spec.DataVersionElectra {
		attData.Index = 0 // EIP-7549: Index should be set to 0
	}
	return attData
}<|MERGE_RESOLUTION|>--- conflicted
+++ resolved
@@ -241,19 +241,14 @@
 		switch validatorDuty.Type {
 		case spectypes.BNRoleAttester:
 			validDuties++
-<<<<<<< HEAD
-
-			if cr.doppelgangerHandler.ValidatorStatus(duty.ValidatorIndex) != doppelganger.SigningEnabled {
+
+			if cr.doppelgangerHandler.ValidatorStatus(validatorDuty.ValidatorIndex) != doppelganger.SigningEnabled {
 				logger.Warn("Doppelganger check in progress, signing not permitted", fields.ValidatorIndex(duty.ValidatorIndex))
 				continue
 			}
 
-			attestationData := constructAttestationData(beaconVote, duty)
-			partialMsg, err := cr.BaseRunner.signBeaconObject(cr, duty, attestationData, duty.DutySlot(),
-=======
 			attestationData := constructAttestationData(beaconVote, validatorDuty, version)
 			partialMsg, err := cr.BaseRunner.signBeaconObject(cr, validatorDuty, attestationData, validatorDuty.DutySlot(),
->>>>>>> 83e58c0d
 				spectypes.DomainAttester)
 			if err != nil {
 				return errors.Wrap(err, "failed signing attestation data")
