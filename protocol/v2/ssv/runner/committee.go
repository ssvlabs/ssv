package runner

import (
	"context"
	"crypto/sha256"
	"encoding/hex"
	"encoding/json"
	"fmt"
	"math"
	"time"

	"github.com/attestantio/go-eth2-client/spec"
	"github.com/attestantio/go-eth2-client/spec/altair"
	"github.com/attestantio/go-eth2-client/spec/phase0"
	ssz "github.com/ferranbt/fastssz"
	"github.com/pkg/errors"
	"go.uber.org/zap"

	specqbft "github.com/ssvlabs/ssv-spec/qbft"
	specssv "github.com/ssvlabs/ssv-spec/ssv"
	spectypes "github.com/ssvlabs/ssv-spec/types"

	"github.com/ssvlabs/ssv/logging/fields"
	"github.com/ssvlabs/ssv/networkconfig"
	"github.com/ssvlabs/ssv/protocol/v2/blockchain/beacon"
	"github.com/ssvlabs/ssv/protocol/v2/qbft/controller"
	ssvtypes "github.com/ssvlabs/ssv/protocol/v2/types"
)

var (
	ErrNoValidDuties = errors.New("no valid duties")
)

type CommitteeDutyGuard interface {
	StartDuty(role spectypes.BeaconRole, validator spectypes.ValidatorPK, slot phase0.Slot) error
	ValidDuty(role spectypes.BeaconRole, validator spectypes.ValidatorPK, slot phase0.Slot) error
}

type CommitteeRunner struct {
	BaseRunner     *BaseRunner
	network        specqbft.Network
	beacon         beacon.BeaconNode
	signer         spectypes.BeaconSigner
	operatorSigner ssvtypes.OperatorSigner
	valCheck       specqbft.ProposedValueCheckF
	DutyGuard      CommitteeDutyGuard
	measurements   measurementsStore

	submittedDuties map[spectypes.BeaconRole]map[phase0.ValidatorIndex]struct{}
}

func NewCommitteeRunner(
	networkConfig networkconfig.NetworkConfig,
	share map[phase0.ValidatorIndex]*spectypes.Share,
	qbftController *controller.Controller,
	beacon beacon.BeaconNode,
	network specqbft.Network,
	signer spectypes.BeaconSigner,
	operatorSigner ssvtypes.OperatorSigner,
	valCheck specqbft.ProposedValueCheckF,
	dutyGuard CommitteeDutyGuard,
) (Runner, error) {
	if len(share) == 0 {
		return nil, errors.New("no shares")
	}
	return &CommitteeRunner{
		BaseRunner: &BaseRunner{
			RunnerRoleType: spectypes.RoleCommittee,
			DomainType:     networkConfig.DomainType,
			BeaconNetwork:  networkConfig.Beacon.GetBeaconNetwork(),
			Share:          share,
			QBFTController: qbftController,
		},
		beacon:          beacon,
		network:         network,
		signer:          signer,
		operatorSigner:  operatorSigner,
		valCheck:        valCheck,
		submittedDuties: make(map[spectypes.BeaconRole]map[phase0.ValidatorIndex]struct{}),
		DutyGuard:       dutyGuard,
		measurements:    NewMeasurementsStore(),
	}, nil
}

func (cr *CommitteeRunner) StartNewDuty(ctx context.Context, logger *zap.Logger, duty spectypes.Duty, quorum uint64) error {
	d, ok := duty.(*spectypes.CommitteeDuty)
	if !ok {
		return errors.New("duty is not a CommitteeDuty")
	}
	for _, validatorDuty := range d.ValidatorDuties {
		err := cr.DutyGuard.StartDuty(validatorDuty.Type, spectypes.ValidatorPK(validatorDuty.PubKey), d.DutySlot())
		if err != nil {
			return fmt.Errorf("could not start %s duty at slot %d for validator %x: %w",
				validatorDuty.Type, d.DutySlot(), validatorDuty.PubKey, err)
		}
	}
	err := cr.BaseRunner.baseStartNewDuty(ctx, logger, cr, duty, quorum)
	if err != nil {
		return err
	}
	cr.submittedDuties[spectypes.BNRoleAttester] = make(map[phase0.ValidatorIndex]struct{})
	cr.submittedDuties[spectypes.BNRoleSyncCommittee] = make(map[phase0.ValidatorIndex]struct{})
	return nil
}

func (cr *CommitteeRunner) Encode() ([]byte, error) {
	return json.Marshal(cr)
}

func (cr *CommitteeRunner) Decode(data []byte) error {
	return json.Unmarshal(data, &cr)
}

func (cr *CommitteeRunner) GetRoot() ([32]byte, error) {
	marshaledRoot, err := cr.Encode()
	if err != nil {
		return [32]byte{}, errors.Wrap(err, "could not encode CommitteeRunner")
	}
	ret := sha256.Sum256(marshaledRoot)
	return ret, nil
}

func (cr *CommitteeRunner) MarshalJSON() ([]byte, error) {
	type CommitteeRunnerAlias struct {
		BaseRunner     *BaseRunner
		beacon         beacon.BeaconNode
		network        specqbft.Network
		signer         spectypes.BeaconSigner
		operatorSigner ssvtypes.OperatorSigner
		valCheck       specqbft.ProposedValueCheckF
	}

	// Create object and marshal
	alias := &CommitteeRunnerAlias{
		BaseRunner:     cr.BaseRunner,
		beacon:         cr.beacon,
		network:        cr.network,
		signer:         cr.signer,
		operatorSigner: cr.operatorSigner,
		valCheck:       cr.valCheck,
	}

	byts, err := json.Marshal(alias)

	return byts, err
}

func (cr *CommitteeRunner) UnmarshalJSON(data []byte) error {
	type CommitteeRunnerAlias struct {
		BaseRunner     *BaseRunner
		beacon         beacon.BeaconNode
		network        specqbft.Network
		signer         spectypes.BeaconSigner
		operatorSigner ssvtypes.OperatorSigner
		valCheck       specqbft.ProposedValueCheckF
	}

	// Unmarshal the JSON data into the auxiliary struct
	aux := &CommitteeRunnerAlias{}
	if err := json.Unmarshal(data, &aux); err != nil {
		return err
	}

	// Assign fields
	cr.BaseRunner = aux.BaseRunner
	cr.beacon = aux.beacon
	cr.network = aux.network
	cr.signer = aux.signer
	cr.operatorSigner = aux.operatorSigner
	cr.valCheck = aux.valCheck
	return nil
}

func (cr *CommitteeRunner) GetBaseRunner() *BaseRunner {
	return cr.BaseRunner
}

func (cr *CommitteeRunner) GetBeaconNode() beacon.BeaconNode {
	return cr.beacon
}

func (cr *CommitteeRunner) GetValCheckF() specqbft.ProposedValueCheckF {
	return cr.valCheck
}

func (cr *CommitteeRunner) GetNetwork() specqbft.Network {
	return cr.network
}

func (cr *CommitteeRunner) GetBeaconSigner() spectypes.BeaconSigner {
	return cr.signer
}

func (cr *CommitteeRunner) HasRunningDuty() bool {
	return cr.BaseRunner.hasRunningDuty()
}

func (cr *CommitteeRunner) ProcessPreConsensus(ctx context.Context, logger *zap.Logger, signedMsg *spectypes.PartialSignatureMessages) error {
	return errors.New("no pre consensus phase for committee runner")
}

func (cr *CommitteeRunner) ProcessConsensus(ctx context.Context, logger *zap.Logger, msg *spectypes.SignedSSVMessage) error {
	decided, decidedValue, err := cr.BaseRunner.baseConsensusMsgProcessing(ctx, logger, cr, msg, &spectypes.BeaconVote{})
	if err != nil {
		return errors.Wrap(err, "failed processing consensus message")
	}

	// Decided returns true only once so if it is true it must be for the current running instance
	if !decided {
		return nil
	}

	cr.measurements.EndConsensus()
	recordConsensusDuration(ctx, cr.measurements.ConsensusTime(), spectypes.RoleCommittee)

	cr.measurements.StartPostConsensus()
	// decided means consensus is done

	duty := cr.BaseRunner.State.StartingDuty
	postConsensusMsg := &spectypes.PartialSignatureMessages{
		Type:     spectypes.PostConsensusPartialSig,
		Slot:     duty.DutySlot(),
		Messages: []*spectypes.PartialSignatureMessage{},
	}

	beaconVote := decidedValue.(*spectypes.BeaconVote)
	validDuties := 0

	epoch := cr.beacon.GetBeaconNetwork().EstimatedEpochAtSlot(duty.DutySlot())
	version := cr.beacon.DataVersion(epoch)

	for _, validatorDuty := range duty.(*spectypes.CommitteeDuty).ValidatorDuties {
		if err := cr.DutyGuard.ValidDuty(validatorDuty.Type, spectypes.ValidatorPK(validatorDuty.PubKey), validatorDuty.DutySlot()); err != nil {
			logger.Warn("duty is no longer valid", fields.Validator(validatorDuty.PubKey[:]), fields.BeaconRole(validatorDuty.Type), zap.Error(err))
			continue
		}
		switch validatorDuty.Type {
		case spectypes.BNRoleAttester:
			validDuties++
			attestationData := constructAttestationData(beaconVote, validatorDuty, version)
			partialMsg, err := cr.BaseRunner.signBeaconObject(cr, validatorDuty, attestationData, validatorDuty.DutySlot(),
				spectypes.DomainAttester)
			if err != nil {
				return errors.Wrap(err, "failed signing attestation data")
			}

			postConsensusMsg.Messages = append(postConsensusMsg.Messages, partialMsg)

			// TODO: revert log
			attDataRoot, err := attestationData.HashTreeRoot()
			if err != nil {
				return errors.Wrap(err, "failed to hash attestation data")
			}
			logger.Debug("signed attestation data",
				zap.Uint64("validator_index", uint64(validatorDuty.ValidatorIndex)),
				zap.String("pub_key", hex.EncodeToString(validatorDuty.PubKey[:])),
				zap.Any("attestation_data", attestationData),
				zap.String("attestation_data_root", hex.EncodeToString(attDataRoot[:])),
				zap.String("signing_root", hex.EncodeToString(partialMsg.SigningRoot[:])),
				zap.String("signature", hex.EncodeToString(partialMsg.PartialSignature[:])),
			)
		case spectypes.BNRoleSyncCommittee:
			validDuties++
<<<<<<< HEAD
			blockRootWithSlot := ssvtypes.BlockRootWithSlot{ // ssv-signer needs slot but cannot use slot passed to signBeaconObject to avoid breaking spec interface
				SSZBytes: spectypes.SSZBytes(beaconVote.BlockRoot[:]),
				Slot:     duty.DutySlot(),
			}
			partialMsg, err := cr.BaseRunner.signBeaconObject(cr, duty, blockRootWithSlot, duty.DutySlot(),
=======
			blockRoot := beaconVote.BlockRoot
			partialMsg, err := cr.BaseRunner.signBeaconObject(cr, validatorDuty, spectypes.SSZBytes(blockRoot[:]), validatorDuty.DutySlot(),
>>>>>>> 83e58c0d
				spectypes.DomainSyncCommittee)
			if err != nil {
				return errors.Wrap(err, "failed signing sync committee message")
			}
			postConsensusMsg.Messages = append(postConsensusMsg.Messages, partialMsg)

		default:
			return fmt.Errorf("invalid duty type: %s", validatorDuty.Type)
		}
	}
	if validDuties == 0 {
		cr.BaseRunner.State.Finished = true
		return ErrNoValidDuties
	}

	ssvMsg := &spectypes.SSVMessage{
		MsgType: spectypes.SSVPartialSignatureMsgType,
		MsgID: spectypes.NewMsgID(
			cr.BaseRunner.DomainType,
			cr.GetBaseRunner().QBFTController.CommitteeMember.CommitteeID[:],
			cr.BaseRunner.RunnerRoleType,
		),
	}
	ssvMsg.Data, err = postConsensusMsg.Encode()
	if err != nil {
		return errors.Wrap(err, "failed to encode post consensus signature msg")
	}

	sig, err := cr.operatorSigner.SignSSVMessage(ssvMsg)
	if err != nil {
		return errors.Wrap(err, "could not sign SSVMessage")
	}

	msgToBroadcast := &spectypes.SignedSSVMessage{
		Signatures:  [][]byte{sig},
		OperatorIDs: []spectypes.OperatorID{cr.BaseRunner.QBFTController.CommitteeMember.OperatorID},
		SSVMessage:  ssvMsg,
	}

	if err := cr.GetNetwork().Broadcast(ssvMsg.MsgID, msgToBroadcast); err != nil {
		return errors.Wrap(err, "can't broadcast partial post consensus sig")
	}
	return nil

}

// TODO finish edge case where some roots may be missing
func (cr *CommitteeRunner) ProcessPostConsensus(ctx context.Context, logger *zap.Logger, signedMsg *spectypes.PartialSignatureMessages) error {
	quorum, roots, err := cr.BaseRunner.basePostConsensusMsgProcessing(logger, cr, signedMsg)
	if err != nil {
		return errors.Wrap(err, "failed processing post consensus message")
	}
	logger = logger.With(fields.Slot(signedMsg.Slot))

	// TODO: (Alan) revert?
	indices := make([]uint64, len(signedMsg.Messages))
	signers := make([]uint64, len(signedMsg.Messages))
	for i, msg := range signedMsg.Messages {
		signers[i] = msg.Signer
		indices[i] = uint64(msg.ValidatorIndex)
	}
	logger = logger.With(fields.ConsensusTime(cr.measurements.ConsensusTime()))

	logger.Debug("🧩 got partial signatures",
		zap.Bool("quorum", quorum),
		fields.Slot(cr.BaseRunner.State.StartingDuty.DutySlot()),
		zap.Uint64("signer", signedMsg.Messages[0].Signer),
		zap.Int("sigs", len(roots)),
		zap.Uint64s("validators", indices))

	if !quorum {
		return nil
	}

	// Get validator-root maps for attestations and sync committees, and the root-beacon object map
	attestationMap, committeeMap, beaconObjects, err := cr.expectedPostConsensusRootsAndBeaconObjects(logger)
	if err != nil {
		return errors.Wrap(err, "could not get expected post consensus roots and beacon objects")
	}
	if len(beaconObjects) == 0 {
		cr.BaseRunner.State.Finished = true
		return ErrNoValidDuties
	}

	var anyErr error
	attestationsToSubmit := make(map[phase0.ValidatorIndex]*spec.VersionedAttestation)
	syncCommitteeMessagesToSubmit := make(map[phase0.ValidatorIndex]*altair.SyncCommitteeMessage)

	// Get unique roots to avoid repetition
	rootSet := make(map[[32]byte]struct{})
	for _, root := range roots {
		rootSet[root] = struct{}{}
	}
	// For each root that got at least one quorum, find the duties associated to it and try to submit
	for root := range rootSet {
		// Get validators related to the given root
		role, validators, found := findValidators(root, attestationMap, committeeMap)

		if !found {
			// Edge case: since operators may have divergent sets of validators,
			// it's possible that an operator doesn't have the validator associated to a root.
			// In this case, we simply continue.
			continue
		}

		logger.Debug("found validators for root",
			fields.Slot(cr.BaseRunner.State.StartingDuty.DutySlot()),
			zap.String("role", role.String()),
			zap.String("root", hex.EncodeToString(root[:])),
			zap.Any("validators", validators),
		)

		for _, validator := range validators {
			// Skip if no quorum - We know that a root has quorum but not necessarily for the validator
			if !cr.BaseRunner.State.PostConsensusContainer.HasQuorum(validator, root) {
				continue
			}
			// Skip if already submitted
			if cr.HasSubmitted(role, validator) {
				continue
			}

			// Reconstruct signature
			share := cr.BaseRunner.Share[validator]
			pubKey := share.ValidatorPubKey
			vlogger := logger.With(zap.Uint64("validator_index", uint64(validator)), zap.String("pubkey", hex.EncodeToString(pubKey[:])))

			sig, err := cr.BaseRunner.State.ReconstructBeaconSig(cr.BaseRunner.State.PostConsensusContainer, root,
				pubKey[:], validator)
			// If the reconstructed signature verification failed, fall back to verifying each partial signature
			// TODO should we return an error here? maybe other sigs are fine?
			if err != nil {
				for root := range rootSet {
					cr.BaseRunner.FallBackAndVerifyEachSignature(cr.BaseRunner.State.PostConsensusContainer, root,
						share.Committee, validator)
				}
				vlogger.Error("got post-consensus quorum but it has invalid signatures",
					fields.Slot(cr.BaseRunner.State.StartingDuty.DutySlot()),
					zap.Error(err),
				)

				anyErr = errors.Wrap(err, "got post-consensus quorum but it has invalid signatures")
				continue
			}
			specSig := phase0.BLSSignature{}
			copy(specSig[:], sig)

			vlogger.Debug("🧩 reconstructed partial signatures committee",
				zap.Uint64s("signers", getPostConsensusCommitteeSigners(cr.BaseRunner.State, root)))
			// Get the beacon object related to root
			validatorObjs, exists := beaconObjects[validator]
			if !exists {
				anyErr = errors.Wrap(err, "could not find beacon object for validator")
				continue
			}
			sszObject, exists := validatorObjs[root]
			if !exists {
				anyErr = errors.Wrap(err, "could not find beacon object for validator")
				continue
			}

			// Store objects for multiple submission
			if role == spectypes.BNRoleSyncCommittee {
				syncMsg := sszObject.(*altair.SyncCommitteeMessage)
				// Insert signature
				syncMsg.Signature = specSig

				syncCommitteeMessagesToSubmit[validator] = syncMsg

			} else if role == spectypes.BNRoleAttester {
				att := sszObject.(*spec.VersionedAttestation)
				// Insert signature
				att, err = specssv.VersionedAttestationWithSignature(att, specSig)
				if err != nil {
					anyErr = errors.Wrap(err, "could not insert signature in versioned attestation")
					continue
				}

				attestationsToSubmit[validator] = att
			}
		}
	}

	cr.measurements.EndPostConsensus()
	recordPostConsensusDuration(ctx, cr.measurements.PostConsensusTime(), spectypes.RoleCommittee)

	logger = logger.With(fields.PostConsensusTime(cr.measurements.PostConsensusTime()))

	// Submit multiple attestations
	attestations := make([]*spec.VersionedAttestation, 0, len(attestationsToSubmit))
	for _, att := range attestationsToSubmit {
		attestations = append(attestations, att)
	}

	cr.measurements.EndDutyFlow()

	if len(attestations) > 0 {
		submissionStart := time.Now()
		if err := cr.beacon.SubmitAttestations(attestations); err != nil {
			logger.Error("❌ failed to submit attestation", zap.Error(err))
			recordFailedSubmission(ctx, spectypes.BNRoleAttester)
			return errors.Wrap(err, "could not submit to Beacon chain reconstructed attestation")
		}

		recordDutyDuration(ctx, cr.measurements.DutyDurationTime(), spectypes.BNRoleAttester, cr.BaseRunner.State.RunningInstance.State.Round)

		attestationsCount := len(attestations)
		if attestationsCount <= math.MaxUint32 {
			recordSuccessfulSubmission(ctx,
				uint32(attestationsCount),
				cr.GetBeaconNode().GetBeaconNetwork().EstimatedEpochAtSlot(cr.GetBaseRunner().State.StartingDuty.DutySlot()),
				spectypes.BNRoleAttester)
		}

		attData, err := attestations[0].Data()
		if err != nil {
			return errors.Wrap(err, "could not get attestation data")
			// TODO return error?
		}
		logger.Info("✅ successfully submitted attestations",
			fields.Epoch(cr.GetBeaconNode().GetBeaconNetwork().EstimatedEpochAtSlot(cr.GetBaseRunner().State.StartingDuty.DutySlot())),
			fields.Height(cr.BaseRunner.QBFTController.Height),
			fields.Round(cr.BaseRunner.State.RunningInstance.State.Round),
			fields.BlockRoot(attData.BeaconBlockRoot),
			fields.SubmissionTime(time.Since(submissionStart)),
			fields.TotalConsensusTime(time.Since(cr.measurements.consensusStart)))

		// Record successful submissions
		for validator := range attestationsToSubmit {
			cr.RecordSubmission(spectypes.BNRoleAttester, validator)
		}
	}

	// Submit multiple sync committee
	syncCommitteeMessages := make([]*altair.SyncCommitteeMessage, 0, len(syncCommitteeMessagesToSubmit))
	for _, syncMsg := range syncCommitteeMessagesToSubmit {
		syncCommitteeMessages = append(syncCommitteeMessages, syncMsg)
	}

	if len(syncCommitteeMessages) > 0 {
		submissionStart := time.Now()
		if err := cr.beacon.SubmitSyncMessages(syncCommitteeMessages); err != nil {
			logger.Error("❌ failed to submit sync committee", zap.Error(err))
			recordFailedSubmission(ctx, spectypes.BNRoleSyncCommittee)
			return errors.Wrap(err, "could not submit to Beacon chain reconstructed signed sync committee")
		}

		recordDutyDuration(ctx, cr.measurements.DutyDurationTime(), spectypes.BNRoleSyncCommittee, cr.BaseRunner.State.RunningInstance.State.Round)

		syncMsgsCount := len(syncCommitteeMessages)
		if syncMsgsCount <= math.MaxUint32 {
			recordSuccessfulSubmission(ctx,
				uint32(syncMsgsCount),
				cr.GetBeaconNode().GetBeaconNetwork().EstimatedEpochAtSlot(cr.GetBaseRunner().State.StartingDuty.DutySlot()),
				spectypes.BNRoleSyncCommittee)
		}

		logger.Info("✅ successfully submitted sync committee",
			fields.Height(cr.BaseRunner.QBFTController.Height),
			fields.Round(cr.BaseRunner.State.RunningInstance.State.Round),
			fields.BlockRoot(syncCommitteeMessages[0].BeaconBlockRoot),
			fields.SubmissionTime(time.Since(submissionStart)),
			fields.TotalConsensusTime(time.Since(cr.measurements.consensusStart)))

		// Record successful submissions
		for validator := range syncCommitteeMessagesToSubmit {
			cr.RecordSubmission(spectypes.BNRoleSyncCommittee, validator)
		}
	}

	if anyErr != nil {
		return anyErr
	}

	// Check if duty has terminated (runner has submitted for all duties)
	if cr.HasSubmittedAllValidatorDuties(attestationMap, committeeMap) {
		cr.BaseRunner.State.Finished = true
	}
	return nil
}

// HasSubmittedAllValidatorDuties -- Returns true if the runner has done submissions for all validators for the given slot
func (cr *CommitteeRunner) HasSubmittedAllValidatorDuties(attestationMap map[phase0.ValidatorIndex][32]byte, syncCommitteeMap map[phase0.ValidatorIndex][32]byte) bool {
	// Expected total
	expectedTotalSubmissions := len(attestationMap) + len(syncCommitteeMap)

	totalSubmissions := 0

	// Add submitted attestation duties
	for valIdx := range attestationMap {
		if cr.HasSubmitted(spectypes.BNRoleAttester, valIdx) {
			totalSubmissions++
		}
	}
	// Add submitted sync committee duties
	for valIdx := range syncCommitteeMap {
		if cr.HasSubmitted(spectypes.BNRoleSyncCommittee, valIdx) {
			totalSubmissions++
		}
	}
	return totalSubmissions >= expectedTotalSubmissions
}

// RecordSubmission -- Records a submission for the (role, validator index, slot) tuple
func (cr *CommitteeRunner) RecordSubmission(role spectypes.BeaconRole, valIdx phase0.ValidatorIndex) {
	if _, ok := cr.submittedDuties[role]; !ok {
		cr.submittedDuties[role] = make(map[phase0.ValidatorIndex]struct{})
	}
	cr.submittedDuties[role][valIdx] = struct{}{}
}

// HasSubmitted -- Returns true if there is a record of submission for the (role, validator index, slot) tuple
func (cr *CommitteeRunner) HasSubmitted(role spectypes.BeaconRole, valIdx phase0.ValidatorIndex) bool {
	if _, ok := cr.submittedDuties[role]; !ok {
		return false
	}
	_, ok := cr.submittedDuties[role][valIdx]
	return ok
}

func findValidators(
	expectedRoot [32]byte,
	attestationMap map[phase0.ValidatorIndex][32]byte,
	committeeMap map[phase0.ValidatorIndex][32]byte) (spectypes.BeaconRole, []phase0.ValidatorIndex, bool) {
	var validators []phase0.ValidatorIndex

	// look for the expectedRoot in attestationMap
	for validator, root := range attestationMap {
		if root == expectedRoot {
			validators = append(validators, validator)
		}
	}
	if len(validators) > 0 {
		return spectypes.BNRoleAttester, validators, true
	}
	// look for the expectedRoot in committeeMap
	for validator, root := range committeeMap {
		if root == expectedRoot {
			validators = append(validators, validator)
		}
	}
	if len(validators) > 0 {
		return spectypes.BNRoleSyncCommittee, validators, true
	}
	return spectypes.BNRoleUnknown, nil, false
}

// Unneeded since no preconsensus phase
func (cr CommitteeRunner) expectedPreConsensusRootsAndDomain() ([]ssz.HashRoot, phase0.DomainType, error) {
	return nil, spectypes.DomainError, errors.New("no pre consensus root for committee runner")
}

// This function signature returns only one domain type... but we can have mixed domains
// instead we rely on expectedPostConsensusRootsAndBeaconObjects that is called later
func (cr CommitteeRunner) expectedPostConsensusRootsAndDomain() ([]ssz.HashRoot, phase0.DomainType, error) {
	return nil, spectypes.DomainError, errors.New("expected post consensus roots function is unused")
}

func (cr *CommitteeRunner) expectedPostConsensusRootsAndBeaconObjects(logger *zap.Logger) (
	attestationMap map[phase0.ValidatorIndex][32]byte,
	syncCommitteeMap map[phase0.ValidatorIndex][32]byte,
	beaconObjects map[phase0.ValidatorIndex]map[[32]byte]interface{}, error error,
) {
	attestationMap = make(map[phase0.ValidatorIndex][32]byte)
	syncCommitteeMap = make(map[phase0.ValidatorIndex][32]byte)
	beaconObjects = make(map[phase0.ValidatorIndex]map[[32]byte]interface{})
	duty := cr.BaseRunner.State.StartingDuty
	// TODO DecidedValue should be interface??
	beaconVoteData := cr.BaseRunner.State.DecidedValue
	beaconVote := &spectypes.BeaconVote{}
	if err := beaconVote.Decode(beaconVoteData); err != nil {
		return nil, nil, nil, errors.Wrap(err, "could not decode beacon vote")
	}

	slot := duty.DutySlot()
	epoch := cr.GetBaseRunner().BeaconNetwork.EstimatedEpochAtSlot(slot)

	dataVersion := cr.beacon.DataVersion(epoch)

	for _, validatorDuty := range duty.(*spectypes.CommitteeDuty).ValidatorDuties {
		if validatorDuty == nil {
			continue
		}
		if err := cr.DutyGuard.ValidDuty(validatorDuty.Type, spectypes.ValidatorPK(validatorDuty.PubKey), validatorDuty.DutySlot()); err != nil {
			logger.Warn("duty is no longer valid", fields.Validator(validatorDuty.PubKey[:]), fields.BeaconRole(validatorDuty.Type), zap.Error(err))
			continue
		}
		logger := logger.With(fields.Validator(validatorDuty.PubKey[:]))
		slot := validatorDuty.DutySlot()
		epoch := cr.GetBaseRunner().BeaconNetwork.EstimatedEpochAtSlot(slot)
		switch validatorDuty.Type {
		case spectypes.BNRoleAttester:
			// Attestation object
			attestationData := constructAttestationData(beaconVote, validatorDuty, dataVersion)
			attestationResponse, err := specssv.ConstructVersionedAttestationWithoutSignature(attestationData, dataVersion, validatorDuty)
			if err != nil {
				logger.Debug("failed to construct attestation", zap.Error(err))
				continue
			}

			// Root
			domain, err := cr.GetBeaconNode().DomainData(epoch, spectypes.DomainAttester)
			if err != nil {
				logger.Debug("failed to get attester domain", zap.Error(err))
				continue
			}

			root, err := spectypes.ComputeETHSigningRoot(attestationData, domain)
			if err != nil {
				logger.Debug("failed to compute attester root", zap.Error(err))
				continue
			}

			// Add to map
			attestationMap[validatorDuty.ValidatorIndex] = root
			if _, ok := beaconObjects[validatorDuty.ValidatorIndex]; !ok {
				beaconObjects[validatorDuty.ValidatorIndex] = make(map[[32]byte]interface{})
			}
			beaconObjects[validatorDuty.ValidatorIndex][root] = attestationResponse
		case spectypes.BNRoleSyncCommittee:
			// Sync committee beacon object
			syncMsg := &altair.SyncCommitteeMessage{
				Slot:            slot,
				BeaconBlockRoot: beaconVote.BlockRoot,
				ValidatorIndex:  validatorDuty.ValidatorIndex,
			}

			// Root
			domain, err := cr.GetBeaconNode().DomainData(epoch, spectypes.DomainSyncCommittee)
			if err != nil {
				logger.Debug("failed to get sync committee domain", zap.Error(err))
				continue
			}
			// Eth root
			blockRoot := spectypes.SSZBytes(beaconVote.BlockRoot[:])
			root, err := spectypes.ComputeETHSigningRoot(blockRoot, domain)
			if err != nil {
				logger.Debug("failed to compute sync committee root", zap.Error(err))
				continue
			}

			// Set root and beacon object
			syncCommitteeMap[validatorDuty.ValidatorIndex] = root
			if _, ok := beaconObjects[validatorDuty.ValidatorIndex]; !ok {
				beaconObjects[validatorDuty.ValidatorIndex] = make(map[[32]byte]interface{})
			}
			beaconObjects[validatorDuty.ValidatorIndex][root] = syncMsg
		default:
			return nil, nil, nil, fmt.Errorf("invalid duty type: %s", validatorDuty.Type)
		}
	}
	return attestationMap, syncCommitteeMap, beaconObjects, nil
}

func (cr *CommitteeRunner) executeDuty(ctx context.Context, logger *zap.Logger, duty spectypes.Duty) error {
	cr.measurements.StartDutyFlow()

	start := time.Now()
	slot := duty.DutySlot()

	attData, _, err := cr.GetBeaconNode().GetAttestationData(slot)
	if err != nil {
		return errors.Wrap(err, "failed to get attestation data")
	}
	logger = logger.With(
		zap.Duration("attestation_data_time", time.Since(start)),
		fields.Slot(slot),
	)

	cr.measurements.StartConsensus()

	vote := &spectypes.BeaconVote{
		BlockRoot: attData.BeaconBlockRoot,
		Source:    attData.Source,
		Target:    attData.Target,
	}

	if err := cr.BaseRunner.decide(ctx, logger, cr, duty.DutySlot(), vote); err != nil {
		return errors.Wrap(err, "can't start new duty runner instance for duty")
	}
	return nil
}

func (cr *CommitteeRunner) GetSigner() spectypes.BeaconSigner {
	return cr.signer
}

func (cr *CommitteeRunner) GetOperatorSigner() ssvtypes.OperatorSigner {
	return cr.operatorSigner
}

func constructAttestationData(vote *spectypes.BeaconVote, duty *spectypes.ValidatorDuty, version spec.DataVersion) *phase0.AttestationData {
	attData := &phase0.AttestationData{
		Slot:            duty.Slot,
		Index:           duty.CommitteeIndex,
		BeaconBlockRoot: vote.BlockRoot,
		Source:          vote.Source,
		Target:          vote.Target,
	}
	if version >= spec.DataVersionElectra {
		attData.Index = 0 // EIP-7549: Index should be set to 0
	}
	return attData
}<|MERGE_RESOLUTION|>--- conflicted
+++ resolved
@@ -261,16 +261,11 @@
 			)
 		case spectypes.BNRoleSyncCommittee:
 			validDuties++
-<<<<<<< HEAD
 			blockRootWithSlot := ssvtypes.BlockRootWithSlot{ // ssv-signer needs slot but cannot use slot passed to signBeaconObject to avoid breaking spec interface
 				SSZBytes: spectypes.SSZBytes(beaconVote.BlockRoot[:]),
 				Slot:     duty.DutySlot(),
 			}
-			partialMsg, err := cr.BaseRunner.signBeaconObject(cr, duty, blockRootWithSlot, duty.DutySlot(),
-=======
-			blockRoot := beaconVote.BlockRoot
-			partialMsg, err := cr.BaseRunner.signBeaconObject(cr, validatorDuty, spectypes.SSZBytes(blockRoot[:]), validatorDuty.DutySlot(),
->>>>>>> 83e58c0d
+			partialMsg, err := cr.BaseRunner.signBeaconObject(cr, validatorDuty, blockRootWithSlot, validatorDuty.DutySlot(),
 				spectypes.DomainSyncCommittee)
 			if err != nil {
 				return errors.Wrap(err, "failed signing sync committee message")
