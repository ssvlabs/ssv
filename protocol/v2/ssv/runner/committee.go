package runner

import (
	"context"
	"crypto/sha256"
	"encoding/hex"
	"encoding/json"
	"fmt"
	"math"
	"time"

	"github.com/attestantio/go-eth2-client/spec/altair"
	"github.com/attestantio/go-eth2-client/spec/phase0"
	ssz "github.com/ferranbt/fastssz"
	"github.com/pkg/errors"
	"github.com/prysmaticlabs/go-bitfield"
	specqbft "github.com/ssvlabs/ssv-spec/qbft"
	spectypes "github.com/ssvlabs/ssv-spec/types"
<<<<<<< HEAD
	"go.uber.org/zap"
=======
>>>>>>> bfec50e9

	"github.com/ssvlabs/ssv/logging/fields"
	"github.com/ssvlabs/ssv/networkconfig"
	"github.com/ssvlabs/ssv/protocol/v2/blockchain/beacon"
	"github.com/ssvlabs/ssv/protocol/v2/qbft/controller"
	ssvtypes "github.com/ssvlabs/ssv/protocol/v2/types"
)

var (
	ErrNoValidDuties = errors.New("no valid duties")
)

type CommitteeDutyGuard interface {
	StartDuty(role spectypes.BeaconRole, validator spectypes.ValidatorPK, slot phase0.Slot) error
	ValidDuty(role spectypes.BeaconRole, validator spectypes.ValidatorPK, slot phase0.Slot) error
}

type CommitteeRunner struct {
	BaseRunner     *BaseRunner
	network        specqbft.Network
	beacon         beacon.BeaconNode
	signer         spectypes.BeaconSigner
	operatorSigner ssvtypes.OperatorSigner
	valCheck       specqbft.ProposedValueCheckF
	DutyGuard      CommitteeDutyGuard
	measurements   measurementsStore

	submittedDuties map[spectypes.BeaconRole]map[phase0.ValidatorIndex]struct{}
}

func NewCommitteeRunner(
	networkConfig networkconfig.NetworkConfig,
	share map[phase0.ValidatorIndex]*spectypes.Share,
	qbftController *controller.Controller,
	beacon beacon.BeaconNode,
	network specqbft.Network,
	signer spectypes.BeaconSigner,
	operatorSigner ssvtypes.OperatorSigner,
	valCheck specqbft.ProposedValueCheckF,
	dutyGuard CommitteeDutyGuard,
) (Runner, error) {
	if len(share) == 0 {
		return nil, errors.New("no shares")
	}
	return &CommitteeRunner{
		BaseRunner: &BaseRunner{
			RunnerRoleType: spectypes.RoleCommittee,
<<<<<<< HEAD
			DomainType:     networkConfig.AlanDomainType,
			NetworkConfig:  networkConfig,
=======
			DomainType:     networkConfig.DomainType,
			BeaconNetwork:  networkConfig.Beacon.GetBeaconNetwork(),
>>>>>>> bfec50e9
			Share:          share,
			QBFTController: qbftController,
		},
		beacon:          beacon,
		network:         network,
		signer:          signer,
		operatorSigner:  operatorSigner,
		valCheck:        valCheck,
		submittedDuties: make(map[spectypes.BeaconRole]map[phase0.ValidatorIndex]struct{}),
		DutyGuard:       dutyGuard,
		measurements:    NewMeasurementsStore(),
	}, nil
}

func (cr *CommitteeRunner) StartNewDuty(ctx context.Context, logger *zap.Logger, duty spectypes.Duty, quorum uint64) error {
	d, ok := duty.(*spectypes.CommitteeDuty)
	if !ok {
		return errors.New("duty is not a CommitteeDuty")
	}
	for _, validatorDuty := range d.ValidatorDuties {
		err := cr.DutyGuard.StartDuty(validatorDuty.Type, spectypes.ValidatorPK(validatorDuty.PubKey), d.DutySlot())
		if err != nil {
			return fmt.Errorf("could not start %s duty at slot %d for validator %x: %w",
				validatorDuty.Type, d.DutySlot(), validatorDuty.PubKey, err)
		}
	}
	err := cr.BaseRunner.baseStartNewDuty(ctx, logger, cr, duty, quorum)
	if err != nil {
		return err
	}
	cr.submittedDuties[spectypes.BNRoleAttester] = make(map[phase0.ValidatorIndex]struct{})
	cr.submittedDuties[spectypes.BNRoleSyncCommittee] = make(map[phase0.ValidatorIndex]struct{})
	return nil
}

func (cr *CommitteeRunner) Encode() ([]byte, error) {
	return json.Marshal(cr)
}

func (cr *CommitteeRunner) Decode(data []byte) error {
	return json.Unmarshal(data, &cr)
}

func (cr *CommitteeRunner) GetRoot() ([32]byte, error) {
	marshaledRoot, err := cr.Encode()
	if err != nil {
		return [32]byte{}, errors.Wrap(err, "could not encode CommitteeRunner")
	}
	ret := sha256.Sum256(marshaledRoot)
	return ret, nil
}

func (cr *CommitteeRunner) MarshalJSON() ([]byte, error) {
	type CommitteeRunnerAlias struct {
		BaseRunner     *BaseRunner
		beacon         beacon.BeaconNode
		network        specqbft.Network
		signer         spectypes.BeaconSigner
		operatorSigner ssvtypes.OperatorSigner
		valCheck       specqbft.ProposedValueCheckF
	}

	// Create object and marshal
	alias := &CommitteeRunnerAlias{
		BaseRunner:     cr.BaseRunner,
		beacon:         cr.beacon,
		network:        cr.network,
		signer:         cr.signer,
		operatorSigner: cr.operatorSigner,
		valCheck:       cr.valCheck,
	}

	byts, err := json.Marshal(alias)

	return byts, err
}

func (cr *CommitteeRunner) UnmarshalJSON(data []byte) error {
	type CommitteeRunnerAlias struct {
		BaseRunner     *BaseRunner
		beacon         beacon.BeaconNode
		network        specqbft.Network
		signer         spectypes.BeaconSigner
		operatorSigner ssvtypes.OperatorSigner
		valCheck       specqbft.ProposedValueCheckF
	}

	// Unmarshal the JSON data into the auxiliary struct
	aux := &CommitteeRunnerAlias{}
	if err := json.Unmarshal(data, &aux); err != nil {
		return err
	}

	// Assign fields
	cr.BaseRunner = aux.BaseRunner
	cr.beacon = aux.beacon
	cr.network = aux.network
	cr.signer = aux.signer
	cr.operatorSigner = aux.operatorSigner
	cr.valCheck = aux.valCheck
	return nil
}

func (cr *CommitteeRunner) GetBaseRunner() *BaseRunner {
	return cr.BaseRunner
}

func (cr *CommitteeRunner) GetBeaconNode() beacon.BeaconNode {
	return cr.beacon
}

func (cr *CommitteeRunner) GetValCheckF() specqbft.ProposedValueCheckF {
	return cr.valCheck
}

func (cr *CommitteeRunner) GetNetwork() specqbft.Network {
	return cr.network
}

func (cr *CommitteeRunner) GetBeaconSigner() spectypes.BeaconSigner {
	return cr.signer
}

func (cr *CommitteeRunner) HasRunningDuty() bool {
	return cr.BaseRunner.hasRunningDuty()
}

func (cr *CommitteeRunner) ProcessPreConsensus(ctx context.Context, logger *zap.Logger, signedMsg *spectypes.PartialSignatureMessages) error {
	return errors.New("no pre consensus phase for committee runner")
}

func (cr *CommitteeRunner) ProcessConsensus(ctx context.Context, logger *zap.Logger, msg *spectypes.SignedSSVMessage) error {
	decided, decidedValue, err := cr.BaseRunner.baseConsensusMsgProcessing(ctx, logger, cr, msg, &spectypes.BeaconVote{})
	if err != nil {
		return errors.Wrap(err, "failed processing consensus message")
	}

	// Decided returns true only once so if it is true it must be for the current running instance
	if !decided {
		return nil
	}

	cr.measurements.EndConsensus()
	recordConsensusDuration(ctx, cr.measurements.ConsensusTime(), spectypes.RoleCommittee)

	cr.measurements.StartPostConsensus()
	// decided means consensus is done

	duty := cr.BaseRunner.State.StartingDuty
	postConsensusMsg := &spectypes.PartialSignatureMessages{
		Type:     spectypes.PostConsensusPartialSig,
		Slot:     duty.DutySlot(),
		Messages: []*spectypes.PartialSignatureMessage{},
	}

	beaconVote := decidedValue.(*spectypes.BeaconVote)
	validDuties := 0
	for _, duty := range duty.(*spectypes.CommitteeDuty).ValidatorDuties {
		if err := cr.DutyGuard.ValidDuty(duty.Type, spectypes.ValidatorPK(duty.PubKey), duty.DutySlot()); err != nil {
			logger.Warn("duty is no longer valid", fields.Validator(duty.PubKey[:]), fields.BeaconRole(duty.Type), zap.Error(err))
			continue
		}
		switch duty.Type {
		case spectypes.BNRoleAttester:
			validDuties++
			attestationData := constructAttestationData(beaconVote, duty)
			partialMsg, err := cr.BaseRunner.signBeaconObject(cr, duty, attestationData, duty.DutySlot(),
				spectypes.DomainAttester)
			if err != nil {
				return errors.Wrap(err, "failed signing attestation data")
			}
			postConsensusMsg.Messages = append(postConsensusMsg.Messages, partialMsg)

			// TODO: revert log
			attDataRoot, err := attestationData.HashTreeRoot()
			if err != nil {
				return errors.Wrap(err, "failed to hash attestation data")
			}
			logger.Debug("signed attestation data",
				zap.Uint64("validator_index", uint64(duty.ValidatorIndex)),
				zap.String("pub_key", hex.EncodeToString(duty.PubKey[:])),
				zap.Any("attestation_data", attestationData),
				zap.String("attestation_data_root", hex.EncodeToString(attDataRoot[:])),
				zap.String("signing_root", hex.EncodeToString(partialMsg.SigningRoot[:])),
				zap.String("signature", hex.EncodeToString(partialMsg.PartialSignature[:])),
			)
		case spectypes.BNRoleSyncCommittee:
			validDuties++
			blockRoot := beaconVote.BlockRoot
			partialMsg, err := cr.BaseRunner.signBeaconObject(cr, duty, spectypes.SSZBytes(blockRoot[:]), duty.DutySlot(),
				spectypes.DomainSyncCommittee)
			if err != nil {
				return errors.Wrap(err, "failed signing sync committee message")
			}
			postConsensusMsg.Messages = append(postConsensusMsg.Messages, partialMsg)
		default:
			return fmt.Errorf("invalid duty type: %s", duty.Type)
		}
	}
	if validDuties == 0 {
		cr.BaseRunner.State.Finished = true
		return ErrNoValidDuties
	}

	ssvMsg := &spectypes.SSVMessage{
		MsgType: spectypes.SSVPartialSignatureMsgType,
		MsgID: spectypes.NewMsgID(
			cr.BaseRunner.DomainType,
			cr.GetBaseRunner().QBFTController.CommitteeMember.CommitteeID[:],
			cr.BaseRunner.RunnerRoleType,
		),
	}
	ssvMsg.Data, err = postConsensusMsg.Encode()
	if err != nil {
		return errors.Wrap(err, "failed to encode post consensus signature msg")
	}

	sig, err := cr.operatorSigner.SignSSVMessage(ssvMsg)
	if err != nil {
		return errors.Wrap(err, "could not sign SSVMessage")
	}

	msgToBroadcast := &spectypes.SignedSSVMessage{
		Signatures:  [][]byte{sig},
		OperatorIDs: []spectypes.OperatorID{cr.BaseRunner.QBFTController.CommitteeMember.OperatorID},
		SSVMessage:  ssvMsg,
	}

	if err := cr.GetNetwork().Broadcast(ssvMsg.MsgID, msgToBroadcast); err != nil {
		return errors.Wrap(err, "can't broadcast partial post consensus sig")
	}
	return nil

}

// TODO finish edge case where some roots may be missing
func (cr *CommitteeRunner) ProcessPostConsensus(ctx context.Context, logger *zap.Logger, signedMsg *spectypes.PartialSignatureMessages) error {
	quorum, roots, err := cr.BaseRunner.basePostConsensusMsgProcessing(logger, cr, signedMsg)
	if err != nil {
		return errors.Wrap(err, "failed processing post consensus message")
	}
	logger = logger.With(fields.Slot(signedMsg.Slot))

	// TODO: (Alan) revert?
	indices := make([]uint64, len(signedMsg.Messages))
	signers := make([]uint64, len(signedMsg.Messages))
	for i, msg := range signedMsg.Messages {
		signers[i] = msg.Signer
		indices[i] = uint64(msg.ValidatorIndex)
	}
	logger = logger.With(fields.ConsensusTime(cr.measurements.ConsensusTime()))

	logger.Debug("🧩 got partial signatures",
		zap.Bool("quorum", quorum),
		fields.Slot(cr.BaseRunner.State.StartingDuty.DutySlot()),
		zap.Uint64("signer", signedMsg.Messages[0].Signer),
		zap.Int("sigs", len(roots)),
		zap.Uint64s("validators", indices))

	if !quorum {
		return nil
	}

	// Get validator-root maps for attestations and sync committees, and the root-beacon object map
	attestationMap, committeeMap, beaconObjects, err := cr.expectedPostConsensusRootsAndBeaconObjects(logger)
	if err != nil {
		return errors.Wrap(err, "could not get expected post consensus roots and beacon objects")
	}
	if len(beaconObjects) == 0 {
		cr.BaseRunner.State.Finished = true
		return ErrNoValidDuties
	}

	var anyErr error
	attestationsToSubmit := make(map[phase0.ValidatorIndex]*phase0.Attestation)
	syncCommitteeMessagesToSubmit := make(map[phase0.ValidatorIndex]*altair.SyncCommitteeMessage)

	// Get unique roots to avoid repetition
	rootSet := make(map[[32]byte]struct{})
	for _, root := range roots {
		rootSet[root] = struct{}{}
	}
	// For each root that got at least one quorum, find the duties associated to it and try to submit
	for root := range rootSet {
		// Get validators related to the given root
		role, validators, found := findValidators(root, attestationMap, committeeMap)

		if !found {
			// Edge case: since operators may have divergent sets of validators,
			// it's possible that an operator doesn't have the validator associated to a root.
			// In this case, we simply continue.
			continue
		}

		logger.Debug("found validators for root",
			fields.Slot(cr.BaseRunner.State.StartingDuty.DutySlot()),
			zap.String("role", role.String()),
			zap.String("root", hex.EncodeToString(root[:])),
			zap.Any("validators", validators),
		)

		for _, validator := range validators {
			// Skip if no quorum - We know that a root has quorum but not necessarily for the validator
			if !cr.BaseRunner.State.PostConsensusContainer.HasQuorum(validator, root) {
				continue
			}
			// Skip if already submitted
			if cr.HasSubmitted(role, validator) {
				continue
			}

			// Reconstruct signature
			share := cr.BaseRunner.Share[validator]
			pubKey := share.ValidatorPubKey
			vlogger := logger.With(zap.Uint64("validator_index", uint64(validator)), zap.String("pubkey", hex.EncodeToString(pubKey[:])))

			sig, err := cr.BaseRunner.State.ReconstructBeaconSig(cr.BaseRunner.State.PostConsensusContainer, root,
				pubKey[:], validator)
			// If the reconstructed signature verification failed, fall back to verifying each partial signature
			// TODO should we return an error here? maybe other sigs are fine?
			if err != nil {
				for root := range rootSet {
					cr.BaseRunner.FallBackAndVerifyEachSignature(cr.BaseRunner.State.PostConsensusContainer, root,
						share.Committee, validator)
				}
				vlogger.Error("got post-consensus quorum but it has invalid signatures",
					fields.Slot(cr.BaseRunner.State.StartingDuty.DutySlot()),
					zap.Error(err),
				)

				anyErr = errors.Wrap(err, "got post-consensus quorum but it has invalid signatures")
				continue
			}
			specSig := phase0.BLSSignature{}
			copy(specSig[:], sig)

			vlogger.Debug("🧩 reconstructed partial signatures committee",
				zap.Uint64s("signers", getPostConsensusCommitteeSigners(cr.BaseRunner.State, root)))
			// Get the beacon object related to root
			validatorObjs, exists := beaconObjects[validator]
			if !exists {
				anyErr = errors.Wrap(err, "could not find beacon object for validator")
				continue
			}
			sszObject, exists := validatorObjs[root]
			if !exists {
				anyErr = errors.Wrap(err, "could not find beacon object for validator")
				continue
			}

			// Store objects for multiple submission
			if role == spectypes.BNRoleSyncCommittee {
				syncMsg := sszObject.(*altair.SyncCommitteeMessage)
				// Insert signature
				syncMsg.Signature = specSig

				syncCommitteeMessagesToSubmit[validator] = syncMsg

			} else if role == spectypes.BNRoleAttester {
				att := sszObject.(*phase0.Attestation)
				// Insert signature
				att.Signature = specSig

				attestationsToSubmit[validator] = att
			}
		}
	}

	cr.measurements.EndPostConsensus()
	recordPostConsensusDuration(ctx, cr.measurements.PostConsensusTime(), spectypes.RoleCommittee)

	logger = logger.With(fields.PostConsensusTime(cr.measurements.PostConsensusTime()))

	// Submit multiple attestations
	attestations := make([]*phase0.Attestation, 0, len(attestationsToSubmit))
	for _, att := range attestationsToSubmit {
		attestations = append(attestations, att)
	}

	cr.measurements.EndDutyFlow()

	if len(attestations) > 0 {
		submissionStart := time.Now()
		if err := cr.beacon.SubmitAttestations(attestations); err != nil {
			logger.Error("❌ failed to submit attestation", zap.Error(err))
			recordFailedSubmission(ctx, spectypes.BNRoleAttester)
			return errors.Wrap(err, "could not submit to Beacon chain reconstructed attestation")
		}

		recordDutyDuration(ctx, cr.measurements.DutyDurationTime(), spectypes.BNRoleAttester, cr.BaseRunner.State.RunningInstance.State.Round)

		attestationsCount := len(attestations)
		if attestationsCount <= math.MaxUint32 {
			recordSuccessfulSubmission(ctx,
				uint32(attestationsCount),
				cr.GetBeaconNode().GetBeaconNetwork().EstimatedEpochAtSlot(cr.GetBaseRunner().State.StartingDuty.DutySlot()),
				spectypes.BNRoleAttester)
		}

		logger.Info("✅ successfully submitted attestations",
			fields.Epoch(cr.GetBeaconNode().GetBeaconNetwork().EstimatedEpochAtSlot(cr.GetBaseRunner().State.StartingDuty.DutySlot())),
			fields.Height(cr.BaseRunner.QBFTController.Height),
			fields.Round(cr.BaseRunner.State.RunningInstance.State.Round),
			fields.BlockRoot(attestations[0].Data.BeaconBlockRoot),
			fields.SubmissionTime(time.Since(submissionStart)),
			fields.TotalConsensusTime(time.Since(cr.measurements.consensusStart)))

		// Record successful submissions
		for validator := range attestationsToSubmit {
			cr.RecordSubmission(spectypes.BNRoleAttester, validator)
		}
	}

	// Submit multiple sync committee
	syncCommitteeMessages := make([]*altair.SyncCommitteeMessage, 0, len(syncCommitteeMessagesToSubmit))
	for _, syncMsg := range syncCommitteeMessagesToSubmit {
		syncCommitteeMessages = append(syncCommitteeMessages, syncMsg)
	}

	if len(syncCommitteeMessages) > 0 {
		submissionStart := time.Now()
		if err := cr.beacon.SubmitSyncMessages(syncCommitteeMessages); err != nil {
			logger.Error("❌ failed to submit sync committee", zap.Error(err))
			recordFailedSubmission(ctx, spectypes.BNRoleSyncCommittee)
			return errors.Wrap(err, "could not submit to Beacon chain reconstructed signed sync committee")
		}

		recordDutyDuration(ctx, cr.measurements.DutyDurationTime(), spectypes.BNRoleSyncCommittee, cr.BaseRunner.State.RunningInstance.State.Round)

		syncMsgsCount := len(syncCommitteeMessages)
		if syncMsgsCount <= math.MaxUint32 {
			recordSuccessfulSubmission(ctx,
				uint32(syncMsgsCount),
				cr.GetBeaconNode().GetBeaconNetwork().EstimatedEpochAtSlot(cr.GetBaseRunner().State.StartingDuty.DutySlot()),
				spectypes.BNRoleSyncCommittee)
		}

		logger.Info("✅ successfully submitted sync committee",
			fields.Height(cr.BaseRunner.QBFTController.Height),
			fields.Round(cr.BaseRunner.State.RunningInstance.State.Round),
			fields.BlockRoot(syncCommitteeMessages[0].BeaconBlockRoot),
			fields.SubmissionTime(time.Since(submissionStart)),
			fields.TotalConsensusTime(time.Since(cr.measurements.consensusStart)))

		// Record successful submissions
		for validator := range syncCommitteeMessagesToSubmit {
			cr.RecordSubmission(spectypes.BNRoleSyncCommittee, validator)
		}
	}

	if anyErr != nil {
		return anyErr
	}

	// Check if duty has terminated (runner has submitted for all duties)
	if cr.HasSubmittedAllValidatorDuties(attestationMap, committeeMap) {
		cr.BaseRunner.State.Finished = true
	}
	return nil
}

// HasSubmittedAllValidatorDuties -- Returns true if the runner has done submissions for all validators for the given slot
func (cr *CommitteeRunner) HasSubmittedAllValidatorDuties(attestationMap map[phase0.ValidatorIndex][32]byte, syncCommitteeMap map[phase0.ValidatorIndex][32]byte) bool {
	// Expected total
	expectedTotalSubmissions := len(attestationMap) + len(syncCommitteeMap)

	totalSubmissions := 0

	// Add submitted attestation duties
	for valIdx := range attestationMap {
		if cr.HasSubmitted(spectypes.BNRoleAttester, valIdx) {
			totalSubmissions++
		}
	}
	// Add submitted sync committee duties
	for valIdx := range syncCommitteeMap {
		if cr.HasSubmitted(spectypes.BNRoleSyncCommittee, valIdx) {
			totalSubmissions++
		}
	}
	return totalSubmissions >= expectedTotalSubmissions
}

// RecordSubmission -- Records a submission for the (role, validator index, slot) tuple
func (cr *CommitteeRunner) RecordSubmission(role spectypes.BeaconRole, valIdx phase0.ValidatorIndex) {
	if _, ok := cr.submittedDuties[role]; !ok {
		cr.submittedDuties[role] = make(map[phase0.ValidatorIndex]struct{})
	}
	cr.submittedDuties[role][valIdx] = struct{}{}
}

// HasSubmitted -- Returns true if there is a record of submission for the (role, validator index, slot) tuple
func (cr *CommitteeRunner) HasSubmitted(role spectypes.BeaconRole, valIdx phase0.ValidatorIndex) bool {
	if _, ok := cr.submittedDuties[role]; !ok {
		return false
	}
	_, ok := cr.submittedDuties[role][valIdx]
	return ok
}

func findValidators(
	expectedRoot [32]byte,
	attestationMap map[phase0.ValidatorIndex][32]byte,
	committeeMap map[phase0.ValidatorIndex][32]byte) (spectypes.BeaconRole, []phase0.ValidatorIndex, bool) {
	var validators []phase0.ValidatorIndex

	// look for the expectedRoot in attestationMap
	for validator, root := range attestationMap {
		if root == expectedRoot {
			validators = append(validators, validator)
		}
	}
	if len(validators) > 0 {
		return spectypes.BNRoleAttester, validators, true
	}
	// look for the expectedRoot in committeeMap
	for validator, root := range committeeMap {
		if root == expectedRoot {
			validators = append(validators, validator)
		}
	}
	if len(validators) > 0 {
		return spectypes.BNRoleSyncCommittee, validators, true
	}
	return spectypes.BNRoleUnknown, nil, false
}

// Unneeded since no preconsensus phase
func (cr CommitteeRunner) expectedPreConsensusRootsAndDomain() ([]ssz.HashRoot, phase0.DomainType, error) {
	return nil, spectypes.DomainError, errors.New("no pre consensus root for committee runner")
}

// This function signature returns only one domain type... but we can have mixed domains
// instead we rely on expectedPostConsensusRootsAndBeaconObjects that is called later
func (cr CommitteeRunner) expectedPostConsensusRootsAndDomain() ([]ssz.HashRoot, phase0.DomainType, error) {
	return nil, spectypes.DomainError, errors.New("expected post consensus roots function is unused")
}

func (cr *CommitteeRunner) expectedPostConsensusRootsAndBeaconObjects(logger *zap.Logger) (
	attestationMap map[phase0.ValidatorIndex][32]byte,
	syncCommitteeMap map[phase0.ValidatorIndex][32]byte,
	beaconObjects map[phase0.ValidatorIndex]map[[32]byte]ssz.HashRoot, error error,
) {
	attestationMap = make(map[phase0.ValidatorIndex][32]byte)
	syncCommitteeMap = make(map[phase0.ValidatorIndex][32]byte)
	beaconObjects = make(map[phase0.ValidatorIndex]map[[32]byte]ssz.HashRoot)
	duty := cr.BaseRunner.State.StartingDuty
	// TODO DecidedValue should be interface??
	beaconVoteData := cr.BaseRunner.State.DecidedValue
	beaconVote := &spectypes.BeaconVote{}
	if err := beaconVote.Decode(beaconVoteData); err != nil {
		return nil, nil, nil, errors.Wrap(err, "could not decode beacon vote")
	}

	for _, validatorDuty := range duty.(*spectypes.CommitteeDuty).ValidatorDuties {
		if validatorDuty == nil {
			continue
		}
		if err := cr.DutyGuard.ValidDuty(validatorDuty.Type, spectypes.ValidatorPK(validatorDuty.PubKey), validatorDuty.DutySlot()); err != nil {
			logger.Warn("duty is no longer valid", fields.Validator(validatorDuty.PubKey[:]), fields.BeaconRole(validatorDuty.Type), zap.Error(err))
			continue
		}
		logger := logger.With(fields.Validator(validatorDuty.PubKey[:]))
		slot := validatorDuty.DutySlot()
		epoch := cr.GetBaseRunner().NetworkConfig.Beacon.EstimatedEpochAtSlot(slot)
		switch validatorDuty.Type {
		case spectypes.BNRoleAttester:
			// Attestation object
			attestationData := constructAttestationData(beaconVote, validatorDuty)
			aggregationBitfield := bitfield.NewBitlist(validatorDuty.CommitteeLength)
			aggregationBitfield.SetBitAt(validatorDuty.ValidatorCommitteeIndex, true)
			unSignedAtt := &phase0.Attestation{
				Data:            attestationData,
				AggregationBits: aggregationBitfield,
			}

			// Root
			domain, err := cr.GetBeaconNode().DomainData(epoch, spectypes.DomainAttester)
			if err != nil {
				logger.Debug("failed to get attester domain", zap.Error(err))
				continue
			}

			root, err := spectypes.ComputeETHSigningRoot(attestationData, domain)
			if err != nil {
				logger.Debug("failed to compute attester root", zap.Error(err))
				continue
			}

			// Add to map
			attestationMap[validatorDuty.ValidatorIndex] = root
			if _, ok := beaconObjects[validatorDuty.ValidatorIndex]; !ok {
				beaconObjects[validatorDuty.ValidatorIndex] = make(map[[32]byte]ssz.HashRoot)
			}
			beaconObjects[validatorDuty.ValidatorIndex][root] = unSignedAtt
		case spectypes.BNRoleSyncCommittee:
			// Sync committee beacon object
			syncMsg := &altair.SyncCommitteeMessage{
				Slot:            slot,
				BeaconBlockRoot: beaconVote.BlockRoot,
				ValidatorIndex:  validatorDuty.ValidatorIndex,
			}

			// Root
			domain, err := cr.GetBeaconNode().DomainData(epoch, spectypes.DomainSyncCommittee)
			if err != nil {
				logger.Debug("failed to get sync committee domain", zap.Error(err))
				continue
			}
			// Eth root
			blockRoot := spectypes.SSZBytes(beaconVote.BlockRoot[:])
			root, err := spectypes.ComputeETHSigningRoot(blockRoot, domain)
			if err != nil {
				logger.Debug("failed to compute sync committee root", zap.Error(err))
				continue
			}

			// Set root and beacon object
			syncCommitteeMap[validatorDuty.ValidatorIndex] = root
			if _, ok := beaconObjects[validatorDuty.ValidatorIndex]; !ok {
				beaconObjects[validatorDuty.ValidatorIndex] = make(map[[32]byte]ssz.HashRoot)
			}
			beaconObjects[validatorDuty.ValidatorIndex][root] = syncMsg
		default:
			return nil, nil, nil, fmt.Errorf("invalid duty type: %s", validatorDuty.Type)
		}
	}
	return attestationMap, syncCommitteeMap, beaconObjects, nil
}

func (cr *CommitteeRunner) executeDuty(ctx context.Context, logger *zap.Logger, duty spectypes.Duty) error {
	cr.measurements.StartDutyFlow()

	start := time.Now()
	slot := duty.DutySlot()
	// We set committeeIndex to 0 for simplicity, there is no need to specify it exactly because
	// all 64 Ethereum committees assigned to this slot will get the same data to attest for.
	attData, _, err := cr.GetBeaconNode().GetAttestationData(slot, 0)
	if err != nil {
		return errors.Wrap(err, "failed to get attestation data")
	}
	logger = logger.With(
		zap.Duration("attestation_data_time", time.Since(start)),
		fields.Slot(slot),
	)

	cr.measurements.StartConsensus()

	vote := &spectypes.BeaconVote{
		BlockRoot: attData.BeaconBlockRoot,
		Source:    attData.Source,
		Target:    attData.Target,
	}

	if err := cr.BaseRunner.decide(ctx, logger, cr, duty.DutySlot(), vote); err != nil {
		return errors.Wrap(err, "can't start new duty runner instance for duty")
	}
	return nil
}

func (cr *CommitteeRunner) GetSigner() spectypes.BeaconSigner {
	return cr.signer
}

func (cr *CommitteeRunner) GetOperatorSigner() ssvtypes.OperatorSigner {
	return cr.operatorSigner
}

func constructAttestationData(vote *spectypes.BeaconVote, duty *spectypes.ValidatorDuty) *phase0.AttestationData {
	return &phase0.AttestationData{
		Slot:            duty.Slot,
		Index:           duty.CommitteeIndex,
		BeaconBlockRoot: vote.BlockRoot,
		Source:          vote.Source,
		Target:          vote.Target,
	}
}<|MERGE_RESOLUTION|>--- conflicted
+++ resolved
@@ -16,10 +16,6 @@
 	"github.com/prysmaticlabs/go-bitfield"
 	specqbft "github.com/ssvlabs/ssv-spec/qbft"
 	spectypes "github.com/ssvlabs/ssv-spec/types"
-<<<<<<< HEAD
-	"go.uber.org/zap"
-=======
->>>>>>> bfec50e9
 
 	"github.com/ssvlabs/ssv/logging/fields"
 	"github.com/ssvlabs/ssv/networkconfig"
@@ -67,13 +63,8 @@
 	return &CommitteeRunner{
 		BaseRunner: &BaseRunner{
 			RunnerRoleType: spectypes.RoleCommittee,
-<<<<<<< HEAD
-			DomainType:     networkConfig.AlanDomainType,
+			DomainType:     networkConfig.DomainType,
 			NetworkConfig:  networkConfig,
-=======
-			DomainType:     networkConfig.DomainType,
-			BeaconNetwork:  networkConfig.Beacon.GetBeaconNetwork(),
->>>>>>> bfec50e9
 			Share:          share,
 			QBFTController: qbftController,
 		},
