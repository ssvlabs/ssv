package runner

import (
	"context"
	"crypto/sha256"
	"encoding/hex"
	"encoding/json"
	"errors"
	"fmt"
	"math"
	"sync"
	"sync/atomic"
	"time"

	"github.com/attestantio/go-eth2-client/spec"
	"github.com/attestantio/go-eth2-client/spec/altair"
	"github.com/attestantio/go-eth2-client/spec/phase0"
	ssz "github.com/ferranbt/fastssz"
	"go.opentelemetry.io/otel/attribute"
	"go.opentelemetry.io/otel/codes"
	"go.opentelemetry.io/otel/trace"

	specqbft "github.com/ssvlabs/ssv-spec/qbft"
	specssv "github.com/ssvlabs/ssv-spec/ssv"
	spectypes "github.com/ssvlabs/ssv-spec/types"
	"go.uber.org/zap"

	"github.com/ssvlabs/ssv/ssvsigner/ekm"

	"github.com/ssvlabs/ssv/networkconfig"
	"github.com/ssvlabs/ssv/observability"
	"github.com/ssvlabs/ssv/observability/log/fields"
	"github.com/ssvlabs/ssv/observability/traces"
	"github.com/ssvlabs/ssv/protocol/v2/blockchain/beacon"
	"github.com/ssvlabs/ssv/protocol/v2/qbft/controller"
	"github.com/ssvlabs/ssv/protocol/v2/ssv"
	ssvtypes "github.com/ssvlabs/ssv/protocol/v2/types"
)

var (
	ErrNoValidDuties = errors.New("no valid duties")
)

type CommitteeDutyGuard interface {
	StartDuty(role spectypes.BeaconRole, validator spectypes.ValidatorPK, slot phase0.Slot) error
	ValidDuty(role spectypes.BeaconRole, validator spectypes.ValidatorPK, slot phase0.Slot) error
}

type CommitteeRunner struct {
	BaseRunner          *BaseRunner
	network             specqbft.Network
	beacon              beacon.BeaconNode
	signer              ekm.BeaconSigner
	operatorSigner      ssvtypes.OperatorSigner
	valCheck            ssv.ValueChecker
	DutyGuard           CommitteeDutyGuard
	doppelgangerHandler DoppelgangerProvider
	measurements        measurementsStore

	submittedDuties map[spectypes.BeaconRole]map[phase0.ValidatorIndex]struct{}
}

func NewCommitteeRunner(
	networkConfig networkconfig.Network,
	share map[phase0.ValidatorIndex]*spectypes.Share,
	qbftController *controller.Controller,
	beacon beacon.BeaconNode,
	network specqbft.Network,
	signer ekm.BeaconSigner,
	operatorSigner ssvtypes.OperatorSigner,
	valCheck ssv.ValueChecker,
	dutyGuard CommitteeDutyGuard,
	doppelgangerHandler DoppelgangerProvider,
) (Runner, error) {
	if len(share) == 0 {
		return nil, errors.New("no shares")
	}
	return &CommitteeRunner{
		BaseRunner: &BaseRunner{
			RunnerRoleType: spectypes.RoleCommittee,
			NetworkConfig:  networkConfig,
			Share:          share,
			QBFTController: qbftController,
		},
		beacon:              beacon,
		network:             network,
		signer:              signer,
		operatorSigner:      operatorSigner,
		valCheck:            valCheck,
		submittedDuties:     make(map[spectypes.BeaconRole]map[phase0.ValidatorIndex]struct{}),
		DutyGuard:           dutyGuard,
		doppelgangerHandler: doppelgangerHandler,
		measurements:        NewMeasurementsStore(),
	}, nil
}

func (cr *CommitteeRunner) StartNewDuty(ctx context.Context, logger *zap.Logger, duty spectypes.Duty, quorum uint64) error {
	ctx, span := tracer.Start(ctx,
		observability.InstrumentName(observabilityNamespace, "runner.start_committee_duty"),
		trace.WithAttributes(
			observability.RunnerRoleAttribute(duty.RunnerRole()),
			observability.BeaconSlotAttribute(duty.DutySlot())))
	defer span.End()

	d, ok := duty.(*spectypes.CommitteeDuty)
	if !ok {
		return traces.Errorf(span, "duty is not a CommitteeDuty: %T", duty)
	}

	span.SetAttributes(observability.DutyCountAttribute(len(d.ValidatorDuties)))

	for _, validatorDuty := range d.ValidatorDuties {
		err := cr.DutyGuard.StartDuty(validatorDuty.Type, spectypes.ValidatorPK(validatorDuty.PubKey), d.DutySlot())
		if err != nil {
			return traces.Errorf(span,
				"could not start %s duty at slot %d for validator %x: %w",
				validatorDuty.Type, d.DutySlot(), validatorDuty.PubKey, err)
		}
	}
	err := cr.BaseRunner.baseStartNewDuty(ctx, logger, cr, duty, quorum)
	if err != nil {
		return traces.Error(span, err)
	}

	cr.submittedDuties[spectypes.BNRoleAttester] = make(map[phase0.ValidatorIndex]struct{})
	cr.submittedDuties[spectypes.BNRoleSyncCommittee] = make(map[phase0.ValidatorIndex]struct{})

	span.SetStatus(codes.Ok, "")
	return nil
}

func (cr *CommitteeRunner) Encode() ([]byte, error) {
	return json.Marshal(cr)
}

func (cr *CommitteeRunner) Decode(data []byte) error {
	return json.Unmarshal(data, &cr)
}

func (cr *CommitteeRunner) GetRoot() ([32]byte, error) {
	marshaledRoot, err := cr.Encode()
	if err != nil {
		return [32]byte{}, fmt.Errorf("could not encode CommitteeRunner: %w", err)
	}
	ret := sha256.Sum256(marshaledRoot)
	return ret, nil
}

func (cr *CommitteeRunner) MarshalJSON() ([]byte, error) {
	type CommitteeRunnerAlias struct {
		BaseRunner     *BaseRunner
		beacon         beacon.BeaconNode
		network        specqbft.Network
		signer         ekm.BeaconSigner
		operatorSigner ssvtypes.OperatorSigner
		valCheck       ssv.ValueChecker
	}

	// Create object and marshal
	alias := &CommitteeRunnerAlias{
		BaseRunner:     cr.BaseRunner,
		beacon:         cr.beacon,
		network:        cr.network,
		signer:         cr.signer,
		operatorSigner: cr.operatorSigner,
		valCheck:       cr.valCheck,
	}

	byts, err := json.Marshal(alias)

	return byts, err
}

func (cr *CommitteeRunner) UnmarshalJSON(data []byte) error {
	type CommitteeRunnerAlias struct {
		BaseRunner     *BaseRunner
		beacon         beacon.BeaconNode
		network        specqbft.Network
		signer         ekm.BeaconSigner
		operatorSigner ssvtypes.OperatorSigner
		valCheck       ssv.ValueChecker
	}

	// Unmarshal the JSON data into the auxiliary struct
	aux := &CommitteeRunnerAlias{}
	if err := json.Unmarshal(data, &aux); err != nil {
		return err
	}

	// Assign fields
	cr.BaseRunner = aux.BaseRunner
	cr.beacon = aux.beacon
	cr.network = aux.network
	cr.signer = aux.signer
	cr.operatorSigner = aux.operatorSigner
	cr.valCheck = aux.valCheck
	return nil
}

func (cr *CommitteeRunner) GetBaseRunner() *BaseRunner {
	return cr.BaseRunner
}

func (cr *CommitteeRunner) GetBeaconNode() beacon.BeaconNode {
	return cr.beacon
}

func (cr *CommitteeRunner) GetValChecker() ssv.ValueChecker {
	return cr.valCheck
}

func (cr *CommitteeRunner) GetNetwork() specqbft.Network {
	return cr.network
}

func (cr *CommitteeRunner) GetBeaconSigner() ekm.BeaconSigner {
	return cr.signer
}

func (cr *CommitteeRunner) HasRunningDuty() bool {
	return cr.BaseRunner.hasRunningDuty()
}

func (cr *CommitteeRunner) ProcessPreConsensus(ctx context.Context, logger *zap.Logger, signedMsg *spectypes.PartialSignatureMessages) error {
	return errors.New("no pre consensus phase for committee runner")
}

func (cr *CommitteeRunner) ProcessConsensus(ctx context.Context, logger *zap.Logger, msg *spectypes.SignedSSVMessage) error {
	ctx, span := tracer.Start(ctx,
		observability.InstrumentName(observabilityNamespace, "runner.process_committee_consensus"),
		trace.WithAttributes(
			observability.ValidatorMsgIDAttribute(msg.SSVMessage.GetID()),
			observability.ValidatorMsgTypeAttribute(msg.SSVMessage.GetType()),
			observability.RunnerRoleAttribute(msg.SSVMessage.GetID().GetRoleType()),
		))
	defer span.End()

	span.AddEvent("checking if instance is decided")
	decided, decidedValue, err := cr.BaseRunner.baseConsensusMsgProcessing(ctx, logger, cr, msg, &spectypes.BeaconVote{})
	if err != nil {
		return traces.Errorf(span, "failed processing consensus message: %w", err)
	}

	// Decided returns true only once so if it is true it must be for the current running instance
	if !decided {
		span.AddEvent("instance is not decided")
		span.SetStatus(codes.Ok, "")
		return nil
	}

	span.AddEvent("instance is decided")
	cr.measurements.EndConsensus()
	recordConsensusDuration(ctx, cr.measurements.ConsensusTime(), spectypes.RoleCommittee)

	cr.measurements.StartPostConsensus()

	duty := cr.BaseRunner.State.StartingDuty
	postConsensusMsg := &spectypes.PartialSignatureMessages{
		Type:     spectypes.PostConsensusPartialSig,
		Slot:     duty.DutySlot(),
		Messages: []*spectypes.PartialSignatureMessage{},
	}

	epoch := cr.BaseRunner.NetworkConfig.EstimatedEpochAtSlot(duty.DutySlot())
	version, _ := cr.BaseRunner.NetworkConfig.ForkAtEpoch(epoch)

	committeeDuty, ok := duty.(*spectypes.CommitteeDuty)
	if !ok {
		return traces.Errorf(span, "duty is not a CommitteeDuty: %T", duty)
	}

	span.SetAttributes(
		observability.BeaconSlotAttribute(duty.DutySlot()),
		observability.BeaconEpochAttribute(epoch),
		observability.BeaconVersionAttribute(version),
		observability.DutyCountAttribute(len(committeeDuty.ValidatorDuties)),
	)

	span.AddEvent("signing validator duties")

	ctx, cancel := context.WithCancel(ctx)
	defer cancel()
	var (
		wg sync.WaitGroup
		// errCh is buffered because the receiver is only interested in the very 1st error sent to this channel
		// and will not read any subsequent errors. Buffering ensures that senders can send their errors and terminate without being blocked,
		// regardless of whether the receiver is still actively reading from the channel.
		errCh        = make(chan error, len(committeeDuty.ValidatorDuties))
		signaturesCh = make(chan *spectypes.PartialSignatureMessage)
		dutiesCh     = make(chan *spectypes.ValidatorDuty)

		beaconVote = decidedValue.(*spectypes.BeaconVote)
		totalAttesterDuties,
		totalSyncCommitteeDuties,
		blockedAttesterDuties atomic.Uint32
	)

	// The worker pool will throttle the parallel processing of validator duties.
	// This is mainly needed because the processing involves several outgoing HTTP calls to the Consensus Client.
	// These calls should be limited to a certain degree to reduce the pressure on the Consensus Node.
	const workerCount = 30

	go func() {
		defer close(dutiesCh)
		for _, duty := range committeeDuty.ValidatorDuties {
			if ctx.Err() != nil {
				break
			}
			dutiesCh <- duty
		}
	}()

	for range workerCount {
		wg.Add(1)

		go func() {
			defer wg.Done()

			for validatorDuty := range dutiesCh {
				if ctx.Err() != nil {
					return
				}
				if err := cr.DutyGuard.ValidDuty(validatorDuty.Type, spectypes.ValidatorPK(validatorDuty.PubKey), validatorDuty.DutySlot()); err != nil {
					const eventMsg = "duty is no longer valid"
					span.AddEvent(eventMsg, trace.WithAttributes(
						observability.ValidatorIndexAttribute(validatorDuty.ValidatorIndex),
						observability.ValidatorPublicKeyAttribute(validatorDuty.PubKey),
						observability.BeaconRoleAttribute(validatorDuty.Type),
					))
					logger.Warn(eventMsg, fields.Validator(validatorDuty.PubKey[:]), fields.BeaconRole(validatorDuty.Type), zap.Error(err))
					continue
				}

				switch validatorDuty.Type {
				case spectypes.BNRoleAttester:
					totalAttesterDuties.Add(1)
					isAttesterDutyBlocked, partialSigMsg, err := cr.signAttesterDuty(ctx, validatorDuty, beaconVote, version, logger)
					if err != nil {
						errCh <- fmt.Errorf("failed signing attestation data: %w", err)
						return
					}
					if isAttesterDutyBlocked {
						blockedAttesterDuties.Add(1)
						continue
					}

					signaturesCh <- partialSigMsg
				case spectypes.BNRoleSyncCommittee:
					totalSyncCommitteeDuties.Add(1)

					partialSigMsg, err := cr.BaseRunner.signBeaconObject(
						ctx,
						cr,
						validatorDuty,
						spectypes.SSZBytes(beaconVote.BlockRoot[:]),
						validatorDuty.DutySlot(),
						spectypes.DomainSyncCommittee,
					)
					if err != nil {
						errCh <- fmt.Errorf("failed signing sync committee message: %w", err)
						return
					}

					signaturesCh <- partialSigMsg
				default:
					errCh <- fmt.Errorf("invalid duty type: %s", validatorDuty.Type)
					return
				}
			}
		}()
	}

	go func() {
		wg.Wait()
		close(signaturesCh)
	}()

listener:
	for {
		select {
		case err := <-errCh:
			cancel()
			return traces.Error(span, err)
		case signature, ok := <-signaturesCh:
			if !ok {
				break listener
			}
			postConsensusMsg.Messages = append(postConsensusMsg.Messages, signature)
		}
	}

	var (
		totalAttestations   = totalAttesterDuties.Load()
		totalSyncCommittee  = totalSyncCommitteeDuties.Load()
		blockedAttestations = blockedAttesterDuties.Load()
	)

	if totalAttestations == 0 && totalSyncCommittee == 0 {
		cr.BaseRunner.State.Finished = true
		span.SetStatus(codes.Error, ErrNoValidDuties.Error())
		return ErrNoValidDuties
	}

	// Avoid sending an empty message if all attester duties were blocked due to Doppelganger protection
	// and no sync committee duties exist.
	//
	// We do not mark the state as finished here because post-consensus messages must still be processed,
	// allowing validators to be marked as safe once sufficient consensus is reached.
	if totalAttestations == blockedAttestations && totalSyncCommittee == 0 {
		const eventMsg = "Skipping message broadcast: all attester duties blocked by Doppelganger protection, no sync committee duties."
		span.AddEvent(eventMsg)
		logger.Debug(eventMsg,
			zap.Uint32("attester_duties", totalAttestations),
			zap.Uint32("blocked_attesters", blockedAttestations))

		span.SetStatus(codes.Ok, "")
		return nil
	}

	ssvMsg := &spectypes.SSVMessage{
		MsgType: spectypes.SSVPartialSignatureMsgType,
		MsgID: spectypes.NewMsgID(
			cr.BaseRunner.NetworkConfig.GetDomainType(),
			cr.GetBaseRunner().QBFTController.CommitteeMember.CommitteeID[:],
			cr.BaseRunner.RunnerRoleType,
		),
	}
	ssvMsg.Data, err = postConsensusMsg.Encode()
	if err != nil {
		return traces.Errorf(span, "failed to encode post consensus signature msg: %w", err)
	}

	span.AddEvent("signing post consensus partial signature message")
	sig, err := cr.operatorSigner.SignSSVMessage(ssvMsg)
	if err != nil {
		return traces.Errorf(span, "could not sign SSVMessage: %w", err)
	}

	msgToBroadcast := &spectypes.SignedSSVMessage{
		Signatures:  [][]byte{sig},
		OperatorIDs: []spectypes.OperatorID{cr.BaseRunner.QBFTController.CommitteeMember.OperatorID},
		SSVMessage:  ssvMsg,
	}

	span.AddEvent("broadcasting post consensus partial signature message")
	if err := cr.GetNetwork().Broadcast(ssvMsg.MsgID, msgToBroadcast); err != nil {
		return traces.Errorf(span, "can't broadcast partial post consensus sig: %w", err)
	}

	span.SetStatus(codes.Ok, "")
	return nil
}

func (cr *CommitteeRunner) signAttesterDuty(
	ctx context.Context,
	validatorDuty *spectypes.ValidatorDuty,
	beaconVote *spectypes.BeaconVote,
	version spec.DataVersion,
	logger *zap.Logger) (isBlocked bool, partialSig *spectypes.PartialSignatureMessage, err error) {
	ctx, span := tracer.Start(ctx,
		observability.InstrumentName(observabilityNamespace, "runner.sign_attester_duty"),
		trace.WithAttributes(
			observability.ValidatorIndexAttribute(validatorDuty.ValidatorIndex),
			observability.ValidatorPublicKeyAttribute(validatorDuty.PubKey),
			observability.BeaconRoleAttribute(validatorDuty.Type),
		))
	defer span.End()

	span.AddEvent("doppelganger: checking if signing is allowed")
	// Doppelganger protection applies only to attester duties since they are slashable.
	// Sync committee duties are not slashable, so they are always allowed.
	if !cr.doppelgangerHandler.CanSign(validatorDuty.ValidatorIndex) {
		const eventMsg = "signing not permitted due to Doppelganger protection"
		span.AddEvent(eventMsg)
		logger.Warn(eventMsg, fields.ValidatorIndex(validatorDuty.ValidatorIndex))

		span.SetStatus(codes.Ok, "")
		return true, nil, nil
	}

	attestationData := constructAttestationData(beaconVote, validatorDuty, version)

	span.AddEvent("signing beacon object")
	partialMsg, err := cr.BaseRunner.signBeaconObject(
		ctx,
		cr,
		validatorDuty,
		attestationData,
		validatorDuty.DutySlot(),
		spectypes.DomainAttester,
	)
	if err != nil {
		return false, partialMsg, traces.Errorf(span, "failed signing attestation data: %w", err)
	}

	attDataRoot, err := attestationData.HashTreeRoot()
	if err != nil {
		return false, partialMsg, traces.Errorf(span, "failed to hash attestation data: %w", err)
	}

	const eventMsg = "signed attestation data"
	span.AddEvent(eventMsg, trace.WithAttributes(observability.BeaconBlockRootAttribute(attDataRoot)))
	logger.Debug(eventMsg,
		zap.Uint64("validator_index", uint64(validatorDuty.ValidatorIndex)),
		zap.String("pub_key", hex.EncodeToString(validatorDuty.PubKey[:])),
		zap.Any("attestation_data", attestationData),
		zap.String("attestation_data_root", hex.EncodeToString(attDataRoot[:])),
		zap.String("signing_root", hex.EncodeToString(partialMsg.SigningRoot[:])),
		zap.String("signature", hex.EncodeToString(partialMsg.PartialSignature[:])),
	)

	span.SetStatus(codes.Ok, "")

	return false, partialMsg, nil
}

// TODO finish edge case where some roots may be missing
func (cr *CommitteeRunner) ProcessPostConsensus(ctx context.Context, logger *zap.Logger, signedMsg *spectypes.PartialSignatureMessages) error {
	ctx, span := tracer.Start(ctx,
		observability.InstrumentName(observabilityNamespace, "runner.process_committee_post_consensus"),
		trace.WithAttributes(
			observability.BeaconSlotAttribute(signedMsg.Slot),
			observability.ValidatorPartialSigMsgTypeAttribute(signedMsg.Type),
			attribute.Int("ssv.validator.partial_signature_msg.count", len(signedMsg.Messages)),
		))
	defer span.End()

	span.AddEvent("base post consensus message processing")
	hasQuorum, roots, err := cr.BaseRunner.basePostConsensusMsgProcessing(ctx, cr, signedMsg)
	if err != nil {
		return traces.Errorf(span, "failed processing post consensus message: %w", err)
	}

	logger = logger.With(fields.Slot(signedMsg.Slot))

	indices := make([]uint64, len(signedMsg.Messages))
	for i, msg := range signedMsg.Messages {
		indices[i] = uint64(msg.ValidatorIndex)
	}
	logger = logger.With(fields.ConsensusTime(cr.measurements.ConsensusTime()))

	const eventMsg = "🧩 got partial signatures"
	span.AddEvent(eventMsg)
	logger.Debug(eventMsg,
		zap.Bool("quorum", hasQuorum),
		fields.Slot(cr.BaseRunner.State.StartingDuty.DutySlot()),
		zap.Uint64("signer", signedMsg.Messages[0].Signer),
		zap.Int("roots", len(roots)),
		zap.Uint64s("validators", indices))

	if !hasQuorum {
		span.AddEvent("no quorum")
		span.SetStatus(codes.Ok, "")
		return nil
	}

	span.AddEvent("getting attestations, sync committees and root beacon objects")
	// Get validator-root maps for attestations and sync committees, and the root-beacon object map
	attestationMap, committeeMap, beaconObjects, err := cr.expectedPostConsensusRootsAndBeaconObjects(ctx, logger)
	if err != nil {
		return traces.Errorf(span, "could not get expected post consensus roots and beacon objects: %w", err)
	}
	if len(beaconObjects) == 0 {
		cr.BaseRunner.State.Finished = true
		span.SetStatus(codes.Error, ErrNoValidDuties.Error())
		return ErrNoValidDuties
	}

	attestationsToSubmit := make(map[phase0.ValidatorIndex]*spec.VersionedAttestation)
	syncCommitteeMessagesToSubmit := make(map[phase0.ValidatorIndex]*altair.SyncCommitteeMessage)

	// Get unique roots to avoid repetition
	deduplicatedRoots := make(map[[32]byte]struct{})
	for _, root := range roots {
		deduplicatedRoots[root] = struct{}{}
	}

	var executionErr error

	span.SetAttributes(observability.BeaconBlockRootCountAttribute(len(deduplicatedRoots)))
	// For each root that got at least one quorum, find the duties associated to it and try to submit
	for root := range deduplicatedRoots {
		// Get validators related to the given root
		role, validators, found := findValidators(root, attestationMap, committeeMap)

		if !found {
			// Edge case: since operators may have divergent sets of validators,
			// it's possible that an operator doesn't have the validator associated to a root.
			// In this case, we simply continue.
			continue
		}
		const eventMsg = "found validators for root"
		span.AddEvent(eventMsg, trace.WithAttributes(
			observability.BeaconRoleAttribute(role),
			observability.BeaconBlockRootAttribute(root),
			observability.ValidatorCountAttribute(len(validators)),
		))
		logger.Debug(eventMsg,
			fields.Slot(cr.BaseRunner.State.StartingDuty.DutySlot()),
			zap.String("role", role.String()),
			zap.String("root", hex.EncodeToString(root[:])),
			zap.Any("validators", validators),
		)

		type signatureResult struct {
			signature      phase0.BLSSignature
			validatorIndex phase0.ValidatorIndex
		}
		var (
			wg          sync.WaitGroup
			errCh       = make(chan error, len(validators))
			signatureCh = make(chan signatureResult, len(validators))
		)

		span.AddEvent("constructing sync-committee and attestations signature messages", trace.WithAttributes(observability.BeaconBlockRootAttribute(root)))
		for _, validator := range validators {
			// Skip if no quorum - We know that a root has quorum but not necessarily for the validator
			if !cr.BaseRunner.State.PostConsensusContainer.HasQuorum(validator, root) {
				continue
			}
			// Skip if already submitted
			if cr.HasSubmitted(role, validator) {
				continue
			}

			wg.Add(1)
			go func(validatorIndex phase0.ValidatorIndex, root [32]byte, roots map[[32]byte]struct{}) {
				defer wg.Done()

				share := cr.BaseRunner.Share[validatorIndex]

				pubKey := share.ValidatorPubKey
				vlogger := logger.With(zap.Uint64("validator_index", uint64(validatorIndex)), zap.String("pubkey", hex.EncodeToString(pubKey[:])))

				sig, err := cr.BaseRunner.State.ReconstructBeaconSig(cr.BaseRunner.State.PostConsensusContainer, root, pubKey[:], validatorIndex)
				// If the reconstructed signature verification failed, fall back to verifying each partial signature
				if err != nil {
					for root := range roots {
						cr.BaseRunner.FallBackAndVerifyEachSignature(cr.BaseRunner.State.PostConsensusContainer, root, share.Committee, validatorIndex)
					}
					const eventMsg = "got post-consensus quorum but it has invalid signatures"
					span.AddEvent(eventMsg)
					vlogger.Error(eventMsg, fields.Slot(cr.BaseRunner.State.StartingDuty.DutySlot()), zap.Error(err))

					errCh <- fmt.Errorf("%s: %w", eventMsg, err)
					return
				}

				vlogger.Debug("🧩 reconstructed partial signature")

				signatureCh <- signatureResult{
					validatorIndex: validatorIndex,
					signature:      (phase0.BLSSignature)(sig),
				}
			}(validator, root, deduplicatedRoots)
		}

		go func() {
			wg.Wait()
			close(signatureCh)
		}()

	listener:
		for {
			select {
			case <-ctx.Done():
				return ctx.Err()
			case err := <-errCh:
				executionErr = err
			case signatureResult, ok := <-signatureCh:
				if !ok {
					break listener
				}

				validatorObjects, exists := beaconObjects[signatureResult.validatorIndex]
				if !exists {
					executionErr = fmt.Errorf("could not find beacon object for validator index: %d", signatureResult.validatorIndex)
					continue
				}
				sszObject, exists := validatorObjects[root]
				if !exists {
					executionErr = fmt.Errorf("could not find ssz object for root: %s", root)
					continue
				}

				// Store objects for multiple submission
				if role == spectypes.BNRoleSyncCommittee {
					syncMsg := sszObject.(*altair.SyncCommitteeMessage)
					syncMsg.Signature = signatureResult.signature

					syncCommitteeMessagesToSubmit[signatureResult.validatorIndex] = syncMsg
				} else if role == spectypes.BNRoleAttester {
					// Only mark as safe if this is an attester role
					// We want to mark the validator as safe as soon as possible to minimize unnecessary delays in enabling signing.
					// The doppelganger check is not performed for sync committee duties, so we rely on attester duties for safety confirmation.
					cr.doppelgangerHandler.ReportQuorum(signatureResult.validatorIndex)

					att := sszObject.(*spec.VersionedAttestation)
					att, err = specssv.VersionedAttestationWithSignature(att, signatureResult.signature)
					if err != nil {
						executionErr = fmt.Errorf("could not insert signature in versioned attestation")
						continue
					}

					attestationsToSubmit[signatureResult.validatorIndex] = att
				}
			}
		}

		logger.Debug("🧩 reconstructed partial signatures for root",
			zap.Uint64s("signers", getPostConsensusCommitteeSigners(cr.BaseRunner.State, root)),
			fields.BlockRoot(root),
		)
	}

	cr.measurements.EndPostConsensus()
	recordPostConsensusDuration(ctx, cr.measurements.PostConsensusTime(), spectypes.RoleCommittee)

	logger = logger.With(fields.PostConsensusTime(cr.measurements.PostConsensusTime()))

	attestations := make([]*spec.VersionedAttestation, 0, len(attestationsToSubmit))
	for _, att := range attestationsToSubmit {
		if att != nil && att.ValidatorIndex != nil {
			attestations = append(attestations, att)
		}
	}

	cr.measurements.EndDutyFlow()

	if len(attestations) > 0 {
		span.AddEvent("submitting attestations")
		submissionStart := time.Now()

		// Submit multiple attestations
		if err := cr.beacon.SubmitAttestations(ctx, attestations); err != nil {
			recordFailedSubmission(ctx, spectypes.BNRoleAttester)

			const errMsg = "could not submit attestations"
			logger.Error(errMsg, zap.Error(err))
			return traces.Errorf(span, "%s: %w", errMsg, err)
		}

		recordDutyDuration(ctx, cr.measurements.TotalDutyTime(), spectypes.BNRoleAttester, cr.BaseRunner.State.RunningInstance.State.Round)

		attestationsCount := len(attestations)
		if attestationsCount <= math.MaxUint32 {
			recordSuccessfulSubmission(
				ctx,
				uint32(attestationsCount),
				cr.BaseRunner.NetworkConfig.EstimatedEpochAtSlot(cr.GetBaseRunner().State.StartingDuty.DutySlot()),
				spectypes.BNRoleAttester,
			)
		}

		attData, err := attestations[0].Data()
		if err != nil {
			return traces.Errorf(span, "could not get attestation data: %w", err)
		}
		const eventMsg = "✅ successfully submitted attestations"
		span.AddEvent(eventMsg, trace.WithAttributes(
			observability.BeaconBlockRootAttribute(attData.BeaconBlockRoot),
			observability.DutyRoundAttribute(cr.BaseRunner.State.RunningInstance.State.Round),
			observability.ValidatorCountAttribute(attestationsCount),
		))

		logger.Info(eventMsg,
			fields.Epoch(cr.BaseRunner.NetworkConfig.EstimatedEpochAtSlot(cr.GetBaseRunner().State.StartingDuty.DutySlot())),
			fields.Height(cr.BaseRunner.QBFTController.Height),
			fields.Round(cr.BaseRunner.State.RunningInstance.State.Round),
			fields.BlockRoot(attData.BeaconBlockRoot),
			fields.SubmissionTime(time.Since(submissionStart)),
			fields.TotalConsensusTime(cr.measurements.TotalConsensusTime()),
			fields.TotalDutyTime(cr.measurements.TotalDutyTime()),
			fields.Count(attestationsCount),
		)

		// Record successful submissions
		for validator := range attestationsToSubmit {
			cr.RecordSubmission(spectypes.BNRoleAttester, validator)
		}
	}

	// Submit multiple sync committee
	syncCommitteeMessages := make([]*altair.SyncCommitteeMessage, 0, len(syncCommitteeMessagesToSubmit))
	for _, syncMsg := range syncCommitteeMessagesToSubmit {
		syncCommitteeMessages = append(syncCommitteeMessages, syncMsg)
	}

	if len(syncCommitteeMessages) > 0 {
		span.AddEvent("submitting sync committee")
		submissionStart := time.Now()
		if err := cr.beacon.SubmitSyncMessages(ctx, syncCommitteeMessages); err != nil {
			recordFailedSubmission(ctx, spectypes.BNRoleSyncCommittee)

			const errMsg = "could not submit sync committee messages"
			logger.Error(errMsg, zap.Error(err))
			return traces.Errorf(span, "%s: %w", errMsg, err)
		}

		recordDutyDuration(ctx, cr.measurements.TotalDutyTime(), spectypes.BNRoleSyncCommittee, cr.BaseRunner.State.RunningInstance.State.Round)

		syncMsgsCount := len(syncCommitteeMessages)
		if syncMsgsCount <= math.MaxUint32 {
			recordSuccessfulSubmission(
				ctx,
				uint32(syncMsgsCount),
				cr.BaseRunner.NetworkConfig.EstimatedEpochAtSlot(cr.GetBaseRunner().State.StartingDuty.DutySlot()),
				spectypes.BNRoleSyncCommittee,
			)
		}
		const eventMsg = "✅ successfully submitted sync committee"
		span.AddEvent(eventMsg, trace.WithAttributes(
			observability.BeaconSlotAttribute(cr.BaseRunner.State.StartingDuty.DutySlot()),
			observability.DutyRoundAttribute(cr.BaseRunner.State.RunningInstance.State.Round),
			observability.BeaconBlockRootAttribute(syncCommitteeMessages[0].BeaconBlockRoot),
			observability.ValidatorCountAttribute(len(syncCommitteeMessages)),
			attribute.Float64("ssv.validator.duty.submission_time", time.Since(submissionStart).Seconds()),
			attribute.Float64("ssv.validator.duty.consensus_time_total", time.Since(cr.measurements.consensusStart).Seconds()),
		))
		logger.Info(eventMsg,
			fields.Height(cr.BaseRunner.QBFTController.Height),
			fields.Round(cr.BaseRunner.State.RunningInstance.State.Round),
			fields.BlockRoot(syncCommitteeMessages[0].BeaconBlockRoot),
			fields.SubmissionTime(time.Since(submissionStart)),
			fields.TotalConsensusTime(cr.measurements.TotalConsensusTime()),
			fields.TotalDutyTime(cr.measurements.TotalDutyTime()),
			fields.Count(syncMsgsCount),
		)

		// Record successful submissions
		for validator := range syncCommitteeMessagesToSubmit {
			cr.RecordSubmission(spectypes.BNRoleSyncCommittee, validator)
		}
	}

	if executionErr != nil {
		span.SetStatus(codes.Error, executionErr.Error())
		return executionErr
	}

	// Check if duty has terminated (runner has submitted for all duties)
	if cr.HasSubmittedAllValidatorDuties(attestationMap, committeeMap) {
		cr.BaseRunner.State.Finished = true
	}

	span.SetStatus(codes.Ok, "")
	return nil
}

// HasSubmittedAllValidatorDuties -- Returns true if the runner has done submissions for all validators for the given slot
func (cr *CommitteeRunner) HasSubmittedAllValidatorDuties(attestationMap map[phase0.ValidatorIndex][32]byte, syncCommitteeMap map[phase0.ValidatorIndex][32]byte) bool {
	// Expected total
	expectedTotalSubmissions := len(attestationMap) + len(syncCommitteeMap)

	totalSubmissions := 0

	// Add submitted attestation duties
	for valIdx := range attestationMap {
		if cr.HasSubmitted(spectypes.BNRoleAttester, valIdx) {
			totalSubmissions++
		}
	}
	// Add submitted sync committee duties
	for valIdx := range syncCommitteeMap {
		if cr.HasSubmitted(spectypes.BNRoleSyncCommittee, valIdx) {
			totalSubmissions++
		}
	}
	return totalSubmissions >= expectedTotalSubmissions
}

// RecordSubmission -- Records a submission for the (role, validator index, slot) tuple
func (cr *CommitteeRunner) RecordSubmission(role spectypes.BeaconRole, valIdx phase0.ValidatorIndex) {
	if _, ok := cr.submittedDuties[role]; !ok {
		cr.submittedDuties[role] = make(map[phase0.ValidatorIndex]struct{})
	}
	cr.submittedDuties[role][valIdx] = struct{}{}
}

// HasSubmitted -- Returns true if there is a record of submission for the (role, validator index, slot) tuple
func (cr *CommitteeRunner) HasSubmitted(role spectypes.BeaconRole, valIdx phase0.ValidatorIndex) bool {
	if _, ok := cr.submittedDuties[role]; !ok {
		return false
	}
	_, ok := cr.submittedDuties[role][valIdx]
	return ok
}

func findValidators(
	expectedRoot [32]byte,
	attestationMap map[phase0.ValidatorIndex][32]byte,
	committeeMap map[phase0.ValidatorIndex][32]byte) (spectypes.BeaconRole, []phase0.ValidatorIndex, bool) {
	var validators []phase0.ValidatorIndex

	// look for the expectedRoot in attestationMap
	for validator, root := range attestationMap {
		if root == expectedRoot {
			validators = append(validators, validator)
		}
	}
	if len(validators) > 0 {
		return spectypes.BNRoleAttester, validators, true
	}
	// look for the expectedRoot in committeeMap
	for validator, root := range committeeMap {
		if root == expectedRoot {
			validators = append(validators, validator)
		}
	}
	if len(validators) > 0 {
		return spectypes.BNRoleSyncCommittee, validators, true
	}
	return spectypes.BNRoleUnknown, nil, false
}

// Unneeded since no preconsensus phase
func (cr *CommitteeRunner) expectedPreConsensusRootsAndDomain() ([]ssz.HashRoot, phase0.DomainType, error) {
	return nil, spectypes.DomainError, errors.New("no pre consensus root for committee runner")
}

// This function signature returns only one domain type... but we can have mixed domains
// instead we rely on expectedPostConsensusRootsAndBeaconObjects that is called later
func (cr *CommitteeRunner) expectedPostConsensusRootsAndDomain(context.Context) ([]ssz.HashRoot, phase0.DomainType, error) {
	return nil, spectypes.DomainError, errors.New("unexpected expectedPostConsensusRootsAndDomain func call")
}

func (cr *CommitteeRunner) expectedPostConsensusRootsAndBeaconObjects(ctx context.Context, logger *zap.Logger) (
	attestationMap map[phase0.ValidatorIndex][32]byte,
	syncCommitteeMap map[phase0.ValidatorIndex][32]byte,
	beaconObjects map[phase0.ValidatorIndex]map[[32]byte]interface{}, err error,
) {
	attestationMap = make(map[phase0.ValidatorIndex][32]byte)
	syncCommitteeMap = make(map[phase0.ValidatorIndex][32]byte)
	beaconObjects = make(map[phase0.ValidatorIndex]map[[32]byte]interface{})
	duty := cr.BaseRunner.State.StartingDuty
	// TODO DecidedValue should be interface??
	beaconVoteData := cr.BaseRunner.State.DecidedValue
	beaconVote := &spectypes.BeaconVote{}
	if err := beaconVote.Decode(beaconVoteData); err != nil {
		return nil, nil, nil, fmt.Errorf("could not decode beacon vote: %w", err)
	}

	slot := duty.DutySlot()
	epoch := cr.GetBaseRunner().NetworkConfig.EstimatedEpochAtSlot(slot)

	dataVersion, _ := cr.GetBaseRunner().NetworkConfig.ForkAtEpoch(epoch)

	for _, validatorDuty := range duty.(*spectypes.CommitteeDuty).ValidatorDuties {
		if validatorDuty == nil {
			continue
		}
		if err := cr.DutyGuard.ValidDuty(validatorDuty.Type, spectypes.ValidatorPK(validatorDuty.PubKey), validatorDuty.DutySlot()); err != nil {
			logger.Warn("duty is no longer valid", fields.Validator(validatorDuty.PubKey[:]), fields.BeaconRole(validatorDuty.Type), zap.Error(err))
			continue
		}
		logger := logger.With(fields.Validator(validatorDuty.PubKey[:]))
		slot := validatorDuty.DutySlot()
		epoch := cr.GetBaseRunner().NetworkConfig.EstimatedEpochAtSlot(slot)
		switch validatorDuty.Type {
		case spectypes.BNRoleAttester:
			// Attestation object
			attestationData := constructAttestationData(beaconVote, validatorDuty, dataVersion)
			attestationResponse, err := specssv.ConstructVersionedAttestationWithoutSignature(attestationData, dataVersion, validatorDuty)
			if err != nil {
				logger.Debug("failed to construct attestation", zap.Error(err))
				continue
			}

			// Root
			domain, err := cr.GetBeaconNode().DomainData(ctx, epoch, spectypes.DomainAttester)
			if err != nil {
				logger.Debug("failed to get attester domain", zap.Error(err))
				continue
			}

			root, err := spectypes.ComputeETHSigningRoot(attestationData, domain)
			if err != nil {
				logger.Debug("failed to compute attester root", zap.Error(err))
				continue
			}

			// Add to map
			attestationMap[validatorDuty.ValidatorIndex] = root
			if _, ok := beaconObjects[validatorDuty.ValidatorIndex]; !ok {
				beaconObjects[validatorDuty.ValidatorIndex] = make(map[[32]byte]interface{})
			}
			beaconObjects[validatorDuty.ValidatorIndex][root] = attestationResponse
		case spectypes.BNRoleSyncCommittee:
			// Sync committee beacon object
			syncMsg := &altair.SyncCommitteeMessage{
				Slot:            slot,
				BeaconBlockRoot: beaconVote.BlockRoot,
				ValidatorIndex:  validatorDuty.ValidatorIndex,
			}

			// Root
			domain, err := cr.GetBeaconNode().DomainData(ctx, epoch, spectypes.DomainSyncCommittee)
			if err != nil {
				logger.Debug("failed to get sync committee domain", zap.Error(err))
				continue
			}
			// Eth root
			blockRoot := spectypes.SSZBytes(beaconVote.BlockRoot[:])
			root, err := spectypes.ComputeETHSigningRoot(blockRoot, domain)
			if err != nil {
				logger.Debug("failed to compute sync committee root", zap.Error(err))
				continue
			}

			// Set root and beacon object
			syncCommitteeMap[validatorDuty.ValidatorIndex] = root
			if _, ok := beaconObjects[validatorDuty.ValidatorIndex]; !ok {
				beaconObjects[validatorDuty.ValidatorIndex] = make(map[[32]byte]interface{})
			}
			beaconObjects[validatorDuty.ValidatorIndex][root] = syncMsg
		default:
			return nil, nil, nil, fmt.Errorf("invalid duty type: %s", validatorDuty.Type)
		}
	}
	return attestationMap, syncCommitteeMap, beaconObjects, nil
}

func (cr *CommitteeRunner) executeDuty(ctx context.Context, logger *zap.Logger, duty spectypes.Duty) error {
	ctx, span := tracer.Start(ctx,
		observability.InstrumentName(observabilityNamespace, "runner.execute_committee_duty"),
		trace.WithAttributes(
			observability.RunnerRoleAttribute(duty.RunnerRole()),
			observability.BeaconSlotAttribute(duty.DutySlot())))
	defer span.End()

	cr.measurements.StartDutyFlow()

	start := time.Now()
	slot := duty.DutySlot()

	attData, _, err := cr.GetBeaconNode().GetAttestationData(ctx, slot)
	if err != nil {
		return traces.Errorf(span, "failed to get attestation data: %w", err)
	}

	logger = logger.With(
		zap.Duration("attestation_data_time", time.Since(start)),
		fields.Slot(slot),
	)

	cr.measurements.StartConsensus()

	vote := &spectypes.BeaconVote{
		BlockRoot: attData.BeaconBlockRoot,
		Source:    attData.Source,
		Target:    attData.Target,
	}

<<<<<<< HEAD
	spData := &ssvtypes.SlashingProtectionData{
		SourceEpoch: attData.Source.Epoch,
		TargetEpoch: attData.Target.Epoch,
	}

	if err := cr.BaseRunner.decide(ctx, logger, cr, duty.DutySlot(), vote, spData); err != nil {
		return observability.Errorf(span, "failed to start new duty runner instance: %w", err)
=======
	if err := cr.BaseRunner.decide(ctx, logger, cr, duty.DutySlot(), vote); err != nil {
		return traces.Errorf(span, "failed to start new duty runner instance: %w", err)
>>>>>>> a5aefd45
	}

	span.SetStatus(codes.Ok, "")
	return nil
}

func (cr *CommitteeRunner) GetSigner() ekm.BeaconSigner {
	return cr.signer
}

func (cr *CommitteeRunner) GetDoppelgangerHandler() DoppelgangerProvider {
	return cr.doppelgangerHandler
}

func (cr *CommitteeRunner) GetOperatorSigner() ssvtypes.OperatorSigner {
	return cr.operatorSigner
}

func constructAttestationData(vote *spectypes.BeaconVote, duty *spectypes.ValidatorDuty, version spec.DataVersion) *phase0.AttestationData {
	attData := &phase0.AttestationData{
		Slot:            duty.Slot,
		Index:           duty.CommitteeIndex,
		BeaconBlockRoot: vote.BlockRoot,
		Source:          vote.Source,
		Target:          vote.Target,
	}
	if version >= spec.DataVersionElectra {
		attData.Index = 0 // EIP-7549: Index should be set to 0
	}
	return attData
}<|MERGE_RESOLUTION|>--- conflicted
+++ resolved
@@ -1051,18 +1051,13 @@
 		Target:    attData.Target,
 	}
 
-<<<<<<< HEAD
 	spData := &ssvtypes.SlashingProtectionData{
 		SourceEpoch: attData.Source.Epoch,
 		TargetEpoch: attData.Target.Epoch,
 	}
 
 	if err := cr.BaseRunner.decide(ctx, logger, cr, duty.DutySlot(), vote, spData); err != nil {
-		return observability.Errorf(span, "failed to start new duty runner instance: %w", err)
-=======
-	if err := cr.BaseRunner.decide(ctx, logger, cr, duty.DutySlot(), vote); err != nil {
 		return traces.Errorf(span, "failed to start new duty runner instance: %w", err)
->>>>>>> a5aefd45
 	}
 
 	span.SetStatus(codes.Ok, "")
