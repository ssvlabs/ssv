--- conflicted
+++ resolved
@@ -4,10 +4,6 @@
 	"crypto/sha256"
 	"encoding/hex"
 	"encoding/json"
-<<<<<<< HEAD
-	"github.com/ssvlabs/ssv/protocol/v2/ssv/runner/metrics"
-=======
->>>>>>> 454a5c59
 	"time"
 
 	"github.com/ssvlabs/ssv/protocol/v2/ssv/runner/metrics"
@@ -38,15 +34,6 @@
 //}
 
 type CommitteeRunner struct {
-<<<<<<< HEAD
-	BaseRunner        *BaseRunner
-	network           specqbft.Network
-	beacon            beacon.BeaconNode
-	signer            types.BeaconSigner
-	operatorSigner    types.OperatorSigner
-	domain            spectypes.DomainType
-	valCheck          specqbft.ProposedValueCheckF
-=======
 	BaseRunner     *BaseRunner
 	network        specqbft.Network
 	beacon         beacon.BeaconNode
@@ -54,7 +41,6 @@
 	operatorSigner types.OperatorSigner
 	valCheck       specqbft.ProposedValueCheckF
 
->>>>>>> 454a5c59
 	stoppedValidators map[spectypes.ValidatorPK]struct{}
 	submittedDuties   map[types.BeaconRole]map[phase0.ValidatorIndex]struct{}
 
@@ -401,13 +387,8 @@
 			}
 			specSig := phase0.BLSSignature{}
 			copy(specSig[:], sig)
-<<<<<<< HEAD
-			vlogger.Debug("🧩 reconstructed partial signatures",
-				zap.Uint64s("signers", getPostConsensusSigners(cr.BaseRunner.State, root)))
-=======
 			vlogger.Debug("🧩 reconstructed partial signatures committee",
 				zap.Uint64s("signers", getPostConsensusCommitteeSigners(cr.BaseRunner.State, root)))
->>>>>>> 454a5c59
 			// Get the beacon object related to root
 			if _, exists := beaconObjects[validator]; !exists {
 				anyErr = errors.Wrap(err, "could not find beacon object for validator")
@@ -437,31 +418,13 @@
 			}
 		}
 	}
-<<<<<<< HEAD
-=======
-
->>>>>>> 454a5c59
+
 	logger = logger.With(durationFields...)
 	// Submit multiple attestations
 	attestations := make([]*phase0.Attestation, 0, len(attestationsToSubmit))
 	for _, att := range attestationsToSubmit {
 		attestations = append(attestations, att)
 	}
-<<<<<<< HEAD
-	submmitionStart := time.Now()
-	if err := cr.beacon.SubmitAttestations(attestations); err != nil {
-		logger.Error("❌ failed to submit attestation", zap.Error(err))
-		return errors.Wrap(err, "could not submit to Beacon chain reconstructed attestation")
-	}
-
-	logger.Info("✅ successfully submitted attestations",
-		fields.SubmissionTime(time.Since(submmitionStart)),
-		fields.Height(cr.BaseRunner.QBFTController.Height),
-		fields.Round(cr.BaseRunner.State.RunningInstance.State.Round))
-	// Record successful submissions
-	for validator := range attestationsToSubmit {
-		cr.RecordSubmission(types.BNRoleAttester, validator)
-=======
 
 	if len(attestations) > 0 {
 		submissionStart := time.Now()
@@ -478,7 +441,6 @@
 		for validator := range attestationsToSubmit {
 			cr.RecordSubmission(types.BNRoleAttester, validator)
 		}
->>>>>>> 454a5c59
 	}
 
 	// Submit multiple sync committee
@@ -486,20 +448,6 @@
 	for _, syncMsg := range syncCommitteeMessagesToSubmit {
 		syncCommitteeMessages = append(syncCommitteeMessages, syncMsg)
 	}
-<<<<<<< HEAD
-	submmitionStart = time.Now()
-	if err := cr.beacon.SubmitSyncMessages(syncCommitteeMessages); err != nil {
-		logger.Error("❌ failed to submit sync committee", zap.Error(err))
-		return errors.Wrap(err, "could not submit to Beacon chain reconstructed signed sync committee")
-	}
-	logger.Info("✅ successfully submitted sync committee",
-		fields.SubmissionTime(time.Since(submmitionStart)),
-		fields.Height(cr.BaseRunner.QBFTController.Height),
-		fields.Round(cr.BaseRunner.State.RunningInstance.State.Round))
-	// Record successful submissions
-	for validator := range syncCommitteeMessagesToSubmit {
-		cr.RecordSubmission(types.BNRoleSyncCommittee, validator)
-=======
 	if len(syncCommitteeMessages) > 0 {
 		submissionStart := time.Now()
 		if err := cr.beacon.SubmitSyncMessages(syncCommitteeMessages); err != nil {
@@ -514,7 +462,6 @@
 		for validator := range syncCommitteeMessagesToSubmit {
 			cr.RecordSubmission(types.BNRoleSyncCommittee, validator)
 		}
->>>>>>> 454a5c59
 	}
 
 	if anyErr != nil {
