package runner

import (
	"context"
	"crypto/sha256"
	"encoding/hex"
	"encoding/json"
	"fmt"
	"math"
	"time"

	"github.com/attestantio/go-eth2-client/spec"
	"github.com/attestantio/go-eth2-client/spec/altair"
	"github.com/attestantio/go-eth2-client/spec/phase0"
	ssz "github.com/ferranbt/fastssz"
	"github.com/pkg/errors"
	specqbft "github.com/ssvlabs/ssv-spec/qbft"
	specssv "github.com/ssvlabs/ssv-spec/ssv"
	spectypes "github.com/ssvlabs/ssv-spec/types"
	"github.com/ssvlabs/ssv/logging/fields"
	"github.com/ssvlabs/ssv/networkconfig"
	"github.com/ssvlabs/ssv/protocol/v2/blockchain/beacon"
	"github.com/ssvlabs/ssv/protocol/v2/qbft/controller"
	ssvtypes "github.com/ssvlabs/ssv/protocol/v2/types"
<<<<<<< HEAD
	"go.uber.org/zap"
=======
	"github.com/ssvlabs/ssv/ssvsigner/ekm"
>>>>>>> 47ea4bc1
)

var (
	ErrNoValidDuties = errors.New("no valid duties")
)

type CommitteeDutyGuard interface {
	StartDuty(role spectypes.BeaconRole, validator spectypes.ValidatorPK, slot phase0.Slot) error
	ValidDuty(role spectypes.BeaconRole, validator spectypes.ValidatorPK, slot phase0.Slot) error
}

type CommitteeRunner struct {
	BaseRunner          *BaseRunner
	network             specqbft.Network
	beacon              beacon.BeaconNode
	signer              ekm.BeaconSigner
	operatorSigner      ssvtypes.OperatorSigner
	valCheck            specqbft.ProposedValueCheckF
	DutyGuard           CommitteeDutyGuard
	doppelgangerHandler DoppelgangerProvider
	measurements        measurementsStore

	submittedDuties map[spectypes.BeaconRole]map[phase0.ValidatorIndex]struct{}
}

func NewCommitteeRunner(
	networkConfig networkconfig.NetworkConfig,
	share map[phase0.ValidatorIndex]*spectypes.Share,
	qbftController *controller.Controller,
	beacon beacon.BeaconNode,
	network specqbft.Network,
	signer ekm.BeaconSigner,
	operatorSigner ssvtypes.OperatorSigner,
	valCheck specqbft.ProposedValueCheckF,
	dutyGuard CommitteeDutyGuard,
	doppelgangerHandler DoppelgangerProvider,
) (Runner, error) {
	if len(share) == 0 {
		return nil, errors.New("no shares")
	}
	return &CommitteeRunner{
		BaseRunner: &BaseRunner{
			RunnerRoleType: spectypes.RoleCommittee,
			DomainType:     networkConfig.DomainType,
			BeaconNetwork:  networkConfig.Beacon.GetBeaconNetwork(),
			Share:          share,
			QBFTController: qbftController,
		},
		beacon:              beacon,
		network:             network,
		signer:              signer,
		operatorSigner:      operatorSigner,
		valCheck:            valCheck,
		submittedDuties:     make(map[spectypes.BeaconRole]map[phase0.ValidatorIndex]struct{}),
		DutyGuard:           dutyGuard,
		doppelgangerHandler: doppelgangerHandler,
		measurements:        NewMeasurementsStore(),
	}, nil
}

func (cr *CommitteeRunner) StartNewDuty(ctx context.Context, logger *zap.Logger, duty spectypes.Duty, quorum uint64) error {
	d, ok := duty.(*spectypes.CommitteeDuty)
	if !ok {
		return errors.New("duty is not a CommitteeDuty")
	}
	for _, validatorDuty := range d.ValidatorDuties {
		err := cr.DutyGuard.StartDuty(validatorDuty.Type, spectypes.ValidatorPK(validatorDuty.PubKey), d.DutySlot())
		if err != nil {
			return fmt.Errorf("could not start %s duty at slot %d for validator %x: %w",
				validatorDuty.Type, d.DutySlot(), validatorDuty.PubKey, err)
		}
	}
	err := cr.BaseRunner.baseStartNewDuty(ctx, logger, cr, duty, quorum)
	if err != nil {
		return err
	}
	cr.submittedDuties[spectypes.BNRoleAttester] = make(map[phase0.ValidatorIndex]struct{})
	cr.submittedDuties[spectypes.BNRoleSyncCommittee] = make(map[phase0.ValidatorIndex]struct{})
	return nil
}

func (cr *CommitteeRunner) Encode() ([]byte, error) {
	return json.Marshal(cr)
}

func (cr *CommitteeRunner) Decode(data []byte) error {
	return json.Unmarshal(data, &cr)
}

func (cr *CommitteeRunner) GetRoot() ([32]byte, error) {
	marshaledRoot, err := cr.Encode()
	if err != nil {
		return [32]byte{}, errors.Wrap(err, "could not encode CommitteeRunner")
	}
	ret := sha256.Sum256(marshaledRoot)
	return ret, nil
}

func (cr *CommitteeRunner) MarshalJSON() ([]byte, error) {
	type CommitteeRunnerAlias struct {
		BaseRunner     *BaseRunner
		beacon         beacon.BeaconNode
		network        specqbft.Network
		signer         ekm.BeaconSigner
		operatorSigner ssvtypes.OperatorSigner
		valCheck       specqbft.ProposedValueCheckF
	}

	// Create object and marshal
	alias := &CommitteeRunnerAlias{
		BaseRunner:     cr.BaseRunner,
		beacon:         cr.beacon,
		network:        cr.network,
		signer:         cr.signer,
		operatorSigner: cr.operatorSigner,
		valCheck:       cr.valCheck,
	}

	byts, err := json.Marshal(alias)

	return byts, err
}

func (cr *CommitteeRunner) UnmarshalJSON(data []byte) error {
	type CommitteeRunnerAlias struct {
		BaseRunner     *BaseRunner
		beacon         beacon.BeaconNode
		network        specqbft.Network
		signer         ekm.BeaconSigner
		operatorSigner ssvtypes.OperatorSigner
		valCheck       specqbft.ProposedValueCheckF
	}

	// Unmarshal the JSON data into the auxiliary struct
	aux := &CommitteeRunnerAlias{}
	if err := json.Unmarshal(data, &aux); err != nil {
		return err
	}

	// Assign fields
	cr.BaseRunner = aux.BaseRunner
	cr.beacon = aux.beacon
	cr.network = aux.network
	cr.signer = aux.signer
	cr.operatorSigner = aux.operatorSigner
	cr.valCheck = aux.valCheck
	return nil
}

func (cr *CommitteeRunner) GetBaseRunner() *BaseRunner {
	return cr.BaseRunner
}

func (cr *CommitteeRunner) GetBeaconNode() beacon.BeaconNode {
	return cr.beacon
}

func (cr *CommitteeRunner) GetValCheckF() specqbft.ProposedValueCheckF {
	return cr.valCheck
}

func (cr *CommitteeRunner) GetNetwork() specqbft.Network {
	return cr.network
}

func (cr *CommitteeRunner) GetBeaconSigner() ekm.BeaconSigner {
	return cr.signer
}

func (cr *CommitteeRunner) HasRunningDuty() bool {
	return cr.BaseRunner.hasRunningDuty()
}

func (cr *CommitteeRunner) ProcessPreConsensus(ctx context.Context, logger *zap.Logger, signedMsg *spectypes.PartialSignatureMessages) error {
	return errors.New("no pre consensus phase for committee runner")
}

func (cr *CommitteeRunner) ProcessConsensus(ctx context.Context, logger *zap.Logger, msg *spectypes.SignedSSVMessage) error {
	decided, decidedValue, err := cr.BaseRunner.baseConsensusMsgProcessing(ctx, logger, cr, msg, &spectypes.BeaconVote{})
	if err != nil {
		return errors.Wrap(err, "failed processing consensus message")
	}

	// Decided returns true only once so if it is true it must be for the current running instance
	if !decided {
		return nil
	}

	cr.measurements.EndConsensus()
	recordConsensusDuration(ctx, cr.measurements.ConsensusTime(), spectypes.RoleCommittee)

	cr.measurements.StartPostConsensus()
	// decided means consensus is done

	duty := cr.BaseRunner.State.StartingDuty
	postConsensusMsg := &spectypes.PartialSignatureMessages{
		Type:     spectypes.PostConsensusPartialSig,
		Slot:     duty.DutySlot(),
		Messages: []*spectypes.PartialSignatureMessage{},
	}

	beaconVote := decidedValue.(*spectypes.BeaconVote)
	totalAttesterDuties := 0
	totalSyncCommitteeDuties := 0
	blockedAttesterDuties := 0

	epoch := cr.beacon.GetBeaconNetwork().EstimatedEpochAtSlot(duty.DutySlot())
	version := cr.beacon.DataVersion(epoch)

	for _, validatorDuty := range duty.(*spectypes.CommitteeDuty).ValidatorDuties {
		if err := cr.DutyGuard.ValidDuty(validatorDuty.Type, spectypes.ValidatorPK(validatorDuty.PubKey), validatorDuty.DutySlot()); err != nil {
			logger.Warn("duty is no longer valid", fields.Validator(validatorDuty.PubKey[:]), fields.BeaconRole(validatorDuty.Type), zap.Error(err))
			continue
		}

		switch validatorDuty.Type {
		case spectypes.BNRoleAttester:
			totalAttesterDuties++

			// Doppelganger protection applies only to attester duties since they are slashable.
			// Sync committee duties are not slashable, so they are always allowed.
			if !cr.doppelgangerHandler.CanSign(validatorDuty.ValidatorIndex) {
				logger.Warn("Signing not permitted due to Doppelganger protection", fields.ValidatorIndex(validatorDuty.ValidatorIndex))
				blockedAttesterDuties++
				continue
			}

			attestationData := constructAttestationData(beaconVote, validatorDuty, version)
			partialMsg, err := cr.BaseRunner.signBeaconObject(
				ctx,
				cr,
				validatorDuty,
				attestationData,
				validatorDuty.DutySlot(),
				spectypes.DomainAttester,
			)
			if err != nil {
				return errors.Wrap(err, "failed signing attestation data")
			}
			postConsensusMsg.Messages = append(postConsensusMsg.Messages, partialMsg)

			// TODO: revert log
			attDataRoot, err := attestationData.HashTreeRoot()
			if err != nil {
				return errors.Wrap(err, "failed to hash attestation data")
			}
			logger.Debug("signed attestation data",
				zap.Uint64("validator_index", uint64(validatorDuty.ValidatorIndex)),
				zap.String("pub_key", hex.EncodeToString(validatorDuty.PubKey[:])),
				zap.Any("attestation_data", attestationData),
				zap.String("attestation_data_root", hex.EncodeToString(attDataRoot[:])),
				zap.String("signing_root", hex.EncodeToString(partialMsg.SigningRoot[:])),
				zap.String("signature", hex.EncodeToString(partialMsg.PartialSignature[:])),
			)
		case spectypes.BNRoleSyncCommittee:
			totalSyncCommitteeDuties++

			blockRoot := beaconVote.BlockRoot
			partialMsg, err := cr.BaseRunner.signBeaconObject(
				ctx,
				cr,
				validatorDuty,
				spectypes.SSZBytes(blockRoot[:]),
				validatorDuty.DutySlot(),
				spectypes.DomainSyncCommittee,
			)
			if err != nil {
				return errors.Wrap(err, "failed signing sync committee message")
			}
			postConsensusMsg.Messages = append(postConsensusMsg.Messages, partialMsg)

		default:
			return fmt.Errorf("invalid duty type: %s", validatorDuty.Type)
		}
	}

	if totalAttesterDuties == 0 && totalSyncCommitteeDuties == 0 {
		cr.BaseRunner.State.Finished = true
		return ErrNoValidDuties
	}

	// Avoid sending an empty message if all attester duties were blocked due to Doppelganger protection
	// and no sync committee duties exist.
	//
	// We do not mark the state as finished here because post-consensus messages must still be processed,
	// allowing validators to be marked as safe once sufficient consensus is reached.
	if totalAttesterDuties == blockedAttesterDuties && totalSyncCommitteeDuties == 0 {
		logger.Debug("Skipping message broadcast: all attester duties blocked by Doppelganger protection, no sync committee duties.",
			zap.Int("attester_duties", totalAttesterDuties),
			zap.Int("blocked_attesters", blockedAttesterDuties))
		return nil
	}

	ssvMsg := &spectypes.SSVMessage{
		MsgType: spectypes.SSVPartialSignatureMsgType,
		MsgID: spectypes.NewMsgID(
			cr.BaseRunner.DomainType,
			cr.GetBaseRunner().QBFTController.CommitteeMember.CommitteeID[:],
			cr.BaseRunner.RunnerRoleType,
		),
	}
	ssvMsg.Data, err = postConsensusMsg.Encode()
	if err != nil {
		return errors.Wrap(err, "failed to encode post consensus signature msg")
	}

	sig, err := cr.operatorSigner.SignSSVMessage(ssvMsg)
	if err != nil {
		return errors.Wrap(err, "could not sign SSVMessage")
	}

	msgToBroadcast := &spectypes.SignedSSVMessage{
		Signatures:  [][]byte{sig},
		OperatorIDs: []spectypes.OperatorID{cr.BaseRunner.QBFTController.CommitteeMember.OperatorID},
		SSVMessage:  ssvMsg,
	}

	if err := cr.GetNetwork().Broadcast(ssvMsg.MsgID, msgToBroadcast); err != nil {
		return errors.Wrap(err, "can't broadcast partial post consensus sig")
	}

	return nil
}

// TODO finish edge case where some roots may be missing
func (cr *CommitteeRunner) ProcessPostConsensus(ctx context.Context, logger *zap.Logger, signedMsg *spectypes.PartialSignatureMessages) error {
	quorum, roots, err := cr.BaseRunner.basePostConsensusMsgProcessing(logger, cr, signedMsg)
	if err != nil {
		return errors.Wrap(err, "failed processing post consensus message")
	}
	logger = logger.With(fields.Slot(signedMsg.Slot))

	// TODO: (Alan) revert?
	indices := make([]uint64, len(signedMsg.Messages))
	signers := make([]uint64, len(signedMsg.Messages))
	for i, msg := range signedMsg.Messages {
		signers[i] = msg.Signer
		indices[i] = uint64(msg.ValidatorIndex)
	}
	logger = logger.With(fields.ConsensusTime(cr.measurements.ConsensusTime()))

	logger.Debug("🧩 got partial signatures",
		zap.Bool("quorum", quorum),
		fields.Slot(cr.BaseRunner.State.StartingDuty.DutySlot()),
		zap.Uint64("signer", signedMsg.Messages[0].Signer),
		zap.Int("sigs", len(roots)),
		zap.Uint64s("validators", indices))

	if !quorum {
		return nil
	}

	// Get validator-root maps for attestations and sync committees, and the root-beacon object map
	attestationMap, committeeMap, beaconObjects, err := cr.expectedPostConsensusRootsAndBeaconObjects(logger)
	if err != nil {
		return errors.Wrap(err, "could not get expected post consensus roots and beacon objects")
	}
	if len(beaconObjects) == 0 {
		cr.BaseRunner.State.Finished = true
		return ErrNoValidDuties
	}

	var anyErr error
	attestationsToSubmit := make(map[phase0.ValidatorIndex]*spec.VersionedAttestation)
	syncCommitteeMessagesToSubmit := make(map[phase0.ValidatorIndex]*altair.SyncCommitteeMessage)

	// Get unique roots to avoid repetition
	rootSet := make(map[[32]byte]struct{})
	for _, root := range roots {
		rootSet[root] = struct{}{}
	}
	// For each root that got at least one quorum, find the duties associated to it and try to submit
	for root := range rootSet {
		// Get validators related to the given root
		role, validators, found := findValidators(root, attestationMap, committeeMap)

		if !found {
			// Edge case: since operators may have divergent sets of validators,
			// it's possible that an operator doesn't have the validator associated to a root.
			// In this case, we simply continue.
			continue
		}

		logger.Debug("found validators for root",
			fields.Slot(cr.BaseRunner.State.StartingDuty.DutySlot()),
			zap.String("role", role.String()),
			zap.String("root", hex.EncodeToString(root[:])),
			zap.Any("validators", validators),
		)

		for _, validator := range validators {
			// Skip if no quorum - We know that a root has quorum but not necessarily for the validator
			if !cr.BaseRunner.State.PostConsensusContainer.HasQuorum(validator, root) {
				continue
			}
			// Skip if already submitted
			if cr.HasSubmitted(role, validator) {
				continue
			}

			// Reconstruct signature
			share := cr.BaseRunner.Share[validator]
			pubKey := share.ValidatorPubKey
			vlogger := logger.With(zap.Uint64("validator_index", uint64(validator)), zap.String("pubkey", hex.EncodeToString(pubKey[:])))

			sig, err := cr.BaseRunner.State.ReconstructBeaconSig(cr.BaseRunner.State.PostConsensusContainer, root,
				pubKey[:], validator)
			// If the reconstructed signature verification failed, fall back to verifying each partial signature
			// TODO should we return an error here? maybe other sigs are fine?
			if err != nil {
				for root := range rootSet {
					cr.BaseRunner.FallBackAndVerifyEachSignature(cr.BaseRunner.State.PostConsensusContainer, root,
						share.Committee, validator)
				}
				vlogger.Error("got post-consensus quorum but it has invalid signatures",
					fields.Slot(cr.BaseRunner.State.StartingDuty.DutySlot()),
					zap.Error(err),
				)

				anyErr = errors.Wrap(err, "got post-consensus quorum but it has invalid signatures")
				continue
			}
			specSig := phase0.BLSSignature{}
			copy(specSig[:], sig)

			vlogger.Debug("🧩 reconstructed partial signatures committee",
				zap.Uint64s("signers", getPostConsensusCommitteeSigners(cr.BaseRunner.State, root)))
			// Get the beacon object related to root
			validatorObjs, exists := beaconObjects[validator]
			if !exists {
				anyErr = errors.Wrap(err, "could not find beacon object for validator")
				continue
			}
			sszObject, exists := validatorObjs[root]
			if !exists {
				anyErr = errors.Wrap(err, "could not find beacon object for validator")
				continue
			}

			// Store objects for multiple submission
			if role == spectypes.BNRoleSyncCommittee {
				syncMsg := sszObject.(*altair.SyncCommitteeMessage)
				// Insert signature
				syncMsg.Signature = specSig

				syncCommitteeMessagesToSubmit[validator] = syncMsg

			} else if role == spectypes.BNRoleAttester {
				// Only mark as safe if this is an attester role
				// We want to mark the validator as safe as soon as possible to minimize unnecessary delays in enabling signing.
				// The doppelganger check is not performed for sync committee duties, so we rely on attester duties for safety confirmation.
				cr.doppelgangerHandler.ReportQuorum(validator)

				att := sszObject.(*spec.VersionedAttestation)
				// Insert signature
				att, err = specssv.VersionedAttestationWithSignature(att, specSig)
				if err != nil {
					anyErr = errors.Wrap(err, "could not insert signature in versioned attestation")
					continue
				}

				attestationsToSubmit[validator] = att
			}
		}
	}

	cr.measurements.EndPostConsensus()
	recordPostConsensusDuration(ctx, cr.measurements.PostConsensusTime(), spectypes.RoleCommittee)

	logger = logger.With(fields.PostConsensusTime(cr.measurements.PostConsensusTime()))

	// Submit multiple attestations
	attestations := make([]*spec.VersionedAttestation, 0, len(attestationsToSubmit))
	for _, att := range attestationsToSubmit {
		attestations = append(attestations, att)
	}

	cr.measurements.EndDutyFlow()

	if len(attestations) > 0 {
		submissionStart := time.Now()
		if err := cr.beacon.SubmitAttestations(attestations); err != nil {
			logger.Error("❌ failed to submit attestation", zap.Error(err))
			recordFailedSubmission(ctx, spectypes.BNRoleAttester)
			return errors.Wrap(err, "could not submit to Beacon chain reconstructed attestation")
		}

		recordDutyDuration(ctx, cr.measurements.DutyDurationTime(), spectypes.BNRoleAttester, cr.BaseRunner.State.RunningInstance.State.Round)

		attestationsCount := len(attestations)
		if attestationsCount <= math.MaxUint32 {
			recordSuccessfulSubmission(ctx,
				uint32(attestationsCount),
				cr.GetBeaconNode().GetBeaconNetwork().EstimatedEpochAtSlot(cr.GetBaseRunner().State.StartingDuty.DutySlot()),
				spectypes.BNRoleAttester)
		}

		attData, err := attestations[0].Data()
		if err != nil {
			return errors.Wrap(err, "could not get attestation data")
			// TODO return error?
		}
		logger.Info("✅ successfully submitted attestations",
			fields.Epoch(cr.GetBeaconNode().GetBeaconNetwork().EstimatedEpochAtSlot(cr.GetBaseRunner().State.StartingDuty.DutySlot())),
			fields.Height(cr.BaseRunner.QBFTController.Height),
			fields.Round(cr.BaseRunner.State.RunningInstance.State.Round),
			fields.BlockRoot(attData.BeaconBlockRoot),
			fields.SubmissionTime(time.Since(submissionStart)),
			fields.TotalConsensusTime(cr.measurements.TotalConsensusTime()),
			fields.Count(attestationsCount),
		)

		// Record successful submissions
		for validator := range attestationsToSubmit {
			cr.RecordSubmission(spectypes.BNRoleAttester, validator)
		}
	}

	// Submit multiple sync committee
	syncCommitteeMessages := make([]*altair.SyncCommitteeMessage, 0, len(syncCommitteeMessagesToSubmit))
	for _, syncMsg := range syncCommitteeMessagesToSubmit {
		syncCommitteeMessages = append(syncCommitteeMessages, syncMsg)
	}

	if len(syncCommitteeMessages) > 0 {
		submissionStart := time.Now()
		if err := cr.beacon.SubmitSyncMessages(syncCommitteeMessages); err != nil {
			logger.Error("❌ failed to submit sync committee", zap.Error(err))
			recordFailedSubmission(ctx, spectypes.BNRoleSyncCommittee)
			return errors.Wrap(err, "could not submit to Beacon chain reconstructed signed sync committee")
		}

		recordDutyDuration(ctx, cr.measurements.DutyDurationTime(), spectypes.BNRoleSyncCommittee, cr.BaseRunner.State.RunningInstance.State.Round)

		syncMsgsCount := len(syncCommitteeMessages)
		if syncMsgsCount <= math.MaxUint32 {
			recordSuccessfulSubmission(ctx,
				uint32(syncMsgsCount),
				cr.GetBeaconNode().GetBeaconNetwork().EstimatedEpochAtSlot(cr.GetBaseRunner().State.StartingDuty.DutySlot()),
				spectypes.BNRoleSyncCommittee)
		}

		logger.Info("✅ successfully submitted sync committee",
			fields.Height(cr.BaseRunner.QBFTController.Height),
			fields.Round(cr.BaseRunner.State.RunningInstance.State.Round),
			fields.BlockRoot(syncCommitteeMessages[0].BeaconBlockRoot),
			fields.SubmissionTime(time.Since(submissionStart)),
			fields.TotalConsensusTime(cr.measurements.TotalConsensusTime()),
			fields.Count(syncMsgsCount),
		)

		// Record successful submissions
		for validator := range syncCommitteeMessagesToSubmit {
			cr.RecordSubmission(spectypes.BNRoleSyncCommittee, validator)
		}
	}

	if anyErr != nil {
		return anyErr
	}

	// Check if duty has terminated (runner has submitted for all duties)
	if cr.HasSubmittedAllValidatorDuties(attestationMap, committeeMap) {
		cr.BaseRunner.State.Finished = true
	}
	return nil
}

// HasSubmittedAllValidatorDuties -- Returns true if the runner has done submissions for all validators for the given slot
func (cr *CommitteeRunner) HasSubmittedAllValidatorDuties(attestationMap map[phase0.ValidatorIndex][32]byte, syncCommitteeMap map[phase0.ValidatorIndex][32]byte) bool {
	// Expected total
	expectedTotalSubmissions := len(attestationMap) + len(syncCommitteeMap)

	totalSubmissions := 0

	// Add submitted attestation duties
	for valIdx := range attestationMap {
		if cr.HasSubmitted(spectypes.BNRoleAttester, valIdx) {
			totalSubmissions++
		}
	}
	// Add submitted sync committee duties
	for valIdx := range syncCommitteeMap {
		if cr.HasSubmitted(spectypes.BNRoleSyncCommittee, valIdx) {
			totalSubmissions++
		}
	}
	return totalSubmissions >= expectedTotalSubmissions
}

// RecordSubmission -- Records a submission for the (role, validator index, slot) tuple
func (cr *CommitteeRunner) RecordSubmission(role spectypes.BeaconRole, valIdx phase0.ValidatorIndex) {
	if _, ok := cr.submittedDuties[role]; !ok {
		cr.submittedDuties[role] = make(map[phase0.ValidatorIndex]struct{})
	}
	cr.submittedDuties[role][valIdx] = struct{}{}
}

// HasSubmitted -- Returns true if there is a record of submission for the (role, validator index, slot) tuple
func (cr *CommitteeRunner) HasSubmitted(role spectypes.BeaconRole, valIdx phase0.ValidatorIndex) bool {
	if _, ok := cr.submittedDuties[role]; !ok {
		return false
	}
	_, ok := cr.submittedDuties[role][valIdx]
	return ok
}

func findValidators(
	expectedRoot [32]byte,
	attestationMap map[phase0.ValidatorIndex][32]byte,
	committeeMap map[phase0.ValidatorIndex][32]byte) (spectypes.BeaconRole, []phase0.ValidatorIndex, bool) {
	var validators []phase0.ValidatorIndex

	// look for the expectedRoot in attestationMap
	for validator, root := range attestationMap {
		if root == expectedRoot {
			validators = append(validators, validator)
		}
	}
	if len(validators) > 0 {
		return spectypes.BNRoleAttester, validators, true
	}
	// look for the expectedRoot in committeeMap
	for validator, root := range committeeMap {
		if root == expectedRoot {
			validators = append(validators, validator)
		}
	}
	if len(validators) > 0 {
		return spectypes.BNRoleSyncCommittee, validators, true
	}
	return spectypes.BNRoleUnknown, nil, false
}

// Unneeded since no preconsensus phase
func (cr CommitteeRunner) expectedPreConsensusRootsAndDomain() ([]ssz.HashRoot, phase0.DomainType, error) {
	return nil, spectypes.DomainError, errors.New("no pre consensus root for committee runner")
}

// This function signature returns only one domain type... but we can have mixed domains
// instead we rely on expectedPostConsensusRootsAndBeaconObjects that is called later
func (cr CommitteeRunner) expectedPostConsensusRootsAndDomain() ([]ssz.HashRoot, phase0.DomainType, error) {
	return nil, spectypes.DomainError, errors.New("expected post consensus roots function is unused")
}

func (cr *CommitteeRunner) expectedPostConsensusRootsAndBeaconObjects(logger *zap.Logger) (
	attestationMap map[phase0.ValidatorIndex][32]byte,
	syncCommitteeMap map[phase0.ValidatorIndex][32]byte,
	beaconObjects map[phase0.ValidatorIndex]map[[32]byte]interface{}, error error,
) {
	attestationMap = make(map[phase0.ValidatorIndex][32]byte)
	syncCommitteeMap = make(map[phase0.ValidatorIndex][32]byte)
	beaconObjects = make(map[phase0.ValidatorIndex]map[[32]byte]interface{})
	duty := cr.BaseRunner.State.StartingDuty
	// TODO DecidedValue should be interface??
	beaconVoteData := cr.BaseRunner.State.DecidedValue
	beaconVote := &spectypes.BeaconVote{}
	if err := beaconVote.Decode(beaconVoteData); err != nil {
		return nil, nil, nil, errors.Wrap(err, "could not decode beacon vote")
	}

	slot := duty.DutySlot()
	epoch := cr.GetBaseRunner().BeaconNetwork.EstimatedEpochAtSlot(slot)

	dataVersion := cr.beacon.DataVersion(epoch)

	for _, validatorDuty := range duty.(*spectypes.CommitteeDuty).ValidatorDuties {
		if validatorDuty == nil {
			continue
		}
		if err := cr.DutyGuard.ValidDuty(validatorDuty.Type, spectypes.ValidatorPK(validatorDuty.PubKey), validatorDuty.DutySlot()); err != nil {
			logger.Warn("duty is no longer valid", fields.Validator(validatorDuty.PubKey[:]), fields.BeaconRole(validatorDuty.Type), zap.Error(err))
			continue
		}
		logger := logger.With(fields.Validator(validatorDuty.PubKey[:]))
		slot := validatorDuty.DutySlot()
		epoch := cr.GetBaseRunner().BeaconNetwork.EstimatedEpochAtSlot(slot)
		switch validatorDuty.Type {
		case spectypes.BNRoleAttester:
			// Attestation object
			attestationData := constructAttestationData(beaconVote, validatorDuty, dataVersion)
			attestationResponse, err := specssv.ConstructVersionedAttestationWithoutSignature(attestationData, dataVersion, validatorDuty)
			if err != nil {
				logger.Debug("failed to construct attestation", zap.Error(err))
				continue
			}

			// Root
			domain, err := cr.GetBeaconNode().DomainData(epoch, spectypes.DomainAttester)
			if err != nil {
				logger.Debug("failed to get attester domain", zap.Error(err))
				continue
			}

			root, err := spectypes.ComputeETHSigningRoot(attestationData, domain)
			if err != nil {
				logger.Debug("failed to compute attester root", zap.Error(err))
				continue
			}

			// Add to map
			attestationMap[validatorDuty.ValidatorIndex] = root
			if _, ok := beaconObjects[validatorDuty.ValidatorIndex]; !ok {
				beaconObjects[validatorDuty.ValidatorIndex] = make(map[[32]byte]interface{})
			}
			beaconObjects[validatorDuty.ValidatorIndex][root] = attestationResponse
		case spectypes.BNRoleSyncCommittee:
			// Sync committee beacon object
			syncMsg := &altair.SyncCommitteeMessage{
				Slot:            slot,
				BeaconBlockRoot: beaconVote.BlockRoot,
				ValidatorIndex:  validatorDuty.ValidatorIndex,
			}

			// Root
			domain, err := cr.GetBeaconNode().DomainData(epoch, spectypes.DomainSyncCommittee)
			if err != nil {
				logger.Debug("failed to get sync committee domain", zap.Error(err))
				continue
			}
			// Eth root
			blockRoot := spectypes.SSZBytes(beaconVote.BlockRoot[:])
			root, err := spectypes.ComputeETHSigningRoot(blockRoot, domain)
			if err != nil {
				logger.Debug("failed to compute sync committee root", zap.Error(err))
				continue
			}

			// Set root and beacon object
			syncCommitteeMap[validatorDuty.ValidatorIndex] = root
			if _, ok := beaconObjects[validatorDuty.ValidatorIndex]; !ok {
				beaconObjects[validatorDuty.ValidatorIndex] = make(map[[32]byte]interface{})
			}
			beaconObjects[validatorDuty.ValidatorIndex][root] = syncMsg
		default:
			return nil, nil, nil, fmt.Errorf("invalid duty type: %s", validatorDuty.Type)
		}
	}
	return attestationMap, syncCommitteeMap, beaconObjects, nil
}

func (cr *CommitteeRunner) executeDuty(ctx context.Context, logger *zap.Logger, duty spectypes.Duty) error {
	cr.measurements.StartDutyFlow()

	start := time.Now()
	slot := duty.DutySlot()

	attData, _, err := cr.GetBeaconNode().GetAttestationData(slot)
	if err != nil {
		return errors.Wrap(err, "failed to get attestation data")
	}
	logger = logger.With(
		zap.Duration("attestation_data_time", time.Since(start)),
		fields.Slot(slot),
	)

<<<<<<< HEAD
	cr.started = time.Now()
=======
	cr.measurements.StartConsensus()
>>>>>>> 47ea4bc1

	vote := &spectypes.BeaconVote{
		BlockRoot: attData.BeaconBlockRoot,
		Source:    attData.Source,
		Target:    attData.Target,
	}

<<<<<<< HEAD
	cr.metrics.StartConsensus()
	if err := cr.BaseRunner.decide(logger, cr, duty.DutySlot(), vote); err != nil {
=======
	if err := cr.BaseRunner.decide(ctx, logger, cr, duty.DutySlot(), vote); err != nil {
>>>>>>> 47ea4bc1
		return errors.Wrap(err, "can't start new duty runner instance for duty")
	}
	return nil
}

func (cr *CommitteeRunner) GetSigner() ekm.BeaconSigner {
	return cr.signer
}

func (cr *CommitteeRunner) GetDoppelgangerHandler() DoppelgangerProvider {
	return cr.doppelgangerHandler
}

func (cr *CommitteeRunner) GetOperatorSigner() ssvtypes.OperatorSigner {
	return cr.operatorSigner
}

func constructAttestationData(vote *spectypes.BeaconVote, duty *spectypes.ValidatorDuty, version spec.DataVersion) *phase0.AttestationData {
	attData := &phase0.AttestationData{
		Slot:            duty.Slot,
		Index:           duty.CommitteeIndex,
		BeaconBlockRoot: vote.BlockRoot,
		Source:          vote.Source,
		Target:          vote.Target,
	}
	if version >= spec.DataVersionElectra {
		attData.Index = 0 // EIP-7549: Index should be set to 0
	}
	return attData
}<|MERGE_RESOLUTION|>--- conflicted
+++ resolved
@@ -17,16 +17,14 @@
 	specqbft "github.com/ssvlabs/ssv-spec/qbft"
 	specssv "github.com/ssvlabs/ssv-spec/ssv"
 	spectypes "github.com/ssvlabs/ssv-spec/types"
+	"go.uber.org/zap"
+
 	"github.com/ssvlabs/ssv/logging/fields"
 	"github.com/ssvlabs/ssv/networkconfig"
 	"github.com/ssvlabs/ssv/protocol/v2/blockchain/beacon"
 	"github.com/ssvlabs/ssv/protocol/v2/qbft/controller"
 	ssvtypes "github.com/ssvlabs/ssv/protocol/v2/types"
-<<<<<<< HEAD
-	"go.uber.org/zap"
-=======
 	"github.com/ssvlabs/ssv/ssvsigner/ekm"
->>>>>>> 47ea4bc1
 )
 
 var (
@@ -783,11 +781,7 @@
 		fields.Slot(slot),
 	)
 
-<<<<<<< HEAD
-	cr.started = time.Now()
-=======
 	cr.measurements.StartConsensus()
->>>>>>> 47ea4bc1
 
 	vote := &spectypes.BeaconVote{
 		BlockRoot: attData.BeaconBlockRoot,
@@ -795,12 +789,7 @@
 		Target:    attData.Target,
 	}
 
-<<<<<<< HEAD
-	cr.metrics.StartConsensus()
-	if err := cr.BaseRunner.decide(logger, cr, duty.DutySlot(), vote); err != nil {
-=======
 	if err := cr.BaseRunner.decide(ctx, logger, cr, duty.DutySlot(), vote); err != nil {
->>>>>>> 47ea4bc1
 		return errors.Wrap(err, "can't start new duty runner instance for duty")
 	}
 	return nil
