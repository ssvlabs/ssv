--- conflicted
+++ resolved
@@ -5,8 +5,6 @@
 	"encoding/hex"
 	"encoding/json"
 	"time"
-
-	"github.com/ssvlabs/ssv/protocol/v2/ssv/runner/metrics"
 
 	"github.com/attestantio/go-eth2-client/spec/altair"
 	"github.com/attestantio/go-eth2-client/spec/phase0"
@@ -21,11 +19,8 @@
 	"github.com/ssvlabs/ssv/networkconfig"
 	"github.com/ssvlabs/ssv/protocol/v2/blockchain/beacon"
 	"github.com/ssvlabs/ssv/protocol/v2/qbft/controller"
-<<<<<<< HEAD
 	"github.com/ssvlabs/ssv/protocol/v2/ssv/runner/metrics"
 	ssvtypes "github.com/ssvlabs/ssv/protocol/v2/types"
-=======
->>>>>>> de5b6459
 )
 
 //type Broadcaster interface {
@@ -408,11 +403,7 @@
 			}
 			specSig := phase0.BLSSignature{}
 			copy(specSig[:], sig)
-<<<<<<< HEAD
-			vlogger.Debug("🧩 reconstructed partial signatures",
-=======
 			vlogger.Debug("🧩 reconstructed partial signatures committee",
->>>>>>> de5b6459
 				zap.Uint64s("signers", getPostConsensusCommitteeSigners(cr.BaseRunner.State, root)))
 			// Get the beacon object related to root
 			validatorObjs, exists := beaconObjects[validator]
