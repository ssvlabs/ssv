--- conflicted
+++ resolved
@@ -237,6 +237,10 @@
 	return cr.network
 }
 
+func (cr *CommitteeRunner) GetNetworkConfig() networkconfig.Network {
+	return cr.BaseRunner.NetworkConfig
+}
+
 func (cr *CommitteeRunner) GetBeaconSigner() ekm.BeaconSigner {
 	return cr.signer
 }
@@ -329,13 +333,9 @@
 
 			span.AddEvent("constructing attestation data", attr)
 			attestationData := constructAttestationData(beaconVote, validatorDuty, version)
-<<<<<<< HEAD
+
+			span.AddEvent("signing attestation data", attr)
 			partialMsg, err := signBeaconObject(
-=======
-
-			span.AddEvent("signing attestation data", attr)
-			partialMsg, err := cr.BaseRunner.signBeaconObject(
->>>>>>> c9a46222
 				ctx,
 				cr,
 				validatorDuty,
@@ -411,13 +411,8 @@
 	ssvMsg := &spectypes.SSVMessage{
 		MsgType: spectypes.SSVPartialSignatureMsgType,
 		MsgID: spectypes.NewMsgID(
-<<<<<<< HEAD
-			cr.BaseRunner.DomainType,
+			cr.BaseRunner.NetworkConfig.GetDomainType(),
 			cr.BaseRunner.QBFTController.CommitteeMember.CommitteeID[:],
-=======
-			cr.BaseRunner.NetworkConfig.GetDomainType(),
-			cr.GetBaseRunner().QBFTController.CommitteeMember.CommitteeID[:],
->>>>>>> c9a46222
 			cr.BaseRunner.RunnerRoleType,
 		),
 	}
@@ -447,8 +442,8 @@
 	return nil
 }
 
-func (r *CommitteeRunner) OnTimeoutQBFT(ctx context.Context, logger *zap.Logger, msg ssvtypes.EventMsg) error {
-	return r.BaseRunner.OnTimeoutQBFT(ctx, logger, msg)
+func (cr *CommitteeRunner) OnTimeoutQBFT(ctx context.Context, logger *zap.Logger, msg ssvtypes.EventMsg) error {
+	return cr.BaseRunner.OnTimeoutQBFT(ctx, logger, msg)
 }
 
 // TODO finish edge case where some roots may be missing
@@ -652,11 +647,7 @@
 		if attestationsCount <= math.MaxUint32 {
 			recordSuccessfulSubmission(ctx,
 				uint32(attestationsCount),
-<<<<<<< HEAD
-				cr.GetBeaconNode().GetBeaconNetwork().EstimatedEpochAtSlot(cr.BaseRunner.State.StartingDuty.DutySlot()),
-=======
-				cr.BaseRunner.NetworkConfig.EstimatedEpochAtSlot(cr.GetBaseRunner().State.StartingDuty.DutySlot()),
->>>>>>> c9a46222
+				cr.BaseRunner.NetworkConfig.EstimatedEpochAtSlot(cr.BaseRunner.State.StartingDuty.DutySlot()),
 				spectypes.BNRoleAttester)
 		}
 
@@ -664,10 +655,6 @@
 		if err != nil {
 			return observability.Errorf(span, "could not get attestation data: %w", err)
 		}
-<<<<<<< HEAD
-		logger.Info("✅ successfully submitted attestations",
-			fields.Epoch(cr.GetBeaconNode().GetBeaconNetwork().EstimatedEpochAtSlot(cr.BaseRunner.State.StartingDuty.DutySlot())),
-=======
 		const eventMsg = "✅ successfully submitted attestations"
 		span.AddEvent(eventMsg, trace.WithAttributes(
 			observability.BeaconBlockRootAttribute(attData.BeaconBlockRoot),
@@ -676,8 +663,7 @@
 		))
 
 		logger.Info(eventMsg,
-			fields.Epoch(cr.BaseRunner.NetworkConfig.EstimatedEpochAtSlot(cr.GetBaseRunner().State.StartingDuty.DutySlot())),
->>>>>>> c9a46222
+			fields.Epoch(cr.BaseRunner.NetworkConfig.EstimatedEpochAtSlot(cr.BaseRunner.State.StartingDuty.DutySlot())),
 			fields.Height(cr.BaseRunner.QBFTController.Height),
 			fields.Round(cr.BaseRunner.State.RunningInstance.State.Round),
 			fields.BlockRoot(attData.BeaconBlockRoot),
@@ -712,11 +698,7 @@
 		if syncMsgsCount <= math.MaxUint32 {
 			recordSuccessfulSubmission(ctx,
 				uint32(syncMsgsCount),
-<<<<<<< HEAD
-				cr.GetBeaconNode().GetBeaconNetwork().EstimatedEpochAtSlot(cr.BaseRunner.State.StartingDuty.DutySlot()),
-=======
-				cr.BaseRunner.NetworkConfig.EstimatedEpochAtSlot(cr.GetBaseRunner().State.StartingDuty.DutySlot()),
->>>>>>> c9a46222
+				cr.BaseRunner.NetworkConfig.EstimatedEpochAtSlot(cr.BaseRunner.State.StartingDuty.DutySlot()),
 				spectypes.BNRoleSyncCommittee)
 		}
 		const eventMsg = "✅ successfully submitted sync committee"
@@ -830,13 +812,8 @@
 
 // This function signature returns only one domain type... but we can have mixed domains
 // instead we rely on expectedPostConsensusRootsAndBeaconObjects that is called later
-<<<<<<< HEAD
-func (cr *CommitteeRunner) expectedPostConsensusRootsAndDomain() ([]ssz.HashRoot, phase0.DomainType, error) {
-	return nil, spectypes.DomainError, errors.New("expected post consensus roots function to be unused")
-=======
-func (cr CommitteeRunner) expectedPostConsensusRootsAndDomain(context.Context) ([]ssz.HashRoot, phase0.DomainType, error) {
+func (cr *CommitteeRunner) expectedPostConsensusRootsAndDomain(context.Context) ([]ssz.HashRoot, phase0.DomainType, error) {
 	return nil, spectypes.DomainError, errors.New("expected post consensus roots function is unused")
->>>>>>> c9a46222
 }
 
 func (cr *CommitteeRunner) expectedPostConsensusRootsAndBeaconObjects(ctx context.Context, logger *zap.Logger) (
@@ -856,13 +833,8 @@
 	}
 
 	slot := duty.DutySlot()
-<<<<<<< HEAD
-	epoch := cr.BaseRunner.BeaconNetwork.EstimatedEpochAtSlot(slot)
-=======
-	epoch := cr.GetBaseRunner().NetworkConfig.EstimatedEpochAtSlot(slot)
->>>>>>> c9a46222
-
-	dataVersion, _ := cr.GetBaseRunner().NetworkConfig.ForkAtEpoch(epoch)
+	epoch := cr.BaseRunner.NetworkConfig.EstimatedEpochAtSlot(slot)
+	dataVersion, _ := cr.BaseRunner.NetworkConfig.ForkAtEpoch(epoch)
 
 	for _, validatorDuty := range duty.(*spectypes.CommitteeDuty).ValidatorDuties {
 		if validatorDuty == nil {
@@ -874,11 +846,7 @@
 		}
 		logger := logger.With(fields.Validator(validatorDuty.PubKey[:]))
 		slot := validatorDuty.DutySlot()
-<<<<<<< HEAD
-		epoch := cr.GetBeaconNode().GetBeaconNetwork().EstimatedEpochAtSlot(slot)
-=======
-		epoch := cr.GetBaseRunner().NetworkConfig.EstimatedEpochAtSlot(slot)
->>>>>>> c9a46222
+		epoch := cr.BaseRunner.NetworkConfig.EstimatedEpochAtSlot(slot)
 		switch validatorDuty.Type {
 		case spectypes.BNRoleAttester:
 			// Attestation object
