package runner

import (
	"crypto/sha256"
	"encoding/hex"
	"encoding/json"
	"strconv"
	"time"

	"github.com/attestantio/go-eth2-client/spec/altair"
	"github.com/attestantio/go-eth2-client/spec/phase0"
	ssz "github.com/ferranbt/fastssz"
	"github.com/pkg/errors"
	"github.com/prysmaticlabs/go-bitfield"
	specqbft "github.com/ssvlabs/ssv-spec/qbft"
	"github.com/ssvlabs/ssv-spec/types"
	spectypes "github.com/ssvlabs/ssv-spec/types"
	"go.uber.org/zap"

	"github.com/ssvlabs/ssv/logging/fields"
	"github.com/ssvlabs/ssv/protocol/v2/blockchain/beacon"
	"github.com/ssvlabs/ssv/protocol/v2/qbft/controller"
)

//type Broadcaster interface {
//	Broadcast(msg *types.SignedSSVMessage) error
//}
//
//type BeaconNode interface {
//	DomainData(epoch phase0.Epoch, domain phase0.DomainType) (phase0.Domain, error)
//	SubmitAttestation(attestation *phase0.Attestation) error
//}

type CommitteeRunner struct {
	BaseRunner     *BaseRunner
	domain         spectypes.DomainType
	beacon         beacon.BeaconNode
	network        specqbft.Network
	signer         types.BeaconSigner
	operatorSigner types.OperatorSigner
	valCheck       specqbft.ProposedValueCheckF

	stoppedValidators map[spectypes.ValidatorPK]struct{}

	started       time.Time
	consensusDone time.Time
	postStarted   time.Time
}

func NewCommitteeRunner(
	domain spectypes.DomainType,
	beaconNetwork types.BeaconNetwork,
	share map[phase0.ValidatorIndex]*types.Share,
	qbftController *controller.Controller,
	beacon beacon.BeaconNode,
	network specqbft.Network,
	signer types.BeaconSigner,
	operatorSigner types.OperatorSigner,
	valCheck specqbft.ProposedValueCheckF,
) Runner {
	return &CommitteeRunner{
		BaseRunner: &BaseRunner{
			RunnerRoleType: types.RoleCommittee,
			BeaconNetwork:  beaconNetwork,
			Share:          share,
			QBFTController: qbftController,
		},
<<<<<<< HEAD
		domain:         domain,
		beacon:         beacon,
		network:        network,
		signer:         signer,
		operatorSigner: operatorSigner,
		valCheck:       valCheck,
=======
		beacon:            beacon,
		network:           network,
		signer:            signer,
		operatorSigner:    operatorSigner,
		valCheck:          valCheck,
		stoppedValidators: make(map[spectypes.ValidatorPK]struct{}),
>>>>>>> 6c11dbf8
	}
}

func (cr *CommitteeRunner) StartNewDuty(logger *zap.Logger, duty spectypes.Duty, quorum uint64) error {
	return cr.BaseRunner.baseStartNewDuty(logger, cr, duty, quorum)
}

func (cr *CommitteeRunner) Encode() ([]byte, error) {
	return json.Marshal(cr)
}

// StopDuty stops the duty for the given validator
func (cr *CommitteeRunner) StopDuty(validator types.ValidatorPK) {
	cr.stoppedValidators[validator] = struct{}{}
}

func (cr *CommitteeRunner) Decode(data []byte) error {
	return json.Unmarshal(data, &cr)
}

func (cr *CommitteeRunner) GetRoot() ([32]byte, error) {
	marshaledRoot, err := cr.Encode()
	if err != nil {
		return [32]byte{}, errors.Wrap(err, "could not encode DutyRunnerState")
	}
	ret := sha256.Sum256(marshaledRoot)
	return ret, nil
}

func (cr *CommitteeRunner) GetBaseRunner() *BaseRunner {
	return cr.BaseRunner
}

func (cr *CommitteeRunner) GetBeaconNode() beacon.BeaconNode {
	return cr.beacon
}

func (cr *CommitteeRunner) GetValCheckF() specqbft.ProposedValueCheckF {
	return cr.valCheck
}

func (cr *CommitteeRunner) GetNetwork() specqbft.Network {
	return cr.network
}

func (cr *CommitteeRunner) GetBeaconSigner() types.BeaconSigner {
	return cr.signer
}

func (cr *CommitteeRunner) HasRunningDuty() bool {
	return cr.BaseRunner.hasRunningDuty()
}

func (cr *CommitteeRunner) ProcessPreConsensus(logger *zap.Logger, signedMsg *types.PartialSignatureMessages) error {
	return errors.New("no pre consensus phase for committee runner")
}

func (cr *CommitteeRunner) ProcessConsensus(logger *zap.Logger, msg *types.SignedSSVMessage) error {
	decided, decidedValue, err := cr.BaseRunner.baseConsensusMsgProcessing(logger, cr, msg)
	if err != nil {
		return errors.Wrap(err, "failed processing consensus message")
	}

	// Decided returns true only once so if it is true it must be for the current running instance
	if !decided {
		return nil
	}

	cr.consensusDone = time.Now()
	cr.postStarted = time.Now()

	// decided means consensus is done

	duty := cr.BaseRunner.State.StartingDuty
	postConsensusMsg := &types.PartialSignatureMessages{
		Type:     types.PostConsensusPartialSig,
		Slot:     duty.DutySlot(),
		Messages: []*types.PartialSignatureMessage{},
	}

	beaconVote := decidedValue.(*types.BeaconVote)
	for _, duty := range duty.(*types.CommitteeDuty).BeaconDuties {
		switch duty.Type {
		case types.BNRoleAttester:
			attestationData := constructAttestationData(beaconVote, duty)

			partialMsg, err := cr.BaseRunner.signBeaconObject(cr, duty, attestationData, duty.DutySlot(),
				types.DomainAttester)
			if err != nil {
				return errors.Wrap(err, "failed signing attestation data")
			}
			postConsensusMsg.Messages = append(postConsensusMsg.Messages, partialMsg)

			// TODO: revert log
			adr, err := attestationData.HashTreeRoot()
			if err != nil {
				return errors.Wrap(err, "failed to hash attestation data")
			}
			logger.Debug("signed attestation data",
				zap.Int("validator_index", int(duty.ValidatorIndex)),
				zap.String("pub_key", hex.EncodeToString(duty.PubKey[:])),
				zap.Any("attestation_data", attestationData),
				zap.String("attestation_data_root", hex.EncodeToString(adr[:])),
				zap.String("signing_root", hex.EncodeToString(partialMsg.SigningRoot[:])),
				zap.String("signature", hex.EncodeToString(partialMsg.PartialSignature[:])),
			)

		case types.BNRoleSyncCommittee:
			blockRoot := beaconVote.BlockRoot
			partialMsg, err := cr.BaseRunner.signBeaconObject(cr, duty, types.SSZBytes(blockRoot[:]), duty.DutySlot(),
				types.DomainSyncCommittee)
			if err != nil {
				return errors.Wrap(err, "failed signing sync committee message")
			}
			postConsensusMsg.Messages = append(postConsensusMsg.Messages, partialMsg)
		}
	}

	ssvMsg := &types.SSVMessage{
		MsgType: types.SSVPartialSignatureMsgType,
<<<<<<< HEAD
		MsgID: types.NewMsgID(
			cr.domain,
			cr.GetBaseRunner().QBFTController.Share.ClusterID[:],
			cr.BaseRunner.RunnerRoleType,
		),
=======
		//TODO: The Domain will be updated after new Domain PR... Will be created after this PR is merged
		MsgID: types.NewMsgID(types.GenesisMainnet, cr.GetBaseRunner().QBFTController.CommitteeMember.CommitteeID[:],
			cr.BaseRunner.RunnerRoleType),
>>>>>>> 6c11dbf8
	}
	ssvMsg.Data, err = postConsensusMsg.Encode()
	if err != nil {
		return errors.Wrap(err, "failed to encode post consensus signature msg")
	}

	msgToBroadcast, err := types.SSVMessageToSignedSSVMessage(ssvMsg, cr.BaseRunner.QBFTController.CommitteeMember.OperatorID,
		cr.operatorSigner.SignSSVMessage)
	if err != nil {
		return errors.Wrap(err, "could not create SignedSSVMessage from SSVMessage")
	}

	// TODO: (Alan) revert?
	logger.Debug("📢 broadcasting post consensus message",
		fields.Slot(duty.DutySlot()),
		zap.Int("sigs", len(postConsensusMsg.Messages)),
	)

	if err := cr.GetNetwork().Broadcast(ssvMsg.MsgID, msgToBroadcast); err != nil {
		return errors.Wrap(err, "can't broadcast partial post consensus sig")
	}
	return nil

}

// TODO finish edge case where some roots may be missing
func (cr *CommitteeRunner) ProcessPostConsensus(logger *zap.Logger, signedMsg *types.PartialSignatureMessages) error {
	quorum, roots, err := cr.BaseRunner.basePostConsensusMsgProcessing(logger, cr, signedMsg)
	if err != nil {
		return errors.Wrap(err, "failed processing post consensus message")
	}

	// TODO: (Alan) revert?
	indices := make([]int, len(signedMsg.Messages))
	for i, msg := range signedMsg.Messages {
		indices[i] = int(msg.ValidatorIndex)
	}
	logger.Debug("got post consensus",
		zap.Bool("quorum", quorum),
		fields.Slot(cr.BaseRunner.State.StartingDuty.DutySlot()),
		zap.Int("signer", int(signedMsg.Messages[0].Signer)),
		zap.Int("sigs", len(roots)),
		zap.Ints("validators", indices),
	)

	if !quorum {
		return nil
	}

	consensusDuration := cr.consensusDone.Sub(cr.started)
	postConsensusDuration := time.Since(cr.postStarted)
	totalDuration := consensusDuration + postConsensusDuration

	durationFields := []zap.Field{
		fields.ConsensusTime(consensusDuration),
		zap.String("post_consensus_time", strconv.FormatFloat(postConsensusDuration.Seconds(), 'f', 5, 64)),
		zap.String("total_consensus_time", strconv.FormatFloat(totalDuration.Seconds(), 'f', 5, 64)),
	}

	attestationMap, committeeMap, beaconObjects, err := cr.expectedPostConsensusRootsAndBeaconObjects()
	if err != nil {
		return errors.Wrap(err, "could not get expected post consensus roots and beacon objects")
	}

	for _, root := range roots {
		role, validators, found := findValidators(root, attestationMap, committeeMap)
		// TODO: (Alan) revert?
		logger.Debug("found validators for root",
			fields.Slot(cr.BaseRunner.State.StartingDuty.DutySlot()),
			zap.String("role", role.String()),
			zap.String("root", hex.EncodeToString(root[:])),
			zap.Any("validators", validators),
		)

		if !found {
			// TODO error?
			continue
		}
		for _, validator := range validators {
			validator := validator
			share := cr.BaseRunner.Share[validator]
			pubKey := share.ValidatorPubKey

			vlogger := logger.With(zap.Int("validator_index", int(validator)), zap.String("pubkey", hex.EncodeToString(pubKey[:])))
			vlogger = vlogger.With(durationFields...)

			sig, err := cr.BaseRunner.State.ReconstructBeaconSig(cr.BaseRunner.State.PostConsensusContainer, root,
				pubKey[:], validator)
			// If the reconstructed signature verification failed, fall back to verifying each partial signature
			// TODO should we return an error here? maybe other sigs are fine?
			if err != nil {
				for _, root := range roots {
					cr.BaseRunner.FallBackAndVerifyEachSignature(cr.BaseRunner.State.PostConsensusContainer, root,
						share.Committee, validator)
				}
				vlogger.Error("got post-consensus quorum but it has invalid signatures",
					fields.Slot(cr.BaseRunner.State.StartingDuty.DutySlot()),
					zap.Error(err),
				)
				// TODO: @GalRogozinski
				// return errors.Wrap(err, "got post-consensus quorum but it has invalid signatures")
				continue
			}
			specSig := phase0.BLSSignature{}
			copy(specSig[:], sig)
			if role == types.BNRoleAttester {
				att := beaconObjects[BeaconObjectID{Root: root, ValidatorIndex: validator}].(*phase0.Attestation)
				att.Signature = specSig

				// TODO: revert log
				adr, err := att.Data.HashTreeRoot()
				if err != nil {
					return errors.Wrap(err, "failed to hash attestation data")
				}
				vlogger.Debug("submitting attestation",
					zap.Any("attestation", att),
					zap.String("attestation_data_root", hex.EncodeToString(adr[:])),
					zap.String("signing_root", hex.EncodeToString(root[:])),
					zap.String("signature", hex.EncodeToString(att.Signature[:])),
				)

				// broadcast
				// TODO: (Alan) bulk submit instead of goroutine? (at least properly manage goroutines with wg)
				go func() {
					start := time.Now()
					if err := cr.beacon.SubmitAttestations([]*phase0.Attestation{att}); err != nil {
						vlogger.Error("could not submit to Beacon chain reconstructed attestation",
							fields.Slot(att.Data.Slot),
							zap.Error(err),
						)

						// TODO: @GalRogozinski
						// return errors.Wrap(err, "could not submit to Beacon chain reconstructed attestation")
						// continue
						return
					}
					vlogger.Info("✅ successfully submitted attestation",
						zap.String("block_root", hex.EncodeToString(att.Data.BeaconBlockRoot[:])),
						fields.SubmissionTime(time.Since(start)),
						fields.Height(cr.BaseRunner.QBFTController.Height),
						fields.Round(cr.BaseRunner.State.RunningInstance.State.Round),
					)
				}()
				// TODO: like AttesterRunner
			} else if role == types.BNRoleSyncCommittee {
				syncMsg := beaconObjects[BeaconObjectID{Root: root, ValidatorIndex: validator}].(*altair.SyncCommitteeMessage)
				syncMsg.Signature = specSig
				// Broadcast
				// TODO: (Alan) bulk submit instead of goroutine?
				go func() {
					start := time.Now()
					if err := cr.beacon.SubmitSyncMessages([]*altair.SyncCommitteeMessage{syncMsg}); err != nil {
						vlogger.Error("could not submit to Beacon chain reconstructed signed sync committee",
							fields.Slot(syncMsg.Slot),
							zap.Error(err),
						)
						// TODO: @GalRogozinski
						// return errors.Wrap(err, "could not submit to Beacon chain reconstructed signed sync committee")
						// continue
						return
					}
					vlogger.Debug("📢 submitted sync committee message",
						fields.SubmissionTime(time.Since(start)),
						fields.Slot(syncMsg.Slot),
					)
				}()
			}
		}
	}
	cr.BaseRunner.State.Finished = true
	return nil
}

func findValidators(
	expectedRoot [32]byte,
	attestationMap map[phase0.ValidatorIndex][32]byte,
	committeeMap map[phase0.ValidatorIndex][32]byte) (types.BeaconRole, []phase0.ValidatorIndex, bool) {
	var validators []phase0.ValidatorIndex

	// look for the expectedRoot in attestationMap
	for validator, root := range attestationMap {
		if root == expectedRoot {
			validators = append(validators, validator)
		}
	}
	if len(validators) > 0 {
		return types.BNRoleAttester, validators, true
	}
	// look for the expectedRoot in committeeMap
	for validator, root := range committeeMap {
		if root == expectedRoot {
			return types.BNRoleSyncCommittee, []phase0.ValidatorIndex{validator}, true
		}
	}
	return types.BNRoleUnknown, nil, false
}

// unneeded
func (cr CommitteeRunner) expectedPreConsensusRootsAndDomain() ([]ssz.HashRoot, phase0.DomainType, error) {
	return nil, types.DomainError, errors.New("no pre consensus root for committee runner")
}

// This function signature returns only one domain type
// instead we rely on expectedPostConsensusRootsAndBeaconObjects that is called later
func (cr CommitteeRunner) expectedPostConsensusRootsAndDomain() ([]ssz.HashRoot, phase0.DomainType, error) {
	return []ssz.HashRoot{}, types.DomainAttester, nil
}

type BeaconObjectID struct {
	Root           [32]byte
	ValidatorIndex phase0.ValidatorIndex
}

func (cr *CommitteeRunner) expectedPostConsensusRootsAndBeaconObjects() (
	attestationMap map[phase0.ValidatorIndex][32]byte,
	syncCommitteeMap map[phase0.ValidatorIndex][32]byte,
	beaconObjects map[BeaconObjectID]ssz.HashRoot, error error,
) {
	attestationMap = make(map[phase0.ValidatorIndex][32]byte)
	syncCommitteeMap = make(map[phase0.ValidatorIndex][32]byte)
	beaconObjects = make(map[BeaconObjectID]ssz.HashRoot)
	duty := cr.BaseRunner.State.StartingDuty
	// TODO DecidedValue should be interface??
	beaconVoteData := cr.BaseRunner.State.DecidedValue
	beaconVote, err := types.NewBeaconVote(beaconVoteData)
	if err != nil {
		return nil, nil, nil, errors.Wrap(err, "could not decode beacon vote")
	}
	err = beaconVote.Decode(beaconVoteData)
	if err != nil {
		return nil, nil, nil, errors.Wrap(err, "could not decode beacon vote")
	}
	for _, beaconDuty := range duty.(*types.CommitteeDuty).BeaconDuties {
		_, stopped := cr.stoppedValidators[spectypes.ValidatorPK(beaconDuty.PubKey)]
		if beaconDuty == nil || stopped {
			continue
		}
		slot := beaconDuty.DutySlot()
		epoch := cr.GetBaseRunner().BeaconNetwork.EstimatedEpochAtSlot(slot)
		switch beaconDuty.Type {
		case types.BNRoleAttester:

			// Attestation object
			attestationData := constructAttestationData(beaconVote, beaconDuty)
			aggregationBitfield := bitfield.NewBitlist(beaconDuty.CommitteeLength)
			aggregationBitfield.SetBitAt(beaconDuty.ValidatorCommitteeIndex, true)
			unSignedAtt := &phase0.Attestation{
				Data:            attestationData,
				AggregationBits: aggregationBitfield,
			}

			// Root
			domain, err := cr.GetBeaconNode().DomainData(epoch, types.DomainAttester)
			if err != nil {
				continue
			}
			root, err := types.ComputeETHSigningRoot(attestationData, domain)
			if err != nil {
				continue
			}

			// Add to map
			attestationMap[beaconDuty.ValidatorIndex] = root
			beaconObjects[BeaconObjectID{Root: root, ValidatorIndex: beaconDuty.ValidatorIndex}] = unSignedAtt
		case types.BNRoleSyncCommittee:
			// Block root
			blockRoot := types.SSZBytes(beaconVote.BlockRoot[:])
			blockRootSlice := [32]byte{}
			copy(blockRootSlice[:], blockRoot)

			// Sync committee beacon object
			syncMsg := &altair.SyncCommitteeMessage{
				Slot:            slot,
				BeaconBlockRoot: phase0.Root(blockRootSlice),
				ValidatorIndex:  beaconDuty.ValidatorIndex,
			}

			// Root
			domain, err := cr.GetBeaconNode().DomainData(epoch, types.DomainSyncCommittee)
			if err != nil {
				continue
			}
			root, err := types.ComputeETHSigningRoot(blockRoot, domain)
			if err != nil {
				continue
			}

			// Set root and beacon object
			syncCommitteeMap[beaconDuty.ValidatorIndex] = root
			beaconObjects[BeaconObjectID{Root: root, ValidatorIndex: beaconDuty.ValidatorIndex}] = syncMsg
		}
	}
	return attestationMap, syncCommitteeMap, beaconObjects, nil
}

func (cr *CommitteeRunner) executeDuty(logger *zap.Logger, duty types.Duty) error {
	//TODO committeeIndex is 0, is this correct?
	attData, _, err := cr.GetBeaconNode().GetAttestationData(duty.DutySlot(), 0)
	if err != nil {
		return errors.Wrap(err, "failed to get attestation data")
	}

	cr.started = time.Now()

	vote := types.BeaconVote{
		BlockRoot: attData.BeaconBlockRoot,
		Source:    attData.Source,
		Target:    attData.Target,
	}
	voteByts, err := vote.Encode()
	if err != nil {
		return errors.Wrap(err, "could not marshal attestation data")
	}

	if err := cr.BaseRunner.decide(logger, cr, duty.DutySlot(), voteByts); err != nil {
		return errors.Wrap(err, "can't start new duty runner instance for duty")
	}
	return nil
}

func (cr *CommitteeRunner) GetSigner() types.BeaconSigner {
	return cr.signer
}

func (cr *CommitteeRunner) GetOperatorSigner() types.OperatorSigner {
	return cr.operatorSigner
}

func constructAttestationData(vote *types.BeaconVote, duty *types.BeaconDuty) *phase0.AttestationData {
	return &phase0.AttestationData{
		Slot:            duty.Slot,
		Index:           duty.CommitteeIndex,
		BeaconBlockRoot: vote.BlockRoot,
		Source:          vote.Source,
		Target:          vote.Target,
	}
}<|MERGE_RESOLUTION|>--- conflicted
+++ resolved
@@ -65,21 +65,13 @@
 			Share:          share,
 			QBFTController: qbftController,
 		},
-<<<<<<< HEAD
-		domain:         domain,
-		beacon:         beacon,
-		network:        network,
-		signer:         signer,
-		operatorSigner: operatorSigner,
-		valCheck:       valCheck,
-=======
+		domain:            domain,
 		beacon:            beacon,
 		network:           network,
 		signer:            signer,
 		operatorSigner:    operatorSigner,
 		valCheck:          valCheck,
 		stoppedValidators: make(map[spectypes.ValidatorPK]struct{}),
->>>>>>> 6c11dbf8
 	}
 }
 
@@ -200,17 +192,11 @@
 
 	ssvMsg := &types.SSVMessage{
 		MsgType: types.SSVPartialSignatureMsgType,
-<<<<<<< HEAD
 		MsgID: types.NewMsgID(
 			cr.domain,
-			cr.GetBaseRunner().QBFTController.Share.ClusterID[:],
+			cr.GetBaseRunner().QBFTController.CommitteeMember.CommitteeID[:],
 			cr.BaseRunner.RunnerRoleType,
 		),
-=======
-		//TODO: The Domain will be updated after new Domain PR... Will be created after this PR is merged
-		MsgID: types.NewMsgID(types.GenesisMainnet, cr.GetBaseRunner().QBFTController.CommitteeMember.CommitteeID[:],
-			cr.BaseRunner.RunnerRoleType),
->>>>>>> 6c11dbf8
 	}
 	ssvMsg.Data, err = postConsensusMsg.Encode()
 	if err != nil {
