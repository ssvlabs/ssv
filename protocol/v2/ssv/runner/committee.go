--- conflicted
+++ resolved
@@ -12,16 +12,13 @@
 	ssz "github.com/ferranbt/fastssz"
 	"github.com/pkg/errors"
 	"github.com/prysmaticlabs/go-bitfield"
+	"go.uber.org/zap"
+
 	specqbft "github.com/ssvlabs/ssv-spec/qbft"
 	"github.com/ssvlabs/ssv-spec/types"
 	spectypes "github.com/ssvlabs/ssv-spec/types"
-	"go.uber.org/zap"
-
 	"github.com/ssvlabs/ssv/logging/fields"
-<<<<<<< HEAD
-=======
 	"github.com/ssvlabs/ssv/networkconfig"
->>>>>>> def8109c
 	"github.com/ssvlabs/ssv/protocol/v2/blockchain/beacon"
 	"github.com/ssvlabs/ssv/protocol/v2/qbft/controller"
 )
@@ -52,12 +49,7 @@
 }
 
 func NewCommitteeRunner(
-<<<<<<< HEAD
-	domain spectypes.DomainType,
-	beaconNetwork types.BeaconNetwork,
-=======
 	networkConfig networkconfig.NetworkConfig,
->>>>>>> def8109c
 	share map[phase0.ValidatorIndex]*types.Share,
 	qbftController *controller.Controller,
 	beacon beacon.BeaconNode,
@@ -73,11 +65,7 @@
 			Share:          share,
 			QBFTController: qbftController,
 		},
-<<<<<<< HEAD
-		domain:            domain,
-=======
-		domain:            networkConfig.Domain,
->>>>>>> def8109c
+		domain:            networkConfig.DomainType(),
 		beacon:            beacon,
 		network:           network,
 		signer:            signer,
