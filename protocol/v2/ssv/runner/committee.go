--- conflicted
+++ resolved
@@ -767,13 +767,8 @@
 		if err := cr.beacon.SubmitAttestations(ctx, attestations); err != nil {
 			recordFailedSubmission(ctx, spectypes.BNRoleAttester)
 			const errMsg = "could not submit attestations"
-<<<<<<< HEAD
 			aLogger.Error(errMsg, zap.Error(err))
-			return traces.Errorf(span, "%s: %w", errMsg, err)
-=======
-			logger.Error(errMsg, zap.Error(err))
 			return tracedErrorf(span, "%s: %w", errMsg, err)
->>>>>>> 6cbfc04e
 		}
 
 		recordSuccessfulSubmission(ctx, int64(len(attestations)), cr.BaseRunner.NetworkConfig.EstimatedEpochAtSlot(cr.BaseRunner.State.CurrentDuty.DutySlot()), spectypes.BNRoleAttester)
@@ -819,13 +814,8 @@
 		if err := cr.beacon.SubmitSyncMessages(ctx, syncCommitteeMessages); err != nil {
 			recordFailedSubmission(ctx, spectypes.BNRoleSyncCommittee)
 			const errMsg = "could not submit sync committee messages"
-<<<<<<< HEAD
 			scLogger.Error(errMsg, zap.Error(err))
-			return traces.Errorf(span, "%s: %w", errMsg, err)
-=======
-			logger.Error(errMsg, zap.Error(err))
 			return tracedErrorf(span, "%s: %w", errMsg, err)
->>>>>>> 6cbfc04e
 		}
 
 		syncMsgsCount := len(syncCommitteeMessages)
