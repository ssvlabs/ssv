--- conflicted
+++ resolved
@@ -307,11 +307,8 @@
 
 			span.AddEvent("constructing attestation data", attr)
 			attestationData := constructAttestationData(beaconVote, validatorDuty, version)
-<<<<<<< HEAD
-
-			span.AddEvent("signing attestation data", attr)
-			partialMsg, err := cr.BaseRunner.signBeaconObject(cr, validatorDuty, attestationData, validatorDuty.DutySlot(), spectypes.DomainAttester)
-=======
+			
+            span.AddEvent("signing attestation data", attr)
 			partialMsg, err := cr.BaseRunner.signBeaconObject(
 				ctx,
 				cr,
@@ -320,7 +317,6 @@
 				validatorDuty.DutySlot(),
 				spectypes.DomainAttester,
 			)
->>>>>>> 7f5f7fdf
 			if err != nil {
 				err := errors.Wrap(err, "failed signing attestation data")
 				span.SetStatus(codes.Error, err.Error())
