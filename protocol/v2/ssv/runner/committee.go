--- conflicted
+++ resolved
@@ -335,11 +335,7 @@
 					totalAttesterDuties.Add(1)
 					isAttesterDutyBlocked, partialSigMsg, err := cr.signAttesterDuty(ctx, validatorDuty, beaconVote, version, logger)
 					if err != nil {
-<<<<<<< HEAD
-						errCh <- traces.Errorf(span, "failed signing attestation data: %w", err)
-=======
 						errCh <- fmt.Errorf("failed signing attestation data: %w", err)
->>>>>>> fa566507
 						return
 					}
 					if isAttesterDutyBlocked {
@@ -360,11 +356,7 @@
 						spectypes.DomainSyncCommittee,
 					)
 					if err != nil {
-<<<<<<< HEAD
-						errCh <- traces.Errorf(span, "failed signing sync committee message: %w", err)
-=======
 						errCh <- fmt.Errorf("failed signing sync committee message: %w", err)
->>>>>>> fa566507
 						return
 					}
 
