--- conflicted
+++ resolved
@@ -39,12 +39,7 @@
 	network        specqbft.Network
 	signer         ekm.BeaconSigner
 	operatorSigner ssvtypes.OperatorSigner
-<<<<<<< HEAD
-	valCheck       specqbft.ProposedValueCheckF
 	measurements   *dutyMeasurements
-=======
-	measurements   measurementsStore
->>>>>>> ef998ee0
 
 	// ValCheck is used to validate the qbft-value(s) proposed by other Operators.
 	ValCheck ssv.ValueChecker
@@ -94,13 +89,8 @@
 		network:        network,
 		signer:         signer,
 		operatorSigner: operatorSigner,
-<<<<<<< HEAD
-		valCheck:       valCheck,
+		ValCheck:       valCheck,
 		measurements:   newMeasurementsStore(),
-=======
-		ValCheck:       valCheck,
-		measurements:   NewMeasurementsStore(),
->>>>>>> ef998ee0
 
 		IsAggregator: isAggregatorFn(),
 	}, nil
@@ -135,11 +125,7 @@
 		return nil
 	}
 
-<<<<<<< HEAD
-	epoch := r.BaseRunner.NetworkConfig.EstimatedEpochAtSlot(r.bState().StartingDuty.DutySlot())
-=======
-	epoch := r.BaseRunner.NetworkConfig.EstimatedEpochAtSlot(r.GetState().CurrentDuty.DutySlot())
->>>>>>> ef998ee0
+	epoch := r.BaseRunner.NetworkConfig.EstimatedEpochAtSlot(r.bState().CurrentDuty.DutySlot())
 	recordSuccessfulQuorum(ctx, 1, epoch, spectypes.BNRoleAggregator, attributeConsensusPhasePreConsensus)
 
 	r.measurements.EndPreConsensus()
@@ -159,11 +145,7 @@
 
 	// signer must be same for all messages, at least 1 message must be present (this is validated prior)
 	signer := signedMsg.Messages[0].Signer
-<<<<<<< HEAD
-	duty := r.bState().StartingDuty.(*spectypes.ValidatorDuty)
-=======
-	duty := r.GetState().CurrentDuty.(*spectypes.ValidatorDuty)
->>>>>>> ef998ee0
+	duty := r.bState().CurrentDuty.(*spectypes.ValidatorDuty)
 	span.SetAttributes(
 		observability.CommitteeIndexAttribute(duty.CommitteeIndex),
 		observability.ValidatorIndexAttribute(duty.ValidatorIndex),
@@ -207,13 +189,9 @@
 		DataSSZ: byts,
 	}
 
-<<<<<<< HEAD
 	r.measurements.StartConsensus()
 
-	if err := r.BaseRunner.decide(ctx, logger, r, duty.Slot, input); err != nil {
-=======
 	if err := r.BaseRunner.decide(ctx, logger, r, duty.Slot, input, r.ValCheck); err != nil {
->>>>>>> ef998ee0
 		return traces.Errorf(span, "can't start new duty runner instance for duty: %w", err)
 	}
 
@@ -231,13 +209,8 @@
 		))
 	defer span.End()
 
-<<<<<<< HEAD
 	span.AddEvent("processing QBFT consensus msg")
-	decided, encDecidedValue, err := r.BaseRunner.baseConsensusMsgProcessing(ctx, logger, r.GetValCheckF(), signedMsg, &spectypes.ValidatorConsensusData{})
-=======
-	span.AddEvent("checking if instance is decided")
 	decided, encDecidedValue, err := r.BaseRunner.baseConsensusMsgProcessing(ctx, logger, r.ValCheck.CheckValue, signedMsg, &spectypes.ValidatorConsensusData{})
->>>>>>> ef998ee0
 	if err != nil {
 		return traces.Errorf(span, "failed processing consensus message: %w", err)
 	}
@@ -397,9 +370,8 @@
 	r.bState().Finished = true
 	r.measurements.EndDutyFlow()
 
-<<<<<<< HEAD
 	recordDutyDuration(ctx, r.measurements.TotalDutyTime(), spectypes.BNRoleAggregator, r.bState().RunningInstance.State.Round)
-	recordSuccessfulSubmission(ctx, 1, r.BaseRunner.NetworkConfig.EstimatedEpochAtSlot(r.bState().StartingDuty.DutySlot()), spectypes.BNRoleAggregator)
+	recordSuccessfulSubmission(ctx, 1, r.BaseRunner.NetworkConfig.EstimatedEpochAtSlot(r.bState().CurrentDuty.DutySlot()), spectypes.BNRoleAggregator)
 
 	const dutyFinishedEvent = "successfully finished duty processing"
 	logger.Info(dutyFinishedEvent,
@@ -411,10 +383,6 @@
 		fields.TotalDutyTime(r.measurements.TotalDutyTime()),
 	)
 	span.AddEvent(dutyFinishedEvent)
-=======
-	recordDutyDuration(ctx, r.measurements.TotalDutyTime(), spectypes.BNRoleAggregator, r.GetState().RunningInstance.State.Round)
-	recordSuccessfulSubmission(ctx, 1, r.BaseRunner.NetworkConfig.EstimatedEpochAtSlot(r.GetState().CurrentDuty.DutySlot()), spectypes.BNRoleAggregator)
->>>>>>> ef998ee0
 
 	span.SetStatus(codes.Ok, "")
 	return nil
@@ -425,11 +393,7 @@
 }
 
 func (r *AggregatorRunner) expectedPreConsensusRootsAndDomain() ([]ssz.HashRoot, phase0.DomainType, error) {
-<<<<<<< HEAD
-	return []ssz.HashRoot{spectypes.SSZUint64(r.bState().StartingDuty.DutySlot())}, spectypes.DomainSelectionProof, nil
-=======
-	return []ssz.HashRoot{spectypes.SSZUint64(r.GetState().CurrentDuty.DutySlot())}, spectypes.DomainSelectionProof, nil
->>>>>>> ef998ee0
+	return []ssz.HashRoot{spectypes.SSZUint64(r.bState().CurrentDuty.DutySlot())}, spectypes.DomainSelectionProof, nil
 }
 
 // expectedPostConsensusRootsAndDomain an INTERNAL function, returns the expected post-consensus roots to sign
