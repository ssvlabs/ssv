package runner

import (
	"context"
	"crypto/sha256"
	"encoding/json"
	"time"

	"github.com/attestantio/go-eth2-client/spec"
	"github.com/attestantio/go-eth2-client/spec/electra"
	"github.com/attestantio/go-eth2-client/spec/phase0"
	ssz "github.com/ferranbt/fastssz"
	"github.com/pkg/errors"
	"go.opentelemetry.io/otel/codes"
	"go.opentelemetry.io/otel/trace"
	"go.uber.org/zap"

	specqbft "github.com/ssvlabs/ssv-spec/qbft"
	spectypes "github.com/ssvlabs/ssv-spec/types"

	"github.com/ssvlabs/ssv/ssvsigner/ekm"

	"github.com/ssvlabs/ssv/ssvsigner/ekm"

	"github.com/ssvlabs/ssv/logging/fields"
	"github.com/ssvlabs/ssv/networkconfig"
	"github.com/ssvlabs/ssv/observability"
	"github.com/ssvlabs/ssv/protocol/v2/blockchain/beacon"
	"github.com/ssvlabs/ssv/protocol/v2/qbft/controller"
	ssvtypes "github.com/ssvlabs/ssv/protocol/v2/types"
)

type AggregatorRunner struct {
	BaseRunner *BaseRunner

	beacon         beacon.BeaconNode
	network        specqbft.Network
	signer         ekm.BeaconSigner
	operatorSigner ssvtypes.OperatorSigner
	valCheck       specqbft.ProposedValueCheckF
	measurements   measurementsStore
}

var _ Runner = &AggregatorRunner{}

func NewAggregatorRunner(
	networkConfig networkconfig.Network,
	share map[phase0.ValidatorIndex]*spectypes.Share,
	qbftController *controller.Controller,
	beacon beacon.BeaconNode,
	network specqbft.Network,
	signer ekm.BeaconSigner,
	operatorSigner ssvtypes.OperatorSigner,
	valCheck specqbft.ProposedValueCheckF,
	highestDecidedSlot phase0.Slot,
) (Runner, error) {
	if len(share) != 1 {
		return nil, errors.New("must have one share")
	}

	return &AggregatorRunner{
		BaseRunner: &BaseRunner{
			RunnerRoleType:     spectypes.RoleAggregator,
			NetworkConfig:      networkConfig,
			Share:              share,
			QBFTController:     qbftController,
			highestDecidedSlot: highestDecidedSlot,
		},

		beacon:         beacon,
		network:        network,
		signer:         signer,
		operatorSigner: operatorSigner,
		valCheck:       valCheck,
		measurements:   NewMeasurementsStore(),
	}, nil
}

func (r *AggregatorRunner) StartNewDuty(ctx context.Context, logger *zap.Logger, duty spectypes.Duty, quorum uint64) error {
	return r.BaseRunner.baseStartNewDuty(ctx, logger, r, duty, quorum)
}

// HasRunningDuty returns true if a duty is already running (StartNewDuty called and returned nil)
func (r *AggregatorRunner) HasRunningDuty() bool {
	return r.BaseRunner.hasRunningDuty()
}

func (r *AggregatorRunner) ProcessPreConsensus(ctx context.Context, logger *zap.Logger, signedMsg *spectypes.PartialSignatureMessages) error {
	ctx, span := tracer.Start(ctx,
		observability.InstrumentName(observabilityNamespace, "runner.process_pre_consensus"),
		trace.WithAttributes(
			observability.BeaconSlotAttribute(signedMsg.Slot),
			observability.ValidatorPartialSigMsgTypeAttribute(signedMsg.Type),
		))
	defer span.End()

	hasQuorum, roots, err := r.BaseRunner.basePreConsensusMsgProcessing(ctx, r, signedMsg)
	if err != nil {
		return observability.Errorf(span, "failed processing selection proof message: %w", err)
	}
	// quorum returns true only once (first time quorum achieved)
	if !hasQuorum {
		span.AddEvent("no quorum")
		span.SetStatus(codes.Ok, "")
		return nil
	}

	r.measurements.EndPreConsensus()
	recordPreConsensusDuration(ctx, r.measurements.PreConsensusTime(), spectypes.RoleAggregator)

	// only 1 root, verified by basePreConsensusMsgProcessing
	root := roots[0]
	// reconstruct selection proof sig
	span.AddEvent("reconstructing beacon signature", trace.WithAttributes(observability.BeaconBlockRootAttribute(root)))
	fullSig, err := r.GetState().ReconstructBeaconSig(r.GetState().PreConsensusContainer, root, r.GetShare().ValidatorPubKey[:], r.GetShare().ValidatorIndex)
	if err != nil {
		// If the reconstructed signature verification failed, fall back to verifying each partial signature
		r.BaseRunner.FallBackAndVerifyEachSignature(r.GetState().PreConsensusContainer, root, r.GetShare().Committee, r.GetShare().ValidatorIndex)
		return observability.Errorf(span, "got pre-consensus quorum but it has invalid signatures: %w", err)
	}

	duty := r.GetState().StartingDuty.(*spectypes.ValidatorDuty)
	span.SetAttributes(
		observability.CommitteeIndexAttribute(duty.CommitteeIndex),
		observability.ValidatorIndexAttribute(duty.ValidatorIndex),
	)

	const eventMsg = "🧩 got partial signature quorum"
	span.AddEvent(eventMsg, trace.WithAttributes(observability.ValidatorSignerAttribute(signedMsg.Messages[0].Signer)))
	logger.Debug(eventMsg,
		zap.Any("signer", signedMsg.Messages[0].Signer), // TODO: always 1?
		fields.Slot(duty.Slot),
	)

	r.measurements.PauseDutyFlow()

	span.AddEvent("submitting aggregate and proof",
		trace.WithAttributes(
			observability.CommitteeIndexAttribute(duty.CommitteeIndex),
			observability.ValidatorIndexAttribute(duty.ValidatorIndex)))
	res, ver, err := r.GetBeaconNode().SubmitAggregateSelectionProof(ctx, duty.Slot, duty.CommitteeIndex, duty.CommitteeLength, duty.ValidatorIndex, fullSig)
	if err != nil {
		return observability.Errorf(span, "failed to submit aggregate and proof: %w", err)
	}
	r.measurements.ContinueDutyFlow()

	byts, err := res.MarshalSSZ()
	if err != nil {
		return observability.Errorf(span, "could not marshal aggregate and proof: %w", err)
	}
	input := &spectypes.ValidatorConsensusData{
		Duty:    *duty,
		Version: ver,
		DataSSZ: byts,
	}

	if err := r.BaseRunner.decide(ctx, logger, r, duty.Slot, input); err != nil {
		return observability.Errorf(span, "can't start new duty runner instance for duty: %w", err)
	}

	span.SetStatus(codes.Ok, "")
	return nil
}

func (r *AggregatorRunner) ProcessConsensus(ctx context.Context, logger *zap.Logger, signedMsg *spectypes.SignedSSVMessage) error {
	ctx, span := tracer.Start(ctx,
		observability.InstrumentName(observabilityNamespace, "runner.process_consensus"),
		trace.WithAttributes(
			observability.ValidatorMsgIDAttribute(signedMsg.SSVMessage.GetID()),
			observability.ValidatorMsgTypeAttribute(signedMsg.SSVMessage.GetType()),
			observability.RunnerRoleAttribute(signedMsg.SSVMessage.GetID().GetRoleType()),
		))
	defer span.End()

	decided, encDecidedValue, err := r.BaseRunner.baseConsensusMsgProcessing(ctx, logger, r, signedMsg, &spectypes.ValidatorConsensusData{})
	if err != nil {
		return observability.Errorf(span, "failed processing consensus message: %w", err)
	}

	// Decided returns true only once so if it is true it must be for the current running instance
	if !decided {
		span.AddEvent("instance is not decided")
		span.SetStatus(codes.Ok, "")
		return nil
	}

	r.measurements.EndConsensus()
	recordConsensusDuration(ctx, r.measurements.ConsensusTime(), spectypes.RoleAggregator)

	r.measurements.StartPostConsensus()

	decidedValue := encDecidedValue.(*spectypes.ValidatorConsensusData)
	span.SetAttributes(
		observability.BeaconSlotAttribute(decidedValue.Duty.Slot),
		observability.ValidatorPublicKeyAttribute(decidedValue.Duty.PubKey),
	)

	_, aggregateAndProofHashRoot, err := decidedValue.GetAggregateAndProof()
	if err != nil {
		return observability.Errorf(span, "could not get aggregate and proof: %w", err)
	}

	span.AddEvent("signing post consensus")
	// specific duty sig
	msg, err := signBeaconObject(
		ctx,
		r,
		r.BaseRunner.State.StartingDuty.(*spectypes.ValidatorDuty),
		aggregateAndProofHashRoot,
		decidedValue.Duty.Slot,
		spectypes.DomainAggregateAndProof,
	)
	if err != nil {
		return observability.Errorf(span, "failed signing aggregate and proof: %w", err)
	}

	postConsensusMsg := &spectypes.PartialSignatureMessages{
		Type:     spectypes.PostConsensusPartialSig,
		Slot:     decidedValue.Duty.Slot,
		Messages: []*spectypes.PartialSignatureMessage{msg},
	}

	msgID := spectypes.NewMsgID(r.BaseRunner.NetworkConfig.GetDomainType(), r.GetShare().ValidatorPubKey[:], r.BaseRunner.RunnerRoleType)

	encodedMsg, err := postConsensusMsg.Encode()
	if err != nil {
		return observability.Errorf(span, "could not encode post consensus partial signature message: %w", err)
	}

	ssvMsg := &spectypes.SSVMessage{
		MsgType: spectypes.SSVPartialSignatureMsgType,
		MsgID:   msgID,
		Data:    encodedMsg,
	}

	span.AddEvent("signing post consensus partial signature message")
	sig, err := r.operatorSigner.SignSSVMessage(ssvMsg)
	if err != nil {
		return observability.Errorf(span, "could not sign post-consensus partial signature message: %w", err)
	}

	msgToBroadcast := &spectypes.SignedSSVMessage{
		Signatures:  [][]byte{sig},
		OperatorIDs: []spectypes.OperatorID{r.operatorSigner.GetOperatorID()},
		SSVMessage:  ssvMsg,
	}

	span.AddEvent("broadcasting post consensus partial signature message")
	if err := r.GetNetwork().Broadcast(msgID, msgToBroadcast); err != nil {
		return observability.Errorf(span, "can't broadcast partial post consensus sig: %w", err)
	}

	span.SetStatus(codes.Ok, "")
	return nil
}

func (r *AggregatorRunner) ProcessPostConsensus(ctx context.Context, logger *zap.Logger, signedMsg *spectypes.PartialSignatureMessages) error {
	ctx, span := tracer.Start(ctx,
		observability.InstrumentName(observabilityNamespace, "runner.process_post_consensus"),
		trace.WithAttributes(
			observability.BeaconSlotAttribute(signedMsg.Slot),
			observability.ValidatorPartialSigMsgTypeAttribute(signedMsg.Type),
		))
	defer span.End()

	hasQuorum, roots, err := r.BaseRunner.basePostConsensusMsgProcessing(ctx, r, signedMsg)
	if err != nil {
		return observability.Errorf(span, "failed processing post consensus message: %w", err)
	}

	span.SetAttributes(
		observability.ValidatorHasQuorumAttribute(hasQuorum),
		observability.BeaconBlockRootCountAttribute(len(roots)),
	)

	if !hasQuorum {
		span.AddEvent("no quorum")
		span.SetStatus(codes.Ok, "")
		return nil
	}

	r.measurements.EndPostConsensus()
	recordPostConsensusDuration(ctx, r.measurements.PostConsensusTime(), spectypes.RoleAggregator)

	var successfullySubmittedAggregates uint32
	for _, root := range roots {
		span.AddEvent("reconstructing beacon signature", trace.WithAttributes(observability.BeaconBlockRootAttribute(root)))
		sig, err := r.GetState().ReconstructBeaconSig(r.GetState().PostConsensusContainer, root, r.GetShare().ValidatorPubKey[:], r.GetShare().ValidatorIndex)
		if err != nil {
			// If the reconstructed signature verification failed, fall back to verifying each partial signature
			for _, root := range roots {
				r.BaseRunner.FallBackAndVerifyEachSignature(r.GetState().PostConsensusContainer, root, r.GetShare().Committee, r.GetShare().ValidatorIndex)
			}
			return observability.Errorf(span, "got post-consensus quorum but it has invalid signatures: %w", err)
		}
		specSig := phase0.BLSSignature{}
		copy(specSig[:], sig)

		cd := &spectypes.ValidatorConsensusData{}
		err = cd.Decode(r.GetState().DecidedValue)
		if err != nil {
			return observability.Errorf(span, "could not decode consensus data: %w", err)
		}
		aggregateAndProof, _, err := cd.GetAggregateAndProof()
		if err != nil {
			return observability.Errorf(span, "could not get aggregate and proof: %w", err)
		}

		msg, err := constructVersionedSignedAggregateAndProof(*aggregateAndProof, specSig)
		if err != nil {
			return observability.Errorf(span, "could not construct versioned aggregate and proof: %w", err)
		}

		start := time.Now()

		if err := r.GetBeaconNode().SubmitSignedAggregateSelectionProof(ctx, msg); err != nil {
			recordFailedSubmission(ctx, spectypes.BNRoleAggregator)

			const errMsg = "could not submit to Beacon chain reconstructed contribution and proof"
			logger.Error(errMsg, fields.SubmissionTime(time.Since(start)), zap.Error(err))
			return observability.Errorf(span, "%s: %w", errMsg, err)
		}
		successfullySubmittedAggregates++

		const eventMsg = "✅ successful submitted aggregate"
		span.AddEvent(eventMsg)
		logger.Debug(eventMsg, fields.SubmissionTime(time.Since(start)), fields.TotalConsensusTime(r.measurements.TotalConsensusTime()))
	}

	r.GetState().Finished = true

	r.measurements.EndDutyFlow()

	recordDutyDuration(ctx, r.measurements.DutyDurationTime(), spectypes.BNRoleAggregator, r.GetState().RunningInstance.State.Round)
	recordSuccessfulSubmission(ctx,
		successfullySubmittedAggregates,
		r.BaseRunner.NetworkConfig.EstimatedEpochAtSlot(r.GetState().StartingDuty.DutySlot()),
		spectypes.BNRoleAggregator)

	span.SetStatus(codes.Ok, "")
	return nil
}

func (r *AggregatorRunner) OnTimeoutQBFT(ctx context.Context, logger *zap.Logger, msg ssvtypes.EventMsg) error {
	return r.BaseRunner.OnTimeoutQBFT(ctx, logger, msg)
}

func (r *AggregatorRunner) expectedPreConsensusRootsAndDomain() ([]ssz.HashRoot, phase0.DomainType, error) {
	return []ssz.HashRoot{spectypes.SSZUint64(r.GetState().StartingDuty.DutySlot())}, spectypes.DomainSelectionProof, nil
}

// expectedPostConsensusRootsAndDomain an INTERNAL function, returns the expected post-consensus roots to sign
func (r *AggregatorRunner) expectedPostConsensusRootsAndDomain(context.Context) ([]ssz.HashRoot, phase0.DomainType, error) {
	cd := &spectypes.ValidatorConsensusData{}
	err := cd.Decode(r.GetState().DecidedValue)
	if err != nil {
		return nil, spectypes.DomainError, errors.Wrap(err, "could not create consensus data")
	}
	_, hashRoot, err := cd.GetAggregateAndProof()
	if err != nil {
		return nil, phase0.DomainType{}, errors.Wrap(err, "could not get aggregate and proof")
	}

	return []ssz.HashRoot{hashRoot}, spectypes.DomainAggregateAndProof, nil
}

// executeDuty steps:
// 1) sign a partial selection proof and wait for 2f+1 partial sigs from peers
// 2) reconstruct selection proof and send SubmitAggregateSelectionProof to BN
// 3) start consensus on duty + aggregation data
// 4) Once consensus decides, sign partial aggregation data and broadcast
// 5) collect 2f+1 partial sigs, reconstruct and broadcast valid SignedAggregateSubmitRequest sig to the BN
func (r *AggregatorRunner) executeDuty(ctx context.Context, logger *zap.Logger, duty spectypes.Duty) error {
	ctx, span := tracer.Start(ctx,
		observability.InstrumentName(observabilityNamespace, "runner.execute_duty"),
		trace.WithAttributes(
			observability.RunnerRoleAttribute(duty.RunnerRole()),
			observability.BeaconSlotAttribute(duty.DutySlot())))
	defer span.End()

	r.measurements.StartDutyFlow()
	r.measurements.StartPreConsensus()

	// sign selection proof
<<<<<<< HEAD
	msg, err := signBeaconObject(
=======
	span.AddEvent("signing beacon object")
	msg, err := r.BaseRunner.signBeaconObject(
>>>>>>> c9a46222
		ctx,
		r,
		duty.(*spectypes.ValidatorDuty),
		spectypes.SSZUint64(duty.DutySlot()),
		duty.DutySlot(),
		spectypes.DomainSelectionProof,
	)
	if err != nil {
		return observability.Errorf(span, "could not sign randao: %w", err)
	}
	msgs := &spectypes.PartialSignatureMessages{
		Type:     spectypes.SelectionProofPartialSig,
		Slot:     duty.DutySlot(),
		Messages: []*spectypes.PartialSignatureMessage{msg},
	}

	msgID := spectypes.NewMsgID(r.BaseRunner.NetworkConfig.GetDomainType(), r.GetShare().ValidatorPubKey[:], r.BaseRunner.RunnerRoleType)
	encodedMsg, err := msgs.Encode()
	if err != nil {
		return observability.Errorf(span, "could not encode selection proof partial signature message: %w", err)
	}

	r.measurements.StartConsensus()

	ssvMsg := &spectypes.SSVMessage{
		MsgType: spectypes.SSVPartialSignatureMsgType,
		MsgID:   msgID,
		Data:    encodedMsg,
	}

	span.AddEvent("signing SSV message")
	sig, err := r.operatorSigner.SignSSVMessage(ssvMsg)
	if err != nil {
		return observability.Errorf(span, "could not sign SSVMessage: %w", err)
	}

	msgToBroadcast := &spectypes.SignedSSVMessage{
		Signatures:  [][]byte{sig},
		OperatorIDs: []spectypes.OperatorID{r.operatorSigner.GetOperatorID()},
		SSVMessage:  ssvMsg,
	}

	span.AddEvent("broadcasting signed SSV message")
	if err := r.GetNetwork().Broadcast(msgID, msgToBroadcast); err != nil {
		return observability.Errorf(span, "can't broadcast partial selection proof sig: %w", err)
	}

	span.SetStatus(codes.Ok, "")
	return nil
}

func (r *AggregatorRunner) GetNetwork() specqbft.Network {
	return r.network
}

func (r *AggregatorRunner) GetBeaconNode() beacon.BeaconNode {
	return r.beacon
}

func (r *AggregatorRunner) GetShare() *spectypes.Share {
	// TODO better solution for this
	for _, share := range r.BaseRunner.Share {
		return share
	}
	return nil
}

func (r *AggregatorRunner) GetState() *State {
	return r.BaseRunner.State
}

func (r *AggregatorRunner) GetValCheckF() specqbft.ProposedValueCheckF {
	return r.valCheck
}

func (r *AggregatorRunner) GetSigner() ekm.BeaconSigner {
	return r.signer
}
func (r *AggregatorRunner) GetOperatorSigner() ssvtypes.OperatorSigner {
	return r.operatorSigner
}

func (r *AggregatorRunner) HasRunningQBFTInstance() bool {
	return r.BaseRunner.HasRunningQBFTInstance()
}

func (r *AggregatorRunner) HasAcceptedProposalForCurrentRound() bool {
	return r.BaseRunner.HasAcceptedProposalForCurrentRound()
}

func (r *AggregatorRunner) GetShares() map[phase0.ValidatorIndex]*spectypes.Share {
	return r.BaseRunner.GetShares()
}

func (r *AggregatorRunner) GetRole() spectypes.RunnerRole {
	return r.BaseRunner.GetRole()
}

func (r *AggregatorRunner) GetLastHeight() specqbft.Height {
	return r.BaseRunner.GetLastHeight()
}

func (r *AggregatorRunner) GetLastRound() specqbft.Round {
	return r.BaseRunner.GetLastRound()
}

func (r *AggregatorRunner) GetStateRoot() ([32]byte, error) {
	return r.BaseRunner.GetStateRoot()
}

func (r *AggregatorRunner) SetTimeoutFunc(fn TimeoutF) {
	r.BaseRunner.SetTimeoutFunc(fn)
}

// Encode returns the encoded struct in bytes or error
func (r *AggregatorRunner) Encode() ([]byte, error) {
	return json.Marshal(r)
}

// Decode returns error if decoding failed
func (r *AggregatorRunner) Decode(data []byte) error {
	return json.Unmarshal(data, &r)
}

// GetRoot returns the root used for signing and verification
func (r *AggregatorRunner) GetRoot() ([32]byte, error) {
	marshaledRoot, err := r.Encode()
	if err != nil {
		return [32]byte{}, errors.Wrap(err, "could not encode AggregatorRunner")
	}
	ret := sha256.Sum256(marshaledRoot)
	return ret, nil
}

// Constructs a VersionedSignedAggregateAndProof from a VersionedAggregateAndProof and a signature
func constructVersionedSignedAggregateAndProof(aggregateAndProof spec.VersionedAggregateAndProof, signature phase0.BLSSignature) (*spec.VersionedSignedAggregateAndProof, error) {
	ret := &spec.VersionedSignedAggregateAndProof{
		Version: aggregateAndProof.Version,
	}

	switch ret.Version {
	case spec.DataVersionPhase0:
		ret.Phase0 = &phase0.SignedAggregateAndProof{
			Message:   aggregateAndProof.Phase0,
			Signature: signature,
		}
	case spec.DataVersionAltair:
		ret.Altair = &phase0.SignedAggregateAndProof{
			Message:   aggregateAndProof.Altair,
			Signature: signature,
		}
	case spec.DataVersionBellatrix:
		ret.Bellatrix = &phase0.SignedAggregateAndProof{
			Message:   aggregateAndProof.Bellatrix,
			Signature: signature,
		}
	case spec.DataVersionCapella:
		ret.Capella = &phase0.SignedAggregateAndProof{
			Message:   aggregateAndProof.Capella,
			Signature: signature,
		}
	case spec.DataVersionDeneb:
		ret.Deneb = &phase0.SignedAggregateAndProof{
			Message:   aggregateAndProof.Deneb,
			Signature: signature,
		}
	case spec.DataVersionElectra:
		ret.Electra = &electra.SignedAggregateAndProof{
			Message:   aggregateAndProof.Electra,
			Signature: signature,
		}
	default:
		return nil, errors.New("unknown version for signed aggregate and proof")
	}

	return ret, nil
}<|MERGE_RESOLUTION|>--- conflicted
+++ resolved
@@ -17,8 +17,6 @@
 
 	specqbft "github.com/ssvlabs/ssv-spec/qbft"
 	spectypes "github.com/ssvlabs/ssv-spec/types"
-
-	"github.com/ssvlabs/ssv/ssvsigner/ekm"
 
 	"github.com/ssvlabs/ssv/ssvsigner/ekm"
 
@@ -382,12 +380,8 @@
 	r.measurements.StartPreConsensus()
 
 	// sign selection proof
-<<<<<<< HEAD
+	span.AddEvent("signing beacon object")
 	msg, err := signBeaconObject(
-=======
-	span.AddEvent("signing beacon object")
-	msg, err := r.BaseRunner.signBeaconObject(
->>>>>>> c9a46222
 		ctx,
 		r,
 		duty.(*spectypes.ValidatorDuty),
@@ -443,6 +437,10 @@
 	return r.network
 }
 
+func (r *AggregatorRunner) GetNetworkConfig() networkconfig.Network {
+	return r.BaseRunner.NetworkConfig
+}
+
 func (r *AggregatorRunner) GetBeaconNode() beacon.BeaconNode {
 	return r.beacon
 }
