package runner

import (
	"context"
	"crypto/sha256"
	"encoding/json"
	"time"

	"github.com/attestantio/go-eth2-client/spec"
	"github.com/attestantio/go-eth2-client/spec/electra"
	"github.com/attestantio/go-eth2-client/spec/phase0"
	ssz "github.com/ferranbt/fastssz"
	"github.com/pkg/errors"
	"go.opentelemetry.io/otel/codes"
	"go.opentelemetry.io/otel/trace"
	"go.uber.org/zap"

	specqbft "github.com/ssvlabs/ssv-spec/qbft"
	spectypes "github.com/ssvlabs/ssv-spec/types"

	"github.com/ssvlabs/ssv/logging/fields"
	"github.com/ssvlabs/ssv/observability"
	"github.com/ssvlabs/ssv/protocol/v2/blockchain/beacon"
	"github.com/ssvlabs/ssv/protocol/v2/qbft/controller"
	ssvtypes "github.com/ssvlabs/ssv/protocol/v2/types"
	"github.com/ssvlabs/ssv/ssvsigner/ekm"
)

type AggregatorRunner struct {
	BaseRunner *BaseRunner

	beacon         beacon.BeaconNode
	network        specqbft.Network
	signer         ekm.BeaconSigner
	operatorSigner ssvtypes.OperatorSigner
	valCheck       specqbft.ProposedValueCheckF
	measurements   measurementsStore
}

var _ Runner = &AggregatorRunner{}

func NewAggregatorRunner(
	domainType spectypes.DomainType,
	beaconNetwork spectypes.BeaconNetwork,
	share map[phase0.ValidatorIndex]*spectypes.Share,
	qbftController *controller.Controller,
	beacon beacon.BeaconNode,
	network specqbft.Network,
	signer ekm.BeaconSigner,
	operatorSigner ssvtypes.OperatorSigner,
	valCheck specqbft.ProposedValueCheckF,
	highestDecidedSlot phase0.Slot,
) (Runner, error) {
	if len(share) != 1 {
		return nil, errors.New("must have one share")
	}

	return &AggregatorRunner{
		BaseRunner: &BaseRunner{
			RunnerRoleType:     spectypes.RoleAggregator,
			DomainType:         domainType,
			BeaconNetwork:      beaconNetwork,
			Share:              share,
			QBFTController:     qbftController,
			highestDecidedSlot: highestDecidedSlot,
		},

		beacon:         beacon,
		network:        network,
		signer:         signer,
		operatorSigner: operatorSigner,
		valCheck:       valCheck,
		measurements:   NewMeasurementsStore(),
	}, nil
}

func (r *AggregatorRunner) StartNewDuty(ctx context.Context, logger *zap.Logger, duty spectypes.Duty, quorum uint64) error {
	return r.BaseRunner.baseStartNewDuty(ctx, logger, r, duty, quorum)
}

// HasRunningDuty returns true if a duty is already running (StartNewDuty called and returned nil)
func (r *AggregatorRunner) HasRunningDuty() bool {
	return r.BaseRunner.hasRunningDuty()
}

func (r *AggregatorRunner) ProcessPreConsensus(ctx context.Context, logger *zap.Logger, signedMsg *spectypes.PartialSignatureMessages) error {
<<<<<<< HEAD
	ctx, span := tracer.Start(ctx,
		observability.InstrumentName(observabilityNamespace, "runner.process_pre_consensus"),
		trace.WithAttributes(
			observability.BeaconSlotAttribute(signedMsg.Slot),
			observability.ValidatorPartialSigMsgTypeAttribute(signedMsg.Type),
		))
	defer span.End()

	hasQuorum, roots, err := r.BaseRunner.basePreConsensusMsgProcessing(r, signedMsg)
=======
	quorum, roots, err := r.BaseRunner.basePreConsensusMsgProcessing(ctx, r, signedMsg)
>>>>>>> 55d09f7d
	if err != nil {
		err := errors.Wrap(err, "failed processing selection proof message")
		span.SetStatus(codes.Error, err.Error())
		return err
	}
	// quorum returns true only once (first time quorum achieved)
	if !hasQuorum {
		span.AddEvent("no quorum")
		span.SetStatus(codes.Ok, "")
		return nil
	}

	r.measurements.EndPreConsensus()
	recordPreConsensusDuration(ctx, r.measurements.PreConsensusTime(), spectypes.RoleAggregator)

	// only 1 root, verified by basePreConsensusMsgProcessing
	root := roots[0]
	// reconstruct selection proof sig
	span.AddEvent("reconstructing beacon signature", trace.WithAttributes(observability.BeaconBlockRootAttribute(root)))
	fullSig, err := r.GetState().ReconstructBeaconSig(r.GetState().PreConsensusContainer, root, r.GetShare().ValidatorPubKey[:], r.GetShare().ValidatorIndex)
	if err != nil {
		// If the reconstructed signature verification failed, fall back to verifying each partial signature
		r.BaseRunner.FallBackAndVerifyEachSignature(r.GetState().PreConsensusContainer, root, r.GetShare().Committee, r.GetShare().ValidatorIndex)
		err := errors.Wrap(err, "got pre-consensus quorum but it has invalid signatures")
		span.SetStatus(codes.Error, err.Error())
		return err
	}

	duty := r.GetState().StartingDuty.(*spectypes.ValidatorDuty)
	span.SetAttributes(
		observability.CommitteeIndexAttribute(duty.CommitteeIndex),
		observability.ValidatorIndexAttribute(duty.ValidatorIndex),
	)

	const eventMsg = "🧩 got partial signature quorum"
	span.AddEvent(eventMsg, trace.WithAttributes(observability.ValidatorSignerAttribute(signedMsg.Messages[0].Signer)))
	logger.Debug(eventMsg,
		zap.Any("signer", signedMsg.Messages[0].Signer), // TODO: always 1?
		fields.Slot(duty.Slot),
	)

	r.measurements.PauseDutyFlow()
<<<<<<< HEAD

	span.AddEvent("submitting aggregate and proof",
		trace.WithAttributes(
			observability.CommitteeIndexAttribute(duty.CommitteeIndex),
			observability.ValidatorIndexAttribute(duty.ValidatorIndex)))
	res, ver, err := r.GetBeaconNode().SubmitAggregateSelectionProof(duty.Slot, duty.CommitteeIndex, duty.CommitteeLength, duty.ValidatorIndex, fullSig)
=======
	// get block data
	duty := r.GetState().StartingDuty.(*spectypes.ValidatorDuty)
	res, ver, err := r.GetBeaconNode().SubmitAggregateSelectionProof(ctx, duty.Slot, duty.CommitteeIndex, duty.CommitteeLength, duty.ValidatorIndex, fullSig)
>>>>>>> 55d09f7d
	if err != nil {
		err := errors.Wrap(err, "failed to submit aggregate and proof")
		span.SetStatus(codes.Error, err.Error())
		return err
	}
	r.measurements.ContinueDutyFlow()

	byts, err := res.MarshalSSZ()
	if err != nil {
		err := errors.Wrap(err, "could not marshal aggregate and proof")
		span.SetStatus(codes.Error, err.Error())
		return err
	}
	input := &spectypes.ValidatorConsensusData{
		Duty:    *duty,
		Version: ver,
		DataSSZ: byts,
	}

	if err := r.BaseRunner.decide(ctx, logger, r, duty.Slot, input); err != nil {
		err := errors.Wrap(err, "can't start new duty runner instance for duty")
		span.SetStatus(codes.Error, err.Error())
		return err
	}

	span.SetStatus(codes.Ok, "")
	return nil
}

func (r *AggregatorRunner) ProcessConsensus(ctx context.Context, logger *zap.Logger, signedMsg *spectypes.SignedSSVMessage) error {
	ctx, span := tracer.Start(ctx,
		observability.InstrumentName(observabilityNamespace, "runner.process_consensus"),
		trace.WithAttributes(
			observability.ValidatorMsgIDAttribute(signedMsg.SSVMessage.GetID()),
			observability.ValidatorMsgTypeAttribute(signedMsg.SSVMessage.GetType()),
			observability.RunnerRoleAttribute(signedMsg.SSVMessage.GetID().GetRoleType()),
		))
	defer span.End()

	decided, encDecidedValue, err := r.BaseRunner.baseConsensusMsgProcessing(ctx, logger, r, signedMsg, &spectypes.ValidatorConsensusData{})
	if err != nil {
		err := errors.Wrap(err, "failed processing consensus message")
		span.SetStatus(codes.Error, err.Error())
		return err
	}

	// Decided returns true only once so if it is true it must be for the current running instance
	if !decided {
		span.AddEvent("instance is not decided")
		span.SetStatus(codes.Ok, "")
		return nil
	}

	r.measurements.EndConsensus()
	recordConsensusDuration(ctx, r.measurements.ConsensusTime(), spectypes.RoleAggregator)

	r.measurements.StartPostConsensus()

	decidedValue := encDecidedValue.(*spectypes.ValidatorConsensusData)
	span.SetAttributes(
		observability.BeaconSlotAttribute(decidedValue.Duty.Slot),
		observability.ValidatorPublicKeyAttribute(decidedValue.Duty.PubKey),
	)

	_, aggregateAndProofHashRoot, err := decidedValue.GetAggregateAndProof()
	if err != nil {
		err := errors.Wrap(err, "could not get aggregate and proof")
		span.SetStatus(codes.Error, err.Error())
		return err
	}

	span.AddEvent("signing post consensus")
	// specific duty sig
	msg, err := r.BaseRunner.signBeaconObject(
		ctx,
		r,
		r.BaseRunner.State.StartingDuty.(*spectypes.ValidatorDuty),
		aggregateAndProofHashRoot,
		decidedValue.Duty.Slot,
		spectypes.DomainAggregateAndProof,
	)
	if err != nil {
		err := errors.Wrap(err, "failed signing aggregate and proof")
		span.SetStatus(codes.Error, err.Error())
		return err
	}

	postConsensusMsg := &spectypes.PartialSignatureMessages{
		Type:     spectypes.PostConsensusPartialSig,
		Slot:     decidedValue.Duty.Slot,
		Messages: []*spectypes.PartialSignatureMessage{msg},
	}

	msgID := spectypes.NewMsgID(r.BaseRunner.DomainType, r.GetShare().ValidatorPubKey[:], r.BaseRunner.RunnerRoleType)

	encodedMsg, err := postConsensusMsg.Encode()
	if err != nil {
		span.SetStatus(codes.Error, err.Error())
		return err
	}

	ssvMsg := &spectypes.SSVMessage{
		MsgType: spectypes.SSVPartialSignatureMsgType,
		MsgID:   msgID,
		Data:    encodedMsg,
	}

	span.AddEvent("signing post consensus partial signature message")
	sig, err := r.operatorSigner.SignSSVMessage(ssvMsg)
	if err != nil {
		err := errors.Wrap(err, "could not sign post-consensus partial signature message")
		span.SetStatus(codes.Error, err.Error())
		return err
	}

	msgToBroadcast := &spectypes.SignedSSVMessage{
		Signatures:  [][]byte{sig},
		OperatorIDs: []spectypes.OperatorID{r.operatorSigner.GetOperatorID()},
		SSVMessage:  ssvMsg,
	}

	span.AddEvent("broadcasting post consensus partial signature message")
	if err := r.GetNetwork().Broadcast(msgID, msgToBroadcast); err != nil {
		err := errors.Wrap(err, "can't broadcast partial post consensus sig")
		span.SetStatus(codes.Error, err.Error())
		return err
	}

	span.SetStatus(codes.Ok, "")
	return nil
}

func (r *AggregatorRunner) ProcessPostConsensus(ctx context.Context, logger *zap.Logger, signedMsg *spectypes.PartialSignatureMessages) error {
<<<<<<< HEAD
	ctx, span := tracer.Start(ctx,
		observability.InstrumentName(observabilityNamespace, "runner.process_post_consensus"),
		trace.WithAttributes(
			observability.BeaconSlotAttribute(signedMsg.Slot),
			observability.ValidatorPartialSigMsgTypeAttribute(signedMsg.Type),
		))
	defer span.End()

	hasQuorum, roots, err := r.BaseRunner.basePostConsensusMsgProcessing(logger, r, signedMsg)
=======
	quorum, roots, err := r.BaseRunner.basePostConsensusMsgProcessing(ctx, r, signedMsg)
>>>>>>> 55d09f7d
	if err != nil {
		err := errors.Wrap(err, "failed processing post consensus message")
		span.SetStatus(codes.Error, err.Error())
		return err
	}

	span.SetAttributes(
		observability.ValidatorHasQuorumAttribute(hasQuorum),
		observability.BeaconBlockRootCountAttribute(len(roots)),
	)

	if !hasQuorum {
		span.AddEvent("no quorum")
		span.SetStatus(codes.Ok, "")
		return nil
	}

	r.measurements.EndPostConsensus()
	recordPostConsensusDuration(ctx, r.measurements.PostConsensusTime(), spectypes.RoleAggregator)

	var successfullySubmittedAggregates uint32
	for _, root := range roots {
		span.AddEvent("reconstructing beacon signature", trace.WithAttributes(observability.BeaconBlockRootAttribute(root)))
		sig, err := r.GetState().ReconstructBeaconSig(r.GetState().PostConsensusContainer, root, r.GetShare().ValidatorPubKey[:], r.GetShare().ValidatorIndex)
		if err != nil {
			// If the reconstructed signature verification failed, fall back to verifying each partial signature
			for _, root := range roots {
				r.BaseRunner.FallBackAndVerifyEachSignature(r.GetState().PostConsensusContainer, root, r.GetShare().Committee, r.GetShare().ValidatorIndex)
			}
			err := errors.Wrap(err, "got post-consensus quorum but it has invalid signatures")
			span.SetStatus(codes.Error, err.Error())
			return err
		}
		specSig := phase0.BLSSignature{}
		copy(specSig[:], sig)

		cd := &spectypes.ValidatorConsensusData{}
		err = cd.Decode(r.GetState().DecidedValue)
		if err != nil {
			err := errors.Wrap(err, "could not create consensus data")
			span.SetStatus(codes.Error, err.Error())
			return err
		}
		aggregateAndProof, _, err := cd.GetAggregateAndProof()
		if err != nil {
			err := errors.Wrap(err, "could not get aggregate and proof")
			span.SetStatus(codes.Error, err.Error())
			return err
		}

		msg, err := constructVersionedSignedAggregateAndProof(*aggregateAndProof, specSig)
		if err != nil {
			return errors.Wrap(err, "could not construct versioned aggregate and proof")
		}

		start := time.Now()

		if err := r.GetBeaconNode().SubmitSignedAggregateSelectionProof(ctx, msg); err != nil {
			recordFailedSubmission(ctx, spectypes.BNRoleAggregator)

			const errMsg = "could not submit to Beacon chain reconstructed contribution and proof"
			logger.Error(errMsg, fields.SubmissionTime(time.Since(start)), zap.Error(err))
			err := errors.Wrap(err, errMsg)

			span.SetStatus(codes.Error, err.Error())
			return err
		}
		successfullySubmittedAggregates++

		const eventMsg = "✅ successful submitted aggregate"
		span.AddEvent(eventMsg)
		logger.Debug(eventMsg, fields.SubmissionTime(time.Since(start)), fields.TotalConsensusTime(r.measurements.TotalConsensusTime()))
	}

	r.GetState().Finished = true

	r.measurements.EndDutyFlow()

	recordDutyDuration(ctx, r.measurements.DutyDurationTime(), spectypes.BNRoleAggregator, r.GetState().RunningInstance.State.Round)
	recordSuccessfulSubmission(ctx,
		successfullySubmittedAggregates,
		r.GetBeaconNode().GetBeaconNetwork().EstimatedEpochAtSlot(r.GetState().StartingDuty.DutySlot()),
		spectypes.BNRoleAggregator)

	span.SetStatus(codes.Ok, "")
	return nil
}

func (r *AggregatorRunner) expectedPreConsensusRootsAndDomain() ([]ssz.HashRoot, phase0.DomainType, error) {
	return []ssz.HashRoot{spectypes.SSZUint64(r.GetState().StartingDuty.DutySlot())}, spectypes.DomainSelectionProof, nil
}

// expectedPostConsensusRootsAndDomain an INTERNAL function, returns the expected post-consensus roots to sign
func (r *AggregatorRunner) expectedPostConsensusRootsAndDomain(context.Context) ([]ssz.HashRoot, phase0.DomainType, error) {
	cd := &spectypes.ValidatorConsensusData{}
	err := cd.Decode(r.GetState().DecidedValue)
	if err != nil {
		return nil, spectypes.DomainError, errors.Wrap(err, "could not create consensus data")
	}
	_, hashRoot, err := cd.GetAggregateAndProof()
	if err != nil {
		return nil, phase0.DomainType{}, errors.Wrap(err, "could not get aggregate and proof")
	}

	return []ssz.HashRoot{hashRoot}, spectypes.DomainAggregateAndProof, nil
}

// executeDuty steps:
// 1) sign a partial selection proof and wait for 2f+1 partial sigs from peers
// 2) reconstruct selection proof and send SubmitAggregateSelectionProof to BN
// 3) start consensus on duty + aggregation data
// 4) Once consensus decides, sign partial aggregation data and broadcast
// 5) collect 2f+1 partial sigs, reconstruct and broadcast valid SignedAggregateSubmitRequest sig to the BN
func (r *AggregatorRunner) executeDuty(ctx context.Context, logger *zap.Logger, duty spectypes.Duty) error {
	ctx, span := tracer.Start(ctx,
		observability.InstrumentName(observabilityNamespace, "runner.execute_duty"),
		trace.WithAttributes(
			observability.RunnerRoleAttribute(duty.RunnerRole()),
			observability.BeaconSlotAttribute(duty.DutySlot())))
	defer span.End()

	r.measurements.StartDutyFlow()
	r.measurements.StartPreConsensus()

	// sign selection proof
	span.AddEvent("signing beacon object")
	msg, err := r.BaseRunner.signBeaconObject(
		ctx,
		r,
		duty.(*spectypes.ValidatorDuty),
		spectypes.SSZUint64(duty.DutySlot()),
		duty.DutySlot(),
		spectypes.DomainSelectionProof,
	)
	if err != nil {
		err := errors.Wrap(err, "could not sign randao")
		span.SetStatus(codes.Error, err.Error())
		return err
	}
	msgs := &spectypes.PartialSignatureMessages{
		Type:     spectypes.SelectionProofPartialSig,
		Slot:     duty.DutySlot(),
		Messages: []*spectypes.PartialSignatureMessage{msg},
	}

	msgID := spectypes.NewMsgID(r.BaseRunner.DomainType, r.GetShare().ValidatorPubKey[:], r.BaseRunner.RunnerRoleType)
	encodedMsg, err := msgs.Encode()
	if err != nil {
		span.SetStatus(codes.Error, err.Error())
		return err
	}

	r.measurements.StartConsensus()

	ssvMsg := &spectypes.SSVMessage{
		MsgType: spectypes.SSVPartialSignatureMsgType,
		MsgID:   msgID,
		Data:    encodedMsg,
	}

	span.AddEvent("signing SSV message")
	sig, err := r.operatorSigner.SignSSVMessage(ssvMsg)
	if err != nil {
		err := errors.Wrap(err, "could not sign SSVMessage")
		span.SetStatus(codes.Error, err.Error())
		return err
	}

	msgToBroadcast := &spectypes.SignedSSVMessage{
		Signatures:  [][]byte{sig},
		OperatorIDs: []spectypes.OperatorID{r.operatorSigner.GetOperatorID()},
		SSVMessage:  ssvMsg,
	}

	span.AddEvent("broadcasting signed SSV message")
	if err := r.GetNetwork().Broadcast(msgID, msgToBroadcast); err != nil {
		err := errors.Wrap(err, "can't broadcast partial selection proof sig")
		span.SetStatus(codes.Error, err.Error())
		return err
	}

	span.SetStatus(codes.Ok, "")
	return nil
}

func (r *AggregatorRunner) GetBaseRunner() *BaseRunner {
	return r.BaseRunner
}

func (r *AggregatorRunner) GetNetwork() specqbft.Network {
	return r.network
}

func (r *AggregatorRunner) GetBeaconNode() beacon.BeaconNode {
	return r.beacon
}

func (r *AggregatorRunner) GetShare() *spectypes.Share {
	// TODO better solution for this
	for _, share := range r.BaseRunner.Share {
		return share
	}
	return nil
}

func (r *AggregatorRunner) GetState() *State {
	return r.BaseRunner.State
}

func (r *AggregatorRunner) GetValCheckF() specqbft.ProposedValueCheckF {
	return r.valCheck
}

func (r *AggregatorRunner) GetSigner() ekm.BeaconSigner {
	return r.signer
}
func (r *AggregatorRunner) GetOperatorSigner() ssvtypes.OperatorSigner {
	return r.operatorSigner
}

// Encode returns the encoded struct in bytes or error
func (r *AggregatorRunner) Encode() ([]byte, error) {
	return json.Marshal(r)
}

// Decode returns error if decoding failed
func (r *AggregatorRunner) Decode(data []byte) error {
	return json.Unmarshal(data, &r)
}

// GetRoot returns the root used for signing and verification
// GetRoot returns the root used for signing and verification
func (r *AggregatorRunner) GetRoot() ([32]byte, error) {
	marshaledRoot, err := r.Encode()
	if err != nil {
		return [32]byte{}, errors.Wrap(err, "could not encode AggregatorRunner")
	}
	ret := sha256.Sum256(marshaledRoot)
	return ret, nil
}

// Constructs a VersionedSignedAggregateAndProof from a VersionedAggregateAndProof and a signature
func constructVersionedSignedAggregateAndProof(aggregateAndProof spec.VersionedAggregateAndProof, signature phase0.BLSSignature) (*spec.VersionedSignedAggregateAndProof, error) {
	ret := &spec.VersionedSignedAggregateAndProof{
		Version: aggregateAndProof.Version,
	}

	switch ret.Version {
	case spec.DataVersionPhase0:
		ret.Phase0 = &phase0.SignedAggregateAndProof{
			Message:   aggregateAndProof.Phase0,
			Signature: signature,
		}
	case spec.DataVersionAltair:
		ret.Altair = &phase0.SignedAggregateAndProof{
			Message:   aggregateAndProof.Altair,
			Signature: signature,
		}
	case spec.DataVersionBellatrix:
		ret.Bellatrix = &phase0.SignedAggregateAndProof{
			Message:   aggregateAndProof.Bellatrix,
			Signature: signature,
		}
	case spec.DataVersionCapella:
		ret.Capella = &phase0.SignedAggregateAndProof{
			Message:   aggregateAndProof.Capella,
			Signature: signature,
		}
	case spec.DataVersionDeneb:
		ret.Deneb = &phase0.SignedAggregateAndProof{
			Message:   aggregateAndProof.Deneb,
			Signature: signature,
		}
	case spec.DataVersionElectra:
		ret.Electra = &electra.SignedAggregateAndProof{
			Message:   aggregateAndProof.Electra,
			Signature: signature,
		}
	default:
		return nil, errors.New("unknown version for signed aggregate and proof")
	}

	return ret, nil
}<|MERGE_RESOLUTION|>--- conflicted
+++ resolved
@@ -84,7 +84,6 @@
 }
 
 func (r *AggregatorRunner) ProcessPreConsensus(ctx context.Context, logger *zap.Logger, signedMsg *spectypes.PartialSignatureMessages) error {
-<<<<<<< HEAD
 	ctx, span := tracer.Start(ctx,
 		observability.InstrumentName(observabilityNamespace, "runner.process_pre_consensus"),
 		trace.WithAttributes(
@@ -93,10 +92,7 @@
 		))
 	defer span.End()
 
-	hasQuorum, roots, err := r.BaseRunner.basePreConsensusMsgProcessing(r, signedMsg)
-=======
-	quorum, roots, err := r.BaseRunner.basePreConsensusMsgProcessing(ctx, r, signedMsg)
->>>>>>> 55d09f7d
+	hasQuorum, roots, err := r.BaseRunner.basePreConsensusMsgProcessing(ctx, r, signedMsg)
 	if err != nil {
 		err := errors.Wrap(err, "failed processing selection proof message")
 		span.SetStatus(codes.Error, err.Error())
@@ -139,18 +135,12 @@
 	)
 
 	r.measurements.PauseDutyFlow()
-<<<<<<< HEAD
 
 	span.AddEvent("submitting aggregate and proof",
 		trace.WithAttributes(
 			observability.CommitteeIndexAttribute(duty.CommitteeIndex),
 			observability.ValidatorIndexAttribute(duty.ValidatorIndex)))
-	res, ver, err := r.GetBeaconNode().SubmitAggregateSelectionProof(duty.Slot, duty.CommitteeIndex, duty.CommitteeLength, duty.ValidatorIndex, fullSig)
-=======
-	// get block data
-	duty := r.GetState().StartingDuty.(*spectypes.ValidatorDuty)
 	res, ver, err := r.GetBeaconNode().SubmitAggregateSelectionProof(ctx, duty.Slot, duty.CommitteeIndex, duty.CommitteeLength, duty.ValidatorIndex, fullSig)
->>>>>>> 55d09f7d
 	if err != nil {
 		err := errors.Wrap(err, "failed to submit aggregate and proof")
 		span.SetStatus(codes.Error, err.Error())
@@ -284,7 +274,6 @@
 }
 
 func (r *AggregatorRunner) ProcessPostConsensus(ctx context.Context, logger *zap.Logger, signedMsg *spectypes.PartialSignatureMessages) error {
-<<<<<<< HEAD
 	ctx, span := tracer.Start(ctx,
 		observability.InstrumentName(observabilityNamespace, "runner.process_post_consensus"),
 		trace.WithAttributes(
@@ -293,10 +282,7 @@
 		))
 	defer span.End()
 
-	hasQuorum, roots, err := r.BaseRunner.basePostConsensusMsgProcessing(logger, r, signedMsg)
-=======
-	quorum, roots, err := r.BaseRunner.basePostConsensusMsgProcessing(ctx, r, signedMsg)
->>>>>>> 55d09f7d
+	hasQuorum, roots, err := r.BaseRunner.basePostConsensusMsgProcessing(ctx, r, signedMsg)
 	if err != nil {
 		err := errors.Wrap(err, "failed processing post consensus message")
 		span.SetStatus(codes.Error, err.Error())
