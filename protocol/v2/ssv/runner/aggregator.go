--- conflicted
+++ resolved
@@ -121,7 +121,6 @@
 		return err
 	}
 
-<<<<<<< HEAD
 	duty := r.GetState().StartingDuty.(*spectypes.ValidatorDuty)
 	span.SetAttributes(
 		observability.CommitteeIndexAttribute(duty.CommitteeIndex),
@@ -141,15 +140,6 @@
 		trace.WithAttributes(
 			observability.CommitteeIndexAttribute(duty.CommitteeIndex),
 			observability.ValidatorIndexAttribute(duty.ValidatorIndex)))
-=======
-	logger.Debug("🧩 got partial signature quorum",
-		zap.Any("signer", signedMsg.Messages[0].Signer),
-	)
-
-	r.measurements.PauseDutyFlow()
-	// get block data
-	duty := r.GetState().StartingDuty.(*spectypes.ValidatorDuty)
->>>>>>> 7f5f7fdf
 	res, ver, err := r.GetBeaconNode().SubmitAggregateSelectionProof(duty.Slot, duty.CommitteeIndex, duty.CommitteeLength, duty.ValidatorIndex, fullSig)
 	if err != nil {
 		err := errors.Wrap(err, "failed to submit aggregate and proof")
@@ -233,13 +223,9 @@
 		spectypes.DomainAggregateAndProof,
 	)
 	if err != nil {
-<<<<<<< HEAD
-		err := errors.Wrap(err, "failed signing attestation data")
-		span.SetStatus(codes.Error, err.Error())
-		return err
-=======
-		return errors.Wrap(err, "failed signing aggregate and proof")
->>>>>>> 7f5f7fdf
+		err := errors.Wrap(err, "failed signing aggregate and proof")
+		span.SetStatus(codes.Error, err.Error())
+		return err
 	}
 
 	postConsensusMsg := &spectypes.PartialSignatureMessages{
@@ -365,16 +351,10 @@
 			return err
 		}
 		successfullySubmittedAggregates++
-<<<<<<< HEAD
 
 		const eventMsg = "✅ successful submitted aggregate"
 		span.AddEvent(eventMsg)
-		logger.Debug(eventMsg, fields.SubmissionTime(time.Since(start)))
-=======
-		logger.Debug("✅ successful submitted aggregate",
-			fields.SubmissionTime(time.Since(start)),
-			fields.TotalConsensusTime(r.measurements.TotalConsensusTime()))
->>>>>>> 7f5f7fdf
+		logger.Debug(eventMsg, fields.SubmissionTime(time.Since(start)), fields.TotalConsensusTime(r.measurements.TotalConsensusTime()))
 	}
 
 	r.GetState().Finished = true
@@ -428,10 +408,7 @@
 	r.measurements.StartPreConsensus()
 
 	// sign selection proof
-<<<<<<< HEAD
 	span.AddEvent("signing beacon object")
-	msg, err := r.BaseRunner.signBeaconObject(r, duty.(*spectypes.ValidatorDuty), spectypes.SSZUint64(duty.DutySlot()), duty.DutySlot(), spectypes.DomainSelectionProof)
-=======
 	msg, err := r.BaseRunner.signBeaconObject(
 		ctx,
 		r,
@@ -440,7 +417,6 @@
 		duty.DutySlot(),
 		spectypes.DomainSelectionProof,
 	)
->>>>>>> 7f5f7fdf
 	if err != nil {
 		err := errors.Wrap(err, "could not sign randao")
 		span.SetStatus(codes.Error, err.Error())
