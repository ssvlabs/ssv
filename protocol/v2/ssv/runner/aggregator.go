--- conflicted
+++ resolved
@@ -105,18 +105,8 @@
 }
 
 func (r *AggregatorRunner) ProcessPreConsensus(ctx context.Context, logger *zap.Logger, signedMsg *spectypes.PartialSignatureMessages) error {
-<<<<<<< HEAD
 	// Reuse the existing span instead of generating new one to keep tracing-data lightweight.
 	span := trace.SpanFromContext(ctx)
-=======
-	ctx, span := tracer.Start(ctx,
-		observability.InstrumentName(observabilityNamespace, "process_pre_consensus"),
-		trace.WithAttributes(
-			observability.BeaconSlotAttribute(signedMsg.Slot),
-			observability.ValidatorPartialSigMsgTypeAttribute(signedMsg.Type),
-		))
-	defer span.End()
->>>>>>> 27430c9c
 
 	hasQuorum, roots, err := r.BaseRunner.basePreConsensusMsgProcessing(ctx, logger, r, signedMsg)
 	if err != nil {
@@ -124,7 +114,6 @@
 	}
 	// quorum returns true only once (first time quorum achieved)
 	if !hasQuorum {
-		span.AddEvent("no quorum")
 		return nil
 	}
 
@@ -139,13 +128,8 @@
 	fullSig, err := r.state().ReconstructBeaconSig(r.state().PreConsensusContainer, root, r.GetShare().ValidatorPubKey[:], r.GetShare().ValidatorIndex)
 	if err != nil {
 		// If the reconstructed signature verification failed, fall back to verifying each partial signature
-<<<<<<< HEAD
-		r.BaseRunner.FallBackAndVerifyEachSignature(r.GetState().PreConsensusContainer, root, r.GetShare().Committee, r.GetShare().ValidatorIndex)
+		r.BaseRunner.FallBackAndVerifyEachSignature(r.state().PreConsensusContainer, root, r.GetShare().Committee, r.GetShare().ValidatorIndex)
 		return fmt.Errorf("got pre-consensus quorum but it has invalid signatures: %w", err)
-=======
-		r.BaseRunner.FallBackAndVerifyEachSignature(r.state().PreConsensusContainer, root, r.GetShare().Committee, r.GetShare().ValidatorIndex)
-		return tracedErrorf(span, "got pre-consensus quorum but it has invalid signatures: %w", err)
->>>>>>> 27430c9c
 	}
 
 	signer := ssvtypes.PartialSigMsgSigner(signedMsg)
@@ -175,7 +159,8 @@
 	span.AddEvent("submitting aggregate and proof",
 		trace.WithAttributes(
 			observability.CommitteeIndexAttribute(duty.CommitteeIndex),
-			observability.ValidatorIndexAttribute(duty.ValidatorIndex)))
+			observability.ValidatorIndexAttribute(duty.ValidatorIndex)),
+	)
 	res, ver, err := r.GetBeaconNode().SubmitAggregateSelectionProof(ctx, duty.Slot, duty.CommitteeIndex, duty.CommitteeLength, duty.ValidatorIndex, fullSig)
 	if err != nil {
 		return fmt.Errorf("failed to submit aggregate and proof: %w", err)
@@ -196,7 +181,7 @@
 	}
 
 	r.measurements.StartConsensus()
-	if err := r.BaseRunner.decide(ctx, logger, r, duty.Slot, input, r.ValCheck); err != nil {
+	if err := r.BaseRunner.decide(ctx, logger, duty.Slot, input, r.ValCheck); err != nil {
 		return fmt.Errorf("can't start new duty runner instance for duty: %w", err)
 	}
 
@@ -204,19 +189,8 @@
 }
 
 func (r *AggregatorRunner) ProcessConsensus(ctx context.Context, logger *zap.Logger, signedMsg *spectypes.SignedSSVMessage) error {
-<<<<<<< HEAD
 	// Reuse the existing span instead of generating new one to keep tracing-data lightweight.
 	span := trace.SpanFromContext(ctx)
-=======
-	ctx, span := tracer.Start(ctx,
-		observability.InstrumentName(observabilityNamespace, "process_consensus"),
-		trace.WithAttributes(
-			observability.ValidatorMsgIDAttribute(signedMsg.SSVMessage.GetID()),
-			observability.ValidatorMsgTypeAttribute(signedMsg.SSVMessage.GetType()),
-			observability.RunnerRoleAttribute(signedMsg.SSVMessage.GetID().GetRoleType()),
-		))
-	defer span.End()
->>>>>>> 27430c9c
 
 	span.AddEvent("processing QBFT consensus msg")
 	decided, encDecidedValue, err := r.BaseRunner.baseConsensusMsgProcessing(ctx, logger, r.ValCheck.CheckValue, signedMsg, &spectypes.ValidatorConsensusData{})
@@ -302,18 +276,8 @@
 }
 
 func (r *AggregatorRunner) ProcessPostConsensus(ctx context.Context, logger *zap.Logger, signedMsg *spectypes.PartialSignatureMessages) error {
-<<<<<<< HEAD
 	// Reuse the existing span instead of generating new one to keep tracing-data lightweight.
 	span := trace.SpanFromContext(ctx)
-=======
-	ctx, span := tracer.Start(ctx,
-		observability.InstrumentName(observabilityNamespace, "process_post_consensus"),
-		trace.WithAttributes(
-			observability.BeaconSlotAttribute(signedMsg.Slot),
-			observability.ValidatorPartialSigMsgTypeAttribute(signedMsg.Type),
-		))
-	defer span.End()
->>>>>>> 27430c9c
 
 	hasQuorum, roots, err := r.BaseRunner.basePostConsensusMsgProcessing(ctx, logger, r, signedMsg)
 	if err != nil {
@@ -326,7 +290,6 @@
 	)
 
 	if !hasQuorum {
-		span.AddEvent("no quorum")
 		return nil
 	}
 
@@ -340,13 +303,8 @@
 	sig, err := r.state().ReconstructBeaconSig(r.state().PostConsensusContainer, root, r.GetShare().ValidatorPubKey[:], r.GetShare().ValidatorIndex)
 	if err != nil {
 		// If the reconstructed signature verification failed, fall back to verifying each partial signature
-<<<<<<< HEAD
-		r.BaseRunner.FallBackAndVerifyEachSignature(r.GetState().PostConsensusContainer, root, r.GetShare().Committee, r.GetShare().ValidatorIndex)
+		r.BaseRunner.FallBackAndVerifyEachSignature(r.state().PostConsensusContainer, root, r.GetShare().Committee, r.GetShare().ValidatorIndex)
 		return fmt.Errorf("got post-consensus quorum but it has invalid signatures: %w", err)
-=======
-		r.BaseRunner.FallBackAndVerifyEachSignature(r.state().PostConsensusContainer, root, r.GetShare().Committee, r.GetShare().ValidatorIndex)
-		return tracedErrorf(span, "got post-consensus quorum but it has invalid signatures: %w", err)
->>>>>>> 27430c9c
 	}
 	specSig := phase0.BLSSignature{}
 	copy(specSig[:], sig)
@@ -374,13 +332,8 @@
 	if err := r.GetBeaconNode().SubmitSignedAggregateSelectionProof(ctx, msg); err != nil {
 		recordFailedSubmission(ctx, spectypes.BNRoleAggregator)
 		const errMsg = "could not submit to Beacon chain reconstructed contribution and proof"
-<<<<<<< HEAD
-		logger.Error(errMsg, fields.SubmissionTime(time.Since(start)), zap.Error(err))
+		logger.Error(errMsg, fields.Took(time.Since(start)), zap.Error(err))
 		return fmt.Errorf("%s: %w", errMsg, err)
-=======
-		logger.Error(errMsg, fields.Took(time.Since(start)), zap.Error(err))
-		return tracedErrorf(span, "%s: %w", errMsg, err)
->>>>>>> 27430c9c
 	}
 	recordSuccessfulSubmission(ctx, 1, r.BaseRunner.NetworkConfig.EstimatedEpochAtSlot(r.state().CurrentDuty.DutySlot()), spectypes.BNRoleAggregator)
 	const submittedSignedAggregateProofEvent = "✅ successfully submitted signed aggregate and proof"
@@ -434,17 +387,8 @@
 // 4) Once consensus decides, sign partial aggregation data and broadcast
 // 5) collect 2f+1 partial sigs, reconstruct and broadcast valid SignedAggregateSubmitRequest sig to the BN
 func (r *AggregatorRunner) executeDuty(ctx context.Context, logger *zap.Logger, duty spectypes.Duty) error {
-<<<<<<< HEAD
 	// Reuse the existing span instead of generating new one to keep tracing-data lightweight.
 	span := trace.SpanFromContext(ctx)
-=======
-	ctx, span := tracer.Start(ctx,
-		observability.InstrumentName(observabilityNamespace, "execute_duty"),
-		trace.WithAttributes(
-			observability.RunnerRoleAttribute(duty.RunnerRole()),
-			observability.BeaconSlotAttribute(duty.DutySlot())))
-	defer span.End()
->>>>>>> 27430c9c
 
 	r.measurements.StartDutyFlow()
 
@@ -459,11 +403,7 @@
 		spectypes.DomainSelectionProof,
 	)
 	if err != nil {
-<<<<<<< HEAD
-		return fmt.Errorf("could not sign randao: %w", err)
-=======
-		return tracedErrorf(span, "could not sign aggregator selection proof: %w", err)
->>>>>>> 27430c9c
+		return fmt.Errorf("could not sign aggregator selection proof: %w", err)
 	}
 
 	const signedSelectionProofEvent = "signed aggregator selection proof"
