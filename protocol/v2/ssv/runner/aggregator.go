package runner

import (
	"context"
	"crypto/sha256"
	"encoding/json"
	"time"

	"github.com/attestantio/go-eth2-client/spec"
	"github.com/attestantio/go-eth2-client/spec/electra"
	"github.com/attestantio/go-eth2-client/spec/phase0"
	ssz "github.com/ferranbt/fastssz"
	"github.com/pkg/errors"
	specqbft "github.com/ssvlabs/ssv-spec/qbft"
	spectypes "github.com/ssvlabs/ssv-spec/types"
	"go.uber.org/zap"

	"github.com/ssvlabs/ssv/logging/fields"
	"github.com/ssvlabs/ssv/protocol/v2/blockchain/beacon"
	"github.com/ssvlabs/ssv/protocol/v2/qbft/controller"
	ssvtypes "github.com/ssvlabs/ssv/protocol/v2/types"
	"github.com/ssvlabs/ssv/ssvsigner/ekm"
)

type AggregatorRunner struct {
	BaseRunner *BaseRunner

	beacon         beacon.BeaconNode
	network        specqbft.Network
	signer         ekm.BeaconSigner
	operatorSigner ssvtypes.OperatorSigner
	valCheck       specqbft.ProposedValueCheckF
	measurements   measurementsStore
}

var _ Runner = &AggregatorRunner{}

func NewAggregatorRunner(
	domainType spectypes.DomainType,
	beaconNetwork spectypes.BeaconNetwork,
	share map[phase0.ValidatorIndex]*spectypes.Share,
	qbftController *controller.Controller,
	beacon beacon.BeaconNode,
	network specqbft.Network,
	signer ekm.BeaconSigner,
	operatorSigner ssvtypes.OperatorSigner,
	valCheck specqbft.ProposedValueCheckF,
	highestDecidedSlot phase0.Slot,
) (Runner, error) {
	if len(share) != 1 {
		return nil, errors.New("must have one share")
	}

	return &AggregatorRunner{
		BaseRunner: &BaseRunner{
			RunnerRoleType:     spectypes.RoleAggregator,
			DomainType:         domainType,
			BeaconNetwork:      beaconNetwork,
			Share:              share,
			QBFTController:     qbftController,
			highestDecidedSlot: highestDecidedSlot,
		},

		beacon:         beacon,
		network:        network,
		signer:         signer,
		operatorSigner: operatorSigner,
		valCheck:       valCheck,
		measurements:   NewMeasurementsStore(),
	}, nil
}

func (r *AggregatorRunner) StartNewDuty(ctx context.Context, logger *zap.Logger, duty spectypes.Duty, quorum uint64) error {
	return r.BaseRunner.baseStartNewDuty(ctx, logger, r, duty, quorum)
}

// HasRunningDuty returns true if a duty is already running (StartNewDuty called and returned nil)
func (r *AggregatorRunner) HasRunningDuty() bool {
	return r.BaseRunner.hasRunningDuty()
}

func (r *AggregatorRunner) ProcessPreConsensus(ctx context.Context, logger *zap.Logger, signedMsg *spectypes.PartialSignatureMessages) error {
	quorum, roots, err := r.BaseRunner.basePreConsensusMsgProcessing(r, signedMsg)
	if err != nil {
		return errors.Wrap(err, "failed processing selection proof message")
	}
	// quorum returns true only once (first time quorum achieved)
	if !quorum {
		return nil
	}

	r.measurements.EndPreConsensus()
	recordPreConsensusDuration(ctx, r.measurements.PreConsensusTime(), spectypes.RoleAggregator)

	// only 1 root, verified by basePreConsensusMsgProcessing
	root := roots[0]
	// reconstruct selection proof sig
	fullSig, err := r.GetState().ReconstructBeaconSig(r.GetState().PreConsensusContainer, root, r.GetShare().ValidatorPubKey[:], r.GetShare().ValidatorIndex)
	if err != nil {
		// If the reconstructed signature verification failed, fall back to verifying each partial signature
		r.BaseRunner.FallBackAndVerifyEachSignature(r.GetState().PreConsensusContainer, root, r.GetShare().Committee, r.GetShare().ValidatorIndex)
		return errors.Wrap(err, "got pre-consensus quorum but it has invalid signatures")
	}

	logger.Debug("🧩 got partial signature quorum",
		zap.Any("signer", signedMsg.Messages[0].Signer),
	)

	r.measurements.PauseDutyFlow()
	// get block data
	duty := r.GetState().StartingDuty.(*spectypes.ValidatorDuty)
	res, ver, err := r.GetBeaconNode().SubmitAggregateSelectionProof(duty.Slot, duty.CommitteeIndex, duty.CommitteeLength, duty.ValidatorIndex, fullSig)
	if err != nil {
		return errors.Wrap(err, "failed to submit aggregate and proof")
	}
	r.measurements.ContinueDutyFlow()

	byts, err := res.MarshalSSZ()
	if err != nil {
		return errors.Wrap(err, "could not marshal aggregate and proof")
	}
	input := &spectypes.ValidatorConsensusData{
		Duty:    *duty,
		Version: ver,
		DataSSZ: byts,
	}

	if err := r.BaseRunner.decide(ctx, logger, r, duty.Slot, input); err != nil {
		return errors.Wrap(err, "can't start new duty runner instance for duty")
	}

	return nil
}

func (r *AggregatorRunner) ProcessConsensus(ctx context.Context, logger *zap.Logger, signedMsg *spectypes.SignedSSVMessage) error {
	decided, encDecidedValue, err := r.BaseRunner.baseConsensusMsgProcessing(ctx, logger, r, signedMsg, &spectypes.ValidatorConsensusData{})
	if err != nil {
		return errors.Wrap(err, "failed processing consensus message")
	}

	// Decided returns true only once so if it is true it must be for the current running instance
	if !decided {
		return nil
	}

	r.measurements.EndConsensus()
	recordConsensusDuration(ctx, r.measurements.ConsensusTime(), spectypes.RoleAggregator)

	r.measurements.StartPostConsensus()

	decidedValue := encDecidedValue.(*spectypes.ValidatorConsensusData)

	_, aggregateAndProofHashRoot, err := decidedValue.GetAggregateAndProof()
	if err != nil {
		return errors.Wrap(err, "could not get aggregate and proof")
	}

	// specific duty sig
<<<<<<< HEAD
	msg, err := signBeaconObject(r, r.BaseRunner.State.StartingDuty.(*spectypes.ValidatorDuty), aggregateAndProofHashRoot, decidedValue.Duty.Slot, spectypes.DomainAggregateAndProof)
=======
	msg, err := r.BaseRunner.signBeaconObject(
		ctx,
		r,
		r.BaseRunner.State.StartingDuty.(*spectypes.ValidatorDuty),
		aggregateAndProofHashRoot,
		decidedValue.Duty.Slot,
		spectypes.DomainAggregateAndProof,
	)
>>>>>>> 43ad1a0f
	if err != nil {
		return errors.Wrap(err, "failed signing aggregate and proof")
	}
	postConsensusMsg := &spectypes.PartialSignatureMessages{
		Type:     spectypes.PostConsensusPartialSig,
		Slot:     decidedValue.Duty.Slot,
		Messages: []*spectypes.PartialSignatureMessage{msg},
	}

	msgID := spectypes.NewMsgID(r.BaseRunner.DomainType, r.GetShare().ValidatorPubKey[:], r.BaseRunner.RunnerRoleType)

	encodedMsg, err := postConsensusMsg.Encode()
	if err != nil {
		return err
	}

	ssvMsg := &spectypes.SSVMessage{
		MsgType: spectypes.SSVPartialSignatureMsgType,
		MsgID:   msgID,
		Data:    encodedMsg,
	}

	sig, err := r.operatorSigner.SignSSVMessage(ssvMsg)
	if err != nil {
		return errors.Wrap(err, "could not sign post-consensus partial signature message")
	}

	msgToBroadcast := &spectypes.SignedSSVMessage{
		Signatures:  [][]byte{sig},
		OperatorIDs: []spectypes.OperatorID{r.operatorSigner.GetOperatorID()},
		SSVMessage:  ssvMsg,
	}

	if err := r.GetNetwork().Broadcast(msgID, msgToBroadcast); err != nil {
		return errors.Wrap(err, "can't broadcast partial post consensus sig")
	}

	return nil
}

func (r *AggregatorRunner) ProcessPostConsensus(ctx context.Context, logger *zap.Logger, signedMsg *spectypes.PartialSignatureMessages) error {
	quorum, roots, err := r.BaseRunner.basePostConsensusMsgProcessing(logger, r, signedMsg)
	if err != nil {
		return errors.Wrap(err, "failed processing post consensus message")
	}

	if !quorum {
		return nil
	}

	r.measurements.EndPostConsensus()
	recordPostConsensusDuration(ctx, r.measurements.PostConsensusTime(), spectypes.RoleAggregator)

	var successfullySubmittedAggregates uint32
	for _, root := range roots {
		sig, err := r.GetState().ReconstructBeaconSig(r.GetState().PostConsensusContainer, root, r.GetShare().ValidatorPubKey[:], r.GetShare().ValidatorIndex)
		if err != nil {
			// If the reconstructed signature verification failed, fall back to verifying each partial signature
			for _, root := range roots {
				r.BaseRunner.FallBackAndVerifyEachSignature(r.GetState().PostConsensusContainer, root, r.GetShare().Committee, r.GetShare().ValidatorIndex)
			}
			return errors.Wrap(err, "got post-consensus quorum but it has invalid signatures")
		}
		specSig := phase0.BLSSignature{}
		copy(specSig[:], sig)

		cd := &spectypes.ValidatorConsensusData{}
		err = cd.Decode(r.GetState().DecidedValue)
		if err != nil {
			return errors.Wrap(err, "could not create consensus data")
		}
		aggregateAndProof, _, err := cd.GetAggregateAndProof()
		if err != nil {
			return errors.Wrap(err, "could not get aggregate and proof")
		}

		msg, err := constructVersionedSignedAggregateAndProof(*aggregateAndProof, specSig)
		if err != nil {
			return errors.Wrap(err, "could not construct versioned aggregate and proof")
		}

		start := time.Now()

		if err := r.GetBeaconNode().SubmitSignedAggregateSelectionProof(msg); err != nil {
			recordFailedSubmission(ctx, spectypes.BNRoleAggregator)
			logger.Error("❌ could not submit to Beacon chain reconstructed contribution and proof",
				fields.SubmissionTime(time.Since(start)),
				zap.Error(err))
			return errors.Wrap(err, "could not submit to Beacon chain reconstructed signed aggregate")
		}
		successfullySubmittedAggregates++
		logger.Debug("✅ successful submitted aggregate",
			fields.SubmissionTime(time.Since(start)),
			fields.TotalConsensusTime(r.measurements.TotalConsensusTime()))
	}

	r.GetState().Finished = true

	r.measurements.EndDutyFlow()

	recordDutyDuration(ctx, r.measurements.DutyDurationTime(), spectypes.BNRoleAggregator, r.GetState().RunningInstance.State.Round)
	recordSuccessfulSubmission(ctx,
		successfullySubmittedAggregates,
		r.GetBeaconNode().GetBeaconNetwork().EstimatedEpochAtSlot(r.GetState().StartingDuty.DutySlot()),
		spectypes.BNRoleAggregator)

	return nil
}

func (r *AggregatorRunner) OnTimeoutQBFT(ctx context.Context, logger *zap.Logger, msg ssvtypes.EventMsg) error {
	return r.BaseRunner.OnTimeoutQBFT(ctx, logger, msg)
}

func (r *AggregatorRunner) expectedPreConsensusRootsAndDomain() ([]ssz.HashRoot, phase0.DomainType, error) {
	return []ssz.HashRoot{spectypes.SSZUint64(r.GetState().StartingDuty.DutySlot())}, spectypes.DomainSelectionProof, nil
}

// expectedPostConsensusRootsAndDomain an INTERNAL function, returns the expected post-consensus roots to sign
func (r *AggregatorRunner) expectedPostConsensusRootsAndDomain() ([]ssz.HashRoot, phase0.DomainType, error) {
	cd := &spectypes.ValidatorConsensusData{}
	err := cd.Decode(r.GetState().DecidedValue)
	if err != nil {
		return nil, spectypes.DomainError, errors.Wrap(err, "could not create consensus data")
	}
	_, hashRoot, err := cd.GetAggregateAndProof()
	if err != nil {
		return nil, phase0.DomainType{}, errors.Wrap(err, "could not get aggregate and proof")
	}

	return []ssz.HashRoot{hashRoot}, spectypes.DomainAggregateAndProof, nil
}

// executeDuty steps:
// 1) sign a partial selection proof and wait for 2f+1 partial sigs from peers
// 2) reconstruct selection proof and send SubmitAggregateSelectionProof to BN
// 3) start consensus on duty + aggregation data
// 4) Once consensus decides, sign partial aggregation data and broadcast
// 5) collect 2f+1 partial sigs, reconstruct and broadcast valid SignedAggregateSubmitRequest sig to the BN
func (r *AggregatorRunner) executeDuty(ctx context.Context, logger *zap.Logger, duty spectypes.Duty) error {
	r.measurements.StartDutyFlow()
	r.measurements.StartPreConsensus()

	// sign selection proof
<<<<<<< HEAD
	msg, err := signBeaconObject(r, duty.(*spectypes.ValidatorDuty), spectypes.SSZUint64(duty.DutySlot()), duty.DutySlot(), spectypes.DomainSelectionProof)
=======
	msg, err := r.BaseRunner.signBeaconObject(
		ctx,
		r,
		duty.(*spectypes.ValidatorDuty),
		spectypes.SSZUint64(duty.DutySlot()),
		duty.DutySlot(),
		spectypes.DomainSelectionProof,
	)
>>>>>>> 43ad1a0f
	if err != nil {
		return errors.Wrap(err, "could not sign randao")
	}
	msgs := &spectypes.PartialSignatureMessages{
		Type:     spectypes.SelectionProofPartialSig,
		Slot:     duty.DutySlot(),
		Messages: []*spectypes.PartialSignatureMessage{msg},
	}

	msgID := spectypes.NewMsgID(r.BaseRunner.DomainType, r.GetShare().ValidatorPubKey[:], r.BaseRunner.RunnerRoleType)
	encodedMsg, err := msgs.Encode()
	if err != nil {
		return err
	}

	r.measurements.StartConsensus()

	ssvMsg := &spectypes.SSVMessage{
		MsgType: spectypes.SSVPartialSignatureMsgType,
		MsgID:   msgID,
		Data:    encodedMsg,
	}

	sig, err := r.operatorSigner.SignSSVMessage(ssvMsg)
	if err != nil {
		return errors.Wrap(err, "could not sign SSVMessage")
	}

	msgToBroadcast := &spectypes.SignedSSVMessage{
		Signatures:  [][]byte{sig},
		OperatorIDs: []spectypes.OperatorID{r.operatorSigner.GetOperatorID()},
		SSVMessage:  ssvMsg,
	}

	if err := r.GetNetwork().Broadcast(msgID, msgToBroadcast); err != nil {
		return errors.Wrap(err, "can't broadcast partial selection proof sig")
	}
	return nil
}

func (r *AggregatorRunner) GetNetwork() specqbft.Network {
	return r.network
}

func (r *AggregatorRunner) GetBeaconNode() beacon.BeaconNode {
	return r.beacon
}

func (r *AggregatorRunner) GetShare() *spectypes.Share {
	// TODO better solution for this
	for _, share := range r.BaseRunner.Share {
		return share
	}
	return nil
}

func (r *AggregatorRunner) GetState() *State {
	return r.BaseRunner.State
}

func (r *AggregatorRunner) GetValCheckF() specqbft.ProposedValueCheckF {
	return r.valCheck
}

func (r *AggregatorRunner) GetSigner() ekm.BeaconSigner {
	return r.signer
}
func (r *AggregatorRunner) GetOperatorSigner() ssvtypes.OperatorSigner {
	return r.operatorSigner
}

func (r *AggregatorRunner) HasRunningQBFTInstance() bool {
	return r.BaseRunner.HasRunningQBFTInstance()
}

func (r *AggregatorRunner) HasAcceptedProposalForCurrentRound() bool {
	return r.BaseRunner.HasAcceptedProposalForCurrentRound()
}

func (r *AggregatorRunner) GetShares() map[phase0.ValidatorIndex]*spectypes.Share {
	return r.BaseRunner.GetShares()
}

func (r *AggregatorRunner) GetRole() spectypes.RunnerRole {
	return r.BaseRunner.GetRole()
}

func (r *AggregatorRunner) GetLastHeight() specqbft.Height {
	return r.BaseRunner.GetLastHeight()
}

func (r *AggregatorRunner) GetLastRound() specqbft.Round {
	return r.BaseRunner.GetLastRound()
}

func (r *AggregatorRunner) GetStateRoot() ([32]byte, error) {
	return r.BaseRunner.GetStateRoot()
}

func (r *AggregatorRunner) SetTimeoutFunc(fn TimeoutF) {
	r.BaseRunner.SetTimeoutFunc(fn)
}

// Encode returns the encoded struct in bytes or error
func (r *AggregatorRunner) Encode() ([]byte, error) {
	return json.Marshal(r)
}

// Decode returns error if decoding failed
func (r *AggregatorRunner) Decode(data []byte) error {
	return json.Unmarshal(data, &r)
}

// GetRoot returns the root used for signing and verification
func (r *AggregatorRunner) GetRoot() ([32]byte, error) {
	marshaledRoot, err := r.Encode()
	if err != nil {
		return [32]byte{}, errors.Wrap(err, "could not encode AggregatorRunner")
	}
	ret := sha256.Sum256(marshaledRoot)
	return ret, nil
}

// Constructs a VersionedSignedAggregateAndProof from a VersionedAggregateAndProof and a signature
func constructVersionedSignedAggregateAndProof(aggregateAndProof spec.VersionedAggregateAndProof, signature phase0.BLSSignature) (*spec.VersionedSignedAggregateAndProof, error) {
	ret := &spec.VersionedSignedAggregateAndProof{
		Version: aggregateAndProof.Version,
	}

	switch ret.Version {
	case spec.DataVersionPhase0:
		ret.Phase0 = &phase0.SignedAggregateAndProof{
			Message:   aggregateAndProof.Phase0,
			Signature: signature,
		}
	case spec.DataVersionAltair:
		ret.Altair = &phase0.SignedAggregateAndProof{
			Message:   aggregateAndProof.Altair,
			Signature: signature,
		}
	case spec.DataVersionBellatrix:
		ret.Bellatrix = &phase0.SignedAggregateAndProof{
			Message:   aggregateAndProof.Bellatrix,
			Signature: signature,
		}
	case spec.DataVersionCapella:
		ret.Capella = &phase0.SignedAggregateAndProof{
			Message:   aggregateAndProof.Capella,
			Signature: signature,
		}
	case spec.DataVersionDeneb:
		ret.Deneb = &phase0.SignedAggregateAndProof{
			Message:   aggregateAndProof.Deneb,
			Signature: signature,
		}
	case spec.DataVersionElectra:
		ret.Electra = &electra.SignedAggregateAndProof{
			Message:   aggregateAndProof.Electra,
			Signature: signature,
		}
	default:
		return nil, errors.New("unknown version for signed aggregate and proof")
	}

	return ret, nil
}<|MERGE_RESOLUTION|>--- conflicted
+++ resolved
@@ -156,18 +156,7 @@
 	}
 
 	// specific duty sig
-<<<<<<< HEAD
 	msg, err := signBeaconObject(r, r.BaseRunner.State.StartingDuty.(*spectypes.ValidatorDuty), aggregateAndProofHashRoot, decidedValue.Duty.Slot, spectypes.DomainAggregateAndProof)
-=======
-	msg, err := r.BaseRunner.signBeaconObject(
-		ctx,
-		r,
-		r.BaseRunner.State.StartingDuty.(*spectypes.ValidatorDuty),
-		aggregateAndProofHashRoot,
-		decidedValue.Duty.Slot,
-		spectypes.DomainAggregateAndProof,
-	)
->>>>>>> 43ad1a0f
 	if err != nil {
 		return errors.Wrap(err, "failed signing aggregate and proof")
 	}
@@ -311,18 +300,7 @@
 	r.measurements.StartPreConsensus()
 
 	// sign selection proof
-<<<<<<< HEAD
 	msg, err := signBeaconObject(r, duty.(*spectypes.ValidatorDuty), spectypes.SSZUint64(duty.DutySlot()), duty.DutySlot(), spectypes.DomainSelectionProof)
-=======
-	msg, err := r.BaseRunner.signBeaconObject(
-		ctx,
-		r,
-		duty.(*spectypes.ValidatorDuty),
-		spectypes.SSZUint64(duty.DutySlot()),
-		duty.DutySlot(),
-		spectypes.DomainSelectionProof,
-	)
->>>>>>> 43ad1a0f
 	if err != nil {
 		return errors.Wrap(err, "could not sign randao")
 	}
