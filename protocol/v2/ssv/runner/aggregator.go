package runner

import (
	"context"
	"crypto/sha256"
	"encoding/json"
	"time"

	"github.com/attestantio/go-eth2-client/spec"
	"github.com/attestantio/go-eth2-client/spec/electra"
	"github.com/attestantio/go-eth2-client/spec/phase0"
	ssz "github.com/ferranbt/fastssz"
	"github.com/pkg/errors"
	"go.opentelemetry.io/otel/codes"
	"go.opentelemetry.io/otel/trace"
	"go.uber.org/zap"

	specqbft "github.com/ssvlabs/ssv-spec/qbft"
	spectypes "github.com/ssvlabs/ssv-spec/types"

	"github.com/ssvlabs/ssv/ssvsigner/ekm"

	"github.com/ssvlabs/ssv/ssvsigner/ekm"

	"github.com/ssvlabs/ssv/logging/fields"
	"github.com/ssvlabs/ssv/networkconfig"
	"github.com/ssvlabs/ssv/observability"
	"github.com/ssvlabs/ssv/protocol/v2/blockchain/beacon"
	"github.com/ssvlabs/ssv/protocol/v2/qbft/controller"
	ssvtypes "github.com/ssvlabs/ssv/protocol/v2/types"
)

type AggregatorRunner struct {
	BaseRunner *BaseRunner

	beacon         beacon.BeaconNode
	network        specqbft.Network
	signer         ekm.BeaconSigner
	operatorSigner ssvtypes.OperatorSigner
	valCheck       specqbft.ProposedValueCheckF
	measurements   measurementsStore
}

var _ Runner = &AggregatorRunner{}

func NewAggregatorRunner(
	networkConfig networkconfig.Network,
	share map[phase0.ValidatorIndex]*spectypes.Share,
	qbftController *controller.Controller,
	beacon beacon.BeaconNode,
	network specqbft.Network,
	signer ekm.BeaconSigner,
	operatorSigner ssvtypes.OperatorSigner,
	valCheck specqbft.ProposedValueCheckF,
	highestDecidedSlot phase0.Slot,
) (Runner, error) {
	if len(share) != 1 {
		return nil, errors.New("must have one share")
	}

	return &AggregatorRunner{
		BaseRunner: &BaseRunner{
			RunnerRoleType:     spectypes.RoleAggregator,
			NetworkConfig:      networkConfig,
			Share:              share,
			QBFTController:     qbftController,
			highestDecidedSlot: highestDecidedSlot,
		},

		beacon:         beacon,
		network:        network,
		signer:         signer,
		operatorSigner: operatorSigner,
		valCheck:       valCheck,
		measurements:   NewMeasurementsStore(),
	}, nil
}

func (r *AggregatorRunner) StartNewDuty(ctx context.Context, logger *zap.Logger, duty spectypes.Duty, quorum uint64) error {
	return r.BaseRunner.baseStartNewDuty(ctx, logger, r, duty, quorum)
}

// HasRunningDuty returns true if a duty is already running (StartNewDuty called and returned nil)
func (r *AggregatorRunner) HasRunningDuty() bool {
	return r.BaseRunner.hasRunningDuty()
}

func (r *AggregatorRunner) ProcessPreConsensus(ctx context.Context, logger *zap.Logger, signedMsg *spectypes.PartialSignatureMessages) error {
	ctx, span := tracer.Start(ctx,
		observability.InstrumentName(observabilityNamespace, "runner.process_pre_consensus"),
		trace.WithAttributes(
			observability.BeaconSlotAttribute(signedMsg.Slot),
			observability.ValidatorPartialSigMsgTypeAttribute(signedMsg.Type),
		))
	defer span.End()

	hasQuorum, roots, err := r.BaseRunner.basePreConsensusMsgProcessing(ctx, r, signedMsg)
	if err != nil {
		return observability.Errorf(span, "failed processing selection proof message: %w", err)
	}
	// quorum returns true only once (first time quorum achieved)
	if !hasQuorum {
		span.AddEvent("no quorum")
		span.SetStatus(codes.Ok, "")
		return nil
	}

	r.measurements.EndPreConsensus()
	recordPreConsensusDuration(ctx, r.measurements.PreConsensusTime(), spectypes.RoleAggregator)

	// only 1 root, verified by expectedPreConsensusRootsAndDomain
	root := roots[0]

	// reconstruct selection proof sig
	span.AddEvent("reconstructing beacon signature", trace.WithAttributes(observability.BeaconBlockRootAttribute(root)))
	fullSig, err := r.GetState().ReconstructBeaconSig(r.GetState().PreConsensusContainer, root, r.GetShare().ValidatorPubKey[:], r.GetShare().ValidatorIndex)
	if err != nil {
		// If the reconstructed signature verification failed, fall back to verifying each partial signature
		r.BaseRunner.FallBackAndVerifyEachSignature(r.GetState().PreConsensusContainer, root, r.GetShare().Committee, r.GetShare().ValidatorIndex)
		return observability.Errorf(span, "got pre-consensus quorum but it has invalid signatures: %w", err)
	}

	duty := r.GetState().StartingDuty.(*spectypes.ValidatorDuty)
	span.SetAttributes(
		observability.CommitteeIndexAttribute(duty.CommitteeIndex),
		observability.ValidatorIndexAttribute(duty.ValidatorIndex),
	)

	const eventMsg = "🧩 got partial signature quorum"
	span.AddEvent(eventMsg, trace.WithAttributes(observability.ValidatorSignerAttribute(signedMsg.Messages[0].Signer)))
	logger.Debug(eventMsg,
		zap.Any("signer", signedMsg.Messages[0].Signer), // TODO: always 1?
		fields.Slot(duty.Slot),
	)

	r.measurements.PauseDutyFlow()

	span.AddEvent("submitting aggregate and proof",
		trace.WithAttributes(
			observability.CommitteeIndexAttribute(duty.CommitteeIndex),
			observability.ValidatorIndexAttribute(duty.ValidatorIndex)))
	res, ver, err := r.GetBeaconNode().SubmitAggregateSelectionProof(ctx, duty.Slot, duty.CommitteeIndex, duty.CommitteeLength, duty.ValidatorIndex, fullSig)
	if err != nil {
		return observability.Errorf(span, "failed to submit aggregate and proof: %w", err)
	}
	r.measurements.ContinueDutyFlow()

	byts, err := res.MarshalSSZ()
	if err != nil {
		return observability.Errorf(span, "could not marshal aggregate and proof: %w", err)
	}
	input := &spectypes.ValidatorConsensusData{
		Duty:    *duty,
		Version: ver,
		DataSSZ: byts,
	}

	if err := r.BaseRunner.decide(ctx, logger, r, duty.Slot, input); err != nil {
		return observability.Errorf(span, "can't start new duty runner instance for duty: %w", err)
	}

	span.SetStatus(codes.Ok, "")
	return nil
}

func (r *AggregatorRunner) ProcessConsensus(ctx context.Context, logger *zap.Logger, signedMsg *spectypes.SignedSSVMessage) error {
	ctx, span := tracer.Start(ctx,
		observability.InstrumentName(observabilityNamespace, "runner.process_consensus"),
		trace.WithAttributes(
			observability.ValidatorMsgIDAttribute(signedMsg.SSVMessage.GetID()),
			observability.ValidatorMsgTypeAttribute(signedMsg.SSVMessage.GetType()),
			observability.RunnerRoleAttribute(signedMsg.SSVMessage.GetID().GetRoleType()),
		))
	defer span.End()

	decided, encDecidedValue, err := r.BaseRunner.baseConsensusMsgProcessing(ctx, logger, r, signedMsg, &spectypes.ValidatorConsensusData{})
	if err != nil {
		return observability.Errorf(span, "failed processing consensus message: %w", err)
	}

	// Decided returns true only once so if it is true it must be for the current running instance
	if !decided {
		span.AddEvent("instance is not decided")
		span.SetStatus(codes.Ok, "")
		return nil
	}

	r.measurements.EndConsensus()
	recordConsensusDuration(ctx, r.measurements.ConsensusTime(), spectypes.RoleAggregator)

	r.measurements.StartPostConsensus()

	decidedValue := encDecidedValue.(*spectypes.ValidatorConsensusData)
	span.SetAttributes(
		observability.BeaconSlotAttribute(decidedValue.Duty.Slot),
		observability.ValidatorPublicKeyAttribute(decidedValue.Duty.PubKey),
	)

	_, aggregateAndProofHashRoot, err := decidedValue.GetAggregateAndProof()
	if err != nil {
		return observability.Errorf(span, "could not get aggregate and proof: %w", err)
	}

	span.AddEvent("signing post consensus")
	// specific duty sig
	msg, err := r.BaseRunner.signBeaconObject(
		ctx,
		r,
		r.BaseRunner.State.StartingDuty.(*spectypes.ValidatorDuty),
		aggregateAndProofHashRoot,
		decidedValue.Duty.Slot,
		spectypes.DomainAggregateAndProof,
	)
	if err != nil {
		return observability.Errorf(span, "failed signing aggregate and proof: %w", err)
	}

	postConsensusMsg := &spectypes.PartialSignatureMessages{
		Type:     spectypes.PostConsensusPartialSig,
		Slot:     decidedValue.Duty.Slot,
		Messages: []*spectypes.PartialSignatureMessage{msg},
	}

	msgID := spectypes.NewMsgID(r.BaseRunner.NetworkConfig.GetDomainType(), r.GetShare().ValidatorPubKey[:], r.BaseRunner.RunnerRoleType)

	encodedMsg, err := postConsensusMsg.Encode()
	if err != nil {
		return observability.Errorf(span, "could not encode post consensus partial signature message: %w", err)
	}

	ssvMsg := &spectypes.SSVMessage{
		MsgType: spectypes.SSVPartialSignatureMsgType,
		MsgID:   msgID,
		Data:    encodedMsg,
	}

	span.AddEvent("signing post consensus partial signature message")
	sig, err := r.operatorSigner.SignSSVMessage(ssvMsg)
	if err != nil {
		return observability.Errorf(span, "could not sign post-consensus partial signature message: %w", err)
	}

	msgToBroadcast := &spectypes.SignedSSVMessage{
		Signatures:  [][]byte{sig},
		OperatorIDs: []spectypes.OperatorID{r.operatorSigner.GetOperatorID()},
		SSVMessage:  ssvMsg,
	}

	span.AddEvent("broadcasting post consensus partial signature message")
	if err := r.GetNetwork().Broadcast(msgID, msgToBroadcast); err != nil {
		return observability.Errorf(span, "can't broadcast partial post consensus sig: %w", err)
	}

	span.SetStatus(codes.Ok, "")
	return nil
}

func (r *AggregatorRunner) ProcessPostConsensus(ctx context.Context, logger *zap.Logger, signedMsg *spectypes.PartialSignatureMessages) error {
	ctx, span := tracer.Start(ctx,
		observability.InstrumentName(observabilityNamespace, "runner.process_post_consensus"),
		trace.WithAttributes(
			observability.BeaconSlotAttribute(signedMsg.Slot),
			observability.ValidatorPartialSigMsgTypeAttribute(signedMsg.Type),
		))
	defer span.End()

	hasQuorum, roots, err := r.BaseRunner.basePostConsensusMsgProcessing(ctx, r, signedMsg)
	if err != nil {
		return observability.Errorf(span, "failed processing post consensus message: %w", err)
	}

	span.SetAttributes(
		observability.ValidatorHasQuorumAttribute(hasQuorum),
		observability.BeaconBlockRootCountAttribute(len(roots)),
	)

	if !hasQuorum {
		span.AddEvent("no quorum")
		span.SetStatus(codes.Ok, "")
		return nil
	}

	r.measurements.EndPostConsensus()
	recordPostConsensusDuration(ctx, r.measurements.PostConsensusTime(), spectypes.RoleAggregator)

<<<<<<< HEAD
	// only 1 root, verified by expectedPostConsensusRootsAndDomain
	root := roots[0]

	sig, err := r.GetState().ReconstructBeaconSig(r.GetState().PostConsensusContainer, root, r.GetShare().ValidatorPubKey[:], r.GetShare().ValidatorIndex)
	if err != nil {
		// If the reconstructed signature verification failed, fall back to verifying each partial signature
		r.BaseRunner.FallBackAndVerifyEachSignature(r.GetState().PostConsensusContainer, root, r.GetShare().Committee, r.GetShare().ValidatorIndex)
		return errors.Wrap(err, "got post-consensus quorum but it has invalid signatures")
	}
	specSig := phase0.BLSSignature{}
	copy(specSig[:], sig)

	cd := &spectypes.ValidatorConsensusData{}
	err = cd.Decode(r.GetState().DecidedValue)
	if err != nil {
		return errors.Wrap(err, "could not create consensus data")
	}
	aggregateAndProof, _, err := cd.GetAggregateAndProof()
	if err != nil {
		return errors.Wrap(err, "could not get aggregate and proof")
	}

	msg, err := constructVersionedSignedAggregateAndProof(*aggregateAndProof, specSig)
	if err != nil {
		return errors.Wrap(err, "could not construct versioned aggregate and proof")
	}
=======
	var successfullySubmittedAggregates uint32
	for _, root := range roots {
		span.AddEvent("reconstructing beacon signature", trace.WithAttributes(observability.BeaconBlockRootAttribute(root)))
		sig, err := r.GetState().ReconstructBeaconSig(r.GetState().PostConsensusContainer, root, r.GetShare().ValidatorPubKey[:], r.GetShare().ValidatorIndex)
		if err != nil {
			// If the reconstructed signature verification failed, fall back to verifying each partial signature
			for _, root := range roots {
				r.BaseRunner.FallBackAndVerifyEachSignature(r.GetState().PostConsensusContainer, root, r.GetShare().Committee, r.GetShare().ValidatorIndex)
			}
			return observability.Errorf(span, "got post-consensus quorum but it has invalid signatures: %w", err)
		}
		specSig := phase0.BLSSignature{}
		copy(specSig[:], sig)

		cd := &spectypes.ValidatorConsensusData{}
		err = cd.Decode(r.GetState().DecidedValue)
		if err != nil {
			return observability.Errorf(span, "could not decode consensus data: %w", err)
		}
		aggregateAndProof, _, err := cd.GetAggregateAndProof()
		if err != nil {
			return observability.Errorf(span, "could not get aggregate and proof: %w", err)
		}

		msg, err := constructVersionedSignedAggregateAndProof(*aggregateAndProof, specSig)
		if err != nil {
			return observability.Errorf(span, "could not construct versioned aggregate and proof: %w", err)
		}
>>>>>>> c9a46222

	start := time.Now()

<<<<<<< HEAD
	if err := r.GetBeaconNode().SubmitSignedAggregateSelectionProof(ctx, msg); err != nil {
		recordFailedSubmission(ctx, spectypes.BNRoleAggregator)
		logger.Error("❌ could not submit to Beacon chain reconstructed contribution and proof",
			fields.SubmissionTime(time.Since(start)),
			zap.Error(err))
		return errors.Wrap(err, "could not submit to Beacon chain reconstructed signed aggregate")
=======
		if err := r.GetBeaconNode().SubmitSignedAggregateSelectionProof(ctx, msg); err != nil {
			recordFailedSubmission(ctx, spectypes.BNRoleAggregator)

			const errMsg = "could not submit to Beacon chain reconstructed contribution and proof"
			logger.Error(errMsg, fields.SubmissionTime(time.Since(start)), zap.Error(err))
			return observability.Errorf(span, "%s: %w", errMsg, err)
		}
		successfullySubmittedAggregates++

		const eventMsg = "✅ successful submitted aggregate"
		span.AddEvent(eventMsg)
		logger.Debug(eventMsg, fields.SubmissionTime(time.Since(start)), fields.TotalConsensusTime(r.measurements.TotalConsensusTime()))
>>>>>>> c9a46222
	}
	logger.Debug("✅ successful submitted aggregate",
		fields.SubmissionTime(time.Since(start)),
		fields.TotalConsensusTime(r.measurements.TotalConsensusTime()),
		fields.TotalDutyTime(r.measurements.TotalDutyTime()))

	r.GetState().Finished = true
	r.measurements.EndDutyFlow()

	recordDutyDuration(ctx, r.measurements.TotalDutyTime(), spectypes.BNRoleAggregator, r.GetState().RunningInstance.State.Round)
	recordSuccessfulSubmission(
		ctx,
		1,
		r.BaseRunner.NetworkConfig.EstimatedEpochAtSlot(r.GetState().StartingDuty.DutySlot()),
		spectypes.BNRoleAggregator,
	)

	span.SetStatus(codes.Ok, "")
	return nil
}

func (r *AggregatorRunner) expectedPreConsensusRootsAndDomain() ([]ssz.HashRoot, phase0.DomainType, error) {
	return []ssz.HashRoot{spectypes.SSZUint64(r.GetState().StartingDuty.DutySlot())}, spectypes.DomainSelectionProof, nil
}

// expectedPostConsensusRootsAndDomain an INTERNAL function, returns the expected post-consensus roots to sign
func (r *AggregatorRunner) expectedPostConsensusRootsAndDomain(context.Context) ([]ssz.HashRoot, phase0.DomainType, error) {
	cd := &spectypes.ValidatorConsensusData{}
	err := cd.Decode(r.GetState().DecidedValue)
	if err != nil {
		return nil, spectypes.DomainError, errors.Wrap(err, "could not create consensus data")
	}
	_, hashRoot, err := cd.GetAggregateAndProof()
	if err != nil {
		return nil, phase0.DomainType{}, errors.Wrap(err, "could not get aggregate and proof")
	}

	return []ssz.HashRoot{hashRoot}, spectypes.DomainAggregateAndProof, nil
}

// executeDuty steps:
// 1) sign a partial selection proof and wait for 2f+1 partial sigs from peers
// 2) reconstruct selection proof and send SubmitAggregateSelectionProof to BN
// 3) start consensus on duty + aggregation data
// 4) Once consensus decides, sign partial aggregation data and broadcast
// 5) collect 2f+1 partial sigs, reconstruct and broadcast valid SignedAggregateSubmitRequest sig to the BN
func (r *AggregatorRunner) executeDuty(ctx context.Context, logger *zap.Logger, duty spectypes.Duty) error {
	ctx, span := tracer.Start(ctx,
		observability.InstrumentName(observabilityNamespace, "runner.execute_duty"),
		trace.WithAttributes(
			observability.RunnerRoleAttribute(duty.RunnerRole()),
			observability.BeaconSlotAttribute(duty.DutySlot())))
	defer span.End()

	r.measurements.StartDutyFlow()
	r.measurements.StartPreConsensus()

	// sign selection proof
	span.AddEvent("signing beacon object")
	msg, err := r.BaseRunner.signBeaconObject(
		ctx,
		r,
		duty.(*spectypes.ValidatorDuty),
		spectypes.SSZUint64(duty.DutySlot()),
		duty.DutySlot(),
		spectypes.DomainSelectionProof,
	)
	if err != nil {
		return observability.Errorf(span, "could not sign randao: %w", err)
	}
	msgs := &spectypes.PartialSignatureMessages{
		Type:     spectypes.SelectionProofPartialSig,
		Slot:     duty.DutySlot(),
		Messages: []*spectypes.PartialSignatureMessage{msg},
	}

	msgID := spectypes.NewMsgID(r.BaseRunner.NetworkConfig.GetDomainType(), r.GetShare().ValidatorPubKey[:], r.BaseRunner.RunnerRoleType)
	encodedMsg, err := msgs.Encode()
	if err != nil {
		return observability.Errorf(span, "could not encode selection proof partial signature message: %w", err)
	}

	r.measurements.StartConsensus()

	ssvMsg := &spectypes.SSVMessage{
		MsgType: spectypes.SSVPartialSignatureMsgType,
		MsgID:   msgID,
		Data:    encodedMsg,
	}

	span.AddEvent("signing SSV message")
	sig, err := r.operatorSigner.SignSSVMessage(ssvMsg)
	if err != nil {
		return observability.Errorf(span, "could not sign SSVMessage: %w", err)
	}

	msgToBroadcast := &spectypes.SignedSSVMessage{
		Signatures:  [][]byte{sig},
		OperatorIDs: []spectypes.OperatorID{r.operatorSigner.GetOperatorID()},
		SSVMessage:  ssvMsg,
	}

	span.AddEvent("broadcasting signed SSV message")
	if err := r.GetNetwork().Broadcast(msgID, msgToBroadcast); err != nil {
		return observability.Errorf(span, "can't broadcast partial selection proof sig: %w", err)
	}

	span.SetStatus(codes.Ok, "")
	return nil
}

func (r *AggregatorRunner) GetBaseRunner() *BaseRunner {
	return r.BaseRunner
}

func (r *AggregatorRunner) GetNetwork() specqbft.Network {
	return r.network
}

func (r *AggregatorRunner) GetBeaconNode() beacon.BeaconNode {
	return r.beacon
}

func (r *AggregatorRunner) GetShare() *spectypes.Share {
	// TODO better solution for this
	for _, share := range r.BaseRunner.Share {
		return share
	}
	return nil
}

func (r *AggregatorRunner) GetState() *State {
	return r.BaseRunner.State
}

func (r *AggregatorRunner) GetValCheckF() specqbft.ProposedValueCheckF {
	return r.valCheck
}

func (r *AggregatorRunner) GetSigner() ekm.BeaconSigner {
	return r.signer
}
func (r *AggregatorRunner) GetOperatorSigner() ssvtypes.OperatorSigner {
	return r.operatorSigner
}

// Encode returns the encoded struct in bytes or error
func (r *AggregatorRunner) Encode() ([]byte, error) {
	return json.Marshal(r)
}

// Decode returns error if decoding failed
func (r *AggregatorRunner) Decode(data []byte) error {
	return json.Unmarshal(data, &r)
}

// GetRoot returns the root used for signing and verification
// GetRoot returns the root used for signing and verification
func (r *AggregatorRunner) GetRoot() ([32]byte, error) {
	marshaledRoot, err := r.Encode()
	if err != nil {
		return [32]byte{}, errors.Wrap(err, "could not encode AggregatorRunner")
	}
	ret := sha256.Sum256(marshaledRoot)
	return ret, nil
}

// Constructs a VersionedSignedAggregateAndProof from a VersionedAggregateAndProof and a signature
func constructVersionedSignedAggregateAndProof(aggregateAndProof spec.VersionedAggregateAndProof, signature phase0.BLSSignature) (*spec.VersionedSignedAggregateAndProof, error) {
	ret := &spec.VersionedSignedAggregateAndProof{
		Version: aggregateAndProof.Version,
	}

	switch ret.Version {
	case spec.DataVersionPhase0:
		ret.Phase0 = &phase0.SignedAggregateAndProof{
			Message:   aggregateAndProof.Phase0,
			Signature: signature,
		}
	case spec.DataVersionAltair:
		ret.Altair = &phase0.SignedAggregateAndProof{
			Message:   aggregateAndProof.Altair,
			Signature: signature,
		}
	case spec.DataVersionBellatrix:
		ret.Bellatrix = &phase0.SignedAggregateAndProof{
			Message:   aggregateAndProof.Bellatrix,
			Signature: signature,
		}
	case spec.DataVersionCapella:
		ret.Capella = &phase0.SignedAggregateAndProof{
			Message:   aggregateAndProof.Capella,
			Signature: signature,
		}
	case spec.DataVersionDeneb:
		ret.Deneb = &phase0.SignedAggregateAndProof{
			Message:   aggregateAndProof.Deneb,
			Signature: signature,
		}
	case spec.DataVersionElectra:
		ret.Electra = &electra.SignedAggregateAndProof{
			Message:   aggregateAndProof.Electra,
			Signature: signature,
		}
	default:
		return nil, errors.New("unknown version for signed aggregate and proof")
	}

	return ret, nil
}<|MERGE_RESOLUTION|>--- conflicted
+++ resolved
@@ -17,8 +17,6 @@
 
 	specqbft "github.com/ssvlabs/ssv-spec/qbft"
 	spectypes "github.com/ssvlabs/ssv-spec/types"
-
-	"github.com/ssvlabs/ssv/ssvsigner/ekm"
 
 	"github.com/ssvlabs/ssv/ssvsigner/ekm"
 
@@ -283,15 +281,17 @@
 	r.measurements.EndPostConsensus()
 	recordPostConsensusDuration(ctx, r.measurements.PostConsensusTime(), spectypes.RoleAggregator)
 
-<<<<<<< HEAD
 	// only 1 root, verified by expectedPostConsensusRootsAndDomain
 	root := roots[0]
 
+	span.AddEvent("reconstructing beacon signature", trace.WithAttributes(observability.BeaconBlockRootAttribute(root)))
 	sig, err := r.GetState().ReconstructBeaconSig(r.GetState().PostConsensusContainer, root, r.GetShare().ValidatorPubKey[:], r.GetShare().ValidatorIndex)
 	if err != nil {
 		// If the reconstructed signature verification failed, fall back to verifying each partial signature
-		r.BaseRunner.FallBackAndVerifyEachSignature(r.GetState().PostConsensusContainer, root, r.GetShare().Committee, r.GetShare().ValidatorIndex)
-		return errors.Wrap(err, "got post-consensus quorum but it has invalid signatures")
+		for _, root := range roots {
+			r.BaseRunner.FallBackAndVerifyEachSignature(r.GetState().PostConsensusContainer, root, r.GetShare().Committee, r.GetShare().ValidatorIndex)
+		}
+		return observability.Errorf(span, "got post-consensus quorum but it has invalid signatures: %w", err)
 	}
 	specSig := phase0.BLSSignature{}
 	copy(specSig[:], sig)
@@ -299,76 +299,33 @@
 	cd := &spectypes.ValidatorConsensusData{}
 	err = cd.Decode(r.GetState().DecidedValue)
 	if err != nil {
-		return errors.Wrap(err, "could not create consensus data")
+		return observability.Errorf(span, "could not decode consensus data: %w", err)
 	}
 	aggregateAndProof, _, err := cd.GetAggregateAndProof()
 	if err != nil {
-		return errors.Wrap(err, "could not get aggregate and proof")
+		return observability.Errorf(span, "could not get aggregate and proof: %w", err)
 	}
 
 	msg, err := constructVersionedSignedAggregateAndProof(*aggregateAndProof, specSig)
 	if err != nil {
-		return errors.Wrap(err, "could not construct versioned aggregate and proof")
-	}
-=======
-	var successfullySubmittedAggregates uint32
-	for _, root := range roots {
-		span.AddEvent("reconstructing beacon signature", trace.WithAttributes(observability.BeaconBlockRootAttribute(root)))
-		sig, err := r.GetState().ReconstructBeaconSig(r.GetState().PostConsensusContainer, root, r.GetShare().ValidatorPubKey[:], r.GetShare().ValidatorIndex)
-		if err != nil {
-			// If the reconstructed signature verification failed, fall back to verifying each partial signature
-			for _, root := range roots {
-				r.BaseRunner.FallBackAndVerifyEachSignature(r.GetState().PostConsensusContainer, root, r.GetShare().Committee, r.GetShare().ValidatorIndex)
-			}
-			return observability.Errorf(span, "got post-consensus quorum but it has invalid signatures: %w", err)
-		}
-		specSig := phase0.BLSSignature{}
-		copy(specSig[:], sig)
-
-		cd := &spectypes.ValidatorConsensusData{}
-		err = cd.Decode(r.GetState().DecidedValue)
-		if err != nil {
-			return observability.Errorf(span, "could not decode consensus data: %w", err)
-		}
-		aggregateAndProof, _, err := cd.GetAggregateAndProof()
-		if err != nil {
-			return observability.Errorf(span, "could not get aggregate and proof: %w", err)
-		}
-
-		msg, err := constructVersionedSignedAggregateAndProof(*aggregateAndProof, specSig)
-		if err != nil {
-			return observability.Errorf(span, "could not construct versioned aggregate and proof: %w", err)
-		}
->>>>>>> c9a46222
+		return observability.Errorf(span, "could not construct versioned aggregate and proof: %w", err)
+	}
 
 	start := time.Now()
-
-<<<<<<< HEAD
 	if err := r.GetBeaconNode().SubmitSignedAggregateSelectionProof(ctx, msg); err != nil {
 		recordFailedSubmission(ctx, spectypes.BNRoleAggregator)
-		logger.Error("❌ could not submit to Beacon chain reconstructed contribution and proof",
-			fields.SubmissionTime(time.Since(start)),
-			zap.Error(err))
-		return errors.Wrap(err, "could not submit to Beacon chain reconstructed signed aggregate")
-=======
-		if err := r.GetBeaconNode().SubmitSignedAggregateSelectionProof(ctx, msg); err != nil {
-			recordFailedSubmission(ctx, spectypes.BNRoleAggregator)
-
-			const errMsg = "could not submit to Beacon chain reconstructed contribution and proof"
-			logger.Error(errMsg, fields.SubmissionTime(time.Since(start)), zap.Error(err))
-			return observability.Errorf(span, "%s: %w", errMsg, err)
-		}
-		successfullySubmittedAggregates++
-
-		const eventMsg = "✅ successful submitted aggregate"
-		span.AddEvent(eventMsg)
-		logger.Debug(eventMsg, fields.SubmissionTime(time.Since(start)), fields.TotalConsensusTime(r.measurements.TotalConsensusTime()))
->>>>>>> c9a46222
-	}
-	logger.Debug("✅ successful submitted aggregate",
+		const errMsg = "could not submit to Beacon chain reconstructed contribution and proof"
+		logger.Error(errMsg, fields.SubmissionTime(time.Since(start)), zap.Error(err))
+		return observability.Errorf(span, "%s: %w", errMsg, err)
+	}
+	const eventMsg = "✅ successful submitted aggregate"
+	span.AddEvent(eventMsg)
+	logger.Debug(
+		eventMsg,
 		fields.SubmissionTime(time.Since(start)),
 		fields.TotalConsensusTime(r.measurements.TotalConsensusTime()),
-		fields.TotalDutyTime(r.measurements.TotalDutyTime()))
+		fields.TotalDutyTime(r.measurements.TotalDutyTime()),
+	)
 
 	r.GetState().Finished = true
 	r.measurements.EndDutyFlow()
