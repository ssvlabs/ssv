package runner

import (
	"context"
	"crypto/sha256"
	"encoding/binary"
	"encoding/json"
	"hash"
	"sync"
	"time"

	"github.com/attestantio/go-eth2-client/spec"
	"github.com/attestantio/go-eth2-client/spec/electra"
	"github.com/attestantio/go-eth2-client/spec/phase0"
	ssz "github.com/ferranbt/fastssz"
	"github.com/pkg/errors"
	specqbft "github.com/ssvlabs/ssv-spec/qbft"
	spectypes "github.com/ssvlabs/ssv-spec/types"
	"go.opentelemetry.io/otel/codes"
	"go.opentelemetry.io/otel/trace"
	"go.uber.org/zap"

	"github.com/ssvlabs/ssv/ssvsigner/ekm"

	"github.com/ssvlabs/ssv/networkconfig"
	"github.com/ssvlabs/ssv/observability"
	"github.com/ssvlabs/ssv/observability/log/fields"
	"github.com/ssvlabs/ssv/protocol/v2/blockchain/beacon"
	"github.com/ssvlabs/ssv/protocol/v2/qbft/controller"
	"github.com/ssvlabs/ssv/protocol/v2/ssv"
	ssvtypes "github.com/ssvlabs/ssv/protocol/v2/types"
)

type AggregatorRunner struct {
	BaseRunner *BaseRunner

	beacon         beacon.BeaconNode
	network        specqbft.Network
	signer         ekm.BeaconSigner
	operatorSigner ssvtypes.OperatorSigner
	measurements   *dutyMeasurements

	// ValCheck is used to validate the qbft-value(s) proposed by other Operators.
	ValCheck ssv.ValueChecker

	// IsAggregator returns true if the signature is from the input validator. The committee
	// count is provided as an argument rather than imported implementation from spec. Having
	// committee count as an argument allows cheaper computation at run time.
	//
	// Spec pseudocode definition:
	//
	//	def is_aggregator(state: BeaconState, slot: Slot, index: CommitteeIndex, slot_signature: BLSSignature) -> bool:
	//	 committee = get_beacon_committee(state, slot, index)
	//	 modulo = max(1, len(committee) // TARGET_AGGREGATORS_PER_COMMITTEE)
	//	 return bytes_to_uint64(hash(slot_signature)[0:8]) % modulo == 0
	//
	// IsAggregator is an exported struct field, so it can be mocked out for easy testing.
	IsAggregator func(targetAggregatorsPerCommittee uint64, committeeCount uint64, slotSig []byte) bool `json:"-"`
}

var _ Runner = &AggregatorRunner{}

func NewAggregatorRunner(
	networkConfig *networkconfig.Network,
	share map[phase0.ValidatorIndex]*spectypes.Share,
	qbftController *controller.Controller,
	beacon beacon.BeaconNode,
	network specqbft.Network,
	signer ekm.BeaconSigner,
	operatorSigner ssvtypes.OperatorSigner,
	valCheck ssv.ValueChecker,
	highestDecidedSlot phase0.Slot,
) (*AggregatorRunner, error) {
	if len(share) != 1 {
		return nil, errors.New("must have one share")
	}

	return &AggregatorRunner{
		BaseRunner: &BaseRunner{
			RunnerRoleType:     spectypes.RoleAggregator,
			NetworkConfig:      networkConfig,
			Share:              share,
			QBFTController:     qbftController,
			highestDecidedSlot: highestDecidedSlot,
		},

		beacon:         beacon,
		network:        network,
		signer:         signer,
		operatorSigner: operatorSigner,
		ValCheck:       valCheck,
		measurements:   newMeasurementsStore(),

		IsAggregator: isAggregatorFn(),
	}, nil
}

func (r *AggregatorRunner) StartNewDuty(ctx context.Context, logger *zap.Logger, duty spectypes.Duty, quorum uint64) error {
	return r.BaseRunner.baseStartNewDuty(ctx, logger, r, duty, quorum)
}

// HasRunningDuty returns true if a duty is already running (StartNewDuty called and returned nil)
func (r *AggregatorRunner) HasRunningDuty() bool {
	return r.BaseRunner.hasRunningDuty()
}

func (r *AggregatorRunner) ProcessPreConsensus(ctx context.Context, logger *zap.Logger, signedMsg *spectypes.PartialSignatureMessages) error {
	ctx, span := tracer.Start(ctx,
		observability.InstrumentName(observabilityNamespace, "process_pre_consensus"),
		trace.WithAttributes(
			observability.BeaconSlotAttribute(signedMsg.Slot),
			observability.ValidatorPartialSigMsgTypeAttribute(signedMsg.Type),
		))
	defer span.End()

<<<<<<< HEAD
	hasQuorum, roots, err := r.BaseRunner.basePreConsensusMsgProcessing(ctx, r, signedMsg)
	if errors.Is(err, ErrNoDutyAssigned) || errors.Is(err, ErrRunningDutyFinished) {
		// Since we are re-using the same runner for different duties, ErrRunningDutyFinished error
		// also needs to be retried.
		err = NewRetryableError(err)
	}
=======
	hasQuorum, roots, err := r.BaseRunner.basePreConsensusMsgProcessing(ctx, logger, r, signedMsg)
>>>>>>> 27430c9c
	if err != nil {
		return tracedErrorf(span, "failed processing selection proof message: %w", err)
	}
	// quorum returns true only once (first time quorum achieved)
	if !hasQuorum {
		span.AddEvent("no quorum")
		span.SetStatus(codes.Ok, "")
		return nil
	}

	r.measurements.EndPreConsensus()
	recordPreConsensusDuration(ctx, r.measurements.PreConsensusTime(), spectypes.RoleAggregator)

	// only 1 root, verified by expectedPreConsensusRootsAndDomain
	root := roots[0]

	// reconstruct selection proof sig
	span.AddEvent("reconstructing beacon signature", trace.WithAttributes(observability.BeaconBlockRootAttribute(root)))
	fullSig, err := r.state().ReconstructBeaconSig(r.state().PreConsensusContainer, root, r.GetShare().ValidatorPubKey[:], r.GetShare().ValidatorIndex)
	if err != nil {
		// If the reconstructed signature verification failed, fall back to verifying each partial signature
		r.BaseRunner.FallBackAndVerifyEachSignature(r.state().PreConsensusContainer, root, r.GetShare().Committee, r.GetShare().ValidatorIndex)
		return tracedErrorf(span, "got pre-consensus quorum but it has invalid signatures: %w", err)
	}

	signer := ssvtypes.PartialSigMsgSigner(signedMsg)
	duty := r.state().CurrentDuty.(*spectypes.ValidatorDuty)
	span.SetAttributes(
		observability.CommitteeIndexAttribute(duty.CommitteeIndex),
		observability.ValidatorIndexAttribute(duty.ValidatorIndex),
	)

	const gotPartialSignaturesEvent = "🧩 got partial aggregator selection proof signatures"
	span.AddEvent(gotPartialSignaturesEvent, trace.WithAttributes(observability.ValidatorSignerAttribute(signer)))
	logger.Debug(gotPartialSignaturesEvent, zap.Any("signer", signer))

	// this is the earliest in aggregator runner flow where we get to know whether we are meant
	// to perform this aggregation duty or not
	ok := r.IsAggregator(r.BaseRunner.NetworkConfig.TargetAggregatorsPerCommittee, duty.CommitteeLength, fullSig)
	if !ok {
		r.state().Finished = true
		r.measurements.EndDutyFlow()
		recordTotalDutyDuration(ctx, r.measurements.TotalDutyTime(), spectypes.RoleAggregator, 0)
		const aggDutyWontBeNeededEvent = "aggregation duty won't be needed from this validator for this slot"
		span.AddEvent(aggDutyWontBeNeededEvent, trace.WithAttributes(observability.ValidatorSignerAttribute(signer)))
		logger.Debug(aggDutyWontBeNeededEvent, zap.Any("signer", signer))
		span.SetStatus(codes.Ok, "")
		return nil
	}

	span.AddEvent("submitting aggregate and proof",
		trace.WithAttributes(
			observability.CommitteeIndexAttribute(duty.CommitteeIndex),
			observability.ValidatorIndexAttribute(duty.ValidatorIndex)))
	res, ver, err := r.GetBeaconNode().SubmitAggregateSelectionProof(ctx, duty.Slot, duty.CommitteeIndex, duty.CommitteeLength, duty.ValidatorIndex, fullSig)
	if err != nil {
		return tracedErrorf(span, "failed to submit aggregate and proof: %w", err)
	}

	const submittedAggregateAndProofEvent = "submitted aggregate and proof"
	logger.Debug(submittedAggregateAndProofEvent)
	span.AddEvent(submittedAggregateAndProofEvent)

	byts, err := res.MarshalSSZ()
	if err != nil {
		return tracedErrorf(span, "could not marshal aggregate and proof: %w", err)
	}
	input := &spectypes.ValidatorConsensusData{
		Duty:    *duty,
		Version: ver,
		DataSSZ: byts,
	}

	r.measurements.StartConsensus()
	if err := r.BaseRunner.decide(ctx, logger, r, duty.Slot, input, r.ValCheck); err != nil {
		return tracedErrorf(span, "can't start new duty runner instance for duty: %w", err)
	}

	span.SetStatus(codes.Ok, "")
	return nil
}

func (r *AggregatorRunner) ProcessConsensus(ctx context.Context, logger *zap.Logger, signedMsg *spectypes.SignedSSVMessage) error {
	ctx, span := tracer.Start(ctx,
		observability.InstrumentName(observabilityNamespace, "process_consensus"),
		trace.WithAttributes(
			observability.ValidatorMsgIDAttribute(signedMsg.SSVMessage.GetID()),
			observability.ValidatorMsgTypeAttribute(signedMsg.SSVMessage.GetType()),
			observability.RunnerRoleAttribute(signedMsg.SSVMessage.GetID().GetRoleType()),
		))
	defer span.End()

	span.AddEvent("processing QBFT consensus msg")
	decided, encDecidedValue, err := r.BaseRunner.baseConsensusMsgProcessing(ctx, logger, r.ValCheck.CheckValue, signedMsg, &spectypes.ValidatorConsensusData{})
	if err != nil {
		return tracedErrorf(span, "failed processing consensus message: %w", err)
	}

	// Decided returns true only once so if it is true it must be for the current running instance
	if !decided {
		span.AddEvent("instance is not decided")
		span.SetStatus(codes.Ok, "")
		return nil
	}

	r.measurements.EndConsensus()
	recordConsensusDuration(ctx, r.measurements.ConsensusTime(), spectypes.RoleAggregator)

	decidedValue := encDecidedValue.(*spectypes.ValidatorConsensusData)
	span.SetAttributes(
		observability.BeaconSlotAttribute(decidedValue.Duty.Slot),
		observability.ValidatorPublicKeyAttribute(decidedValue.Duty.PubKey),
	)

	_, aggregateAndProofHashRoot, err := decidedValue.GetAggregateAndProof()
	if err != nil {
		return tracedErrorf(span, "could not get aggregate and proof: %w", err)
	}

	span.AddEvent("signing post consensus")
	// specific duty sig
	msg, err := signBeaconObject(
		ctx,
		r,
		r.BaseRunner.State.CurrentDuty.(*spectypes.ValidatorDuty),
		aggregateAndProofHashRoot,
		decidedValue.Duty.Slot,
		spectypes.DomainAggregateAndProof,
	)
	if err != nil {
		return tracedErrorf(span, "failed signing aggregate and proof: %w", err)
	}

	postConsensusMsg := &spectypes.PartialSignatureMessages{
		Type:     spectypes.PostConsensusPartialSig,
		Slot:     decidedValue.Duty.Slot,
		Messages: []*spectypes.PartialSignatureMessage{msg},
	}

	msgID := spectypes.NewMsgID(r.BaseRunner.NetworkConfig.DomainType, r.GetShare().ValidatorPubKey[:], r.BaseRunner.RunnerRoleType)

	encodedMsg, err := postConsensusMsg.Encode()
	if err != nil {
		return tracedErrorf(span, "could not encode post consensus partial signature message: %w", err)
	}

	ssvMsg := &spectypes.SSVMessage{
		MsgType: spectypes.SSVPartialSignatureMsgType,
		MsgID:   msgID,
		Data:    encodedMsg,
	}

	span.AddEvent("signing post consensus partial signature message")
	sig, err := r.operatorSigner.SignSSVMessage(ssvMsg)
	if err != nil {
		return tracedErrorf(span, "could not sign post-consensus partial signature message: %w", err)
	}

	msgToBroadcast := &spectypes.SignedSSVMessage{
		Signatures:  [][]byte{sig},
		OperatorIDs: []spectypes.OperatorID{r.operatorSigner.GetOperatorID()},
		SSVMessage:  ssvMsg,
	}

	r.measurements.StartPostConsensus()
	span.AddEvent("broadcasting post consensus partial signature message")
	if err := r.GetNetwork().Broadcast(msgID, msgToBroadcast); err != nil {
		return tracedErrorf(span, "can't broadcast partial post consensus sig: %w", err)
	}
	const broadcastedPostConsensusMsgEvent = "broadcasted post-consensus partial signature message"
	logger.Debug(broadcastedPostConsensusMsgEvent)
	span.AddEvent(broadcastedPostConsensusMsgEvent)

	span.SetStatus(codes.Ok, "")
	return nil
}

func (r *AggregatorRunner) ProcessPostConsensus(ctx context.Context, logger *zap.Logger, signedMsg *spectypes.PartialSignatureMessages) error {
	ctx, span := tracer.Start(ctx,
		observability.InstrumentName(observabilityNamespace, "process_post_consensus"),
		trace.WithAttributes(
			observability.BeaconSlotAttribute(signedMsg.Slot),
			observability.ValidatorPartialSigMsgTypeAttribute(signedMsg.Type),
		))
	defer span.End()

<<<<<<< HEAD
	hasQuorum, roots, err := r.BaseRunner.basePostConsensusMsgProcessing(ctx, r, signedMsg)
	if errors.Is(err, ErrNoDutyAssigned) || errors.Is(err, ErrRunningDutyFinished) {
		// Since we are re-using the same runner for different duties, ErrRunningDutyFinished error
		// also needs to be retried.
		err = NewRetryableError(err)
	}
=======
	hasQuorum, roots, err := r.BaseRunner.basePostConsensusMsgProcessing(ctx, logger, r, signedMsg)
>>>>>>> 27430c9c
	if err != nil {
		return tracedErrorf(span, "failed processing post consensus message: %w", err)
	}

	span.SetAttributes(
		observability.ValidatorHasQuorumAttribute(hasQuorum),
		observability.BeaconBlockRootCountAttribute(len(roots)),
	)

	if !hasQuorum {
		span.AddEvent("no quorum")
		span.SetStatus(codes.Ok, "")
		return nil
	}

	r.measurements.EndPostConsensus()
	recordPostConsensusDuration(ctx, r.measurements.PostConsensusTime(), spectypes.RoleAggregator)

	// only 1 root, verified by expectedPostConsensusRootsAndDomain
	root := roots[0]

	span.AddEvent("reconstructing beacon signature", trace.WithAttributes(observability.BeaconBlockRootAttribute(root)))
	sig, err := r.state().ReconstructBeaconSig(r.state().PostConsensusContainer, root, r.GetShare().ValidatorPubKey[:], r.GetShare().ValidatorIndex)
	if err != nil {
		// If the reconstructed signature verification failed, fall back to verifying each partial signature
		r.BaseRunner.FallBackAndVerifyEachSignature(r.state().PostConsensusContainer, root, r.GetShare().Committee, r.GetShare().ValidatorIndex)
		return tracedErrorf(span, "got post-consensus quorum but it has invalid signatures: %w", err)
	}
	specSig := phase0.BLSSignature{}
	copy(specSig[:], sig)

	cd := &spectypes.ValidatorConsensusData{}
	err = cd.Decode(r.state().DecidedValue)
	if err != nil {
		return tracedErrorf(span, "could not decode consensus data: %w", err)
	}
	aggregateAndProof, _, err := cd.GetAggregateAndProof()
	if err != nil {
		return tracedErrorf(span, "could not get aggregate and proof: %w", err)
	}

	msg, err := constructVersionedSignedAggregateAndProof(*aggregateAndProof, specSig)
	if err != nil {
		return tracedErrorf(span, "could not construct versioned aggregate and proof: %w", err)
	}

	const submittingSignedAggregateProofEvent = "submitting signed aggregate and proof"
	logger.Debug(submittingSignedAggregateProofEvent)
	span.AddEvent(submittingSignedAggregateProofEvent)

	start := time.Now()
	if err := r.GetBeaconNode().SubmitSignedAggregateSelectionProof(ctx, msg); err != nil {
		recordFailedSubmission(ctx, spectypes.BNRoleAggregator)
		const errMsg = "could not submit to Beacon chain reconstructed contribution and proof"
		logger.Error(errMsg, fields.Took(time.Since(start)), zap.Error(err))
		return tracedErrorf(span, "%s: %w", errMsg, err)
	}
	recordSuccessfulSubmission(ctx, 1, r.BaseRunner.NetworkConfig.EstimatedEpochAtSlot(r.state().CurrentDuty.DutySlot()), spectypes.BNRoleAggregator)
	const submittedSignedAggregateProofEvent = "✅ successfully submitted signed aggregate and proof"
	span.AddEvent(submittedSignedAggregateProofEvent)
	logger.Debug(submittedSignedAggregateProofEvent, fields.Took(time.Since(start)))

	r.state().Finished = true
	r.measurements.EndDutyFlow()
	recordTotalDutyDuration(ctx, r.measurements.TotalDutyTime(), spectypes.RoleAggregator, r.state().RunningInstance.State.Round)
	const dutyFinishedEvent = "✔️successfully finished duty processing"
	logger.Info(dutyFinishedEvent,
		fields.PreConsensusTime(r.measurements.PreConsensusTime()),
		fields.ConsensusTime(r.measurements.ConsensusTime()),
		fields.ConsensusRounds(uint64(r.state().RunningInstance.State.Round)),
		fields.PostConsensusTime(r.measurements.PostConsensusTime()),
		fields.TotalConsensusTime(r.measurements.TotalConsensusTime()),
		fields.TotalDutyTime(r.measurements.TotalDutyTime()),
	)
	span.AddEvent(dutyFinishedEvent)

	span.SetStatus(codes.Ok, "")
	return nil
}

func (r *AggregatorRunner) OnTimeoutQBFT(ctx context.Context, logger *zap.Logger, timeoutData *ssvtypes.TimeoutData) error {
	return r.BaseRunner.OnTimeoutQBFT(ctx, logger, timeoutData)
}

func (r *AggregatorRunner) expectedPreConsensusRootsAndDomain() ([]ssz.HashRoot, phase0.DomainType, error) {
	return []ssz.HashRoot{spectypes.SSZUint64(r.state().CurrentDuty.DutySlot())}, spectypes.DomainSelectionProof, nil
}

// expectedPostConsensusRootsAndDomain an INTERNAL function, returns the expected post-consensus roots to sign
func (r *AggregatorRunner) expectedPostConsensusRootsAndDomain(context.Context) ([]ssz.HashRoot, phase0.DomainType, error) {
	cd := &spectypes.ValidatorConsensusData{}
	err := cd.Decode(r.state().DecidedValue)
	if err != nil {
		return nil, spectypes.DomainError, errors.Wrap(err, "could not create consensus data")
	}
	_, hashRoot, err := cd.GetAggregateAndProof()
	if err != nil {
		return nil, phase0.DomainType{}, errors.Wrap(err, "could not get aggregate and proof")
	}

	return []ssz.HashRoot{hashRoot}, spectypes.DomainAggregateAndProof, nil
}

// executeDuty steps:
// 1) sign a partial selection proof and wait for 2f+1 partial sigs from peers
// 2) reconstruct selection proof and send SubmitAggregateSelectionProof to BN
// 3) start consensus on duty + aggregation data
// 4) Once consensus decides, sign partial aggregation data and broadcast
// 5) collect 2f+1 partial sigs, reconstruct and broadcast valid SignedAggregateSubmitRequest sig to the BN
func (r *AggregatorRunner) executeDuty(ctx context.Context, logger *zap.Logger, duty spectypes.Duty) error {
	ctx, span := tracer.Start(ctx,
		observability.InstrumentName(observabilityNamespace, "execute_duty"),
		trace.WithAttributes(
			observability.RunnerRoleAttribute(duty.RunnerRole()),
			observability.BeaconSlotAttribute(duty.DutySlot())))
	defer span.End()

	r.measurements.StartDutyFlow()

	// sign selection proof
	span.AddEvent("signing beacon object")
	msg, err := signBeaconObject(
		ctx,
		r,
		duty.(*spectypes.ValidatorDuty),
		spectypes.SSZUint64(duty.DutySlot()),
		duty.DutySlot(),
		spectypes.DomainSelectionProof,
	)
	if err != nil {
		return tracedErrorf(span, "could not sign aggregator selection proof: %w", err)
	}

	const signedSelectionProofEvent = "signed aggregator selection proof"
	logger.Debug(signedSelectionProofEvent)
	span.AddEvent(signedSelectionProofEvent)

	msgs := &spectypes.PartialSignatureMessages{
		Type:     spectypes.SelectionProofPartialSig,
		Slot:     duty.DutySlot(),
		Messages: []*spectypes.PartialSignatureMessage{msg},
	}

	msgID := spectypes.NewMsgID(r.BaseRunner.NetworkConfig.DomainType, r.GetShare().ValidatorPubKey[:], r.BaseRunner.RunnerRoleType)
	encodedMsg, err := msgs.Encode()
	if err != nil {
		return tracedErrorf(span, "could not encode selection proof partial signature message: %w", err)
	}

	ssvMsg := &spectypes.SSVMessage{
		MsgType: spectypes.SSVPartialSignatureMsgType,
		MsgID:   msgID,
		Data:    encodedMsg,
	}

	span.AddEvent("signing SSV message")
	sig, err := r.operatorSigner.SignSSVMessage(ssvMsg)
	if err != nil {
		return tracedErrorf(span, "could not sign SSVMessage: %w", err)
	}

	msgToBroadcast := &spectypes.SignedSSVMessage{
		Signatures:  [][]byte{sig},
		OperatorIDs: []spectypes.OperatorID{r.operatorSigner.GetOperatorID()},
		SSVMessage:  ssvMsg,
	}

	r.measurements.StartPreConsensus()
	span.AddEvent("broadcasting signed SSV message")
	if err := r.GetNetwork().Broadcast(msgID, msgToBroadcast); err != nil {
		return tracedErrorf(span, "can't broadcast partial selection proof sig: %w", err)
	}

	span.SetStatus(codes.Ok, "")
	return nil
}

func (r *AggregatorRunner) GetNetwork() specqbft.Network {
	return r.network
}

func (r *AggregatorRunner) GetNetworkConfig() *networkconfig.Network {
	return r.BaseRunner.NetworkConfig
}

func (r *AggregatorRunner) GetBeaconNode() beacon.BeaconNode {
	return r.beacon
}

func (r *AggregatorRunner) GetShare() *spectypes.Share {
	// TODO better solution for this
	for _, share := range r.BaseRunner.Share {
		return share
	}
	return nil
}

func (r *AggregatorRunner) state() *State {
	return r.BaseRunner.State
}

func (r *AggregatorRunner) GetSigner() ekm.BeaconSigner {
	return r.signer
}
func (r *AggregatorRunner) GetOperatorSigner() ssvtypes.OperatorSigner {
	return r.operatorSigner
}

func (r *AggregatorRunner) HasRunningQBFTInstance() bool {
	return r.BaseRunner.HasRunningQBFTInstance()
}

func (r *AggregatorRunner) HasAcceptedProposalForCurrentRound() bool {
	return r.BaseRunner.HasAcceptedProposalForCurrentRound()
}

func (r *AggregatorRunner) GetShares() map[phase0.ValidatorIndex]*spectypes.Share {
	return r.BaseRunner.GetShares()
}

func (r *AggregatorRunner) GetRole() spectypes.RunnerRole {
	return r.BaseRunner.GetRole()
}

func (r *AggregatorRunner) GetLastHeight() specqbft.Height {
	return r.BaseRunner.GetLastHeight()
}

func (r *AggregatorRunner) GetLastRound() specqbft.Round {
	return r.BaseRunner.GetLastRound()
}

func (r *AggregatorRunner) GetStateRoot() ([32]byte, error) {
	return r.BaseRunner.GetStateRoot()
}

func (r *AggregatorRunner) SetTimeoutFunc(fn TimeoutF) {
	r.BaseRunner.SetTimeoutFunc(fn)
}

// Encode returns the encoded struct in bytes or error
func (r *AggregatorRunner) Encode() ([]byte, error) {
	return json.Marshal(r)
}

// Decode returns error if decoding failed
func (r *AggregatorRunner) Decode(data []byte) error {
	return json.Unmarshal(data, &r)
}

// GetRoot returns the root used for signing and verification
func (r *AggregatorRunner) GetRoot() ([32]byte, error) {
	marshaledRoot, err := r.Encode()
	if err != nil {
		return [32]byte{}, errors.Wrap(err, "could not encode AggregatorRunner")
	}
	ret := sha256.Sum256(marshaledRoot)
	return ret, nil
}

// Constructs a VersionedSignedAggregateAndProof from a VersionedAggregateAndProof and a signature
func constructVersionedSignedAggregateAndProof(aggregateAndProof spec.VersionedAggregateAndProof, signature phase0.BLSSignature) (*spec.VersionedSignedAggregateAndProof, error) {
	ret := &spec.VersionedSignedAggregateAndProof{
		Version: aggregateAndProof.Version,
	}

	switch ret.Version {
	case spec.DataVersionPhase0:
		ret.Phase0 = &phase0.SignedAggregateAndProof{
			Message:   aggregateAndProof.Phase0,
			Signature: signature,
		}
	case spec.DataVersionAltair:
		ret.Altair = &phase0.SignedAggregateAndProof{
			Message:   aggregateAndProof.Altair,
			Signature: signature,
		}
	case spec.DataVersionBellatrix:
		ret.Bellatrix = &phase0.SignedAggregateAndProof{
			Message:   aggregateAndProof.Bellatrix,
			Signature: signature,
		}
	case spec.DataVersionCapella:
		ret.Capella = &phase0.SignedAggregateAndProof{
			Message:   aggregateAndProof.Capella,
			Signature: signature,
		}
	case spec.DataVersionDeneb:
		ret.Deneb = &phase0.SignedAggregateAndProof{
			Message:   aggregateAndProof.Deneb,
			Signature: signature,
		}
	case spec.DataVersionElectra:
		ret.Electra = &electra.SignedAggregateAndProof{
			Message:   aggregateAndProof.Electra,
			Signature: signature,
		}
	case spec.DataVersionFulu:
		ret.Fulu = &electra.SignedAggregateAndProof{
			Message:   aggregateAndProof.Fulu,
			Signature: signature,
		}
	default:
		return nil, errors.New("unknown version for signed aggregate and proof")
	}

	return ret, nil
}

// isAggregatorFn returns IsAggregator func that performs hashing in an allocation-efficient manner.
func isAggregatorFn() func(targetAggregatorsPerCommittee uint64, committeeCount uint64, slotSig []byte) bool {
	h := newHasher()
	return func(targetAggregatorsPerCommittee uint64, committeeCount uint64, slotSig []byte) bool {
		modulo := committeeCount / targetAggregatorsPerCommittee
		if modulo == 0 {
			// Modulo must be at least 1.
			modulo = 1
		}

		b := h.hashSha256(slotSig)
		return binary.LittleEndian.Uint64(b[:8])%modulo == 0
	}
}

// hasher implements efficient thread-safe data-hashing functionality by pooling hash.Hash
// instances to re-use them for different hash-requests.
type hasher struct {
	sha256Pool sync.Pool
}

func newHasher() *hasher {
	return &hasher{
		sha256Pool: sync.Pool{
			New: func() interface{} {
				return sha256.New()
			},
		},
	}
}

// hashSha256 defines a function that returns the sha256 checksum of the data passed in.
// https://github.com/ethereum/consensus-specs/blob/v0.9.3/specs/core/0_beacon-chain.md#hash
func (h *hasher) hashSha256(data []byte) [32]byte {
	hsr := h.sha256Pool.Get().(hash.Hash)
	defer h.sha256Pool.Put(hsr)

	hsr.Reset()

	var b [32]byte

	// The hash interface never returns an error, for that reason
	// we are not handling the error below. For reference, it is
	// stated here https://golang.org/pkg/hash/#Hash

	// #nosec G104
	hsr.Write(data)
	hsr.Sum(b[:0])

	return b
}<|MERGE_RESOLUTION|>--- conflicted
+++ resolved
@@ -113,16 +113,12 @@
 		))
 	defer span.End()
 
-<<<<<<< HEAD
-	hasQuorum, roots, err := r.BaseRunner.basePreConsensusMsgProcessing(ctx, r, signedMsg)
+	hasQuorum, roots, err := r.BaseRunner.basePreConsensusMsgProcessing(ctx, logger, r, signedMsg)
 	if errors.Is(err, ErrNoDutyAssigned) || errors.Is(err, ErrRunningDutyFinished) {
 		// Since we are re-using the same runner for different duties, ErrRunningDutyFinished error
 		// also needs to be retried.
 		err = NewRetryableError(err)
 	}
-=======
-	hasQuorum, roots, err := r.BaseRunner.basePreConsensusMsgProcessing(ctx, logger, r, signedMsg)
->>>>>>> 27430c9c
 	if err != nil {
 		return tracedErrorf(span, "failed processing selection proof message: %w", err)
 	}
@@ -309,16 +305,12 @@
 		))
 	defer span.End()
 
-<<<<<<< HEAD
-	hasQuorum, roots, err := r.BaseRunner.basePostConsensusMsgProcessing(ctx, r, signedMsg)
+	hasQuorum, roots, err := r.BaseRunner.basePostConsensusMsgProcessing(ctx, logger, r, signedMsg)
 	if errors.Is(err, ErrNoDutyAssigned) || errors.Is(err, ErrRunningDutyFinished) {
 		// Since we are re-using the same runner for different duties, ErrRunningDutyFinished error
 		// also needs to be retried.
 		err = NewRetryableError(err)
 	}
-=======
-	hasQuorum, roots, err := r.BaseRunner.basePostConsensusMsgProcessing(ctx, logger, r, signedMsg)
->>>>>>> 27430c9c
 	if err != nil {
 		return tracedErrorf(span, "failed processing post consensus message: %w", err)
 	}
