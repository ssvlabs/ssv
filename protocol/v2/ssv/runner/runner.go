--- conflicted
+++ resolved
@@ -437,21 +437,12 @@
 		specqbft.Height(slot),
 		byts,
 		valueChecker,
-<<<<<<< HEAD
 	)
 	if err != nil {
-		return traces.Errorf(span, "could not start new QBFT instance: %w", err)
-=======
-	); err != nil {
 		return tracedErrorf(span, "could not start new QBFT instance: %w", err)
->>>>>>> 6cbfc04e
 	}
 	if newInstance == nil {
-<<<<<<< HEAD
-		return traces.Errorf(span, "could not start new QBFT instance: instance is nil")
-=======
-		return tracedErrorf(span, "could not find newly created QBFT instance")
->>>>>>> 6cbfc04e
+		return tracedErrorf(span, "could not start new QBFT instance: instance is nil")
 	}
 
 	b.State.RunningInstance = newInstance
