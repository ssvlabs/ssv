--- conflicted
+++ resolved
@@ -268,17 +268,11 @@
 		return false, nil, err
 	}
 
-<<<<<<< HEAD
 	// TODO: since we can replay runner messages now (implemented in https://github.com/ssvlabs/ssv/pull/2445),
 	// we don't need to have this ad-hoc handling for consensus messages (where we "apply the message-effects to
 	// the best extent we can") anymore - instead we could return `ErrNoRunningDuty` so that the message will be
 	// replayed later (and hopefully the duty will be running by that time). We cannot really progress without
 	// running duty either way.
-=======
-	// we allow all consensus msgs to be processed, once the process finishes, we check if there is
-	// an actual running duty - we consider this messaged "processed" (we might or might not get another
-	// message, hopefully we are running the duty by that time to finish the processing below)
->>>>>>> a6898a66
 	if !b.hasRunningDuty() {
 		logger.Debug("no running duty, applied consensus message but cannot progress further")
 		return false, nil, nil
