--- conflicted
+++ resolved
@@ -4,25 +4,18 @@
 	"encoding/json"
 	"sync"
 
-<<<<<<< HEAD
-	"github.com/ssvlabs/ssv-spec-pre-cc/types"
-
-=======
-	"github.com/ssvlabs/ssv/networkconfig"
->>>>>>> aad4fff7
-	"github.com/ssvlabs/ssv/protocol/v2/blockchain/beacon"
-	ssvtypes "github.com/ssvlabs/ssv/protocol/v2/types"
-
 	"github.com/attestantio/go-eth2-client/spec/phase0"
 	ssz "github.com/ferranbt/fastssz"
+	"github.com/pkg/errors"
 	specqbft "github.com/ssvlabs/ssv-spec/qbft"
 	specssv "github.com/ssvlabs/ssv-spec/ssv"
 	spectypes "github.com/ssvlabs/ssv-spec/types"
-
-	"github.com/pkg/errors"
 	"go.uber.org/zap"
 
+	"github.com/ssvlabs/ssv/networkconfig"
+	"github.com/ssvlabs/ssv/protocol/v2/blockchain/beacon"
 	"github.com/ssvlabs/ssv/protocol/v2/qbft/controller"
+	ssvtypes "github.com/ssvlabs/ssv/protocol/v2/types"
 )
 
 type Getters interface {
@@ -60,15 +53,6 @@
 var _ Runner = new(CommitteeRunner)
 
 type BaseRunner struct {
-<<<<<<< HEAD
-	mtx            sync.RWMutex
-	State          *State
-	Share          map[phase0.ValidatorIndex]*spectypes.Share
-	QBFTController *controller.Controller
-	BeaconNetwork  spectypes.BeaconNetwork
-	RunnerRoleType spectypes.RunnerRole
-	ssvtypes.OperatorSigner
-=======
 	mtx                sync.RWMutex
 	State              *State
 	Share              map[phase0.ValidatorIndex]*spectypes.Share
@@ -76,8 +60,7 @@
 	DomainTypeProvider networkconfig.DomainTypeProvider
 	BeaconNetwork      spectypes.BeaconNetwork
 	RunnerRoleType     spectypes.RunnerRole
-	spectypes.OperatorSigner
->>>>>>> aad4fff7
+	ssvtypes.OperatorSigner
 
 	// implementation vars
 	TimeoutF TimeoutF `json:"-"`
@@ -152,13 +135,8 @@
 		Share:              share,
 		QBFTController:     controller,
 		BeaconNetwork:      beaconNetwork,
-<<<<<<< HEAD
+		DomainTypeProvider: domainTypeProvider,
 		RunnerRoleType:     runnerRoleType,
-=======
-		DomainTypeProvider: domainTypeProvider,
-		RunnerRoleType:     beaconRoleType,
-		OperatorSigner:     operatorSigner,
->>>>>>> aad4fff7
 		highestDecidedSlot: highestDecidedSlot,
 	}
 }
