package runner

import (
	"encoding/json"
	"sync"

	"github.com/attestantio/go-eth2-client/spec/phase0"
	ssz "github.com/ferranbt/fastssz"
	"github.com/pkg/errors"
	specqbft "github.com/ssvlabs/ssv-spec/qbft"
	spectypes "github.com/ssvlabs/ssv-spec/types"
	"go.uber.org/zap"

	"github.com/ssvlabs/ssv/protocol/v2/blockchain/beacon"
	"github.com/ssvlabs/ssv/protocol/v2/qbft/controller"
	"github.com/ssvlabs/ssv/protocol/v2/ssv"
	ssvtypes "github.com/ssvlabs/ssv/protocol/v2/types"
)

type Getters interface {
	GetBaseRunner() *BaseRunner
	GetBeaconNode() beacon.BeaconNode
	GetValCheckF() specqbft.ProposedValueCheckF
	GetSigner() spectypes.BeaconSigner
	GetOperatorSigner() ssvtypes.OperatorSigner
	GetNetwork() specqbft.Network
}

type Runner interface {
	spectypes.Encoder
	spectypes.Root
	Getters

	// StartNewDuty starts a new duty for the runner, returns error if can't
	StartNewDuty(logger *zap.Logger, duty spectypes.Duty, quorum uint64) error
	// HasRunningDuty returns true if it has a running duty
	HasRunningDuty() bool
	// ProcessPreConsensus processes all pre-consensus msgs, returns error if can't process
	ProcessPreConsensus(logger *zap.Logger, signedMsg *spectypes.PartialSignatureMessages) error
	// ProcessConsensus processes all consensus msgs, returns error if can't process
	ProcessConsensus(logger *zap.Logger, msg *spectypes.SignedSSVMessage) error
	// ProcessPostConsensus processes all post-consensus msgs, returns error if can't process
	ProcessPostConsensus(logger *zap.Logger, signedMsg *spectypes.PartialSignatureMessages) error
	// expectedPreConsensusRootsAndDomain an INTERNAL function, returns the expected pre-consensus roots to sign
	expectedPreConsensusRootsAndDomain() ([]ssz.HashRoot, phase0.DomainType, error)
	// expectedPostConsensusRootsAndDomain an INTERNAL function, returns the expected post-consensus roots to sign
	expectedPostConsensusRootsAndDomain() ([]ssz.HashRoot, phase0.DomainType, error)
	// executeDuty an INTERNAL function, executes a duty.
	executeDuty(logger *zap.Logger, duty spectypes.Duty) error
}

var _ Runner = new(CommitteeRunner)

type BaseRunner struct {
	mtx            sync.RWMutex
	State          *State
	Share          map[phase0.ValidatorIndex]*spectypes.Share
	QBFTController *controller.Controller
	DomainType     spectypes.DomainType
	BeaconNetwork  spectypes.BeaconNetwork
	RunnerRoleType spectypes.RunnerRole
	ssvtypes.OperatorSigner

	// implementation vars
	TimeoutF TimeoutF `json:"-"`

	// highestDecidedSlot holds the highest decided duty slot and gets updated after each decided is reached
	highestDecidedSlot phase0.Slot
}

func (b *BaseRunner) Encode() ([]byte, error) {
	return json.Marshal(b)
}

func (b *BaseRunner) Decode(data []byte) error {
	return json.Unmarshal(data, &b)
}

func (b *BaseRunner) MarshalJSON() ([]byte, error) {
	type BaseRunnerAlias struct {
		State              *State
		Share              map[phase0.ValidatorIndex]*spectypes.Share
		QBFTController     *controller.Controller
		BeaconNetwork      spectypes.BeaconNetwork
		RunnerRoleType     spectypes.RunnerRole
		highestDecidedSlot phase0.Slot
	}

	// Create object and marshal
	alias := &BaseRunnerAlias{
		State:              b.State,
		Share:              b.Share,
		QBFTController:     b.QBFTController,
		BeaconNetwork:      b.BeaconNetwork,
		RunnerRoleType:     b.RunnerRoleType,
		highestDecidedSlot: b.highestDecidedSlot,
	}

	byts, err := json.Marshal(alias)

	return byts, err
}

// SetHighestDecidedSlot set highestDecidedSlot for base runner
func (b *BaseRunner) SetHighestDecidedSlot(slot phase0.Slot) {
	b.highestDecidedSlot = slot
}

// setupForNewDuty is sets the runner for a new duty
func (b *BaseRunner) baseSetupForNewDuty(duty spectypes.Duty, quorum uint64) {
	// start new state
	// start new state
	// TODO nicer way to get quorum
	state := NewRunnerState(quorum, duty)

	// TODO: potentially incomplete locking of b.State. runner.Execute(duty) has access to
	// b.State but currently does not write to it
	b.mtx.Lock() // writes to b.State
	b.State = state
	b.mtx.Unlock()
}

func NewBaseRunner(
	state *State,
	share map[phase0.ValidatorIndex]*spectypes.Share,
	controller *controller.Controller,
	domainType spectypes.DomainType,
	beaconNetwork spectypes.BeaconNetwork,
	runnerRoleType spectypes.RunnerRole,
	highestDecidedSlot phase0.Slot,
) *BaseRunner {
	return &BaseRunner{
		State:              state,
		Share:              share,
		QBFTController:     controller,
		BeaconNetwork:      beaconNetwork,
		DomainType:         domainType,
		RunnerRoleType:     runnerRoleType,
		highestDecidedSlot: highestDecidedSlot,
	}
}

// baseStartNewDuty is a base func that all runner implementation can call to start a duty
func (b *BaseRunner) baseStartNewDuty(logger *zap.Logger, runner Runner, duty spectypes.Duty, quorum uint64) error {
	if err := b.ShouldProcessDuty(duty); err != nil {
		return errors.Wrap(err, "can't start duty")
	}

	b.baseSetupForNewDuty(duty, quorum)

	return runner.executeDuty(logger, duty)
}

// baseStartNewBeaconDuty is a base func that all runner implementation can call to start a non-beacon duty
func (b *BaseRunner) baseStartNewNonBeaconDuty(logger *zap.Logger, runner Runner, duty *spectypes.ValidatorDuty, quorum uint64) error {
	if err := b.ShouldProcessNonBeaconDuty(duty); err != nil {
		return errors.Wrap(err, "can't start non-beacon duty")
	}
	b.baseSetupForNewDuty(duty, quorum)
	return runner.executeDuty(logger, duty)
}

// basePreConsensusMsgProcessing is a base func that all runner implementation can call for processing a pre-consensus msg
func (b *BaseRunner) basePreConsensusMsgProcessing(runner Runner, psigMsgs *spectypes.PartialSignatureMessages) (bool, [][32]byte, error) {
	if err := b.ValidatePreConsensusMsg(runner, psigMsgs); err != nil {
		return false, nil, errors.Wrap(err, "invalid pre-consensus message")
	}

	hasQuorum, roots := b.basePartialSigMsgProcessing(psigMsgs, b.State.PreConsensusContainer)
	return hasQuorum, roots, nil
}

// baseConsensusMsgProcessing is a base func that all runner implementation can call for processing a consensus msg
func (b *BaseRunner) baseConsensusMsgProcessing(logger *zap.Logger, runner Runner, msg *spectypes.SignedSSVMessage, decidedValue spectypes.Encoder) (bool, spectypes.Encoder, error) {
	prevDecided := false
	if b.hasRunningDuty() && b.State != nil && b.State.RunningInstance != nil {
		prevDecided, _ = b.State.RunningInstance.IsDecided()
	}
	if prevDecided {
		return true, nil, errors.New("not processing consensus message since consensus has already finished")
	}

	decidedMsg, err := b.QBFTController.ProcessMsg(logger, msg)
	if err != nil {
		return false, nil, err
	}

	// we allow all consensus msgs to be processed, once the process finishes we check if there is an actual running duty
	// do not return error if no running duty
	if !b.hasRunningDuty() {
		logger.Debug("no running duty")
		return false, nil, nil
	}

	if decideCorrectly, err := b.didDecideCorrectly(prevDecided, decidedMsg); !decideCorrectly {
		return false, nil, err
	}

	decDecided, err := specqbft.DecodeMessage(decidedMsg.SSVMessage.Data)
	if err != nil {
		return false, nil, err
	}

	if inst := b.QBFTController.StoredInstances.FindInstance(decDecided.Height); inst != nil {
		logger := logger.With(
			zap.Uint64("msg_height", uint64(decDecided.Height)),
			zap.Uint64("ctrl_height", uint64(b.QBFTController.Height)),
			zap.Any("signers", msg.OperatorIDs),
		)
		if err = b.QBFTController.SaveInstance(inst, decidedMsg); err != nil {
			logger.Debug("❗ failed to save instance", zap.Error(err))
		} else {
			logger.Debug("💾 saved instance")
		}
	}

	if err := decidedValue.Decode(decidedMsg.FullData); err != nil {
		return true, nil, errors.Wrap(err, "failed to parse decided value to ValidatorConsensusData")
	}

	// update the highest decided slot
	b.highestDecidedSlot = b.State.StartingDuty.DutySlot()

	if err := b.validateDecidedConsensusData(runner, decidedValue); err != nil {
		return true, nil, errors.Wrap(err, "decided ValidatorConsensusData invalid")
	}

	runner.GetBaseRunner().State.DecidedValue, err = decidedValue.Encode()
	if err != nil {
		return true, nil, errors.Wrap(err, "could not encode decided value")
	}

	return true, decidedValue, nil
}

// basePostConsensusMsgProcessing is a base func that all runner implementation can call for processing a post-consensus msg
// returns whether at least one quorum exists and the roots of the quorums
func (b *BaseRunner) basePostConsensusMsgProcessing(logger *zap.Logger, runner Runner, psigMsgs *spectypes.PartialSignatureMessages) (bool, [][32]byte, error) {
	if err := b.ValidatePostConsensusMsg(runner, psigMsgs); err != nil {
		return false, nil, errors.Wrap(err, "invalid post-consensus message")
	}

	hasQuorum, roots := b.basePartialSigMsgProcessing(psigMsgs, b.State.PostConsensusContainer)
	return hasQuorum, roots, nil
}

// basePartialSigMsgProcessing adds a validated (without signature verification) partial msg to the container, checks for quorum and returns true (and roots) if quorum exists
func (b *BaseRunner) basePartialSigMsgProcessing(
<<<<<<< HEAD
	psigMsgs *spectypes.PartialSignatureMessages,
	container *specssv.PartialSigContainer,
) (bool, [][32]byte) {
=======
	signedMsg *spectypes.PartialSignatureMessages,
	container *ssv.PartialSigContainer,
) (bool, [][32]byte, error) {
>>>>>>> f4e9a523
	roots := make([][32]byte, 0)
	anyQuorum := false
	for _, msg := range psigMsgs.Messages {
		prevQuorum := container.HasQuorum(msg.ValidatorIndex, msg.SigningRoot)

		// Check if it has two signatures for the same signer
		if container.HasSignature(msg.ValidatorIndex, msg.Signer, msg.SigningRoot) {
			b.resolveDuplicateSignature(container, msg)
		} else {
			container.AddSignature(msg)
		}

		hasQuorum := container.HasQuorum(msg.ValidatorIndex, msg.SigningRoot)

		if hasQuorum && !prevQuorum {
			// Notify about first quorum only
			roots = append(roots, msg.SigningRoot)
			anyQuorum = true
		}
	}

	return anyQuorum, roots
}

// didDecideCorrectly returns true if the expected consensus instance decided correctly
func (b *BaseRunner) didDecideCorrectly(prevDecided bool, signedMessage *spectypes.SignedSSVMessage) (bool, error) {
	if signedMessage == nil {
		return false, nil
	}

	if signedMessage.SSVMessage == nil {
		return false, errors.New("ssv message is nil")
	}

	decidedMessage, err := specqbft.DecodeMessage(signedMessage.SSVMessage.Data)
	if err != nil {
		return false, err
	}

	if decidedMessage == nil {
		return false, nil
	}

	if b.State.RunningInstance == nil {
		return false, errors.New("decided wrong instance")
	}

	if decidedMessage.Height != b.State.RunningInstance.GetHeight() {
		return false, errors.New("decided wrong instance")
	}

	// verify we decided running instance only, if not we do not proceed
	if prevDecided {
		return false, nil
	}

	return true, nil
}

func (b *BaseRunner) decide(logger *zap.Logger, runner Runner, slot phase0.Slot, input spectypes.Encoder) error {
	byts, err := input.Encode()
	if err != nil {
		return errors.Wrap(err, "could not encode input data for consensus")
	}

	if err := runner.GetValCheckF()(byts); err != nil {
		return errors.Wrap(err, "input data invalid")

	}

	if err := runner.GetBaseRunner().QBFTController.StartNewInstance(logger,
		specqbft.Height(slot),
		byts,
	); err != nil {
		return errors.Wrap(err, "could not start new QBFT instance")
	}
	newInstance := runner.GetBaseRunner().QBFTController.InstanceForHeight(logger, runner.GetBaseRunner().QBFTController.Height)
	if newInstance == nil {
		return errors.New("could not find newly created QBFT instance")
	}

	runner.GetBaseRunner().State.RunningInstance = newInstance

	b.registerTimeoutHandler(logger, newInstance, runner.GetBaseRunner().QBFTController.Height)

	return nil
}

// hasRunningDuty returns true if a new duty didn't start or an existing duty marked as finished
func (b *BaseRunner) hasRunningDuty() bool {
	b.mtx.RLock() // reads b.State
	defer b.mtx.RUnlock()

	if b.State == nil {
		return false
	}
	return !b.State.Finished
}

func (b *BaseRunner) ShouldProcessDuty(duty spectypes.Duty) error {
	if b.QBFTController.Height >= specqbft.Height(duty.DutySlot()) && b.QBFTController.Height != 0 {
		return errors.Errorf("duty for slot %d already passed. Current height is %d", duty.DutySlot(),
			b.QBFTController.Height)
	}
	return nil
}

func (b *BaseRunner) ShouldProcessNonBeaconDuty(duty spectypes.Duty) error {
	// assume StartingDuty is not nil if state is not nil
	if b.State != nil && b.State.StartingDuty.DutySlot() >= duty.DutySlot() {
		return errors.Errorf("duty for slot %d already passed. Current slot is %d", duty.DutySlot(),
			b.State.StartingDuty.DutySlot())
	}
	return nil
}<|MERGE_RESOLUTION|>--- conflicted
+++ resolved
@@ -161,13 +161,13 @@
 }
 
 // basePreConsensusMsgProcessing is a base func that all runner implementation can call for processing a pre-consensus msg
-func (b *BaseRunner) basePreConsensusMsgProcessing(runner Runner, psigMsgs *spectypes.PartialSignatureMessages) (bool, [][32]byte, error) {
-	if err := b.ValidatePreConsensusMsg(runner, psigMsgs); err != nil {
+func (b *BaseRunner) basePreConsensusMsgProcessing(runner Runner, signedMsg *spectypes.PartialSignatureMessages) (bool, [][32]byte, error) {
+	if err := b.ValidatePreConsensusMsg(runner, signedMsg); err != nil {
 		return false, nil, errors.Wrap(err, "invalid pre-consensus message")
 	}
 
-	hasQuorum, roots := b.basePartialSigMsgProcessing(psigMsgs, b.State.PreConsensusContainer)
-	return hasQuorum, roots, nil
+	hasQuorum, roots, err := b.basePartialSigMsgProcessing(signedMsg, b.State.PreConsensusContainer)
+	return hasQuorum, roots, errors.Wrap(err, "could not process pre-consensus partial signature msg")
 }
 
 // baseConsensusMsgProcessing is a base func that all runner implementation can call for processing a consensus msg
@@ -234,30 +234,24 @@
 }
 
 // basePostConsensusMsgProcessing is a base func that all runner implementation can call for processing a post-consensus msg
-// returns whether at least one quorum exists and the roots of the quorums
-func (b *BaseRunner) basePostConsensusMsgProcessing(logger *zap.Logger, runner Runner, psigMsgs *spectypes.PartialSignatureMessages) (bool, [][32]byte, error) {
-	if err := b.ValidatePostConsensusMsg(runner, psigMsgs); err != nil {
+func (b *BaseRunner) basePostConsensusMsgProcessing(logger *zap.Logger, runner Runner, signedMsg *spectypes.PartialSignatureMessages) (bool, [][32]byte, error) {
+	if err := b.ValidatePostConsensusMsg(runner, signedMsg); err != nil {
 		return false, nil, errors.Wrap(err, "invalid post-consensus message")
 	}
 
-	hasQuorum, roots := b.basePartialSigMsgProcessing(psigMsgs, b.State.PostConsensusContainer)
-	return hasQuorum, roots, nil
-}
-
-// basePartialSigMsgProcessing adds a validated (without signature verification) partial msg to the container, checks for quorum and returns true (and roots) if quorum exists
+	hasQuorum, roots, err := b.basePartialSigMsgProcessing(signedMsg, b.State.PostConsensusContainer)
+	return hasQuorum, roots, errors.Wrap(err, "could not process post-consensus partial signature msg")
+}
+
+// basePartialSigMsgProcessing adds a validated (without signature verification) validated partial msg to the container, checks for quorum and returns true (and roots) if quorum exists
 func (b *BaseRunner) basePartialSigMsgProcessing(
-<<<<<<< HEAD
-	psigMsgs *spectypes.PartialSignatureMessages,
-	container *specssv.PartialSigContainer,
-) (bool, [][32]byte) {
-=======
 	signedMsg *spectypes.PartialSignatureMessages,
 	container *ssv.PartialSigContainer,
 ) (bool, [][32]byte, error) {
->>>>>>> f4e9a523
 	roots := make([][32]byte, 0)
 	anyQuorum := false
-	for _, msg := range psigMsgs.Messages {
+
+	for _, msg := range signedMsg.Messages {
 		prevQuorum := container.HasQuorum(msg.ValidatorIndex, msg.SigningRoot)
 
 		// Check if it has two signatures for the same signer
@@ -276,7 +270,7 @@
 		}
 	}
 
-	return anyQuorum, roots
+	return anyQuorum, roots, nil
 }
 
 // didDecideCorrectly returns true if the expected consensus instance decided correctly
