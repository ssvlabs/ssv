--- conflicted
+++ resolved
@@ -336,13 +336,8 @@
 		return traces.Errorf(span, "could not encode input data for consensus: %w", err)
 	}
 
-<<<<<<< HEAD
 	if err := runner.GetValChecker().CheckValue(byts); err != nil {
-		return observability.Errorf(span, "input data invalid: %w", err)
-=======
-	if err := runner.GetValCheckF()(byts); err != nil {
 		return traces.Errorf(span, "input data invalid: %w", err)
->>>>>>> a5aefd45
 	}
 
 	span.AddEvent("start new instance")
