package runner

import (
	"context"
	"encoding/json"
	"fmt"
	"sync"

	"github.com/attestantio/go-eth2-client/spec/phase0"
	ssz "github.com/ferranbt/fastssz"
	"github.com/pkg/errors"
	specqbft "github.com/ssvlabs/ssv-spec/qbft"
	spectypes "github.com/ssvlabs/ssv-spec/types"
	"go.opentelemetry.io/otel/codes"
	"go.opentelemetry.io/otel/trace"
	"go.uber.org/zap"

	"github.com/ssvlabs/ssv/ssvsigner/ekm"

	"github.com/ssvlabs/ssv/networkconfig"
	"github.com/ssvlabs/ssv/observability"
	"github.com/ssvlabs/ssv/observability/traces"
	"github.com/ssvlabs/ssv/protocol/v2/blockchain/beacon"
	"github.com/ssvlabs/ssv/protocol/v2/qbft/controller"
	"github.com/ssvlabs/ssv/protocol/v2/qbft/instance"
	"github.com/ssvlabs/ssv/protocol/v2/ssv"
	ssvtypes "github.com/ssvlabs/ssv/protocol/v2/types"
)

type Getters interface {
	HasRunningQBFTInstance() bool
	HasAcceptedProposalForCurrentRound() bool
	GetShares() map[phase0.ValidatorIndex]*spectypes.Share
	GetRole() spectypes.RunnerRole
	GetLastHeight() specqbft.Height
	GetLastRound() specqbft.Round
	GetStateRoot() ([32]byte, error)
	GetBeaconNode() beacon.BeaconNode
	GetSigner() ekm.BeaconSigner
	GetOperatorSigner() ssvtypes.OperatorSigner
	GetNetwork() specqbft.Network
	GetNetworkConfig() *networkconfig.Network
}

type Setters interface {
	SetTimeoutFunc(TimeoutF)
}

type Runner interface {
	spectypes.Encoder
	spectypes.Root

	Getters
	Setters

	// StartNewDuty starts a new duty for the runner, returns error if can't
	StartNewDuty(ctx context.Context, logger *zap.Logger, duty spectypes.Duty, quorum uint64) error
	// HasRunningDuty returns true if it has a running duty
	HasRunningDuty() bool
	// ProcessPreConsensus processes all pre-consensus msgs, returns error if can't process
	ProcessPreConsensus(ctx context.Context, logger *zap.Logger, signedMsg *spectypes.PartialSignatureMessages) error
	// ProcessConsensus processes all consensus msgs, returns error if can't process
	ProcessConsensus(ctx context.Context, logger *zap.Logger, msg *spectypes.SignedSSVMessage) error
	// ProcessPostConsensus processes all post-consensus msgs, returns error if can't process
	ProcessPostConsensus(ctx context.Context, logger *zap.Logger, signedMsg *spectypes.PartialSignatureMessages) error
	// OnTimeoutQBFT processes timeout event that can arrive during QBFT consensus phase
	OnTimeoutQBFT(ctx context.Context, logger *zap.Logger, timeoutData *ssvtypes.TimeoutData) error

	// expectedPreConsensusRootsAndDomain an INTERNAL function, returns the expected pre-consensus roots to sign
	expectedPreConsensusRootsAndDomain() ([]ssz.HashRoot, phase0.DomainType, error)
	// expectedPostConsensusRootsAndDomain an INTERNAL function, returns the expected post-consensus roots to sign
	expectedPostConsensusRootsAndDomain(ctx context.Context) ([]ssz.HashRoot, phase0.DomainType, error)
	// executeDuty an INTERNAL function, executes a duty.
	executeDuty(ctx context.Context, logger *zap.Logger, duty spectypes.Duty) error
}

type DoppelgangerProvider interface {
	CanSign(validatorIndex phase0.ValidatorIndex) bool
	ReportQuorum(validatorIndex phase0.ValidatorIndex)
}

var _ Runner = new(CommitteeRunner)

type BaseRunner struct {
	mtx            sync.RWMutex
	State          *State
	Share          map[phase0.ValidatorIndex]*spectypes.Share
	QBFTController *controller.Controller
	NetworkConfig  *networkconfig.Network
	RunnerRoleType spectypes.RunnerRole
	ssvtypes.OperatorSigner

	// implementation vars
	TimeoutF TimeoutF `json:"-"`

	// highestDecidedSlot holds the highest decided duty slot and gets updated after each decided is reached
	highestDecidedSlot phase0.Slot
}

func (b *BaseRunner) HasRunningQBFTInstance() bool {
	var runningInstance *instance.Instance
	if b.hasRunningDuty() {
		runningInstance = b.State.RunningInstance
		if runningInstance != nil {
			decided, _ := runningInstance.IsDecided()
			return !decided
		}
	}
	return false
}

func (b *BaseRunner) HasAcceptedProposalForCurrentRound() bool {
	var runningInstance *instance.Instance
	if b.hasRunningDuty() {
		runningInstance = b.State.RunningInstance
		if runningInstance != nil {
			return runningInstance.State.ProposalAcceptedForCurrentRound != nil
		}
	}
	return false
}

func (b *BaseRunner) GetShares() map[phase0.ValidatorIndex]*spectypes.Share {
	return b.Share
}

func (b *BaseRunner) GetRole() spectypes.RunnerRole {
	return b.RunnerRoleType
}

func (b *BaseRunner) GetLastHeight() specqbft.Height {
	if ctrl := b.QBFTController; ctrl != nil {
		return ctrl.Height
	}
	return specqbft.Height(0)
}

func (b *BaseRunner) GetLastRound() specqbft.Round {
	if b.hasRunningDuty() {
		inst := b.State.RunningInstance
		if inst != nil {
			return inst.State.Round
		}
	}
	return specqbft.Round(1)
}

func (b *BaseRunner) GetStateRoot() ([32]byte, error) {
	return b.State.GetRoot()
}

func (b *BaseRunner) SetTimeoutFunc(fn TimeoutF) {
	b.TimeoutF = fn
}

func (b *BaseRunner) Encode() ([]byte, error) {
	return json.Marshal(b)
}

func (b *BaseRunner) Decode(data []byte) error {
	return json.Unmarshal(data, &b)
}

func (b *BaseRunner) MarshalJSON() ([]byte, error) {
	type BaseRunnerAlias struct {
		State              *State
		Share              map[phase0.ValidatorIndex]*spectypes.Share
		QBFTController     *controller.Controller
		BeaconConfig       *networkconfig.Beacon
		RunnerRoleType     spectypes.RunnerRole
		highestDecidedSlot phase0.Slot
	}

	// Create object and marshal
	alias := &BaseRunnerAlias{
		State:              b.State,
		Share:              b.Share,
		QBFTController:     b.QBFTController,
		BeaconConfig:       b.NetworkConfig.Beacon,
		RunnerRoleType:     b.RunnerRoleType,
		highestDecidedSlot: b.highestDecidedSlot,
	}

	byts, err := json.Marshal(alias)

	return byts, err
}

// SetHighestDecidedSlot set highestDecidedSlot for base runner
func (b *BaseRunner) SetHighestDecidedSlot(slot phase0.Slot) {
	b.highestDecidedSlot = slot
}

// baseSetupForNewDuty is sets the runner for a new duty
func (b *BaseRunner) baseSetupForNewDuty(duty spectypes.Duty, quorum uint64) {
	// start new state
	// start new state
	// TODO nicer way to get quorum
	state := NewRunnerState(quorum, duty)

	// TODO: potentially incomplete locking of b.State. runner.Execute(duty) has access to
	// b.State but currently does not write to it
	b.mtx.Lock() // writes to b.State
	b.State = state
	b.mtx.Unlock()
}

// baseStartNewDuty is a base func that all runner implementation can call to start a duty
func (b *BaseRunner) baseStartNewDuty(ctx context.Context, logger *zap.Logger, runner Runner, duty spectypes.Duty, quorum uint64) error {
	ctx, span := tracer.Start(ctx,
		observability.InstrumentName(observabilityNamespace, "base_runner.start_duty"),
		trace.WithAttributes(
			observability.RunnerRoleAttribute(duty.RunnerRole()),
			observability.BeaconSlotAttribute(duty.DutySlot())))
	defer span.End()

	if err := b.ShouldProcessDuty(duty); err != nil {
		return traces.Errorf(span, "can't start duty: %w", err)
	}

	b.baseSetupForNewDuty(duty, quorum)

	if err := runner.executeDuty(ctx, logger, duty); err != nil {
		return traces.Errorf(span, "failed to execute duty: %w", err)
	}
	span.SetStatus(codes.Ok, "")
	return nil
}

// baseStartNewNonBeaconDuty is a base func that all runner implementation can call to start a non-beacon duty
func (b *BaseRunner) baseStartNewNonBeaconDuty(ctx context.Context, logger *zap.Logger, runner Runner, duty *spectypes.ValidatorDuty, quorum uint64) error {
	if err := b.ShouldProcessNonBeaconDuty(duty); err != nil {
		return errors.Wrap(err, "can't start non-beacon duty")
	}
	b.baseSetupForNewDuty(duty, quorum)
	return runner.executeDuty(ctx, logger, duty)
}

// basePreConsensusMsgProcessing is a base func that all runner implementation can call for processing a pre-consensus msg
func (b *BaseRunner) basePreConsensusMsgProcessing(ctx context.Context, logger *zap.Logger, runner Runner, signedMsg *spectypes.PartialSignatureMessages) (bool, [][32]byte, error) {
	ctx, span := tracer.Start(ctx, observability.InstrumentName(observabilityNamespace, "runner.process_pre_consensus.base_msg_processing"))
	defer span.End()

	if err := b.ValidatePreConsensusMsg(ctx, runner, signedMsg); err != nil {
		return false, nil, errors.Wrap(err, "invalid pre-consensus message")
	}

	hasQuorum, roots := b.basePartialSigMsgProcessing(signedMsg, b.State.PreConsensusContainer)

	if hasQuorum {
		const gotPreConsensusQuorumEvent = "got pre consensus quorum"
		logger.Debug(gotPreConsensusQuorumEvent)
		span.AddEvent(gotPreConsensusQuorumEvent)
	}

	return hasQuorum, roots, nil
}

// baseConsensusMsgProcessing is a base func that all runner implementation can call for processing a consensus msg
func (b *BaseRunner) baseConsensusMsgProcessing(ctx context.Context, logger *zap.Logger, valueCheckFn specqbft.ProposedValueCheckF, msg *spectypes.SignedSSVMessage, decidedValue spectypes.Encoder) (bool, spectypes.Encoder, error) {
	ctx, span := tracer.Start(ctx, observability.InstrumentName(observabilityNamespace, "runner.process_consensus.base_msg_processing"))
	defer span.End()

	prevDecided := false
	if b.hasRunningDuty() && b.State != nil && b.State.RunningInstance != nil {
		prevDecided, _ = b.State.RunningInstance.IsDecided()
	}
	if prevDecided {
		return true, nil, spectypes.NewError(spectypes.SkipConsensusMessageAsConsensusHasFinishedErrorCode, "not processing consensus message since consensus has already finished")
	}

	decidedMsg, err := b.QBFTController.ProcessMsg(ctx, logger, msg)
	if controller.IsRetryable(err) {
		return false, nil, NewRetryableError(err)
	}
	if err != nil {
		return false, nil, err
	}

	if !b.hasRunningDuty() {
		logger.Debug("no running duty, applied consensus message but cannot progress further")
		return false, nil, nil
	}

	// Check if QBFT has decided.
	if decidedMsg == nil {
		return false, nil, nil
	}

	if decideCorrectly, err := b.didDecideCorrectly(prevDecided, decidedMsg); !decideCorrectly {
		return false, nil, err
	}

	if err := decidedValue.Decode(decidedMsg.FullData); err != nil {
		return true, nil, errors.Wrap(err, "failed to parse decided value to ValidatorConsensusData")
	}

	if err := b.validateDecidedConsensusData(valueCheckFn, decidedValue); err != nil {
		return true, nil, errors.Wrap(err, "decided ValidatorConsensusData invalid")
	}

	decidedValueEncoded, err := decidedValue.Encode()
	if err != nil {
		return true, nil, errors.Wrap(err, "could not encode decided value")
	}

	const qbftInstanceIsDecidedEvent = "QBFT instance is decided"
	logger.Debug(qbftInstanceIsDecidedEvent)
	span.AddEvent(qbftInstanceIsDecidedEvent)

	// update the decided and the highest decided slot
	b.State.DecidedValue = decidedValueEncoded
	b.highestDecidedSlot = b.State.CurrentDuty.DutySlot()

	return true, decidedValue, nil
}

// basePostConsensusMsgProcessing is a base func that all runner implementation can call for processing a post-consensus msg
func (b *BaseRunner) basePostConsensusMsgProcessing(ctx context.Context, logger *zap.Logger, runner Runner, signedMsg *spectypes.PartialSignatureMessages) (bool, [][32]byte, error) {
	ctx, span := tracer.Start(ctx, observability.InstrumentName(observabilityNamespace, "runner.process_post_consensus.base_msg_processing"))
	defer span.End()

	if err := b.ValidatePostConsensusMsg(ctx, runner, signedMsg); err != nil {
		return false, nil, errors.Wrap(err, "invalid post-consensus message")
	}

	hasQuorum, roots := b.basePartialSigMsgProcessing(signedMsg, b.State.PostConsensusContainer)

	if hasQuorum {
		const gotPostConsensusQuorumEvent = "got post consensus quorum"
		logger.Debug(gotPostConsensusQuorumEvent)
		span.AddEvent(gotPostConsensusQuorumEvent)
	}

	return hasQuorum, roots, nil
}

// basePartialSigMsgProcessing adds a validated (without signature verification) validated partial msg to the container, checks for quorum and returns true (and roots) if quorum exists
func (b *BaseRunner) basePartialSigMsgProcessing(
	signedMsg *spectypes.PartialSignatureMessages,
	container *ssv.PartialSigContainer,
) (bool, [][32]byte) {
	roots := make([][32]byte, 0)
	quorumReached := false

	for _, msg := range signedMsg.Messages {
		quorumReachedPreviously := container.HasQuorum(msg.ValidatorIndex, msg.SigningRoot)

		// Check if it has two signatures for the same signer
		if container.HasSignature(msg.ValidatorIndex, msg.Signer, msg.SigningRoot) {
			b.resolveDuplicateSignature(container, msg)
		} else {
			container.AddSignature(msg)
		}

		hasQuorum := container.HasQuorum(msg.ValidatorIndex, msg.SigningRoot)

		if hasQuorum && !quorumReachedPreviously {
			// Notify about first quorum only
			roots = append(roots, msg.SigningRoot)
			quorumReached = true
		}
	}

	return quorumReached, roots
}

// didDecideCorrectly returns true if the expected consensus instance decided correctly
func (b *BaseRunner) didDecideCorrectly(prevDecided bool, signedMessage *spectypes.SignedSSVMessage) (bool, error) {
	if signedMessage.SSVMessage == nil {
		return false, errors.New("ssv message is nil")
	}

	decidedMessage, err := specqbft.DecodeMessage(signedMessage.SSVMessage.Data)
	if err != nil {
		return false, err
	}

	if decidedMessage == nil {
		return false, nil
	}

	if b.State.RunningInstance == nil {
		return false, spectypes.NewError(spectypes.DecidedWrongInstanceErrorCode, "decided wrong instance (running instance is nil)")
	}

	if decidedMessage.Height != b.State.RunningInstance.GetHeight() {
		return false, spectypes.WrapError(spectypes.DecidedWrongInstanceErrorCode, fmt.Errorf(
			"decided wrong instance (msg_height = %d, running_instance_height = %d)",
			decidedMessage.Height,
			b.State.RunningInstance.GetHeight(),
		))
	}

	// verify we decided running instance only, if not we do not proceed
	if prevDecided {
		return false, nil
	}

	return true, nil
}

func (b *BaseRunner) decide(
	ctx context.Context,
	logger *zap.Logger,
	runner Runner,
	slot phase0.Slot,
	input spectypes.Encoder,
	valueChecker ssv.ValueChecker,
) error {
	ctx, span := tracer.Start(ctx,
		observability.InstrumentName(observabilityNamespace, "base_runner.decide"),
		trace.WithAttributes(
			observability.RunnerRoleAttribute(runner.GetRole()),
			observability.BeaconSlotAttribute(slot)))
	defer span.End()

	byts, err := input.Encode()
	if err != nil {
		return traces.Errorf(span, "could not encode input data for consensus: %w", err)
	}

	if err := valueChecker.CheckValue(byts); err != nil {
		return traces.Errorf(span, "input data invalid: %w", err)
	}

	newInstance, err := b.QBFTController.StartNewInstance(
		ctx,
		logger,
		specqbft.Height(slot),
		byts,
<<<<<<< HEAD
	)
	if err != nil {
=======
		valueChecker,
	); err != nil {
>>>>>>> ef998ee0
		return traces.Errorf(span, "could not start new QBFT instance: %w", err)
	}
	if newInstance == nil {
		return traces.Errorf(span, "could not start new QBFT instance: instance is nil")
	}

	b.State.RunningInstance = newInstance

	span.AddEvent("register timeout handler")
	b.registerTimeoutHandler(ctx, logger, newInstance, b.QBFTController.Height)

	span.SetStatus(codes.Ok, "")
	return nil
}

// hasRunningDuty returns true if a new duty didn't start or an existing duty marked as finished
func (b *BaseRunner) hasRunningDuty() bool {
	b.mtx.RLock() // reads b.State
	defer b.mtx.RUnlock()

	if b.State == nil {
		return false
	}
	return !b.State.Finished
}

func (b *BaseRunner) ShouldProcessDuty(duty spectypes.Duty) error {
	if b.QBFTController.Height >= specqbft.Height(duty.DutySlot()) && b.QBFTController.Height != 0 {
		return spectypes.NewError(
			spectypes.DutyAlreadyPassedErrorCode,
			fmt.Sprintf("duty for slot %d already passed. Current height is %d", duty.DutySlot(), b.QBFTController.Height),
		)
	}
	return nil
}

func (b *BaseRunner) ShouldProcessNonBeaconDuty(duty spectypes.Duty) error {
	// assume CurrentDuty is not nil if state is not nil
	if b.State != nil && b.State.CurrentDuty.DutySlot() >= duty.DutySlot() {
		return spectypes.NewError(
			spectypes.DutyAlreadyPassedErrorCode,
			fmt.Sprintf("duty for slot %d already passed. Current slot is %d", duty.DutySlot(), b.State.CurrentDuty.DutySlot()),
		)
	}
	return nil
}

func (b *BaseRunner) OnTimeoutQBFT(ctx context.Context, logger *zap.Logger, timeoutData *ssvtypes.TimeoutData) error {
	return b.QBFTController.OnTimeout(ctx, logger, timeoutData)
}<|MERGE_RESOLUTION|>--- conflicted
+++ resolved
@@ -429,13 +429,9 @@
 		logger,
 		specqbft.Height(slot),
 		byts,
-<<<<<<< HEAD
+		valueChecker,
 	)
 	if err != nil {
-=======
-		valueChecker,
-	); err != nil {
->>>>>>> ef998ee0
 		return traces.Errorf(span, "could not start new QBFT instance: %w", err)
 	}
 	if newInstance == nil {
