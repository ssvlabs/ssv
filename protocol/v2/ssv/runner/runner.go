package runner

import (
	"context"
	"encoding/json"
	"sync"

	"github.com/ssvlabs/ssv/protocol/v2/qbft/instance"

	"github.com/attestantio/go-eth2-client/spec/phase0"
	ssz "github.com/ferranbt/fastssz"
	"github.com/pkg/errors"
	"go.opentelemetry.io/otel/codes"
	"go.opentelemetry.io/otel/trace"
	"go.uber.org/zap"

	specqbft "github.com/ssvlabs/ssv-spec/qbft"
	spectypes "github.com/ssvlabs/ssv-spec/types"

	"github.com/ssvlabs/ssv/networkconfig"
	"github.com/ssvlabs/ssv/observability"
	"github.com/ssvlabs/ssv/protocol/v2/blockchain/beacon"
	"github.com/ssvlabs/ssv/protocol/v2/qbft/controller"
	"github.com/ssvlabs/ssv/protocol/v2/ssv"
	ssvtypes "github.com/ssvlabs/ssv/protocol/v2/types"
	"github.com/ssvlabs/ssv/ssvsigner/ekm"
)

type Getters interface {
	HasRunningQBFTInstance() bool
	HasAcceptedProposalForCurrentRound() bool
	GetShares() map[phase0.ValidatorIndex]*spectypes.Share
	GetRole() spectypes.RunnerRole
	GetLastHeight() specqbft.Height
	GetLastRound() specqbft.Round
	GetStateRoot() ([32]byte, error)
	GetBeaconNode() beacon.BeaconNode
	GetValCheckF() specqbft.ProposedValueCheckF
	GetSigner() ekm.BeaconSigner
	GetOperatorSigner() ssvtypes.OperatorSigner
	GetNetwork() specqbft.Network
}

type Setters interface {
	SetTimeoutFunc(TimeoutF)
}

type Runner interface {
	spectypes.Encoder
	spectypes.Root
	Getters
	Setters

	// StartNewDuty starts a new duty for the runner, returns error if can't
	StartNewDuty(ctx context.Context, logger *zap.Logger, duty spectypes.Duty, quorum uint64) error
	// HasRunningDuty returns true if it has a running duty
	HasRunningDuty() bool
	// ProcessPreConsensus processes all pre-consensus msgs, returns error if can't process
	ProcessPreConsensus(ctx context.Context, logger *zap.Logger, signedMsg *spectypes.PartialSignatureMessages) error
	// ProcessConsensus processes all consensus msgs, returns error if can't process
	ProcessConsensus(ctx context.Context, logger *zap.Logger, msg *spectypes.SignedSSVMessage) error
	// ProcessPostConsensus processes all post-consensus msgs, returns error if can't process
	ProcessPostConsensus(ctx context.Context, logger *zap.Logger, signedMsg *spectypes.PartialSignatureMessages) error
	// OnTimeoutQBFT processes timeout event that can arrive during QBFT consensus phase
	OnTimeoutQBFT(ctx context.Context, logger *zap.Logger, msg ssvtypes.EventMsg) error

	// expectedPreConsensusRootsAndDomain an INTERNAL function, returns the expected pre-consensus roots to sign
	expectedPreConsensusRootsAndDomain() ([]ssz.HashRoot, phase0.DomainType, error)
	// expectedPostConsensusRootsAndDomain an INTERNAL function, returns the expected post-consensus roots to sign
	expectedPostConsensusRootsAndDomain(ctx context.Context) ([]ssz.HashRoot, phase0.DomainType, error)
	// executeDuty an INTERNAL function, executes a duty.
	executeDuty(ctx context.Context, logger *zap.Logger, duty spectypes.Duty) error
}

type DoppelgangerProvider interface {
	CanSign(validatorIndex phase0.ValidatorIndex) bool
	ReportQuorum(validatorIndex phase0.ValidatorIndex)
}

var _ Runner = new(CommitteeRunner)

type BaseRunner struct {
	mtx            sync.RWMutex
	State          *State
	Share          map[phase0.ValidatorIndex]*spectypes.Share
	QBFTController *controller.Controller
	NetworkConfig  networkconfig.Network
	RunnerRoleType spectypes.RunnerRole
	ssvtypes.OperatorSigner

	// implementation vars
	TimeoutF TimeoutF `json:"-"`

	// highestDecidedSlot holds the highest decided duty slot and gets updated after each decided is reached
	highestDecidedSlot phase0.Slot
}

func (b *BaseRunner) HasRunningQBFTInstance() bool {
	var runningInstance *instance.Instance
	if b.hasRunningDuty() {
		runningInstance = b.State.RunningInstance
		if runningInstance != nil {
			decided, _ := runningInstance.IsDecided()
			return !decided
		}
	}
	return false
}

func (b *BaseRunner) HasAcceptedProposalForCurrentRound() bool {
	var runningInstance *instance.Instance
	if b.hasRunningDuty() {
		runningInstance = b.State.RunningInstance
		if runningInstance != nil {
			return runningInstance.State.ProposalAcceptedForCurrentRound != nil
		}
	}
	return false
}

func (b *BaseRunner) GetShares() map[phase0.ValidatorIndex]*spectypes.Share {
	return b.Share
}

func (b *BaseRunner) GetRole() spectypes.RunnerRole {
	return b.RunnerRoleType
}

func (b *BaseRunner) GetLastHeight() specqbft.Height {
	if ctrl := b.QBFTController; ctrl != nil {
		return ctrl.Height
	}
	return specqbft.Height(0)
}

func (b *BaseRunner) GetLastRound() specqbft.Round {
	if b.hasRunningDuty() {
		inst := b.State.RunningInstance
		if inst != nil {
			return inst.State.Round
		}
	}
	return specqbft.Round(1)
}

func (b *BaseRunner) GetStateRoot() ([32]byte, error) {
	return b.State.GetRoot()
}

func (b *BaseRunner) SetTimeoutFunc(fn TimeoutF) {
	b.TimeoutF = fn
}

func (b *BaseRunner) Encode() ([]byte, error) {
	return json.Marshal(b)
}

func (b *BaseRunner) Decode(data []byte) error {
	return json.Unmarshal(data, &b)
}

func (b *BaseRunner) MarshalJSON() ([]byte, error) {
	type BaseRunnerAlias struct {
		State              *State
		Share              map[phase0.ValidatorIndex]*spectypes.Share
		QBFTController     *controller.Controller
		BeaconConfig       networkconfig.Beacon
		RunnerRoleType     spectypes.RunnerRole
		highestDecidedSlot phase0.Slot
	}

	// Create object and marshal
	alias := &BaseRunnerAlias{
		State:              b.State,
		Share:              b.Share,
		QBFTController:     b.QBFTController,
		BeaconConfig:       b.NetworkConfig,
		RunnerRoleType:     b.RunnerRoleType,
		highestDecidedSlot: b.highestDecidedSlot,
	}

	byts, err := json.Marshal(alias)

	return byts, err
}

// SetHighestDecidedSlot set highestDecidedSlot for base runner
func (b *BaseRunner) SetHighestDecidedSlot(slot phase0.Slot) {
	b.highestDecidedSlot = slot
}

// setupForNewDuty is sets the runner for a new duty
func (b *BaseRunner) baseSetupForNewDuty(duty spectypes.Duty, quorum uint64) {
	// start new state
	// start new state
	// TODO nicer way to get quorum
	state := NewRunnerState(quorum, duty)

	// TODO: potentially incomplete locking of b.State. runner.Execute(duty) has access to
	// b.State but currently does not write to it
	b.mtx.Lock() // writes to b.State
	b.State = state
	b.mtx.Unlock()
}

<<<<<<< HEAD
=======
func NewBaseRunner(
	state *State,
	share map[phase0.ValidatorIndex]*spectypes.Share,
	controller *controller.Controller,
	networkConfig networkconfig.NetworkConfig,
	runnerRoleType spectypes.RunnerRole,
	highestDecidedSlot phase0.Slot,
) *BaseRunner {
	return &BaseRunner{
		State:              state,
		Share:              share,
		QBFTController:     controller,
		NetworkConfig:      networkConfig,
		RunnerRoleType:     runnerRoleType,
		highestDecidedSlot: highestDecidedSlot,
	}
}

>>>>>>> c9a46222
// baseStartNewDuty is a base func that all runner implementation can call to start a duty
func (b *BaseRunner) baseStartNewDuty(ctx context.Context, logger *zap.Logger, runner Runner, duty spectypes.Duty, quorum uint64) error {
	ctx, span := tracer.Start(ctx,
		observability.InstrumentName(observabilityNamespace, "base_runner.start_duty"),
		trace.WithAttributes(
			observability.RunnerRoleAttribute(duty.RunnerRole()),
			observability.BeaconSlotAttribute(duty.DutySlot())))
	defer span.End()

	if err := b.ShouldProcessDuty(duty); err != nil {
		return observability.Errorf(span, "can't start duty: %w", err)
	}

	b.baseSetupForNewDuty(duty, quorum)

	if err := runner.executeDuty(ctx, logger, duty); err != nil {
		return observability.Errorf(span, "failed to execute duty: %w", err)
	}
	span.SetStatus(codes.Ok, "")
	return nil
}

// baseStartNewBeaconDuty is a base func that all runner implementation can call to start a non-beacon duty
func (b *BaseRunner) baseStartNewNonBeaconDuty(ctx context.Context, logger *zap.Logger, runner Runner, duty *spectypes.ValidatorDuty, quorum uint64) error {
	if err := b.ShouldProcessNonBeaconDuty(duty); err != nil {
		return errors.Wrap(err, "can't start non-beacon duty")
	}
	b.baseSetupForNewDuty(duty, quorum)
	return runner.executeDuty(ctx, logger, duty)
}

// basePreConsensusMsgProcessing is a base func that all runner implementation can call for processing a pre-consensus msg
func (b *BaseRunner) basePreConsensusMsgProcessing(
	ctx context.Context,
	runner Runner,
	signedMsg *spectypes.PartialSignatureMessages,
) (bool, [][32]byte, error) {
	if err := b.ValidatePreConsensusMsg(ctx, runner, signedMsg); err != nil {
		return false, nil, errors.Wrap(err, "invalid pre-consensus message")
	}

	hasQuorum, roots := b.basePartialSigMsgProcessing(signedMsg, b.State.PreConsensusContainer)
	return hasQuorum, roots, nil
}

// baseConsensusMsgProcessing is a base func that all runner implementation can call for processing a consensus msg
func (b *BaseRunner) baseConsensusMsgProcessing(ctx context.Context, logger *zap.Logger, runner Runner, msg *spectypes.SignedSSVMessage, decidedValue spectypes.Encoder) (bool, spectypes.Encoder, error) {
	prevDecided := false
	if b.hasRunningDuty() && b.State != nil && b.State.RunningInstance != nil {
		prevDecided, _ = b.State.RunningInstance.IsDecided()
	}
	if prevDecided {
		return true, nil, errors.New("not processing consensus message since consensus has already finished")
	}

	decidedMsg, err := b.QBFTController.ProcessMsg(ctx, logger, msg)
	if err != nil {
		return false, nil, err
	}

	// we allow all consensus msgs to be processed, once the process finishes we check if there is an actual running duty
	// do not return error if no running duty
	if !b.hasRunningDuty() {
		logger.Debug("no running duty")
		return false, nil, nil
	}

	if decideCorrectly, err := b.didDecideCorrectly(prevDecided, decidedMsg); !decideCorrectly {
		return false, nil, err
	}

	if err := decidedValue.Decode(decidedMsg.FullData); err != nil {
		return true, nil, errors.Wrap(err, "failed to parse decided value to ValidatorConsensusData")
	}

	if err := b.validateDecidedConsensusData(runner, decidedValue); err != nil {
		return true, nil, errors.Wrap(err, "decided ValidatorConsensusData invalid")
	}

	b.State.DecidedValue, err = decidedValue.Encode()
	if err != nil {
		return true, nil, errors.Wrap(err, "could not encode decided value")
	}

	// update the highest decided slot
	b.highestDecidedSlot = b.State.StartingDuty.DutySlot()

	return true, decidedValue, nil
}

// basePostConsensusMsgProcessing is a base func that all runner implementation can call for processing a post-consensus msg
func (b *BaseRunner) basePostConsensusMsgProcessing(ctx context.Context, runner Runner, signedMsg *spectypes.PartialSignatureMessages) (bool, [][32]byte, error) {
	if err := b.ValidatePostConsensusMsg(ctx, runner, signedMsg); err != nil {
		return false, nil, errors.Wrap(err, "invalid post-consensus message")
	}

	hasQuorum, roots := b.basePartialSigMsgProcessing(signedMsg, b.State.PostConsensusContainer)
	return hasQuorum, roots, nil
}

// basePartialSigMsgProcessing adds a validated (without signature verification) validated partial msg to the container, checks for quorum and returns true (and roots) if quorum exists
func (b *BaseRunner) basePartialSigMsgProcessing(
	signedMsg *spectypes.PartialSignatureMessages,
	container *ssv.PartialSigContainer,
) (bool, [][32]byte) {
	roots := make([][32]byte, 0)
	anyQuorum := false

	for _, msg := range signedMsg.Messages {
		prevQuorum := container.HasQuorum(msg.ValidatorIndex, msg.SigningRoot)

		// Check if it has two signatures for the same signer
		if container.HasSignature(msg.ValidatorIndex, msg.Signer, msg.SigningRoot) {
			b.resolveDuplicateSignature(container, msg)
		} else {
			container.AddSignature(msg)
		}

		hasQuorum := container.HasQuorum(msg.ValidatorIndex, msg.SigningRoot)

		if hasQuorum && !prevQuorum {
			// Notify about first quorum only
			roots = append(roots, msg.SigningRoot)
			anyQuorum = true
		}
	}

	return anyQuorum, roots
}

// didDecideCorrectly returns true if the expected consensus instance decided correctly
func (b *BaseRunner) didDecideCorrectly(prevDecided bool, signedMessage *spectypes.SignedSSVMessage) (bool, error) {
	if signedMessage == nil {
		return false, nil
	}

	if signedMessage.SSVMessage == nil {
		return false, errors.New("ssv message is nil")
	}

	decidedMessage, err := specqbft.DecodeMessage(signedMessage.SSVMessage.Data)
	if err != nil {
		return false, err
	}

	if decidedMessage == nil {
		return false, nil
	}

	if b.State.RunningInstance == nil {
		return false, errors.New("decided wrong instance")
	}

	if decidedMessage.Height != b.State.RunningInstance.GetHeight() {
		return false, errors.New("decided wrong instance")
	}

	// verify we decided running instance only, if not we do not proceed
	if prevDecided {
		return false, nil
	}

	return true, nil
}

func (b *BaseRunner) decide(ctx context.Context, logger *zap.Logger, runner Runner, slot phase0.Slot, input spectypes.Encoder) error {
	ctx, span := tracer.Start(ctx,
		observability.InstrumentName(observabilityNamespace, "base_runner.decide"),
		trace.WithAttributes(
			observability.RunnerRoleAttribute(runner.GetBaseRunner().RunnerRoleType),
			observability.BeaconSlotAttribute(slot)))
	defer span.End()

	byts, err := input.Encode()
	if err != nil {
		return observability.Errorf(span, "could not encode input data for consensus: %w", err)
	}

	if err := runner.GetValCheckF()(byts); err != nil {
		return observability.Errorf(span, "input data invalid: %w", err)
	}

<<<<<<< HEAD
	if err := b.QBFTController.StartNewInstance(
=======
	span.AddEvent("start new instance")
	if err := runner.GetBaseRunner().QBFTController.StartNewInstance(
>>>>>>> c9a46222
		ctx,
		logger,
		specqbft.Height(slot),
		byts,
	); err != nil {
		return observability.Errorf(span, "could not start new QBFT instance: %w", err)
	}
<<<<<<< HEAD
	newInstance := b.QBFTController.StoredInstances.FindInstance(b.QBFTController.Height)
=======

	newInstance := runner.GetBaseRunner().QBFTController.StoredInstances.FindInstance(runner.GetBaseRunner().QBFTController.Height)
>>>>>>> c9a46222
	if newInstance == nil {
		return observability.Errorf(span, "could not find newly created QBFT instance")
	}

	b.State.RunningInstance = newInstance

<<<<<<< HEAD
	b.registerTimeoutHandler(logger, newInstance, b.QBFTController.Height)
=======
	span.AddEvent("register timeout handler")
	b.registerTimeoutHandler(ctx, logger, newInstance, runner.GetBaseRunner().QBFTController.Height)
>>>>>>> c9a46222

	span.SetStatus(codes.Ok, "")
	return nil
}

// hasRunningDuty returns true if a new duty didn't start or an existing duty marked as finished
func (b *BaseRunner) hasRunningDuty() bool {
	b.mtx.RLock() // reads b.State
	defer b.mtx.RUnlock()

	if b.State == nil {
		return false
	}
	return !b.State.Finished
}

func (b *BaseRunner) ShouldProcessDuty(duty spectypes.Duty) error {
	if b.QBFTController.Height >= specqbft.Height(duty.DutySlot()) && b.QBFTController.Height != 0 {
		return errors.Errorf("duty for slot %d already passed. Current height is %d", duty.DutySlot(),
			b.QBFTController.Height)
	}
	return nil
}

func (b *BaseRunner) ShouldProcessNonBeaconDuty(duty spectypes.Duty) error {
	// assume StartingDuty is not nil if state is not nil
	if b.State != nil && b.State.StartingDuty.DutySlot() >= duty.DutySlot() {
		return errors.Errorf("duty for slot %d already passed. Current slot is %d", duty.DutySlot(),
			b.State.StartingDuty.DutySlot())
	}
	return nil
}

func (b *BaseRunner) OnTimeoutQBFT(ctx context.Context, logger *zap.Logger, msg ssvtypes.EventMsg) error {
	return b.QBFTController.OnTimeout(ctx, logger, msg)
}<|MERGE_RESOLUTION|>--- conflicted
+++ resolved
@@ -17,13 +17,14 @@
 	specqbft "github.com/ssvlabs/ssv-spec/qbft"
 	spectypes "github.com/ssvlabs/ssv-spec/types"
 
+	"github.com/ssvlabs/ssv/ssvsigner/ekm"
+
 	"github.com/ssvlabs/ssv/networkconfig"
 	"github.com/ssvlabs/ssv/observability"
 	"github.com/ssvlabs/ssv/protocol/v2/blockchain/beacon"
 	"github.com/ssvlabs/ssv/protocol/v2/qbft/controller"
 	"github.com/ssvlabs/ssv/protocol/v2/ssv"
 	ssvtypes "github.com/ssvlabs/ssv/protocol/v2/types"
-	"github.com/ssvlabs/ssv/ssvsigner/ekm"
 )
 
 type Getters interface {
@@ -39,6 +40,7 @@
 	GetSigner() ekm.BeaconSigner
 	GetOperatorSigner() ssvtypes.OperatorSigner
 	GetNetwork() specqbft.Network
+	GetNetworkConfig() networkconfig.Network
 }
 
 type Setters interface {
@@ -203,27 +205,6 @@
 	b.mtx.Unlock()
 }
 
-<<<<<<< HEAD
-=======
-func NewBaseRunner(
-	state *State,
-	share map[phase0.ValidatorIndex]*spectypes.Share,
-	controller *controller.Controller,
-	networkConfig networkconfig.NetworkConfig,
-	runnerRoleType spectypes.RunnerRole,
-	highestDecidedSlot phase0.Slot,
-) *BaseRunner {
-	return &BaseRunner{
-		State:              state,
-		Share:              share,
-		QBFTController:     controller,
-		NetworkConfig:      networkConfig,
-		RunnerRoleType:     runnerRoleType,
-		highestDecidedSlot: highestDecidedSlot,
-	}
-}
-
->>>>>>> c9a46222
 // baseStartNewDuty is a base func that all runner implementation can call to start a duty
 func (b *BaseRunner) baseStartNewDuty(ctx context.Context, logger *zap.Logger, runner Runner, duty spectypes.Duty, quorum uint64) error {
 	ctx, span := tracer.Start(ctx,
@@ -393,7 +374,7 @@
 	ctx, span := tracer.Start(ctx,
 		observability.InstrumentName(observabilityNamespace, "base_runner.decide"),
 		trace.WithAttributes(
-			observability.RunnerRoleAttribute(runner.GetBaseRunner().RunnerRoleType),
+			observability.RunnerRoleAttribute(runner.GetRole()),
 			observability.BeaconSlotAttribute(slot)))
 	defer span.End()
 
@@ -406,12 +387,8 @@
 		return observability.Errorf(span, "input data invalid: %w", err)
 	}
 
-<<<<<<< HEAD
+	span.AddEvent("start new instance")
 	if err := b.QBFTController.StartNewInstance(
-=======
-	span.AddEvent("start new instance")
-	if err := runner.GetBaseRunner().QBFTController.StartNewInstance(
->>>>>>> c9a46222
 		ctx,
 		logger,
 		specqbft.Height(slot),
@@ -419,24 +396,15 @@
 	); err != nil {
 		return observability.Errorf(span, "could not start new QBFT instance: %w", err)
 	}
-<<<<<<< HEAD
 	newInstance := b.QBFTController.StoredInstances.FindInstance(b.QBFTController.Height)
-=======
-
-	newInstance := runner.GetBaseRunner().QBFTController.StoredInstances.FindInstance(runner.GetBaseRunner().QBFTController.Height)
->>>>>>> c9a46222
 	if newInstance == nil {
 		return observability.Errorf(span, "could not find newly created QBFT instance")
 	}
 
 	b.State.RunningInstance = newInstance
 
-<<<<<<< HEAD
-	b.registerTimeoutHandler(logger, newInstance, b.QBFTController.Height)
-=======
 	span.AddEvent("register timeout handler")
-	b.registerTimeoutHandler(ctx, logger, newInstance, runner.GetBaseRunner().QBFTController.Height)
->>>>>>> c9a46222
+	b.registerTimeoutHandler(ctx, logger, newInstance, b.QBFTController.Height)
 
 	span.SetStatus(codes.Ok, "")
 	return nil
