--- conflicted
+++ resolved
@@ -3,11 +3,6 @@
 import (
 	"crypto/sha256"
 	"encoding/json"
-<<<<<<< HEAD
-=======
-
-	"go.uber.org/zap"
->>>>>>> 5f19f8d9
 
 	eth2apiv1 "github.com/attestantio/go-eth2-client/api/v1"
 	"github.com/attestantio/go-eth2-client/spec/phase0"
@@ -72,11 +67,7 @@
 	return nil
 }
 
-<<<<<<< HEAD
-func (r *ValidatorRegistrationRunner) ProcessConsensus(logger *zap.Logger, msg *qbft.SignedMessage) error {
-=======
 func (r *ValidatorRegistrationRunner) ProcessConsensus(logger *zap.Logger, signedMsg *qbft.SignedMessage) error {
->>>>>>> 5f19f8d9
 	return errors.New("no consensus phase for validator registration")
 }
 
