package runner

import (
	"context"
	"crypto/sha256"
	"encoding/hex"
	"encoding/json"
	"fmt"
	"sync"

	"github.com/attestantio/go-eth2-client/api"
	v1 "github.com/attestantio/go-eth2-client/api/v1"
	"github.com/attestantio/go-eth2-client/spec"
	"github.com/attestantio/go-eth2-client/spec/bellatrix"
	"github.com/attestantio/go-eth2-client/spec/phase0"
	"github.com/cespare/xxhash/v2"
	ssz "github.com/ferranbt/fastssz"
	specqbft "github.com/ssvlabs/ssv-spec/qbft"
	spectypes "github.com/ssvlabs/ssv-spec/types"
	"go.opentelemetry.io/otel/codes"
	"go.opentelemetry.io/otel/trace"
	"go.uber.org/zap"

	"github.com/ssvlabs/ssv/ssvsigner/ekm"

	"github.com/ssvlabs/ssv/networkconfig"
	"github.com/ssvlabs/ssv/observability"
	"github.com/ssvlabs/ssv/observability/log/fields"
	"github.com/ssvlabs/ssv/observability/traces"
	"github.com/ssvlabs/ssv/operator/slotticker"
	"github.com/ssvlabs/ssv/protocol/v2/blockchain/beacon"
	"github.com/ssvlabs/ssv/protocol/v2/ssv"
	ssvtypes "github.com/ssvlabs/ssv/protocol/v2/types"
)

const (
	DefaultGasLimit    = uint64(36_000_000)
	DefaultGasLimitOld = uint64(30_000_000)
)

type ValidatorRegistrationRunner struct {
	BaseRunner *BaseRunner

	beacon                         beacon.BeaconNode
	network                        specqbft.Network
	signer                         ekm.BeaconSigner
	operatorSigner                 ssvtypes.OperatorSigner
<<<<<<< HEAD
	recipientsStorage              recipientsStorage
=======
	valCheck                       specqbft.ProposedValueCheckF
>>>>>>> 09bb69ad
	validatorRegistrationSubmitter ValidatorRegistrationSubmitter
	feeRecipientProvider           feeRecipientProvider

	gasLimit uint64
}

func NewValidatorRegistrationRunner(
	networkConfig *networkconfig.Network,
	share map[phase0.ValidatorIndex]*spectypes.Share,
	beacon beacon.BeaconNode,
	network specqbft.Network,
	signer ekm.BeaconSigner,
	operatorSigner ssvtypes.OperatorSigner,
	validatorRegistrationSubmitter ValidatorRegistrationSubmitter,
	feeRecipientProvider feeRecipientProvider,
	gasLimit uint64,
) (Runner, error) {
	if len(share) != 1 {
		return nil, fmt.Errorf("must have one share")
	}

	return &ValidatorRegistrationRunner{
		BaseRunner: &BaseRunner{
			RunnerRoleType: spectypes.RoleValidatorRegistration,
			NetworkConfig:  networkConfig,
			Share:          share,
		},

		beacon:                         beacon,
		network:                        network,
		signer:                         signer,
		operatorSigner:                 operatorSigner,
		validatorRegistrationSubmitter: validatorRegistrationSubmitter,
		feeRecipientProvider:           feeRecipientProvider,

		gasLimit: gasLimit,
	}, nil
}

func (r *ValidatorRegistrationRunner) StartNewDuty(ctx context.Context, logger *zap.Logger, duty spectypes.Duty, quorum uint64) error {
	return r.BaseRunner.baseStartNewNonBeaconDuty(ctx, logger, r, duty.(*spectypes.ValidatorDuty), quorum)
}

// HasRunningDuty returns true if a duty is already running (StartNewDuty called and returned nil)
func (r *ValidatorRegistrationRunner) HasRunningDuty() bool {
	return r.BaseRunner.hasRunningDuty()
}

func (r *ValidatorRegistrationRunner) ProcessPreConsensus(ctx context.Context, logger *zap.Logger, signedMsg *spectypes.PartialSignatureMessages) error {
	ctx, span := tracer.Start(ctx,
		observability.InstrumentName(observabilityNamespace, "runner.process_pre_consensus"),
		trace.WithAttributes(
			observability.BeaconSlotAttribute(signedMsg.Slot),
			observability.ValidatorPartialSigMsgTypeAttribute(signedMsg.Type),
			observability.ValidatorPublicKeyAttribute(phase0.BLSPubKey(r.GetShare().ValidatorPubKey)),
		))
	defer span.End()

	hasQuorum, roots, err := r.BaseRunner.basePreConsensusMsgProcessing(ctx, r, signedMsg)
	if err != nil {
		return traces.Errorf(span, "failed processing validator registration message: %w", err)
	}

	logger.Debug("got partial sig",
		zap.Uint64("signer", signedMsg.Messages[0].Signer),
		zap.Bool("quorum", hasQuorum))

	// quorum returns true only once (first time quorum achieved)
	if !hasQuorum {
		span.AddEvent("no quorum")
		span.SetStatus(codes.Ok, "")
		return nil
	}

	// only 1 root, verified in basePreConsensusMsgProcessing
	root := roots[0]

	span.AddEvent("reconstructing beacon signature", trace.WithAttributes(observability.BeaconBlockRootAttribute(root)))
	fullSig, err := r.GetState().ReconstructBeaconSig(r.GetState().PreConsensusContainer, root, r.GetShare().ValidatorPubKey[:], r.GetShare().ValidatorIndex)
	if err != nil {
		// If the reconstructed signature verification failed, fall back to verifying each partial signature
		r.BaseRunner.FallBackAndVerifyEachSignature(r.GetState().PreConsensusContainer, root, r.GetShare().Committee, r.GetShare().ValidatorIndex)
		return traces.Errorf(span, "got pre-consensus quorum but it has invalid signatures: %w", err)
	}
	specSig := phase0.BLSSignature{}
	copy(specSig[:], fullSig)

	registration, err := r.buildValidatorRegistration(r.BaseRunner.State.StartingDuty.DutySlot())
	if err != nil {
		return traces.Errorf(span, "could not calculate validator registration: %w", err)
	}

	signedRegistration := &api.VersionedSignedValidatorRegistration{
		Version: spec.BuilderVersionV1,
		V1: &v1.SignedValidatorRegistration{
			Message:   registration,
			Signature: specSig,
		},
	}

	span.AddEvent("submitting validator registration")
	if err := r.validatorRegistrationSubmitter.Enqueue(signedRegistration); err != nil {
		return traces.Errorf(span, "could not submit validator registration: %w", err)
	}

	const eventMsg = "validator registration submitted successfully"
	span.AddEvent(eventMsg)
	logger.Debug(eventMsg,
		fields.FeeRecipient(registration.FeeRecipient[:]),
		zap.String("signature", hex.EncodeToString(specSig[:])))

	r.GetState().Finished = true

	span.SetStatus(codes.Ok, "")
	return nil
}

func (r *ValidatorRegistrationRunner) ProcessConsensus(ctx context.Context, logger *zap.Logger, signedMsg *spectypes.SignedSSVMessage) error {
	return fmt.Errorf("no consensus phase for validator registration")
}

func (r *ValidatorRegistrationRunner) ProcessPostConsensus(ctx context.Context, logger *zap.Logger, signedMsg *spectypes.PartialSignatureMessages) error {
	return fmt.Errorf("no post consensus phase for validator registration")
}

func (r *ValidatorRegistrationRunner) expectedPreConsensusRootsAndDomain() ([]ssz.HashRoot, phase0.DomainType, error) {
	if r.BaseRunner.State == nil || r.BaseRunner.State.StartingDuty == nil {
		return nil, spectypes.DomainError, fmt.Errorf("no running duty to compute preconsensus roots and domain")
	}
	vr, err := r.buildValidatorRegistration(r.BaseRunner.State.StartingDuty.DutySlot())
	if err != nil {
		return nil, spectypes.DomainError, fmt.Errorf("could not calculate validator registration: %w", err)
	}
	return []ssz.HashRoot{vr}, spectypes.DomainApplicationBuilder, nil
}

// expectedPostConsensusRootsAndDomain an INTERNAL function, returns the expected post-consensus roots to sign
func (r *ValidatorRegistrationRunner) expectedPostConsensusRootsAndDomain(context.Context) ([]ssz.HashRoot, phase0.DomainType, error) {
	return nil, [4]byte{}, fmt.Errorf("no post consensus roots for validator registration")
}

func (r *ValidatorRegistrationRunner) executeDuty(ctx context.Context, logger *zap.Logger, duty spectypes.Duty) error {
	_, span := tracer.Start(ctx,
		observability.InstrumentName(observabilityNamespace, "runner.execute_duty"),
		trace.WithAttributes(
			observability.RunnerRoleAttribute(duty.RunnerRole()),
			observability.BeaconSlotAttribute(duty.DutySlot())))
	defer span.End()

	vr, err := r.buildValidatorRegistration(duty.DutySlot())
	if err != nil {
		return traces.Errorf(span, "could not calculate validator registration: %w", err)
	}

	// sign partial randao
	span.AddEvent("signing beacon object")
	msg, err := r.BaseRunner.signBeaconObject(
		ctx,
		r,
		duty.(*spectypes.ValidatorDuty),
		vr,
		duty.DutySlot(),
		spectypes.DomainApplicationBuilder,
	)
	if err != nil {
		return traces.Errorf(span, "could not sign validator registration: %w", err)
	}

	msgs := &spectypes.PartialSignatureMessages{
		Type:     spectypes.ValidatorRegistrationPartialSig,
		Slot:     duty.DutySlot(),
		Messages: []*spectypes.PartialSignatureMessage{msg},
	}

	msgID := spectypes.NewMsgID(r.BaseRunner.NetworkConfig.DomainType, r.GetShare().ValidatorPubKey[:], r.BaseRunner.RunnerRoleType)
	encodedMsg, err := msgs.Encode()
	if err != nil {
		return traces.Errorf(span, "could not encode validator registration partial sig message: %w", err)
	}

	ssvMsg := &spectypes.SSVMessage{
		MsgType: spectypes.SSVPartialSignatureMsgType,
		MsgID:   msgID,
		Data:    encodedMsg,
	}

	span.AddEvent("signing SSV message")
	sig, err := r.operatorSigner.SignSSVMessage(ssvMsg)
	if err != nil {
		return traces.Errorf(span, "could not sign SSVMessage: %w", err)
	}

	msgToBroadcast := &spectypes.SignedSSVMessage{
		Signatures:  [][]byte{sig},
		OperatorIDs: []spectypes.OperatorID{r.operatorSigner.GetOperatorID()},
		SSVMessage:  ssvMsg,
	}

	logger.Debug("broadcasting validator registration partial sig", zap.Any("validator_registration", vr))

	if err := r.GetNetwork().Broadcast(msgID, msgToBroadcast); err != nil {
		return traces.Errorf(span, "can't broadcast partial randao sig: %w", err)
	}

	span.SetStatus(codes.Ok, "")
	return nil
}

func (r *ValidatorRegistrationRunner) buildValidatorRegistration(slot phase0.Slot) (*v1.ValidatorRegistration, error) {
	validatorPubKey := r.GetShare().ValidatorPubKey

	feeRecipient, err := r.feeRecipientProvider.GetFeeRecipient(validatorPubKey)
	if err != nil {
		return nil, fmt.Errorf("could not get fee recipient for validator %x: %w", validatorPubKey, err)
	}

	// Set the default GasLimit value if it hasn't been specified already, use 36 or 30 depending
	// on the current epoch as compared to when this transition is supposed to happen.
	gasLimit := r.gasLimit
	if gasLimit == 0 {
		defaultGasLimit := DefaultGasLimit
		if !r.BaseRunner.NetworkConfig.GasLimit36Fork() {
			defaultGasLimit = DefaultGasLimitOld
		}
		gasLimit = defaultGasLimit
	}

	epoch := r.BaseRunner.NetworkConfig.EstimatedEpochAtSlot(slot)
	return &v1.ValidatorRegistration{
		FeeRecipient: feeRecipient,
		GasLimit:     gasLimit,
		Timestamp:    r.BaseRunner.NetworkConfig.EpochStartTime(epoch),
		Pubkey:       phase0.BLSPubKey(validatorPubKey),
	}, nil
}

func (r *ValidatorRegistrationRunner) GetBaseRunner() *BaseRunner {
	return r.BaseRunner
}

func (r *ValidatorRegistrationRunner) GetNetwork() specqbft.Network {
	return r.network
}

func (r *ValidatorRegistrationRunner) GetBeaconNode() beacon.BeaconNode {
	return r.beacon
}

func (r *ValidatorRegistrationRunner) GetShare() *spectypes.Share {
	for _, share := range r.BaseRunner.Share {
		return share
	}
	return nil
}

func (r *ValidatorRegistrationRunner) GetState() *State {
	return r.BaseRunner.State
}

func (r *ValidatorRegistrationRunner) GetValChecker() ssv.ValueChecker {
	return nopValueChecker{}
}

func (r *ValidatorRegistrationRunner) GetSigner() ekm.BeaconSigner {
	return r.signer
}
func (r *ValidatorRegistrationRunner) GetOperatorSigner() ssvtypes.OperatorSigner {
	return r.operatorSigner
}

// Encode returns the encoded struct in bytes or error
func (r *ValidatorRegistrationRunner) Encode() ([]byte, error) {
	return json.Marshal(r)
}

// Decode returns error if decoding failed
func (r *ValidatorRegistrationRunner) Decode(data []byte) error {
	return json.Unmarshal(data, &r)
}

// GetRoot returns the root used for signing and verification
func (r *ValidatorRegistrationRunner) GetRoot() ([32]byte, error) {
	marshaledRoot, err := r.Encode()
	if err != nil {
		return [32]byte{}, fmt.Errorf("could not encode ValidatorRegistrationRunner: %w", err)
	}
	ret := sha256.Sum256(marshaledRoot)
	return ret, nil
}

type ValidatorRegistrationSubmitter interface {
	Enqueue(registration *api.VersionedSignedValidatorRegistration) error
}

type VRSubmitter struct {
	logger *zap.Logger

	beaconConfig   *networkconfig.Beacon
	beacon         beacon.BeaconNode
	validatorStore validatorStore

	// registrationMu synchronizes access to registrations
	registrationMu sync.Mutex
	// registrations is a set of validator-registrations (their latest versions) to be sent to
	// Beacon node to ensure various entities in Ethereum network, such as Relays, are aware of
	// participating validators and their chosen preferences (gas limit, fee recipient, etc.)
	registrations map[phase0.BLSPubKey]*validatorRegistration
}

func NewVRSubmitter(
	ctx context.Context,
	logger *zap.Logger,
	beaconConfig *networkconfig.Beacon,
	beacon beacon.BeaconNode,
	validatorStore validatorStore,
) *VRSubmitter {
	submitter := &VRSubmitter{
		logger:         logger,
		beaconConfig:   beaconConfig,
		beacon:         beacon,
		validatorStore: validatorStore,
		registrations:  map[phase0.BLSPubKey]*validatorRegistration{},
	}

	slotTicker := slotticker.New(logger, slotticker.Config{
		SlotDuration: beaconConfig.SlotDuration,
		GenesisTime:  beaconConfig.GenesisTime,
	})
	go submitter.start(ctx, slotTicker)

	return submitter
}

// start periodically submits validator registrations of 2 types (in batches, 1 batch per slot):
// - new validator registrations
// - validator registrations that are relevant for the near future (targeting 10th epoch from now)
// This allows us to keep the amount of registration submissions small and not having to worry
// about pruning gc.registrations "cache" (since it might contain registrations for validators that
// are no longer operating) while still submitting all validator-registrations that matter asap.
func (s *VRSubmitter) start(ctx context.Context, ticker slotticker.SlotTicker) {
	for {
		select {
		case <-ctx.Done():
			return
		case <-ticker.Next():
			config := s.beaconConfig

			currentSlot := ticker.Slot()
			currentEpoch := config.EstimatedEpochAtSlot(currentSlot)
			slotInEpoch := uint64(currentSlot) % config.SlotsPerEpoch

			// Select registrations to submit.
			targetRegs := make(map[phase0.BLSPubKey]*validatorRegistration, 0)
			s.registrationMu.Lock()
			// 1. find and add validators attesting in the 10th epoch from now
			shares := s.validatorStore.SelfValidators()
			for _, share := range shares {
				if !share.IsAttesting(currentEpoch + 10) {
					continue
				}
				pk := phase0.BLSPubKey(share.ValidatorPubKey)
				r, ok := s.registrations[pk]
				if !ok {
					// we haven't constructed the corresponding validator registration for submission yet,
					// so skip it for now
					continue
				}
				targetRegs[pk] = r
			}
			// 2. find and add newly created validator registrations
			for pk, r := range s.registrations {
				if r.new {
					targetRegs[pk] = r
				}
			}
			s.registrationMu.Unlock()

			registrations := make([]*api.VersionedSignedValidatorRegistration, 0)
			for _, r := range targetRegs {
				validatorPk, err := r.PubKey()
				if err != nil {
					s.logger.Error("Failed to get validator pubkey", fields.Slot(currentSlot), zap.Error(err))
					continue
				}

				// Distribute the registrations evenly across the epoch based on the pubkeys.
				validatorDescriptor := xxhash.Sum64(validatorPk[:])
				shouldSubmit := validatorDescriptor%config.SlotsPerEpoch == slotInEpoch

				if r.new || shouldSubmit {
					r.new = false
					registrations = append(registrations, r.VersionedSignedValidatorRegistration)
				}
			}

			err := s.beacon.SubmitValidatorRegistrations(ctx, registrations)
			if err != nil {
				s.logger.Error("Failed to submit validator registrations",
					zap.Int("registrations", len(registrations)),
					fields.Slot(currentSlot),
					zap.Error(err),
				)
			}
		}
	}
}

// Enqueue enqueues new validator registration for submission, the submission happens asynchronously
// in a batch with other validator registrations. If validator registration already exists it is
// replaced by this new one.
func (s *VRSubmitter) Enqueue(registration *api.VersionedSignedValidatorRegistration) error {
	pk, err := registration.PubKey()
	if err != nil {
		return err
	}

	s.registrationMu.Lock()
	defer s.registrationMu.Unlock()

	s.registrations[pk] = &validatorRegistration{
		VersionedSignedValidatorRegistration: registration,
		new:                                  true,
	}

	return nil
}

type validatorRegistration struct {
	*api.VersionedSignedValidatorRegistration

	// new signifies whether this validator registration has already been submitted previously.
	new bool
}

// feeRecipientProvider is used by the runner to get fee recipients for validators
type feeRecipientProvider interface {
	GetFeeRecipient(validatorPK spectypes.ValidatorPK) (bellatrix.ExecutionAddress, error)
}

// validatorStore is used by VRSubmitter for getting validator data
type validatorStore interface {
	SelfValidators() []*ssvtypes.SSVShare
}<|MERGE_RESOLUTION|>--- conflicted
+++ resolved
@@ -45,11 +45,7 @@
 	network                        specqbft.Network
 	signer                         ekm.BeaconSigner
 	operatorSigner                 ssvtypes.OperatorSigner
-<<<<<<< HEAD
 	recipientsStorage              recipientsStorage
-=======
-	valCheck                       specqbft.ProposedValueCheckF
->>>>>>> 09bb69ad
 	validatorRegistrationSubmitter ValidatorRegistrationSubmitter
 	feeRecipientProvider           feeRecipientProvider
 
