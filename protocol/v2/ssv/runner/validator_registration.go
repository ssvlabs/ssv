--- conflicted
+++ resolved
@@ -12,30 +12,23 @@
 	"github.com/attestantio/go-eth2-client/spec/phase0"
 	ssz "github.com/ferranbt/fastssz"
 	"github.com/pkg/errors"
+	specqbft "github.com/ssvlabs/ssv-spec/qbft"
+	spectypes "github.com/ssvlabs/ssv-spec/types"
 	"go.opentelemetry.io/otel/codes"
 	"go.opentelemetry.io/otel/trace"
 	"go.uber.org/zap"
-
-	specqbft "github.com/ssvlabs/ssv-spec/qbft"
-	spectypes "github.com/ssvlabs/ssv-spec/types"
-
-	"github.com/ssvlabs/ssv/ssvsigner/ekm"
-
-	"github.com/ssvlabs/ssv/ssvsigner/ekm"
 
 	"github.com/ssvlabs/ssv/logging/fields"
 	"github.com/ssvlabs/ssv/networkconfig"
 	"github.com/ssvlabs/ssv/observability"
 	"github.com/ssvlabs/ssv/protocol/v2/blockchain/beacon"
 	ssvtypes "github.com/ssvlabs/ssv/protocol/v2/types"
-<<<<<<< HEAD
+	"github.com/ssvlabs/ssv/ssvsigner/ekm"
 )
 
 const (
 	DefaultGasLimit    = uint64(36_000_000)
 	DefaultGasLimitOld = uint64(30_000_000)
-=======
->>>>>>> 1bbf193f
 )
 
 type ValidatorRegistrationRunner struct {
@@ -279,7 +272,7 @@
 	gasLimit := r.gasLimit
 	if gasLimit == 0 {
 		defaultGasLimit := DefaultGasLimit
-		if r.BaseRunner.BeaconNetwork.EstimatedCurrentEpoch() < r.gasLimit36Epoch {
+		if r.BaseRunner.NetworkConfig.EstimatedCurrentEpoch() < r.gasLimit36Epoch {
 			defaultGasLimit = DefaultGasLimitOld
 		}
 		gasLimit = defaultGasLimit
@@ -287,13 +280,8 @@
 
 	return &v1.ValidatorRegistration{
 		FeeRecipient: share.FeeRecipientAddress,
-<<<<<<< HEAD
 		GasLimit:     gasLimit,
-		Timestamp:    r.BaseRunner.BeaconNetwork.EpochStartTime(epoch),
-=======
-		GasLimit:     r.gasLimit,
 		Timestamp:    r.BaseRunner.NetworkConfig.EpochStartTime(epoch),
->>>>>>> 1bbf193f
 		Pubkey:       pk,
 	}, nil
 }
