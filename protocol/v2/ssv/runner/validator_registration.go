package runner

import (
	"context"
	"crypto/sha256"
	"encoding/hex"
	"encoding/json"

	"github.com/attestantio/go-eth2-client/api"
	v1 "github.com/attestantio/go-eth2-client/api/v1"
	"github.com/attestantio/go-eth2-client/spec"
	"github.com/attestantio/go-eth2-client/spec/phase0"
	ssz "github.com/ferranbt/fastssz"
	"github.com/pkg/errors"
	"go.opentelemetry.io/otel/codes"
	"go.opentelemetry.io/otel/trace"
	"go.uber.org/zap"

	specqbft "github.com/ssvlabs/ssv-spec/qbft"
	spectypes "github.com/ssvlabs/ssv-spec/types"

	"github.com/ssvlabs/ssv/logging/fields"
	"github.com/ssvlabs/ssv/observability"
	"github.com/ssvlabs/ssv/protocol/v2/blockchain/beacon"
	ssvtypes "github.com/ssvlabs/ssv/protocol/v2/types"
	"github.com/ssvlabs/ssv/ssvsigner/ekm"
)

type ValidatorRegistrationRunner struct {
	BaseRunner *BaseRunner

	beacon         beacon.BeaconNode
	network        specqbft.Network
	signer         ekm.BeaconSigner
	operatorSigner ssvtypes.OperatorSigner
	valCheck       specqbft.ProposedValueCheckF

	gasLimit uint64
}

func NewValidatorRegistrationRunner(
	domainType spectypes.DomainType,
	beaconNetwork spectypes.BeaconNetwork,
	share map[phase0.ValidatorIndex]*spectypes.Share,
	beacon beacon.BeaconNode,
	network specqbft.Network,
	signer ekm.BeaconSigner,
	operatorSigner ssvtypes.OperatorSigner,
	gasLimit uint64,
) (Runner, error) {
	if len(share) != 1 {
		return nil, errors.New("must have one share")
	}

	return &ValidatorRegistrationRunner{
		BaseRunner: &BaseRunner{
			RunnerRoleType: spectypes.RoleValidatorRegistration,
			DomainType:     domainType,
			BeaconNetwork:  beaconNetwork,
			Share:          share,
		},

		beacon:         beacon,
		network:        network,
		signer:         signer,
		operatorSigner: operatorSigner,
		gasLimit:       gasLimit,
	}, nil
}

func (r *ValidatorRegistrationRunner) StartNewDuty(ctx context.Context, logger *zap.Logger, duty spectypes.Duty, quorum uint64) error {
	return r.BaseRunner.baseStartNewNonBeaconDuty(ctx, logger, r, duty.(*spectypes.ValidatorDuty), quorum)
}

// HasRunningDuty returns true if a duty is already running (StartNewDuty called and returned nil)
func (r *ValidatorRegistrationRunner) HasRunningDuty() bool {
	return r.BaseRunner.hasRunningDuty()
}

func (r *ValidatorRegistrationRunner) ProcessPreConsensus(ctx context.Context, logger *zap.Logger, signedMsg *spectypes.PartialSignatureMessages) error {
<<<<<<< HEAD
	ctx, span := tracer.Start(ctx,
		observability.InstrumentName(observabilityNamespace, "runner.process_pre_consensus"),
		trace.WithAttributes(
			observability.BeaconSlotAttribute(signedMsg.Slot),
			observability.ValidatorPartialSigMsgTypeAttribute(signedMsg.Type),
			observability.ValidatorPublicKeyAttribute(phase0.BLSPubKey(r.GetShare().ValidatorPubKey)),
		))
	defer span.End()

	hasQuorum, roots, err := r.BaseRunner.basePreConsensusMsgProcessing(r, signedMsg)
=======
	quorum, roots, err := r.BaseRunner.basePreConsensusMsgProcessing(ctx, r, signedMsg)
>>>>>>> 55d09f7d
	if err != nil {
		err := errors.Wrap(err, "failed processing validator registration message")
		span.SetStatus(codes.Error, err.Error())
		return err
	}

	// TODO: (Alan) revert
	logger.Debug("got partial sig",
		zap.Uint64("signer", signedMsg.Messages[0].Signer),
		zap.Bool("quorum", hasQuorum))

	// quorum returns true only once (first time quorum achieved)
	if !hasQuorum {
		span.AddEvent("no quorum")
		span.SetStatus(codes.Ok, "")
		return nil
	}

	// only 1 root, verified in basePreConsensusMsgProcessing
	root := roots[0]
	span.AddEvent("reconstructing beacon signature", trace.WithAttributes(observability.BeaconBlockRootAttribute(root)))
	fullSig, err := r.GetState().ReconstructBeaconSig(r.GetState().PreConsensusContainer, root, r.GetShare().ValidatorPubKey[:], r.GetShare().ValidatorIndex)
	if err != nil {
		// If the reconstructed signature verification failed, fall back to verifying each partial signature
		r.BaseRunner.FallBackAndVerifyEachSignature(r.GetState().PreConsensusContainer, root, r.GetShare().Committee, r.GetShare().ValidatorIndex)
		err := errors.Wrap(err, "got pre-consensus quorum but it has invalid signatures")
		span.SetStatus(codes.Error, err.Error())
		return err
	}
	specSig := phase0.BLSSignature{}
	copy(specSig[:], fullSig)

	share := r.GetShare()
	if share == nil {
		err := errors.New("no share to get validator public key")
		span.SetStatus(codes.Error, err.Error())
		return err
	}

	registration, err := r.calculateValidatorRegistration(r.BaseRunner.State.StartingDuty.DutySlot())
	if err != nil {
		return errors.Wrap(err, "could not calculate validator registration")
	}

	signedRegistration := &api.VersionedSignedValidatorRegistration{
		Version: spec.BuilderVersionV1,
		V1: &v1.SignedValidatorRegistration{
			Message:   registration,
			Signature: specSig,
		},
	}

	span.AddEvent("submitting validator registration")
	if err := r.beacon.SubmitValidatorRegistration(signedRegistration); err != nil {
		err := errors.Wrap(err, "could not submit validator registration")
		span.SetStatus(codes.Error, err.Error())
		return err
	}

	const eventMsg = "validator registration submitted successfully"
	span.AddEvent(eventMsg)
	logger.Debug(eventMsg,
		fields.FeeRecipient(share.FeeRecipientAddress[:]),
		zap.String("signature", hex.EncodeToString(specSig[:])))

	r.GetState().Finished = true

	span.SetStatus(codes.Ok, "")
	return nil
}

func (r *ValidatorRegistrationRunner) ProcessConsensus(ctx context.Context, logger *zap.Logger, signedMsg *spectypes.SignedSSVMessage) error {
	return errors.New("no consensus phase for validator registration")
}

func (r *ValidatorRegistrationRunner) ProcessPostConsensus(ctx context.Context, logger *zap.Logger, signedMsg *spectypes.PartialSignatureMessages) error {
	return errors.New("no post consensus phase for validator registration")
}

func (r *ValidatorRegistrationRunner) expectedPreConsensusRootsAndDomain() ([]ssz.HashRoot, phase0.DomainType, error) {
	if r.BaseRunner.State == nil || r.BaseRunner.State.StartingDuty == nil {
		return nil, spectypes.DomainError, errors.New("no running duty to compute preconsensus roots and domain")
	}
	vr, err := r.calculateValidatorRegistration(r.BaseRunner.State.StartingDuty.DutySlot())
	if err != nil {
		return nil, spectypes.DomainError, errors.Wrap(err, "could not calculate validator registration")
	}
	return []ssz.HashRoot{vr}, spectypes.DomainApplicationBuilder, nil
}

// expectedPostConsensusRootsAndDomain an INTERNAL function, returns the expected post-consensus roots to sign
func (r *ValidatorRegistrationRunner) expectedPostConsensusRootsAndDomain(context.Context) ([]ssz.HashRoot, phase0.DomainType, error) {
	return nil, [4]byte{}, errors.New("no post consensus roots for validator registration")
}

func (r *ValidatorRegistrationRunner) executeDuty(ctx context.Context, logger *zap.Logger, duty spectypes.Duty) error {
	_, span := tracer.Start(ctx,
		observability.InstrumentName(observabilityNamespace, "runner.execute_duty"),
		trace.WithAttributes(
			observability.RunnerRoleAttribute(duty.RunnerRole()),
			observability.BeaconSlotAttribute(duty.DutySlot())))
	defer span.End()

	vr, err := r.calculateValidatorRegistration(duty.DutySlot())
	if err != nil {
		err := errors.Wrap(err, "could not calculate validator registration")
		span.SetStatus(codes.Error, err.Error())
		return err
	}

	// sign partial randao
	span.AddEvent("signing beacon object")
	msg, err := r.BaseRunner.signBeaconObject(
		ctx,
		r,
		duty.(*spectypes.ValidatorDuty),
		vr,
		duty.DutySlot(),
		spectypes.DomainApplicationBuilder,
	)
	if err != nil {
		err := errors.Wrap(err, "could not sign validator registration")
		span.SetStatus(codes.Error, err.Error())
		return err
	}

	msgs := &spectypes.PartialSignatureMessages{
		Type:     spectypes.ValidatorRegistrationPartialSig,
		Slot:     duty.DutySlot(),
		Messages: []*spectypes.PartialSignatureMessage{msg},
	}

	msgID := spectypes.NewMsgID(r.BaseRunner.DomainType, r.GetShare().ValidatorPubKey[:], r.BaseRunner.RunnerRoleType)
	encodedMsg, err := msgs.Encode()
	if err != nil {
		span.SetStatus(codes.Error, err.Error())
		return err
	}

	ssvMsg := &spectypes.SSVMessage{
		MsgType: spectypes.SSVPartialSignatureMsgType,
		MsgID:   msgID,
		Data:    encodedMsg,
	}

	span.AddEvent("signing SSV message")
	sig, err := r.operatorSigner.SignSSVMessage(ssvMsg)
	if err != nil {
		err := errors.Wrap(err, "could not sign SSVMessage")
		span.SetStatus(codes.Error, err.Error())
		return err
	}

	msgToBroadcast := &spectypes.SignedSSVMessage{
		Signatures:  [][]byte{sig},
		OperatorIDs: []spectypes.OperatorID{r.operatorSigner.GetOperatorID()},
		SSVMessage:  ssvMsg,
	}

	logger.Debug(
		"broadcasting validator registration partial sig",
		fields.Slot(duty.DutySlot()),
		zap.Any("validator_registration", vr),
	)

	if err := r.GetNetwork().Broadcast(msgID, msgToBroadcast); err != nil {
		err := errors.Wrap(err, "can't broadcast partial randao sig")
		span.SetStatus(codes.Error, err.Error())
		return err
	}

	span.SetStatus(codes.Ok, "")
	return nil
}

func (r *ValidatorRegistrationRunner) calculateValidatorRegistration(slot phase0.Slot) (*v1.ValidatorRegistration, error) {
	share := r.GetShare()
	if share == nil {
		return nil, errors.New("no share to get validator public key")
	}

	pk := phase0.BLSPubKey{}
	copy(pk[:], share.ValidatorPubKey[:])

	epoch := r.BaseRunner.BeaconNetwork.EstimatedEpochAtSlot(slot)

	return &v1.ValidatorRegistration{
		FeeRecipient: share.FeeRecipientAddress,
		GasLimit:     r.gasLimit,
		Timestamp:    r.BaseRunner.BeaconNetwork.EpochStartTime(epoch),
		Pubkey:       pk,
	}, nil
}

func (r *ValidatorRegistrationRunner) GetBaseRunner() *BaseRunner {
	return r.BaseRunner
}

func (r *ValidatorRegistrationRunner) GetNetwork() specqbft.Network {
	return r.network
}

func (r *ValidatorRegistrationRunner) GetBeaconNode() beacon.BeaconNode {
	return r.beacon
}

func (r *ValidatorRegistrationRunner) GetShare() *spectypes.Share {
	for _, share := range r.BaseRunner.Share {
		return share
	}
	return nil
}

func (r *ValidatorRegistrationRunner) GetState() *State {
	return r.BaseRunner.State
}

func (r *ValidatorRegistrationRunner) GetValCheckF() specqbft.ProposedValueCheckF {
	return r.valCheck
}

func (r *ValidatorRegistrationRunner) GetSigner() ekm.BeaconSigner {
	return r.signer
}
func (r *ValidatorRegistrationRunner) GetOperatorSigner() ssvtypes.OperatorSigner {
	return r.operatorSigner
}

// Encode returns the encoded struct in bytes or error
func (r *ValidatorRegistrationRunner) Encode() ([]byte, error) {
	return json.Marshal(r)
}

// Decode returns error if decoding failed
func (r *ValidatorRegistrationRunner) Decode(data []byte) error {
	return json.Unmarshal(data, &r)
}

// GetRoot returns the root used for signing and verification
func (r *ValidatorRegistrationRunner) GetRoot() ([32]byte, error) {
	marshaledRoot, err := r.Encode()
	if err != nil {
		return [32]byte{}, errors.Wrap(err, "could not encode ValidatorRegistrationRunner")
	}
	ret := sha256.Sum256(marshaledRoot)
	return ret, nil
}<|MERGE_RESOLUTION|>--- conflicted
+++ resolved
@@ -78,7 +78,6 @@
 }
 
 func (r *ValidatorRegistrationRunner) ProcessPreConsensus(ctx context.Context, logger *zap.Logger, signedMsg *spectypes.PartialSignatureMessages) error {
-<<<<<<< HEAD
 	ctx, span := tracer.Start(ctx,
 		observability.InstrumentName(observabilityNamespace, "runner.process_pre_consensus"),
 		trace.WithAttributes(
@@ -88,10 +87,7 @@
 		))
 	defer span.End()
 
-	hasQuorum, roots, err := r.BaseRunner.basePreConsensusMsgProcessing(r, signedMsg)
-=======
-	quorum, roots, err := r.BaseRunner.basePreConsensusMsgProcessing(ctx, r, signedMsg)
->>>>>>> 55d09f7d
+	hasQuorum, roots, err := r.BaseRunner.basePreConsensusMsgProcessing(ctx, r, signedMsg)
 	if err != nil {
 		err := errors.Wrap(err, "failed processing validator registration message")
 		span.SetStatus(codes.Error, err.Error())
