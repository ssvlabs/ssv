--- conflicted
+++ resolved
@@ -199,10 +199,7 @@
 	}
 
 	// sign partial randao
-<<<<<<< HEAD
 	span.AddEvent("signing beacon object")
-	msg, err := r.BaseRunner.signBeaconObject(r, duty.(*spectypes.ValidatorDuty), vr, duty.DutySlot(), spectypes.DomainApplicationBuilder)
-=======
 	msg, err := r.BaseRunner.signBeaconObject(
 		ctx,
 		r,
@@ -211,7 +208,6 @@
 		duty.DutySlot(),
 		spectypes.DomainApplicationBuilder,
 	)
->>>>>>> 7f5f7fdf
 	if err != nil {
 		err := errors.Wrap(err, "could not sign validator registration")
 		span.SetStatus(codes.Error, err.Error())
