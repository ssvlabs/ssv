--- conflicted
+++ resolved
@@ -44,21 +44,13 @@
 type ValidatorRegistrationRunner struct {
 	BaseRunner *BaseRunner
 
-<<<<<<< HEAD
-	beacon         beacon.BeaconNode
-	network        specqbft.Network
-	signer         ekm.BeaconSigner
-	operatorSigner ssvtypes.OperatorSigner
-=======
 	beacon                         beacon.BeaconNode
 	network                        specqbft.Network
 	signer                         ekm.BeaconSigner
 	operatorSigner                 ssvtypes.OperatorSigner
-	valCheck                       specqbft.ProposedValueCheckF
 	recipientsStorage              recipientsStorage
 	validatorRegistrationSubmitter ValidatorRegistrationSubmitter
 	validatorOwnerAddress          common.Address
->>>>>>> 7bcd367e
 
 	gasLimit uint64
 }
