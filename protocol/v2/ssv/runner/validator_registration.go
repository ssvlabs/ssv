package runner

import (
	"context"
	"crypto/sha256"
	"encoding/hex"
	"encoding/json"
	"fmt"
	"sync"

	"github.com/attestantio/go-eth2-client/api"
	v1 "github.com/attestantio/go-eth2-client/api/v1"
	"github.com/attestantio/go-eth2-client/spec"
	"github.com/attestantio/go-eth2-client/spec/phase0"
	"github.com/cespare/xxhash/v2"
	"github.com/ethereum/go-ethereum/common"
	ssz "github.com/ferranbt/fastssz"
	"github.com/pkg/errors"
	specqbft "github.com/ssvlabs/ssv-spec/qbft"
	spectypes "github.com/ssvlabs/ssv-spec/types"
	"go.opentelemetry.io/otel/codes"
	"go.opentelemetry.io/otel/trace"
	"go.uber.org/zap"

<<<<<<< HEAD
	"github.com/ssvlabs/ssv/logging/fields"
	"github.com/ssvlabs/ssv/networkconfig"
	"github.com/ssvlabs/ssv/observability"
	"github.com/ssvlabs/ssv/operator/slotticker"
=======
	"github.com/ssvlabs/ssv/ssvsigner/ekm"

	"github.com/ssvlabs/ssv/networkconfig"
	"github.com/ssvlabs/ssv/observability"
	"github.com/ssvlabs/ssv/observability/log/fields"
	"github.com/ssvlabs/ssv/observability/traces"
>>>>>>> c5bddf49
	"github.com/ssvlabs/ssv/protocol/v2/blockchain/beacon"
	ssvtypes "github.com/ssvlabs/ssv/protocol/v2/types"
	registrystorage "github.com/ssvlabs/ssv/registry/storage"
	"github.com/ssvlabs/ssv/ssvsigner/ekm"
	"github.com/ssvlabs/ssv/storage/basedb"
)

const (
	DefaultGasLimit    = uint64(36_000_000)
	DefaultGasLimitOld = uint64(30_000_000)
)

type ValidatorRegistrationRunner struct {
	BaseRunner *BaseRunner

	beacon                         beacon.BeaconNode
	network                        specqbft.Network
	signer                         ekm.BeaconSigner
	operatorSigner                 ssvtypes.OperatorSigner
	valCheck                       specqbft.ProposedValueCheckF
	recipientsStorage              recipientsStorage
	validatorRegistrationSubmitter ValidatorRegistrationSubmitter
	validatorOwnerAddress          common.Address

	gasLimit uint64
}

func NewValidatorRegistrationRunner(
	networkConfig *networkconfig.Network,
	share map[phase0.ValidatorIndex]*spectypes.Share,
	validatorOwnerAddress common.Address,
	beacon beacon.BeaconNode,
	network specqbft.Network,
	signer ekm.BeaconSigner,
	operatorSigner ssvtypes.OperatorSigner,
	recipientsStorage recipientsStorage,
	ValidatorRegistrationSubmitter ValidatorRegistrationSubmitter,
	gasLimit uint64,
) (Runner, error) {
	if len(share) != 1 {
		return nil, errors.New("must have one share")
	}

	return &ValidatorRegistrationRunner{
		BaseRunner: &BaseRunner{
			RunnerRoleType: spectypes.RoleValidatorRegistration,
			NetworkConfig:  networkConfig,
			Share:          share,
		},

		beacon:                         beacon,
		network:                        network,
		signer:                         signer,
		operatorSigner:                 operatorSigner,
		recipientsStorage:              recipientsStorage,
		validatorRegistrationSubmitter: ValidatorRegistrationSubmitter,
		validatorOwnerAddress:          validatorOwnerAddress,

		gasLimit: gasLimit,
	}, nil
}

func (r *ValidatorRegistrationRunner) StartNewDuty(ctx context.Context, logger *zap.Logger, duty spectypes.Duty, quorum uint64) error {
	return r.BaseRunner.baseStartNewNonBeaconDuty(ctx, logger, r, duty.(*spectypes.ValidatorDuty), quorum)
}

// HasRunningDuty returns true if a duty is already running (StartNewDuty called and returned nil)
func (r *ValidatorRegistrationRunner) HasRunningDuty() bool {
	return r.BaseRunner.hasRunningDuty()
}

func (r *ValidatorRegistrationRunner) ProcessPreConsensus(ctx context.Context, logger *zap.Logger, signedMsg *spectypes.PartialSignatureMessages) error {
	ctx, span := tracer.Start(ctx,
		observability.InstrumentName(observabilityNamespace, "runner.process_pre_consensus"),
		trace.WithAttributes(
			observability.BeaconSlotAttribute(signedMsg.Slot),
			observability.ValidatorPartialSigMsgTypeAttribute(signedMsg.Type),
			observability.ValidatorPublicKeyAttribute(phase0.BLSPubKey(r.GetShare().ValidatorPubKey)),
		))
	defer span.End()

	hasQuorum, roots, err := r.BaseRunner.basePreConsensusMsgProcessing(ctx, r, signedMsg)
	if err != nil {
		return traces.Errorf(span, "failed processing validator registration message: %w", err)
	}

	logger.Debug("got partial sig",
		zap.Uint64("signer", signedMsg.Messages[0].Signer),
		zap.Bool("quorum", hasQuorum))

	// quorum returns true only once (first time quorum achieved)
	if !hasQuorum {
		span.AddEvent("no quorum")
		span.SetStatus(codes.Ok, "")
		return nil
	}

	// only 1 root, verified in basePreConsensusMsgProcessing
	root := roots[0]

	span.AddEvent("reconstructing beacon signature", trace.WithAttributes(observability.BeaconBlockRootAttribute(root)))
	fullSig, err := r.GetState().ReconstructBeaconSig(r.GetState().PreConsensusContainer, root, r.GetShare().ValidatorPubKey[:], r.GetShare().ValidatorIndex)
	if err != nil {
		// If the reconstructed signature verification failed, fall back to verifying each partial signature
		r.BaseRunner.FallBackAndVerifyEachSignature(r.GetState().PreConsensusContainer, root, r.GetShare().Committee, r.GetShare().ValidatorIndex)
		return traces.Errorf(span, "got pre-consensus quorum but it has invalid signatures: %w", err)
	}
	specSig := phase0.BLSSignature{}
	copy(specSig[:], fullSig)

<<<<<<< HEAD
=======
	share := r.GetShare()
	if share == nil {
		return traces.Errorf(span, "no share to get validator public key: %w", err)
	}

>>>>>>> c5bddf49
	registration, err := r.calculateValidatorRegistration(r.BaseRunner.State.StartingDuty.DutySlot())
	if err != nil {
		return traces.Errorf(span, "could not calculate validator registration: %w", err)
	}

	signedRegistration := &api.VersionedSignedValidatorRegistration{
		Version: spec.BuilderVersionV1,
		V1: &v1.SignedValidatorRegistration{
			Message:   registration,
			Signature: specSig,
		},
	}

	span.AddEvent("submitting validator registration")
<<<<<<< HEAD
	if err := r.validatorRegistrationSubmitter.Enqueue(signedRegistration); err != nil {
		return observability.Errorf(span, "could not submit validator registration: %w", err)
=======
	if err := r.beacon.SubmitValidatorRegistration(signedRegistration); err != nil {
		return traces.Errorf(span, "could not submit validator registration: %w", err)
>>>>>>> c5bddf49
	}

	const eventMsg = "validator registration submitted successfully"
	span.AddEvent(eventMsg)
	logger.Debug(eventMsg,
		fields.FeeRecipient(registration.FeeRecipient[:]),
		zap.String("signature", hex.EncodeToString(specSig[:])))

	r.GetState().Finished = true

	span.SetStatus(codes.Ok, "")
	return nil
}

func (r *ValidatorRegistrationRunner) ProcessConsensus(ctx context.Context, logger *zap.Logger, signedMsg *spectypes.SignedSSVMessage) error {
	return errors.New("no consensus phase for validator registration")
}

func (r *ValidatorRegistrationRunner) ProcessPostConsensus(ctx context.Context, logger *zap.Logger, signedMsg *spectypes.PartialSignatureMessages) error {
	return errors.New("no post consensus phase for validator registration")
}

func (r *ValidatorRegistrationRunner) expectedPreConsensusRootsAndDomain() ([]ssz.HashRoot, phase0.DomainType, error) {
	if r.BaseRunner.State == nil || r.BaseRunner.State.StartingDuty == nil {
		return nil, spectypes.DomainError, errors.New("no running duty to compute preconsensus roots and domain")
	}
	vr, err := r.calculateValidatorRegistration(r.BaseRunner.State.StartingDuty.DutySlot())
	if err != nil {
		return nil, spectypes.DomainError, errors.Wrap(err, "could not calculate validator registration")
	}
	return []ssz.HashRoot{vr}, spectypes.DomainApplicationBuilder, nil
}

// expectedPostConsensusRootsAndDomain an INTERNAL function, returns the expected post-consensus roots to sign
func (r *ValidatorRegistrationRunner) expectedPostConsensusRootsAndDomain(context.Context) ([]ssz.HashRoot, phase0.DomainType, error) {
	return nil, [4]byte{}, errors.New("no post consensus roots for validator registration")
}

func (r *ValidatorRegistrationRunner) executeDuty(ctx context.Context, logger *zap.Logger, duty spectypes.Duty) error {
	_, span := tracer.Start(ctx,
		observability.InstrumentName(observabilityNamespace, "runner.execute_duty"),
		trace.WithAttributes(
			observability.RunnerRoleAttribute(duty.RunnerRole()),
			observability.BeaconSlotAttribute(duty.DutySlot())))
	defer span.End()

	vr, err := r.calculateValidatorRegistration(duty.DutySlot())
	if err != nil {
		return traces.Errorf(span, "could not calculate validator registration: %w", err)
	}

	// sign partial randao
	span.AddEvent("signing beacon object")
	msg, err := r.BaseRunner.signBeaconObject(
		ctx,
		r,
		duty.(*spectypes.ValidatorDuty),
		vr,
		duty.DutySlot(),
		spectypes.DomainApplicationBuilder,
	)
	if err != nil {
		return traces.Errorf(span, "could not sign validator registration: %w", err)
	}

	msgs := &spectypes.PartialSignatureMessages{
		Type:     spectypes.ValidatorRegistrationPartialSig,
		Slot:     duty.DutySlot(),
		Messages: []*spectypes.PartialSignatureMessage{msg},
	}

	msgID := spectypes.NewMsgID(r.BaseRunner.NetworkConfig.DomainType, r.GetShare().ValidatorPubKey[:], r.BaseRunner.RunnerRoleType)
	encodedMsg, err := msgs.Encode()
	if err != nil {
		return traces.Errorf(span, "could not encode validator registration partial sig message: %w", err)
	}

	ssvMsg := &spectypes.SSVMessage{
		MsgType: spectypes.SSVPartialSignatureMsgType,
		MsgID:   msgID,
		Data:    encodedMsg,
	}

	span.AddEvent("signing SSV message")
	sig, err := r.operatorSigner.SignSSVMessage(ssvMsg)
	if err != nil {
		return traces.Errorf(span, "could not sign SSVMessage: %w", err)
	}

	msgToBroadcast := &spectypes.SignedSSVMessage{
		Signatures:  [][]byte{sig},
		OperatorIDs: []spectypes.OperatorID{r.operatorSigner.GetOperatorID()},
		SSVMessage:  ssvMsg,
	}

	logger.Debug(
		"broadcasting validator registration partial sig",
		fields.Slot(duty.DutySlot()),
		zap.Any("validator_registration", vr),
	)

	if err := r.GetNetwork().Broadcast(msgID, msgToBroadcast); err != nil {
		return traces.Errorf(span, "can't broadcast partial randao sig: %w", err)
	}

	span.SetStatus(codes.Ok, "")
	return nil
}

func (r *ValidatorRegistrationRunner) calculateValidatorRegistration(slot phase0.Slot) (*v1.ValidatorRegistration, error) {
	pk := phase0.BLSPubKey{}
	copy(pk[:], r.GetShare().ValidatorPubKey[:])

	epoch := r.BaseRunner.NetworkConfig.EstimatedEpochAtSlot(slot)

	rData, found, err := r.recipientsStorage.GetRecipientData(nil, r.validatorOwnerAddress)
	if err != nil {
		return nil, fmt.Errorf("get recipient data from storage: %w", err)
	}
	if !found {
		return nil, fmt.Errorf("recipient data not found for owner %s", r.validatorOwnerAddress.Hex())
	}

	// Set the default GasLimit value if it hasn't been specified already, use 36 or 30 depending
	// on the current epoch as compared to when this transition is supposed to happen.
	gasLimit := r.gasLimit
	if gasLimit == 0 {
		defaultGasLimit := DefaultGasLimit
		if !r.BaseRunner.NetworkConfig.GasLimit36Fork() {
			defaultGasLimit = DefaultGasLimitOld
		}
		gasLimit = defaultGasLimit
	}

	return &v1.ValidatorRegistration{
		FeeRecipient: rData.FeeRecipient,
		GasLimit:     gasLimit,
		Timestamp:    r.BaseRunner.NetworkConfig.EpochStartTime(epoch),
		Pubkey:       pk,
	}, nil
}

func (r *ValidatorRegistrationRunner) GetBaseRunner() *BaseRunner {
	return r.BaseRunner
}

func (r *ValidatorRegistrationRunner) GetNetwork() specqbft.Network {
	return r.network
}

func (r *ValidatorRegistrationRunner) GetBeaconNode() beacon.BeaconNode {
	return r.beacon
}

func (r *ValidatorRegistrationRunner) GetShare() *spectypes.Share {
	for _, share := range r.BaseRunner.Share {
		return share
	}
	return nil
}

func (r *ValidatorRegistrationRunner) GetState() *State {
	return r.BaseRunner.State
}

func (r *ValidatorRegistrationRunner) GetValCheckF() specqbft.ProposedValueCheckF {
	return r.valCheck
}

func (r *ValidatorRegistrationRunner) GetSigner() ekm.BeaconSigner {
	return r.signer
}
func (r *ValidatorRegistrationRunner) GetOperatorSigner() ssvtypes.OperatorSigner {
	return r.operatorSigner
}

// Encode returns the encoded struct in bytes or error
func (r *ValidatorRegistrationRunner) Encode() ([]byte, error) {
	return json.Marshal(r)
}

// Decode returns error if decoding failed
func (r *ValidatorRegistrationRunner) Decode(data []byte) error {
	return json.Unmarshal(data, &r)
}

// GetRoot returns the root used for signing and verification
func (r *ValidatorRegistrationRunner) GetRoot() ([32]byte, error) {
	marshaledRoot, err := r.Encode()
	if err != nil {
		return [32]byte{}, errors.Wrap(err, "could not encode ValidatorRegistrationRunner")
	}
	ret := sha256.Sum256(marshaledRoot)
	return ret, nil
}

type recipientsStorage interface {
	GetRecipientData(r basedb.Reader, owner common.Address) (*registrystorage.RecipientData, bool, error)
}

type ValidatorRegistrationSubmitter interface {
	Enqueue(registration *api.VersionedSignedValidatorRegistration) error
}

type VRSubmitter struct {
	logger *zap.Logger

	beaconConfig   *networkconfig.BeaconConfig
	beacon         beacon.BeaconNode
	validatorStore validatorStore

	// registrationMu synchronizes access to registrations
	registrationMu sync.Mutex
	// registrations is a set of validator-registrations (their latest versions) to be sent to
	// Beacon node to ensure various entities in Ethereum network, such as Relays, are aware of
	// participating validators and their chosen preferences (gas limit, fee recipient, etc.)
	registrations map[phase0.BLSPubKey]*validatorRegistration
}

func NewVRSubmitter(
	ctx context.Context,
	logger *zap.Logger,
	beaconConfig *networkconfig.BeaconConfig,
	beacon beacon.BeaconNode,
	validatorStore validatorStore,
) *VRSubmitter {
	submitter := &VRSubmitter{
		logger:         logger,
		beaconConfig:   beaconConfig,
		beacon:         beacon,
		validatorStore: validatorStore,
		registrations:  map[phase0.BLSPubKey]*validatorRegistration{},
	}

	slotTicker := slotticker.New(logger, slotticker.Config{
		SlotDuration: beaconConfig.SlotDuration,
		GenesisTime:  beaconConfig.GenesisTime,
	})
	go submitter.start(ctx, slotTicker)

	return submitter
}

// start periodically submits validator registrations of 2 types (in batches, 1 batch per slot):
// - new validator registrations
// - validator registrations that are relevant for the near future (targeting 10th epoch from now)
// This allows us to keep the amount of registration submissions small and not having to worry
// about pruning gc.registrations "cache" (since it might contain registrations for validators that
// are no longer operating) while still submitting all validator-registrations that matter asap.
func (s *VRSubmitter) start(ctx context.Context, ticker slotticker.SlotTicker) {
	for {
		select {
		case <-ctx.Done():
			return
		case <-ticker.Next():
			config := s.beaconConfig

			currentSlot := ticker.Slot()
			currentEpoch := config.EstimatedEpochAtSlot(currentSlot)
			slotInEpoch := uint64(currentSlot) % config.SlotsPerEpoch

			// Select registrations to submit.
			targetRegs := make(map[phase0.BLSPubKey]*validatorRegistration, 0)
			s.registrationMu.Lock()
			// 1. find and add validators attesting in the 10th epoch from now
			shares := s.validatorStore.SelfValidators()
			for _, share := range shares {
				if !share.IsAttesting(currentEpoch + 10) {
					continue
				}
				pk := phase0.BLSPubKey{}
				copy(pk[:], share.ValidatorPubKey[:])
				r, ok := s.registrations[pk]
				if !ok {
					// we haven't constructed the corresponding validator registration for submission yet,
					// so skip it for now
					continue
				}
				targetRegs[pk] = r
			}
			// 2. find and add newly created validator registrations
			for pk, r := range s.registrations {
				if r.new {
					targetRegs[pk] = r
				}
			}
			s.registrationMu.Unlock()

			registrations := make([]*api.VersionedSignedValidatorRegistration, 0)
			for _, r := range targetRegs {
				validatorPk, err := r.PubKey()
				if err != nil {
					s.logger.Error("Failed to get validator pubkey", zap.Error(err), fields.Slot(currentSlot))
					continue
				}

				// Distribute the registrations evenly across the epoch based on the pubkeys.
				validatorDescriptor := xxhash.Sum64(validatorPk[:])
				shouldSubmit := validatorDescriptor%config.SlotsPerEpoch == slotInEpoch

				if r.new || shouldSubmit {
					r.new = false
					registrations = append(registrations, r.VersionedSignedValidatorRegistration)
				}
			}

			err := s.beacon.SubmitValidatorRegistrations(ctx, registrations)
			if err != nil {
				s.logger.Error(
					"Failed to submit validator registrations",
					zap.Int("registrations", len(registrations)),
					zap.Error(err),
				)
			}
		}
	}
}

// Enqueue enqueues new validator registration for submission, the submission happens asynchronously
// in a batch with other validator registrations. If validator registration already exists it is
// replaced by this new one.
func (s *VRSubmitter) Enqueue(registration *api.VersionedSignedValidatorRegistration) error {
	pk, err := registration.PubKey()
	if err != nil {
		return err
	}

	s.registrationMu.Lock()
	defer s.registrationMu.Unlock()

	s.registrations[pk] = &validatorRegistration{
		VersionedSignedValidatorRegistration: registration,
		new:                                  true,
	}

	return nil
}

type validatorRegistration struct {
	*api.VersionedSignedValidatorRegistration

	// new signifies whether this validator registration has already been submitted previously.
	new bool
}

type validatorStore interface {
	SelfValidators() []*ssvtypes.SSVShare
}<|MERGE_RESOLUTION|>--- conflicted
+++ resolved
@@ -22,23 +22,16 @@
 	"go.opentelemetry.io/otel/trace"
 	"go.uber.org/zap"
 
-<<<<<<< HEAD
-	"github.com/ssvlabs/ssv/logging/fields"
-	"github.com/ssvlabs/ssv/networkconfig"
-	"github.com/ssvlabs/ssv/observability"
-	"github.com/ssvlabs/ssv/operator/slotticker"
-=======
 	"github.com/ssvlabs/ssv/ssvsigner/ekm"
 
 	"github.com/ssvlabs/ssv/networkconfig"
 	"github.com/ssvlabs/ssv/observability"
 	"github.com/ssvlabs/ssv/observability/log/fields"
 	"github.com/ssvlabs/ssv/observability/traces"
->>>>>>> c5bddf49
+	"github.com/ssvlabs/ssv/operator/slotticker"
 	"github.com/ssvlabs/ssv/protocol/v2/blockchain/beacon"
 	ssvtypes "github.com/ssvlabs/ssv/protocol/v2/types"
 	registrystorage "github.com/ssvlabs/ssv/registry/storage"
-	"github.com/ssvlabs/ssv/ssvsigner/ekm"
 	"github.com/ssvlabs/ssv/storage/basedb"
 )
 
@@ -145,14 +138,6 @@
 	specSig := phase0.BLSSignature{}
 	copy(specSig[:], fullSig)
 
-<<<<<<< HEAD
-=======
-	share := r.GetShare()
-	if share == nil {
-		return traces.Errorf(span, "no share to get validator public key: %w", err)
-	}
-
->>>>>>> c5bddf49
 	registration, err := r.calculateValidatorRegistration(r.BaseRunner.State.StartingDuty.DutySlot())
 	if err != nil {
 		return traces.Errorf(span, "could not calculate validator registration: %w", err)
@@ -167,13 +152,8 @@
 	}
 
 	span.AddEvent("submitting validator registration")
-<<<<<<< HEAD
 	if err := r.validatorRegistrationSubmitter.Enqueue(signedRegistration); err != nil {
-		return observability.Errorf(span, "could not submit validator registration: %w", err)
-=======
-	if err := r.beacon.SubmitValidatorRegistration(signedRegistration); err != nil {
 		return traces.Errorf(span, "could not submit validator registration: %w", err)
->>>>>>> c5bddf49
 	}
 
 	const eventMsg = "validator registration submitted successfully"
@@ -381,7 +361,7 @@
 type VRSubmitter struct {
 	logger *zap.Logger
 
-	beaconConfig   *networkconfig.BeaconConfig
+	beaconConfig   *networkconfig.Beacon
 	beacon         beacon.BeaconNode
 	validatorStore validatorStore
 
@@ -396,7 +376,7 @@
 func NewVRSubmitter(
 	ctx context.Context,
 	logger *zap.Logger,
-	beaconConfig *networkconfig.BeaconConfig,
+	beaconConfig *networkconfig.Beacon,
 	beacon beacon.BeaconNode,
 	validatorStore validatorStore,
 ) *VRSubmitter {
