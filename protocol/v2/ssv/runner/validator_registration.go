package runner

import (
	"context"
	"crypto/sha256"
	"encoding/hex"
	"encoding/json"

	"github.com/attestantio/go-eth2-client/api"
	v1 "github.com/attestantio/go-eth2-client/api/v1"
	"github.com/attestantio/go-eth2-client/spec"
	"github.com/attestantio/go-eth2-client/spec/phase0"
	ssz "github.com/ferranbt/fastssz"
	"github.com/pkg/errors"
	specqbft "github.com/ssvlabs/ssv-spec/qbft"
	spectypes "github.com/ssvlabs/ssv-spec/types"
	"go.uber.org/zap"

	"github.com/ssvlabs/ssv/logging/fields"
	"github.com/ssvlabs/ssv/protocol/v2/blockchain/beacon"
	ssvtypes "github.com/ssvlabs/ssv/protocol/v2/types"
	"github.com/ssvlabs/ssv/ssvsigner/ekm"
)

type ValidatorRegistrationRunner struct {
	BaseRunner *BaseRunner

	beacon         beacon.BeaconNode
	network        specqbft.Network
	signer         ekm.BeaconSigner
	operatorSigner ssvtypes.OperatorSigner
	valCheck       specqbft.ProposedValueCheckF

	gasLimit uint64
}

func NewValidatorRegistrationRunner(
	domainType spectypes.DomainType,
	beaconNetwork spectypes.BeaconNetwork,
	share map[phase0.ValidatorIndex]*spectypes.Share,
	beacon beacon.BeaconNode,
	network specqbft.Network,
	signer ekm.BeaconSigner,
	operatorSigner ssvtypes.OperatorSigner,
	gasLimit uint64,
) (Runner, error) {
	if len(share) != 1 {
		return nil, errors.New("must have one share")
	}

	return &ValidatorRegistrationRunner{
		BaseRunner: &BaseRunner{
			RunnerRoleType: spectypes.RoleValidatorRegistration,
			DomainType:     domainType,
			BeaconNetwork:  beaconNetwork,
			Share:          share,
		},

		beacon:         beacon,
		network:        network,
		signer:         signer,
		operatorSigner: operatorSigner,
		gasLimit:       gasLimit,
	}, nil
}

func (r *ValidatorRegistrationRunner) StartNewDuty(ctx context.Context, logger *zap.Logger, duty spectypes.Duty, quorum uint64) error {
	return r.BaseRunner.baseStartNewNonBeaconDuty(ctx, logger, r, duty.(*spectypes.ValidatorDuty), quorum)
}

// HasRunningDuty returns true if a duty is already running (StartNewDuty called and returned nil)
func (r *ValidatorRegistrationRunner) HasRunningDuty() bool {
	return r.BaseRunner.hasRunningDuty()
}

func (r *ValidatorRegistrationRunner) ProcessPreConsensus(ctx context.Context, logger *zap.Logger, signedMsg *spectypes.PartialSignatureMessages) error {
	quorum, roots, err := r.BaseRunner.basePreConsensusMsgProcessing(r, signedMsg)
	if err != nil {
		return errors.Wrap(err, "failed processing validator registration message")
	}

	// TODO: (Alan) revert
	logger.Debug("got partial sig",
		zap.Uint64("signer", signedMsg.Messages[0].Signer),
		zap.Bool("quorum", quorum))

	// quorum returns true only once (first time quorum achieved)
	if !quorum {
		return nil
	}

	// only 1 root, verified in basePreConsensusMsgProcessing
	root := roots[0]
	fullSig, err := r.GetState().ReconstructBeaconSig(r.GetState().PreConsensusContainer, root, r.GetShare().ValidatorPubKey[:], r.GetShare().ValidatorIndex)
	if err != nil {
		// If the reconstructed signature verification failed, fall back to verifying each partial signature
		r.BaseRunner.FallBackAndVerifyEachSignature(r.GetState().PreConsensusContainer, root, r.GetShare().Committee,
			r.GetShare().ValidatorIndex)
		return errors.Wrap(err, "got pre-consensus quorum but it has invalid signatures")
	}
	specSig := phase0.BLSSignature{}
	copy(specSig[:], fullSig)

	share := r.GetShare()
	if share == nil {
		return errors.New("no share to get validator public key")
	}

	registration, err := r.calculateValidatorRegistration(r.BaseRunner.State.StartingDuty.DutySlot())
	if err != nil {
		return errors.Wrap(err, "could not calculate validator registration")
	}

	signedRegistration := &api.VersionedSignedValidatorRegistration{
		Version: spec.BuilderVersionV1,
		V1: &v1.SignedValidatorRegistration{
			Message:   registration,
			Signature: specSig,
		},
	}

	err = r.beacon.SubmitValidatorRegistration(signedRegistration)
	if err != nil {
		return errors.Wrap(err, "could not submit validator registration")
	}

	logger.Debug("validator registration submitted successfully",
		fields.FeeRecipient(share.FeeRecipientAddress[:]),
		zap.String("signature", hex.EncodeToString(specSig[:])))

	r.GetState().Finished = true
	return nil
}

func (r *ValidatorRegistrationRunner) ProcessConsensus(ctx context.Context, logger *zap.Logger, signedMsg *spectypes.SignedSSVMessage) error {
	return errors.New("no consensus phase for validator registration")
}

func (r *ValidatorRegistrationRunner) OnTimeoutQBFT(ctx context.Context, logger *zap.Logger, msg ssvtypes.EventMsg) error {
	return r.BaseRunner.OnTimeoutQBFT(ctx, logger, msg)
}

func (r *ValidatorRegistrationRunner) ProcessPostConsensus(ctx context.Context, logger *zap.Logger, signedMsg *spectypes.PartialSignatureMessages) error {
	return errors.New("no post consensus phase for validator registration")
}

func (r *ValidatorRegistrationRunner) expectedPreConsensusRootsAndDomain() ([]ssz.HashRoot, phase0.DomainType, error) {
	if r.BaseRunner.State == nil || r.BaseRunner.State.StartingDuty == nil {
		return nil, spectypes.DomainError, errors.New("no running duty to compute preconsensus roots and domain")
	}
	vr, err := r.calculateValidatorRegistration(r.BaseRunner.State.StartingDuty.DutySlot())
	if err != nil {
		return nil, spectypes.DomainError, errors.Wrap(err, "could not calculate validator registration")
	}
	return []ssz.HashRoot{vr}, spectypes.DomainApplicationBuilder, nil
}

// expectedPostConsensusRootsAndDomain an INTERNAL function, returns the expected post-consensus roots to sign
func (r *ValidatorRegistrationRunner) expectedPostConsensusRootsAndDomain() ([]ssz.HashRoot, phase0.DomainType, error) {
	return nil, [4]byte{}, errors.New("no post consensus roots for validator registration")
}

func (r *ValidatorRegistrationRunner) executeDuty(ctx context.Context, logger *zap.Logger, duty spectypes.Duty) error {
	vr, err := r.calculateValidatorRegistration(duty.DutySlot())
	if err != nil {
		return errors.Wrap(err, "could not calculate validator registration")
	}

	// sign partial randao
<<<<<<< HEAD
	msg, err := signBeaconObject(r, duty.(*spectypes.ValidatorDuty), vr, duty.DutySlot(),
		spectypes.DomainApplicationBuilder)
=======
	msg, err := r.BaseRunner.signBeaconObject(
		ctx,
		r,
		duty.(*spectypes.ValidatorDuty),
		vr,
		duty.DutySlot(),
		spectypes.DomainApplicationBuilder,
	)
>>>>>>> 43ad1a0f
	if err != nil {
		return errors.Wrap(err, "could not sign validator registration")
	}
	msgs := &spectypes.PartialSignatureMessages{
		Type:     spectypes.ValidatorRegistrationPartialSig,
		Slot:     duty.DutySlot(),
		Messages: []*spectypes.PartialSignatureMessage{msg},
	}

	msgID := spectypes.NewMsgID(r.BaseRunner.DomainType, r.GetShare().ValidatorPubKey[:], r.BaseRunner.RunnerRoleType)
	encodedMsg, err := msgs.Encode()
	if err != nil {
		return err
	}

	ssvMsg := &spectypes.SSVMessage{
		MsgType: spectypes.SSVPartialSignatureMsgType,
		MsgID:   msgID,
		Data:    encodedMsg,
	}

	sig, err := r.operatorSigner.SignSSVMessage(ssvMsg)
	if err != nil {
		return errors.Wrap(err, "could not sign SSVMessage")
	}
	msgToBroadcast := &spectypes.SignedSSVMessage{
		Signatures:  [][]byte{sig},
		OperatorIDs: []spectypes.OperatorID{r.operatorSigner.GetOperatorID()},
		SSVMessage:  ssvMsg,
	}

	logger.Debug(
		"broadcasting validator registration partial sig",
		fields.Slot(duty.DutySlot()),
		zap.Any("validator_registration", vr),
	)

	if err := r.GetNetwork().Broadcast(msgID, msgToBroadcast); err != nil {
		return errors.Wrap(err, "can't broadcast partial randao sig")
	}
	return nil
}

func (r *ValidatorRegistrationRunner) calculateValidatorRegistration(slot phase0.Slot) (*v1.ValidatorRegistration, error) {
	share := r.GetShare()
	if share == nil {
		return nil, errors.New("no share to get validator public key")
	}

	pk := phase0.BLSPubKey{}
	copy(pk[:], share.ValidatorPubKey[:])

	epoch := r.BaseRunner.BeaconNetwork.EstimatedEpochAtSlot(slot)

	return &v1.ValidatorRegistration{
		FeeRecipient: share.FeeRecipientAddress,
		GasLimit:     r.gasLimit,
		Timestamp:    r.BaseRunner.BeaconNetwork.EpochStartTime(epoch),
		Pubkey:       pk,
	}, nil
}

func (r *ValidatorRegistrationRunner) HasRunningQBFTInstance() bool {
	return r.BaseRunner.HasRunningQBFTInstance()
}

func (r *ValidatorRegistrationRunner) HasAcceptedProposalForCurrentRound() bool {
	return r.BaseRunner.HasAcceptedProposalForCurrentRound()
}

func (r *ValidatorRegistrationRunner) GetShares() map[phase0.ValidatorIndex]*spectypes.Share {
	return r.BaseRunner.GetShares()
}

func (r *ValidatorRegistrationRunner) GetRole() spectypes.RunnerRole {
	return r.BaseRunner.GetRole()
}

func (r *ValidatorRegistrationRunner) GetLastHeight() specqbft.Height {
	return r.BaseRunner.GetLastHeight()
}

func (r *ValidatorRegistrationRunner) GetLastRound() specqbft.Round {
	return r.BaseRunner.GetLastRound()
}

func (r *ValidatorRegistrationRunner) GetStateRoot() ([32]byte, error) {
	return r.BaseRunner.GetStateRoot()
}

func (r *ValidatorRegistrationRunner) SetTimeoutFunc(fn TimeoutF) {
	r.BaseRunner.SetTimeoutFunc(fn)
}

func (r *ValidatorRegistrationRunner) GetNetwork() specqbft.Network {
	return r.network
}

func (r *ValidatorRegistrationRunner) GetBeaconNode() beacon.BeaconNode {
	return r.beacon
}

func (r *ValidatorRegistrationRunner) GetShare() *spectypes.Share {
	for _, share := range r.BaseRunner.Share {
		return share
	}
	return nil
}

func (r *ValidatorRegistrationRunner) GetState() *State {
	return r.BaseRunner.State
}

func (r *ValidatorRegistrationRunner) GetValCheckF() specqbft.ProposedValueCheckF {
	return r.valCheck
}

func (r *ValidatorRegistrationRunner) GetSigner() ekm.BeaconSigner {
	return r.signer
}
func (r *ValidatorRegistrationRunner) GetOperatorSigner() ssvtypes.OperatorSigner {
	return r.operatorSigner
}

// Encode returns the encoded struct in bytes or error
func (r *ValidatorRegistrationRunner) Encode() ([]byte, error) {
	return json.Marshal(r)
}

// Decode returns error if decoding failed
func (r *ValidatorRegistrationRunner) Decode(data []byte) error {
	return json.Unmarshal(data, &r)
}

// GetRoot returns the root used for signing and verification
func (r *ValidatorRegistrationRunner) GetRoot() ([32]byte, error) {
	marshaledRoot, err := r.Encode()
	if err != nil {
		return [32]byte{}, errors.Wrap(err, "could not encode ValidatorRegistrationRunner")
	}
	ret := sha256.Sum256(marshaledRoot)
	return ret, nil
}<|MERGE_RESOLUTION|>--- conflicted
+++ resolved
@@ -167,11 +167,7 @@
 	}
 
 	// sign partial randao
-<<<<<<< HEAD
-	msg, err := signBeaconObject(r, duty.(*spectypes.ValidatorDuty), vr, duty.DutySlot(),
-		spectypes.DomainApplicationBuilder)
-=======
-	msg, err := r.BaseRunner.signBeaconObject(
+	msg, err := signBeaconObject(
 		ctx,
 		r,
 		duty.(*spectypes.ValidatorDuty),
@@ -179,7 +175,6 @@
 		duty.DutySlot(),
 		spectypes.DomainApplicationBuilder,
 	)
->>>>>>> 43ad1a0f
 	if err != nil {
 		return errors.Wrap(err, "could not sign validator registration")
 	}
