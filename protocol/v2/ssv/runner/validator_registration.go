--- conflicted
+++ resolved
@@ -91,19 +91,8 @@
 }
 
 func (r *ValidatorRegistrationRunner) ProcessPreConsensus(ctx context.Context, logger *zap.Logger, signedMsg *spectypes.PartialSignatureMessages) error {
-<<<<<<< HEAD
 	// Reuse the existing span instead of generating new one to keep tracing-data lightweight.
 	span := trace.SpanFromContext(ctx)
-=======
-	ctx, span := tracer.Start(ctx,
-		observability.InstrumentName(observabilityNamespace, "process_pre_consensus"),
-		trace.WithAttributes(
-			observability.BeaconSlotAttribute(signedMsg.Slot),
-			observability.ValidatorPartialSigMsgTypeAttribute(signedMsg.Type),
-			observability.ValidatorPublicKeyAttribute(phase0.BLSPubKey(r.GetShare().ValidatorPubKey)),
-		))
-	defer span.End()
->>>>>>> 27430c9c
 
 	hasQuorum, roots, err := r.BaseRunner.basePreConsensusMsgProcessing(ctx, logger, r, signedMsg)
 	if err != nil {
@@ -117,7 +106,6 @@
 
 	// quorum returns true only once (first time quorum achieved)
 	if !hasQuorum {
-		span.AddEvent("no quorum")
 		return nil
 	}
 
@@ -128,13 +116,8 @@
 	fullSig, err := r.state().ReconstructBeaconSig(r.state().PreConsensusContainer, root, r.GetShare().ValidatorPubKey[:], r.GetShare().ValidatorIndex)
 	if err != nil {
 		// If the reconstructed signature verification failed, fall back to verifying each partial signature
-<<<<<<< HEAD
-		r.BaseRunner.FallBackAndVerifyEachSignature(r.GetState().PreConsensusContainer, root, r.GetShare().Committee, r.GetShare().ValidatorIndex)
+		r.BaseRunner.FallBackAndVerifyEachSignature(r.state().PreConsensusContainer, root, r.GetShare().Committee, r.GetShare().ValidatorIndex)
 		return fmt.Errorf("got pre-consensus quorum but it has invalid signatures: %w", err)
-=======
-		r.BaseRunner.FallBackAndVerifyEachSignature(r.state().PreConsensusContainer, root, r.GetShare().Committee, r.GetShare().ValidatorIndex)
-		return tracedErrorf(span, "got pre-consensus quorum but it has invalid signatures: %w", err)
->>>>>>> 27430c9c
 	}
 	specSig := phase0.BLSSignature{}
 	copy(specSig[:], fullSig)
@@ -201,17 +184,8 @@
 }
 
 func (r *ValidatorRegistrationRunner) executeDuty(ctx context.Context, logger *zap.Logger, duty spectypes.Duty) error {
-<<<<<<< HEAD
 	// Reuse the existing span instead of generating new one to keep tracing-data lightweight.
 	span := trace.SpanFromContext(ctx)
-=======
-	_, span := tracer.Start(ctx,
-		observability.InstrumentName(observabilityNamespace, "execute_duty"),
-		trace.WithAttributes(
-			observability.RunnerRoleAttribute(duty.RunnerRole()),
-			observability.BeaconSlotAttribute(duty.DutySlot())))
-	defer span.End()
->>>>>>> 27430c9c
 
 	vr, err := r.buildValidatorRegistration(duty.DutySlot())
 	if err != nil {
