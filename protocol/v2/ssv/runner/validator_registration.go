package runner

import (
	"context"
	"crypto/sha256"
	"encoding/hex"
	"encoding/json"
	"errors"
	"fmt"
	"sync"

	"github.com/attestantio/go-eth2-client/api"
	v1 "github.com/attestantio/go-eth2-client/api/v1"
	"github.com/attestantio/go-eth2-client/spec"
	"github.com/attestantio/go-eth2-client/spec/bellatrix"
	"github.com/attestantio/go-eth2-client/spec/phase0"
	"github.com/cespare/xxhash/v2"
	ssz "github.com/ferranbt/fastssz"
	specqbft "github.com/ssvlabs/ssv-spec/qbft"
	spectypes "github.com/ssvlabs/ssv-spec/types"
	"go.opentelemetry.io/otel/codes"
	"go.opentelemetry.io/otel/trace"
	"go.uber.org/zap"

	"github.com/ssvlabs/ssv/ssvsigner/ekm"

	"github.com/ssvlabs/ssv/networkconfig"
	"github.com/ssvlabs/ssv/observability"
	"github.com/ssvlabs/ssv/observability/log/fields"
	"github.com/ssvlabs/ssv/operator/slotticker"
	"github.com/ssvlabs/ssv/protocol/v2/blockchain/beacon"
	ssvtypes "github.com/ssvlabs/ssv/protocol/v2/types"
)

const (
	DefaultGasLimit    = uint64(36_000_000)
	DefaultGasLimitOld = uint64(30_000_000)
)

type ValidatorRegistrationRunner struct {
	BaseRunner *BaseRunner

	beacon                         beacon.BeaconNode
	network                        specqbft.Network
	signer                         ekm.BeaconSigner
	operatorSigner                 ssvtypes.OperatorSigner
	validatorRegistrationSubmitter ValidatorRegistrationSubmitter
	feeRecipientProvider           feeRecipientProvider

	gasLimit uint64
}

func NewValidatorRegistrationRunner(
	networkConfig *networkconfig.Network,
	share map[phase0.ValidatorIndex]*spectypes.Share,
	beacon beacon.BeaconNode,
	network specqbft.Network,
	signer ekm.BeaconSigner,
	operatorSigner ssvtypes.OperatorSigner,
	validatorRegistrationSubmitter ValidatorRegistrationSubmitter,
	feeRecipientProvider feeRecipientProvider,
	gasLimit uint64,
) (Runner, error) {
	if len(share) != 1 {
		return nil, fmt.Errorf("must have one share")
	}

	return &ValidatorRegistrationRunner{
		BaseRunner: &BaseRunner{
			RunnerRoleType: spectypes.RoleValidatorRegistration,
			NetworkConfig:  networkConfig,
			Share:          share,
		},

		beacon:                         beacon,
		network:                        network,
		signer:                         signer,
		operatorSigner:                 operatorSigner,
		validatorRegistrationSubmitter: validatorRegistrationSubmitter,
		feeRecipientProvider:           feeRecipientProvider,

		gasLimit: gasLimit,
	}, nil
}

func (r *ValidatorRegistrationRunner) StartNewDuty(ctx context.Context, logger *zap.Logger, duty spectypes.Duty, quorum uint64) error {
	return r.BaseRunner.baseStartNewNonBeaconDuty(ctx, logger, r, duty.(*spectypes.ValidatorDuty), quorum)
}

// HasRunningDuty returns true if a duty is already running (StartNewDuty called and returned nil)
func (r *ValidatorRegistrationRunner) HasRunningDuty() bool {
	return r.BaseRunner.hasRunningDuty()
}

func (r *ValidatorRegistrationRunner) ProcessPreConsensus(ctx context.Context, logger *zap.Logger, signedMsg *spectypes.PartialSignatureMessages) error {
	ctx, span := tracer.Start(ctx,
		observability.InstrumentName(observabilityNamespace, "process_pre_consensus"),
		trace.WithAttributes(
			observability.BeaconSlotAttribute(signedMsg.Slot),
			observability.ValidatorPartialSigMsgTypeAttribute(signedMsg.Type),
			observability.ValidatorPublicKeyAttribute(phase0.BLSPubKey(r.GetShare().ValidatorPubKey)),
		))
	defer span.End()

<<<<<<< HEAD
	hasQuorum, roots, err := r.BaseRunner.basePreConsensusMsgProcessing(ctx, r, signedMsg)
	if errors.Is(err, ErrNoDutyAssigned) || errors.Is(err, ErrRunningDutyFinished) {
		// Since we are re-using the same runner for different duties, ErrRunningDutyFinished error
		// also needs to be retried.
		err = NewRetryableError(err)
	}
=======
	hasQuorum, roots, err := r.BaseRunner.basePreConsensusMsgProcessing(ctx, logger, r, signedMsg)
>>>>>>> 27430c9c
	if err != nil {
		return tracedErrorf(span, "failed processing validator registration message: %w", err)
	}

	logger.Debug("got partial sig",
		zap.Uint64("signer", ssvtypes.PartialSigMsgSigner(signedMsg)),
		zap.Bool("quorum", hasQuorum),
	)

	// quorum returns true only once (first time quorum achieved)
	if !hasQuorum {
		span.AddEvent("no quorum")
		span.SetStatus(codes.Ok, "")
		return nil
	}

	// only 1 root, verified in basePreConsensusMsgProcessing
	root := roots[0]

	span.AddEvent("reconstructing beacon signature", trace.WithAttributes(observability.BeaconBlockRootAttribute(root)))
	fullSig, err := r.state().ReconstructBeaconSig(r.state().PreConsensusContainer, root, r.GetShare().ValidatorPubKey[:], r.GetShare().ValidatorIndex)
	if err != nil {
		// If the reconstructed signature verification failed, fall back to verifying each partial signature
		r.BaseRunner.FallBackAndVerifyEachSignature(r.state().PreConsensusContainer, root, r.GetShare().Committee, r.GetShare().ValidatorIndex)
		return tracedErrorf(span, "got pre-consensus quorum but it has invalid signatures: %w", err)
	}
	specSig := phase0.BLSSignature{}
	copy(specSig[:], fullSig)

	registration, err := r.buildValidatorRegistration(r.BaseRunner.State.CurrentDuty.DutySlot())
	if err != nil {
		return tracedErrorf(span, "could not calculate validator registration: %w", err)
	}

	signedRegistration := &api.VersionedSignedValidatorRegistration{
		Version: spec.BuilderVersionV1,
		V1: &v1.SignedValidatorRegistration{
			Message:   registration,
			Signature: specSig,
		},
	}

	span.AddEvent("submitting validator registration")
	if err := r.validatorRegistrationSubmitter.Enqueue(signedRegistration); err != nil {
		return tracedErrorf(span, "could not submit validator registration: %w", err)
	}

	const eventMsg = "validator registration submitted successfully"
	span.AddEvent(eventMsg)
	logger.Debug(eventMsg,
		fields.FeeRecipient(registration.FeeRecipient[:]),
		zap.String("signature", hex.EncodeToString(specSig[:])),
	)

	r.state().Finished = true
	const dutyFinishedEvent = "✔️successfully finished duty processing"
	logger.Info(dutyFinishedEvent)
	span.AddEvent(dutyFinishedEvent)

	span.SetStatus(codes.Ok, "")
	return nil
}

func (r *ValidatorRegistrationRunner) ProcessConsensus(ctx context.Context, logger *zap.Logger, signedMsg *spectypes.SignedSSVMessage) error {
	return spectypes.NewError(spectypes.ValidatorRegistrationNoConsensusPhaseErrorCode, "no consensus phase for validator registration")
}

func (r *ValidatorRegistrationRunner) OnTimeoutQBFT(ctx context.Context, logger *zap.Logger, timeoutData *ssvtypes.TimeoutData) error {
	return r.BaseRunner.OnTimeoutQBFT(ctx, logger, timeoutData)
}

func (r *ValidatorRegistrationRunner) ProcessPostConsensus(ctx context.Context, logger *zap.Logger, signedMsg *spectypes.PartialSignatureMessages) error {
	return spectypes.NewError(spectypes.ValidatorRegistrationNoPostConsensusPhaseErrorCode, "no post consensus phase for validator registration")
}

func (r *ValidatorRegistrationRunner) expectedPreConsensusRootsAndDomain() ([]ssz.HashRoot, phase0.DomainType, error) {
	if r.BaseRunner.State == nil || r.BaseRunner.State.CurrentDuty == nil {
		return nil, spectypes.DomainError, fmt.Errorf("no running duty to compute preconsensus roots and domain")
	}
	vr, err := r.buildValidatorRegistration(r.BaseRunner.State.CurrentDuty.DutySlot())
	if err != nil {
		return nil, spectypes.DomainError, fmt.Errorf("could not calculate validator registration: %w", err)
	}
	return []ssz.HashRoot{vr}, spectypes.DomainApplicationBuilder, nil
}

// expectedPostConsensusRootsAndDomain an INTERNAL function, returns the expected post-consensus roots to sign
func (r *ValidatorRegistrationRunner) expectedPostConsensusRootsAndDomain(context.Context) ([]ssz.HashRoot, phase0.DomainType, error) {
	return nil, [4]byte{}, fmt.Errorf("no post consensus roots for validator registration")
}

func (r *ValidatorRegistrationRunner) executeDuty(ctx context.Context, logger *zap.Logger, duty spectypes.Duty) error {
	_, span := tracer.Start(ctx,
		observability.InstrumentName(observabilityNamespace, "execute_duty"),
		trace.WithAttributes(
			observability.RunnerRoleAttribute(duty.RunnerRole()),
			observability.BeaconSlotAttribute(duty.DutySlot())))
	defer span.End()

	vr, err := r.buildValidatorRegistration(duty.DutySlot())
	if err != nil {
		return tracedErrorf(span, "could not calculate validator registration: %w", err)
	}

	// sign partial randao
	span.AddEvent("signing beacon object")
	msg, err := signBeaconObject(
		ctx,
		r,
		duty.(*spectypes.ValidatorDuty),
		vr,
		duty.DutySlot(),
		spectypes.DomainApplicationBuilder,
	)
	if err != nil {
		return tracedErrorf(span, "could not sign validator registration: %w", err)
	}

	msgs := &spectypes.PartialSignatureMessages{
		Type:     spectypes.ValidatorRegistrationPartialSig,
		Slot:     duty.DutySlot(),
		Messages: []*spectypes.PartialSignatureMessage{msg},
	}

	msgID := spectypes.NewMsgID(r.BaseRunner.NetworkConfig.DomainType, r.GetShare().ValidatorPubKey[:], r.BaseRunner.RunnerRoleType)
	encodedMsg, err := msgs.Encode()
	if err != nil {
		return tracedErrorf(span, "could not encode validator registration partial sig message: %w", err)
	}

	ssvMsg := &spectypes.SSVMessage{
		MsgType: spectypes.SSVPartialSignatureMsgType,
		MsgID:   msgID,
		Data:    encodedMsg,
	}

	span.AddEvent("signing SSV message")
	sig, err := r.operatorSigner.SignSSVMessage(ssvMsg)
	if err != nil {
		return tracedErrorf(span, "could not sign SSVMessage: %w", err)
	}

	msgToBroadcast := &spectypes.SignedSSVMessage{
		Signatures:  [][]byte{sig},
		OperatorIDs: []spectypes.OperatorID{r.operatorSigner.GetOperatorID()},
		SSVMessage:  ssvMsg,
	}

	logger.Debug("broadcasting validator registration partial sig", zap.Any("validator_registration", vr))

	if err := r.GetNetwork().Broadcast(msgID, msgToBroadcast); err != nil {
		return tracedErrorf(span, "can't broadcast partial randao sig: %w", err)
	}

	span.SetStatus(codes.Ok, "")
	return nil
}

func (r *ValidatorRegistrationRunner) buildValidatorRegistration(slot phase0.Slot) (*v1.ValidatorRegistration, error) {
	validatorPubKey := r.GetShare().ValidatorPubKey

	feeRecipient, err := r.feeRecipientProvider.GetFeeRecipient(validatorPubKey)
	if err != nil {
		return nil, fmt.Errorf("could not get fee recipient for validator %x: %w", validatorPubKey, err)
	}

	// Set the default GasLimit value if it hasn't been specified already, use 36 or 30 depending
	// on the current epoch as compared to when this transition is supposed to happen.
	gasLimit := r.gasLimit
	if gasLimit == 0 {
		defaultGasLimit := DefaultGasLimit
		if !r.BaseRunner.NetworkConfig.GasLimit36Fork() {
			defaultGasLimit = DefaultGasLimitOld
		}
		gasLimit = defaultGasLimit
	}

	epoch := r.BaseRunner.NetworkConfig.EstimatedEpochAtSlot(slot)
	return &v1.ValidatorRegistration{
		FeeRecipient: feeRecipient,
		GasLimit:     gasLimit,
		Timestamp:    r.BaseRunner.NetworkConfig.EpochStartTime(epoch),
		Pubkey:       phase0.BLSPubKey(validatorPubKey),
	}, nil
}

func (r *ValidatorRegistrationRunner) HasRunningQBFTInstance() bool {
	return r.BaseRunner.HasRunningQBFTInstance()
}

func (r *ValidatorRegistrationRunner) HasAcceptedProposalForCurrentRound() bool {
	return r.BaseRunner.HasAcceptedProposalForCurrentRound()
}

func (r *ValidatorRegistrationRunner) GetShares() map[phase0.ValidatorIndex]*spectypes.Share {
	return r.BaseRunner.GetShares()
}

func (r *ValidatorRegistrationRunner) GetRole() spectypes.RunnerRole {
	return r.BaseRunner.GetRole()
}

func (r *ValidatorRegistrationRunner) GetLastHeight() specqbft.Height {
	return r.BaseRunner.GetLastHeight()
}

func (r *ValidatorRegistrationRunner) GetLastRound() specqbft.Round {
	return r.BaseRunner.GetLastRound()
}

func (r *ValidatorRegistrationRunner) GetStateRoot() ([32]byte, error) {
	return r.BaseRunner.GetStateRoot()
}

func (r *ValidatorRegistrationRunner) SetTimeoutFunc(fn TimeoutF) {
	r.BaseRunner.SetTimeoutFunc(fn)
}

func (r *ValidatorRegistrationRunner) GetNetwork() specqbft.Network {
	return r.network
}

func (r *ValidatorRegistrationRunner) GetNetworkConfig() *networkconfig.Network {
	return r.BaseRunner.NetworkConfig
}

func (r *ValidatorRegistrationRunner) GetBeaconNode() beacon.BeaconNode {
	return r.beacon
}

func (r *ValidatorRegistrationRunner) GetShare() *spectypes.Share {
	for _, share := range r.BaseRunner.Share {
		return share
	}
	return nil
}

func (r *ValidatorRegistrationRunner) state() *State {
	return r.BaseRunner.State
}

func (r *ValidatorRegistrationRunner) GetSigner() ekm.BeaconSigner {
	return r.signer
}
func (r *ValidatorRegistrationRunner) GetOperatorSigner() ssvtypes.OperatorSigner {
	return r.operatorSigner
}

// Encode returns the encoded struct in bytes or error
func (r *ValidatorRegistrationRunner) Encode() ([]byte, error) {
	return json.Marshal(r)
}

// Decode returns error if decoding failed
func (r *ValidatorRegistrationRunner) Decode(data []byte) error {
	return json.Unmarshal(data, &r)
}

// GetRoot returns the root used for signing and verification
func (r *ValidatorRegistrationRunner) GetRoot() ([32]byte, error) {
	marshaledRoot, err := r.Encode()
	if err != nil {
		return [32]byte{}, fmt.Errorf("could not encode ValidatorRegistrationRunner: %w", err)
	}
	ret := sha256.Sum256(marshaledRoot)
	return ret, nil
}

type ValidatorRegistrationSubmitter interface {
	Enqueue(registration *api.VersionedSignedValidatorRegistration) error
}

type VRSubmitter struct {
	logger *zap.Logger

	beaconConfig   *networkconfig.Beacon
	beacon         beacon.BeaconNode
	validatorStore validatorStore

	// registrationMu synchronizes access to registrations
	registrationMu sync.Mutex
	// registrations is a set of validator-registrations (their latest versions) to be sent to
	// Beacon node to ensure various entities in Ethereum network, such as Relays, are aware of
	// participating validators and their chosen preferences (gas limit, fee recipient, etc.)
	registrations map[phase0.BLSPubKey]*validatorRegistration
}

func NewVRSubmitter(
	ctx context.Context,
	logger *zap.Logger,
	beaconConfig *networkconfig.Beacon,
	beacon beacon.BeaconNode,
	validatorStore validatorStore,
) *VRSubmitter {
	submitter := &VRSubmitter{
		logger:         logger,
		beaconConfig:   beaconConfig,
		beacon:         beacon,
		validatorStore: validatorStore,
		registrations:  map[phase0.BLSPubKey]*validatorRegistration{},
	}

	slotTicker := slotticker.New(logger, slotticker.Config{
		SlotDuration: beaconConfig.SlotDuration,
		GenesisTime:  beaconConfig.GenesisTime,
	})
	go submitter.start(ctx, slotTicker)

	return submitter
}

// start periodically submits validator registrations of 2 types (in batches, 1 batch per slot):
// - new validator registrations
// - validator registrations that are relevant for the near future (targeting 10th epoch from now)
// This allows us to keep the amount of registration submissions small and not having to worry
// about pruning gc.registrations "cache" (since it might contain registrations for validators that
// are no longer operating) while still submitting all validator-registrations that matter asap.
func (s *VRSubmitter) start(ctx context.Context, ticker slotticker.SlotTicker) {
	for {
		select {
		case <-ctx.Done():
			return
		case <-ticker.Next():
			config := s.beaconConfig

			currentSlot := ticker.Slot()
			currentEpoch := config.EstimatedEpochAtSlot(currentSlot)
			slotInEpoch := uint64(currentSlot) % config.SlotsPerEpoch

			// Select registrations to submit.
			targetRegs := make(map[phase0.BLSPubKey]*validatorRegistration, 0)
			s.registrationMu.Lock()
			// 1. find and add validators attesting in the 10th epoch from now
			shares := s.validatorStore.SelfValidators()
			for _, share := range shares {
				if !share.IsAttesting(currentEpoch + 10) {
					continue
				}
				pk := phase0.BLSPubKey(share.ValidatorPubKey)
				r, ok := s.registrations[pk]
				if !ok {
					// we haven't constructed the corresponding validator registration for submission yet,
					// so skip it for now
					continue
				}
				targetRegs[pk] = r
			}
			// 2. find and add newly created validator registrations
			for pk, r := range s.registrations {
				if r.new {
					targetRegs[pk] = r
				}
			}
			s.registrationMu.Unlock()

			registrations := make([]*api.VersionedSignedValidatorRegistration, 0)
			for _, r := range targetRegs {
				validatorPk, err := r.PubKey()
				if err != nil {
					s.logger.Error("failed to get validator pubkey", fields.Slot(currentSlot), zap.Error(err))
					continue
				}

				// Distribute the registrations evenly across the epoch based on the pubkeys.
				validatorDescriptor := xxhash.Sum64(validatorPk[:])
				shouldSubmit := validatorDescriptor%config.SlotsPerEpoch == slotInEpoch

				if r.new || shouldSubmit {
					r.new = false
					registrations = append(registrations, r.VersionedSignedValidatorRegistration)
				}
			}

			err := s.beacon.SubmitValidatorRegistrations(ctx, registrations)
			if err != nil {
				s.logger.Error("failed to submit validator registrations",
					zap.Int("registrations", len(registrations)),
					fields.Slot(currentSlot),
					zap.Error(err),
				)
			}
		}
	}
}

// Enqueue enqueues new validator registration for submission, the submission happens asynchronously
// in a batch with other validator registrations. If validator registration already exists it is
// replaced by this new one.
func (s *VRSubmitter) Enqueue(registration *api.VersionedSignedValidatorRegistration) error {
	pk, err := registration.PubKey()
	if err != nil {
		return err
	}

	s.registrationMu.Lock()
	defer s.registrationMu.Unlock()

	s.registrations[pk] = &validatorRegistration{
		VersionedSignedValidatorRegistration: registration,
		new:                                  true,
	}

	return nil
}

type validatorRegistration struct {
	*api.VersionedSignedValidatorRegistration

	// new signifies whether this validator registration has already been submitted previously.
	new bool
}

// feeRecipientProvider is used by the runner to get fee recipients for validators
type feeRecipientProvider interface {
	GetFeeRecipient(validatorPK spectypes.ValidatorPK) (bellatrix.ExecutionAddress, error)
}

// validatorStore is used by VRSubmitter for getting validator data
type validatorStore interface {
	SelfValidators() []*ssvtypes.SSVShare
}<|MERGE_RESOLUTION|>--- conflicted
+++ resolved
@@ -102,16 +102,12 @@
 		))
 	defer span.End()
 
-<<<<<<< HEAD
-	hasQuorum, roots, err := r.BaseRunner.basePreConsensusMsgProcessing(ctx, r, signedMsg)
+	hasQuorum, roots, err := r.BaseRunner.basePreConsensusMsgProcessing(ctx, logger, r, signedMsg)
 	if errors.Is(err, ErrNoDutyAssigned) || errors.Is(err, ErrRunningDutyFinished) {
 		// Since we are re-using the same runner for different duties, ErrRunningDutyFinished error
 		// also needs to be retried.
 		err = NewRetryableError(err)
 	}
-=======
-	hasQuorum, roots, err := r.BaseRunner.basePreConsensusMsgProcessing(ctx, logger, r, signedMsg)
->>>>>>> 27430c9c
 	if err != nil {
 		return tracedErrorf(span, "failed processing validator registration message: %w", err)
 	}
