--- conflicted
+++ resolved
@@ -377,16 +377,10 @@
 			if err != nil {
 				recordFailedSubmission(ctx, spectypes.BNRoleSyncCommitteeContribution)
 				logger.Error("❌ could not submit to Beacon chain reconstructed contribution and proof",
-<<<<<<< HEAD
 					fields.Took(time.Since(reqStart)),
 					zap.Error(err),
 				)
-				return traces.Errorf(span, "could not submit to Beacon chain reconstructed contribution and proof: %w", err)
-=======
-					fields.SubmissionTime(time.Since(start)),
-					zap.Error(err))
 				return tracedErrorf(span, "could not submit to Beacon chain reconstructed contribution and proof: %w", err)
->>>>>>> 6cbfc04e
 			}
 
 			successfullySubmittedContributions++
