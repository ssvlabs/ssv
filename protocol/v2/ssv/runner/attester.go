package runner

import (
	"crypto/sha256"
	"encoding/hex"
	"encoding/json"
	"time"

	"github.com/attestantio/go-eth2-client/spec/phase0"
	specqbft "github.com/bloxapp/ssv-spec/qbft"
	specssv "github.com/bloxapp/ssv-spec/ssv"
	spectypes "github.com/bloxapp/ssv-spec/types"
	ssz "github.com/ferranbt/fastssz"
	"github.com/pkg/errors"
	"github.com/prysmaticlabs/go-bitfield"
	"go.uber.org/zap"

	"github.com/bloxapp/ssv/logging/fields"
	"github.com/bloxapp/ssv/protocol/v2/qbft/controller"
	"github.com/bloxapp/ssv/protocol/v2/ssv/runner/metrics"
)

type AttesterRunner struct {
	BaseRunner *BaseRunner

	beacon   specssv.BeaconNode
	network  specssv.Network
	signer   spectypes.KeyManager
	valCheck specqbft.ProposedValueCheckF

	started time.Time
	metrics metrics.ConsensusMetrics
}

func NewAttesterRunnner(
	beaconNetwork spectypes.BeaconNetwork,
	share *spectypes.Share,
	qbftController *controller.Controller,
	beacon specssv.BeaconNode,
	network specssv.Network,
	signer spectypes.KeyManager,
	valCheck specqbft.ProposedValueCheckF,
) Runner {
	return &AttesterRunner{
		BaseRunner: &BaseRunner{
			BeaconRoleType: spectypes.BNRoleAttester,
			BeaconNetwork:  beaconNetwork,
			Share:          share,
			QBFTController: qbftController,
		},

		beacon:   beacon,
		network:  network,
		signer:   signer,
		valCheck: valCheck,

		metrics: metrics.NewConsensusMetrics(spectypes.BNRoleAttester),
	}
}

func (r *AttesterRunner) StartNewDuty(logger *zap.Logger, duty *spectypes.Duty) error {
	return r.BaseRunner.baseStartNewDuty(logger, r, duty)
}

// HasRunningDuty returns true if a duty is already running (StartNewDuty called and returned nil)
func (r *AttesterRunner) HasRunningDuty() bool {
	return r.BaseRunner.hasRunningDuty()
}

func (r *AttesterRunner) ProcessPreConsensus(logger *zap.Logger, signedMsg *spectypes.SignedPartialSignatureMessage) error {
	return errors.New("no pre consensus sigs required for attester role")
}

func (r *AttesterRunner) ProcessConsensus(logger *zap.Logger, signedMsg *specqbft.SignedMessage) error {
	decided, decidedValue, err := r.BaseRunner.baseConsensusMsgProcessing(logger, r, signedMsg)
	if err != nil {
		return errors.Wrap(err, "failed processing consensus message")
	}

	// Decided returns true only once so if it is true it must be for the current running instance
	if !decided {
		return nil
	}

	r.metrics.EndConsensus()
	r.metrics.StartPostConsensus()

	attestationData, err := decidedValue.GetAttestationData()
	if err != nil {
		return errors.Wrap(err, "could not get attestation data")
	}

	// specific duty sig
	msg, err := r.BaseRunner.signBeaconObject(r, attestationData, decidedValue.Duty.Slot, spectypes.DomainAttester)
	if err != nil {
		return errors.Wrap(err, "failed signing attestation data")
	}
	postConsensusMsg := &spectypes.PartialSignatureMessages{
		Type:     spectypes.PostConsensusPartialSig,
		Slot:     decidedValue.Duty.Slot,
		Messages: []*spectypes.PartialSignatureMessage{msg},
	}

	postSignedMsg, err := r.BaseRunner.signPostConsensusMsg(r, postConsensusMsg)
	if err != nil {
		return errors.Wrap(err, "could not sign post consensus msg")
	}

	data, err := postSignedMsg.Encode()
	if err != nil {
		return errors.Wrap(err, "failed to encode post consensus signature msg")
	}

	msgToBroadcast := &spectypes.SSVMessage{
		MsgType: spectypes.SSVPartialSignatureMsgType,
		MsgID:   spectypes.NewMsgID(r.GetShare().DomainType, r.GetShare().ValidatorPubKey, r.BaseRunner.BeaconRoleType),
		Data:    data,
	}

	if err := r.GetNetwork().Broadcast(msgToBroadcast); err != nil {
		return errors.Wrap(err, "can't broadcast partial post consensus sig")
	}
	return nil
}

func (r *AttesterRunner) ProcessPostConsensus(logger *zap.Logger, signedMsg *spectypes.SignedPartialSignatureMessage) error {
	quorum, roots, err := r.BaseRunner.basePostConsensusMsgProcessing(logger, r, signedMsg)
	if err != nil {
		return errors.Wrap(err, "failed processing post consensus message")
	}
	logger.Debug("🧩 got partial signatures",
		zap.Any("signer", signedMsg.Signer),
		zap.Int64("slot", int64(r.GetState().DecidedValue.Duty.Slot)))

	if !quorum {
		return nil
	}

	r.metrics.EndPostConsensus()

	attestationData, err := r.GetState().DecidedValue.GetAttestationData()
	if err != nil {
		return errors.Wrap(err, "could not get attestation data")
	}

	for _, root := range roots {
		sig, err := r.GetState().ReconstructBeaconSig(r.GetState().PostConsensusContainer, root, r.GetShare().ValidatorPubKey)
		if err != nil {
			return errors.Wrap(err, "could not reconstruct post consensus signature")
		}
		specSig := phase0.BLSSignature{}
		copy(specSig[:], sig)

		duty := r.GetState().DecidedValue.Duty

		logger.Debug("🧩 reconstructed partial signatures",
			zap.Any("signers", getPostConsensusSigners(r.GetState(), root)),
			zap.Int64("slot", int64(duty.Slot)))

		aggregationBitfield := bitfield.NewBitlist(r.GetState().DecidedValue.Duty.CommitteeLength)
		aggregationBitfield.SetBitAt(duty.ValidatorCommitteeIndex, true)
		signedAtt := &phase0.Attestation{
			Data:            attestationData,
			Signature:       specSig,
			AggregationBits: aggregationBitfield,
		}

		attestationSubmissionEnd := r.metrics.StartBeaconSubmission()

		consensusTime := time.Since(r.started)

		// Submit it to the BN.
		if err := r.beacon.SubmitAttestation(signedAtt); err != nil {
			r.metrics.RoleSubmissionFailed()
			logger.Error("❌ failed to submit attestation to Beacon node",
				zap.Int64("slot", int64(duty.Slot)), zap.Error(err))
			return errors.Wrap(err, "could not submit to Beacon chain reconstructed attestation")
		}

		attestationSubmissionEnd()
		r.metrics.EndDutyFullFlow(r.GetState().RunningInstance.State.Round)
		r.metrics.RoleSubmitted()

		logger.Debug("✅ successfully submitted attestation",
			zap.Int64("slot", int64(duty.Slot)),
			zap.String("block_root", hex.EncodeToString(signedAtt.Data.BeaconBlockRoot[:])),
<<<<<<< HEAD
			zap.Float64("consensus_time", consensusTime.Seconds()),
=======
			fields.ConsensusTimeMillis(time.Since(r.started)),
>>>>>>> 2358d8e2
			zap.Int("round", int(r.GetState().RunningInstance.State.Round)))
	}
	r.GetState().Finished = true

	return nil
}

func (r *AttesterRunner) expectedPreConsensusRootsAndDomain() ([]ssz.HashRoot, phase0.DomainType, error) {
	return []ssz.HashRoot{}, spectypes.DomainError, errors.New("no expected pre consensus roots for attester")
}

// expectedPostConsensusRootsAndDomain an INTERNAL function, returns the expected post-consensus roots to sign
func (r *AttesterRunner) expectedPostConsensusRootsAndDomain() ([]ssz.HashRoot, phase0.DomainType, error) {
	attestationData, err := r.GetState().DecidedValue.GetAttestationData()
	if err != nil {
		return nil, phase0.DomainType{}, errors.Wrap(err, "could not get attestation data")
	}

	return []ssz.HashRoot{attestationData}, spectypes.DomainAttester, nil
}

// executeDuty steps:
// 1) get attestation data from BN
// 2) start consensus on duty + attestation data
// 3) Once consensus decides, sign partial attestation and broadcast
// 4) collect 2f+1 partial sigs, reconstruct and broadcast valid attestation sig to the BN
func (r *AttesterRunner) executeDuty(logger *zap.Logger, duty *spectypes.Duty) error {
	// TODO - waitOneThirdOrValidBlock

	attData, ver, err := r.GetBeaconNode().GetAttestationData(duty.Slot, duty.CommitteeIndex)
	if err != nil {
		return errors.Wrap(err, "failed to get attestation data")
	}

	r.started = time.Now()

	r.metrics.StartDutyFullFlow()
	r.metrics.StartConsensus()

	attDataByts, err := attData.MarshalSSZ()
	if err != nil {
		return errors.Wrap(err, "could not marshal attestation data")
	}

	input := &spectypes.ConsensusData{
		Duty:    *duty,
		Version: ver,
		DataSSZ: attDataByts,
	}

	if err := r.BaseRunner.decide(logger, r, input); err != nil {
		return errors.Wrap(err, "can't start new duty runner instance for duty")
	}
	return nil
}

func (r *AttesterRunner) GetBaseRunner() *BaseRunner {
	return r.BaseRunner
}

func (r *AttesterRunner) GetNetwork() specssv.Network {
	return r.network
}

func (r *AttesterRunner) GetBeaconNode() specssv.BeaconNode {
	return r.beacon
}

func (r *AttesterRunner) GetShare() *spectypes.Share {
	return r.BaseRunner.Share
}

func (r *AttesterRunner) GetState() *State {
	return r.BaseRunner.State
}

func (r *AttesterRunner) GetValCheckF() specqbft.ProposedValueCheckF {
	return r.valCheck
}

func (r *AttesterRunner) GetSigner() spectypes.KeyManager {
	return r.signer
}

// Encode returns the encoded struct in bytes or error
func (r *AttesterRunner) Encode() ([]byte, error) {
	return json.Marshal(r)
}

// Decode returns error if decoding failed
func (r *AttesterRunner) Decode(data []byte) error {
	return json.Unmarshal(data, &r)
}

// GetRoot returns the root used for signing and verification
func (r *AttesterRunner) GetRoot() ([32]byte, error) {
	marshaledRoot, err := r.Encode()
	if err != nil {
		return [32]byte{}, errors.Wrap(err, "could not encode DutyRunnerState")
	}
	ret := sha256.Sum256(marshaledRoot)
	return ret, nil
}<|MERGE_RESOLUTION|>--- conflicted
+++ resolved
@@ -167,8 +167,6 @@
 
 		attestationSubmissionEnd := r.metrics.StartBeaconSubmission()
 
-		consensusTime := time.Since(r.started)
-
 		// Submit it to the BN.
 		if err := r.beacon.SubmitAttestation(signedAtt); err != nil {
 			r.metrics.RoleSubmissionFailed()
@@ -184,11 +182,7 @@
 		logger.Debug("✅ successfully submitted attestation",
 			zap.Int64("slot", int64(duty.Slot)),
 			zap.String("block_root", hex.EncodeToString(signedAtt.Data.BeaconBlockRoot[:])),
-<<<<<<< HEAD
-			zap.Float64("consensus_time", consensusTime.Seconds()),
-=======
 			fields.ConsensusTimeMillis(time.Since(r.started)),
->>>>>>> 2358d8e2
 			zap.Int("round", int(r.GetState().RunningInstance.State.Round)))
 	}
 	r.GetState().Finished = true
