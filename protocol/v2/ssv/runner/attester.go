package runner

import (
	"crypto/sha256"
	"encoding/hex"
	"encoding/json"

	"github.com/attestantio/go-eth2-client/spec/phase0"
	specqbft "github.com/bloxapp/ssv-spec/qbft"
	specssv "github.com/bloxapp/ssv-spec/ssv"
	spectypes "github.com/bloxapp/ssv-spec/types"
	ssz "github.com/ferranbt/fastssz"
	"github.com/pkg/errors"
	"github.com/prysmaticlabs/go-bitfield"
	"go.uber.org/zap"

	"github.com/bloxapp/ssv/protocol/v2/qbft/controller"
	"github.com/bloxapp/ssv/protocol/v2/ssv/runner/metrics"
)

type AttesterRunner struct {
	BaseRunner *BaseRunner

	beacon   specssv.BeaconNode
	network  specssv.Network
	signer   spectypes.KeyManager
	valCheck specqbft.ProposedValueCheckF

	metrics metrics.ConsensusMetrics
}

func NewAttesterRunnner(
	beaconNetwork spectypes.BeaconNetwork,
	share *spectypes.Share,
	qbftController *controller.Controller,
	beacon specssv.BeaconNode,
	network specssv.Network,
	signer spectypes.KeyManager,
	valCheck specqbft.ProposedValueCheckF,
) Runner {
	return &AttesterRunner{
		BaseRunner: &BaseRunner{
			BeaconRoleType: spectypes.BNRoleAttester,
			BeaconNetwork:  beaconNetwork,
			Share:          share,
			QBFTController: qbftController,
		},

		beacon:   beacon,
		network:  network,
		signer:   signer,
		valCheck: valCheck,

		metrics: metrics.NewConsensusMetrics(share.ValidatorPubKey, spectypes.BNRoleAttester),
	}
}

func (r *AttesterRunner) StartNewDuty(logger *zap.Logger, duty *spectypes.Duty) error {
	return r.BaseRunner.baseStartNewDuty(logger, r, duty)
}

// HasRunningDuty returns true if a duty is already running (StartNewDuty called and returned nil)
func (r *AttesterRunner) HasRunningDuty() bool {
	return r.BaseRunner.hasRunningDuty()
}

<<<<<<< HEAD
func (r *AttesterRunner) ProcessPreConsensus(signedMsg *spectypes.SignedPartialSignatureMessage) error {
=======
func (r *AttesterRunner) ProcessPreConsensus(logger *zap.Logger, signedMsg *specssv.SignedPartialSignatureMessage) error {
>>>>>>> 9681696c
	return errors.New("no pre consensus sigs required for attester role")
}

func (r *AttesterRunner) ProcessConsensus(logger *zap.Logger, signedMsg *specqbft.SignedMessage) error {
	decided, decidedValue, err := r.BaseRunner.baseConsensusMsgProcessing(logger, r, signedMsg)
	if err != nil {
		return errors.Wrap(err, "failed processing consensus message")
	}

	// Decided returns true only once so if it is true it must be for the current running instance
	if !decided {
		return nil
	}

	r.metrics.EndConsensus()
	r.metrics.StartPostConsensus()

	attestationData, err := decidedValue.GetAttestationData()
	if err != nil {
		return errors.Wrap(err, "could not get attestation data")
	}

	// specific duty sig
	msg, err := r.BaseRunner.signBeaconObject(r, attestationData, decidedValue.Duty.Slot, spectypes.DomainAttester)
	if err != nil {
		return errors.Wrap(err, "failed signing attestation data")
	}
	postConsensusMsg := &spectypes.PartialSignatureMessages{
		Type:     spectypes.PostConsensusPartialSig,
		Slot:     decidedValue.Duty.Slot,
		Messages: []*spectypes.PartialSignatureMessage{msg},
	}

	postSignedMsg, err := r.BaseRunner.signPostConsensusMsg(r, postConsensusMsg)
	if err != nil {
		return errors.Wrap(err, "could not sign post consensus msg")
	}

	data, err := postSignedMsg.Encode()
	if err != nil {
		return errors.Wrap(err, "failed to encode post consensus signature msg")
	}

	msgToBroadcast := &spectypes.SSVMessage{
		MsgType: spectypes.SSVPartialSignatureMsgType,
		MsgID:   spectypes.NewMsgID(r.GetShare().DomainType, r.GetShare().ValidatorPubKey, r.BaseRunner.BeaconRoleType),
		Data:    data,
	}

	if err := r.GetNetwork().Broadcast(msgToBroadcast); err != nil {
		return errors.Wrap(err, "can't broadcast partial post consensus sig")
	}
	return nil
}

<<<<<<< HEAD
func (r *AttesterRunner) ProcessPostConsensus(logger *zap.Logger, signedMsg *spectypes.SignedPartialSignatureMessage) error {
	quorum, roots, err := r.BaseRunner.basePostConsensusMsgProcessing(r, signedMsg)
=======
func (r *AttesterRunner) ProcessPostConsensus(logger *zap.Logger, signedMsg *specssv.SignedPartialSignatureMessage) error {
	quorum, roots, err := r.BaseRunner.basePostConsensusMsgProcessing(logger, r, signedMsg)
>>>>>>> 9681696c
	if err != nil {
		return errors.Wrap(err, "failed processing post consensus message")
	}
	logger.Debug("🧩 got partial signatures",
		zap.Any("signer", signedMsg.Signer),
		zap.Int64("slot", int64(r.GetState().DecidedValue.Duty.Slot)))

	if !quorum {
		return nil
	}

	r.metrics.EndPostConsensus()

	attestationData, err := r.GetState().DecidedValue.GetAttestationData()
	if err != nil {
		return errors.Wrap(err, "could not get attestation data")
	}

	for _, root := range roots {
		sig, err := r.GetState().ReconstructBeaconSig(r.GetState().PostConsensusContainer, root, r.GetShare().ValidatorPubKey)
		if err != nil {
			return errors.Wrap(err, "could not reconstruct post consensus signature")
		}
		specSig := phase0.BLSSignature{}
		copy(specSig[:], sig)

		duty := r.GetState().DecidedValue.Duty

		logger.Debug("🧩 reconstructed partial signatures",
			zap.Any("signers", getPostConsensusSigners(r.GetState(), root)),
			zap.Int64("slot", int64(duty.Slot)))

		aggregationBitfield := bitfield.NewBitlist(r.GetState().DecidedValue.Duty.CommitteeLength)
		aggregationBitfield.SetBitAt(duty.ValidatorCommitteeIndex, true)
		signedAtt := &phase0.Attestation{
			Data:            attestationData,
			Signature:       specSig,
			AggregationBits: aggregationBitfield,
		}

		attestationSubmissionEnd := r.metrics.StartBeaconSubmission()

		// Submit it to the BN.
		if err := r.beacon.SubmitAttestation(signedAtt); err != nil {
			r.metrics.RoleSubmissionFailed()
			logger.Error("❌ failed to submit attestation to Beacon node",
				zap.Int64("slot", int64(duty.Slot)), zap.Error(err))
			return errors.Wrap(err, "could not submit to Beacon chain reconstructed attestation")
		}

		attestationSubmissionEnd()
		r.metrics.EndDutyFullFlow()
		r.metrics.RoleSubmitted()

		logger.Debug("✅ successfully submitted attestation",
			zap.Int64("slot", int64(duty.Slot)),
			zap.String("block_root", hex.EncodeToString(signedAtt.Data.BeaconBlockRoot[:])),
			zap.Int("round", int(r.GetState().RunningInstance.State.Round)))
	}
	r.GetState().Finished = true

	return nil
}

func (r *AttesterRunner) expectedPreConsensusRootsAndDomain() ([]ssz.HashRoot, phase0.DomainType, error) {
	return []ssz.HashRoot{}, spectypes.DomainError, errors.New("no expected pre consensus roots for attester")
}

// expectedPostConsensusRootsAndDomain an INTERNAL function, returns the expected post-consensus roots to sign
func (r *AttesterRunner) expectedPostConsensusRootsAndDomain() ([]ssz.HashRoot, phase0.DomainType, error) {
	attestationData, err := r.GetState().DecidedValue.GetAttestationData()
	if err != nil {
		return nil, phase0.DomainType{}, errors.Wrap(err, "could not get attestation data")
	}

	return []ssz.HashRoot{attestationData}, spectypes.DomainAttester, nil
}

// executeDuty steps:
// 1) get attestation data from BN
// 2) start consensus on duty + attestation data
// 3) Once consensus decides, sign partial attestation and broadcast
// 4) collect 2f+1 partial sigs, reconstruct and broadcast valid attestation sig to the BN
<<<<<<< HEAD
func (r *AttesterRunner) executeDuty(duty *spectypes.Duty) error {
	// TODO - waitOneThirdOrValidBlock

	attData, ver, err := r.GetBeaconNode().GetAttestationData(duty.Slot, duty.CommitteeIndex)
=======
func (r *AttesterRunner) executeDuty(logger *zap.Logger, duty *spectypes.Duty) error {
	attData, err := r.GetBeaconNode().GetAttestationData(duty.Slot, duty.CommitteeIndex)
>>>>>>> 9681696c
	if err != nil {
		return errors.Wrap(err, "failed to get attestation data")
	}

	r.metrics.StartDutyFullFlow()
	r.metrics.StartConsensus()

	attDataByts, err := attData.MarshalSSZ()
	if err != nil {
		return errors.Wrap(err, "could not marshal attestation data")
	}

	input := &spectypes.ConsensusData{
		Duty:    *duty,
		Version: ver,
		DataSSZ: attDataByts,
	}

	if err := r.BaseRunner.decide(logger, r, input); err != nil {
		return errors.Wrap(err, "can't start new duty runner instance for duty")
	}
	return nil
}

func (r *AttesterRunner) GetBaseRunner() *BaseRunner {
	return r.BaseRunner
}

func (r *AttesterRunner) GetNetwork() specssv.Network {
	return r.network
}

func (r *AttesterRunner) GetBeaconNode() specssv.BeaconNode {
	return r.beacon
}

func (r *AttesterRunner) GetShare() *spectypes.Share {
	return r.BaseRunner.Share
}

func (r *AttesterRunner) GetState() *State {
	return r.BaseRunner.State
}

func (r *AttesterRunner) GetValCheckF() specqbft.ProposedValueCheckF {
	return r.valCheck
}

func (r *AttesterRunner) GetSigner() spectypes.KeyManager {
	return r.signer
}

// Encode returns the encoded struct in bytes or error
func (r *AttesterRunner) Encode() ([]byte, error) {
	return json.Marshal(r)
}

// Decode returns error if decoding failed
func (r *AttesterRunner) Decode(data []byte) error {
	return json.Unmarshal(data, &r)
}

// GetRoot returns the root used for signing and verification
func (r *AttesterRunner) GetRoot() ([32]byte, error) {
	marshaledRoot, err := r.Encode()
	if err != nil {
		return [32]byte{}, errors.Wrap(err, "could not encode DutyRunnerState")
	}
	ret := sha256.Sum256(marshaledRoot)
	return ret, nil
}<|MERGE_RESOLUTION|>--- conflicted
+++ resolved
@@ -64,11 +64,7 @@
 	return r.BaseRunner.hasRunningDuty()
 }
 
-<<<<<<< HEAD
-func (r *AttesterRunner) ProcessPreConsensus(signedMsg *spectypes.SignedPartialSignatureMessage) error {
-=======
-func (r *AttesterRunner) ProcessPreConsensus(logger *zap.Logger, signedMsg *specssv.SignedPartialSignatureMessage) error {
->>>>>>> 9681696c
+func (r *AttesterRunner) ProcessPreConsensus(logger *zap.Logger, signedMsg *spectypes.SignedPartialSignatureMessage) error {
 	return errors.New("no pre consensus sigs required for attester role")
 }
 
@@ -124,13 +120,8 @@
 	return nil
 }
 
-<<<<<<< HEAD
 func (r *AttesterRunner) ProcessPostConsensus(logger *zap.Logger, signedMsg *spectypes.SignedPartialSignatureMessage) error {
-	quorum, roots, err := r.BaseRunner.basePostConsensusMsgProcessing(r, signedMsg)
-=======
-func (r *AttesterRunner) ProcessPostConsensus(logger *zap.Logger, signedMsg *specssv.SignedPartialSignatureMessage) error {
 	quorum, roots, err := r.BaseRunner.basePostConsensusMsgProcessing(logger, r, signedMsg)
->>>>>>> 9681696c
 	if err != nil {
 		return errors.Wrap(err, "failed processing post consensus message")
 	}
@@ -214,15 +205,10 @@
 // 2) start consensus on duty + attestation data
 // 3) Once consensus decides, sign partial attestation and broadcast
 // 4) collect 2f+1 partial sigs, reconstruct and broadcast valid attestation sig to the BN
-<<<<<<< HEAD
-func (r *AttesterRunner) executeDuty(duty *spectypes.Duty) error {
+func (r *AttesterRunner) executeDuty(logger *zap.Logger, duty *spectypes.Duty) error {
 	// TODO - waitOneThirdOrValidBlock
 
 	attData, ver, err := r.GetBeaconNode().GetAttestationData(duty.Slot, duty.CommitteeIndex)
-=======
-func (r *AttesterRunner) executeDuty(logger *zap.Logger, duty *spectypes.Duty) error {
-	attData, err := r.GetBeaconNode().GetAttestationData(duty.Slot, duty.CommitteeIndex)
->>>>>>> 9681696c
 	if err != nil {
 		return errors.Wrap(err, "failed to get attestation data")
 	}
