--- conflicted
+++ resolved
@@ -76,18 +76,8 @@
 // ProcessPreConsensus Check for quorum of partial signatures over VoluntaryExit and,
 // if has quorum, constructs SignedVoluntaryExit and submits to BeaconNode
 func (r *VoluntaryExitRunner) ProcessPreConsensus(ctx context.Context, logger *zap.Logger, signedMsg *spectypes.PartialSignatureMessages) error {
-<<<<<<< HEAD
 	// Reuse the existing span instead of generating new one to keep tracing-data lightweight.
 	span := trace.SpanFromContext(ctx)
-=======
-	ctx, span := tracer.Start(ctx,
-		observability.InstrumentName(observabilityNamespace, "process_pre_consensus"),
-		trace.WithAttributes(
-			observability.BeaconSlotAttribute(signedMsg.Slot),
-			observability.ValidatorPartialSigMsgTypeAttribute(signedMsg.Type),
-		))
-	defer span.End()
->>>>>>> 27430c9c
 
 	var validatorIndex phase0.ValidatorIndex
 	if r.voluntaryExit != nil {
@@ -102,7 +92,6 @@
 
 	// quorum returns true only once (first time quorum achieved)
 	if !hasQuorum {
-		span.AddEvent("no quorum")
 		return nil
 	}
 
@@ -112,13 +101,8 @@
 	fullSig, err := r.state().ReconstructBeaconSig(r.state().PreConsensusContainer, root, r.GetShare().ValidatorPubKey[:], r.GetShare().ValidatorIndex)
 	if err != nil {
 		// If the reconstructed signature verification failed, fall back to verifying each partial signature
-<<<<<<< HEAD
-		r.BaseRunner.FallBackAndVerifyEachSignature(r.GetState().PreConsensusContainer, root, r.GetShare().Committee, r.GetShare().ValidatorIndex)
+		r.BaseRunner.FallBackAndVerifyEachSignature(r.state().PreConsensusContainer, root, r.GetShare().Committee, r.GetShare().ValidatorIndex)
 		return fmt.Errorf("got pre-consensus quorum but it has invalid signatures: %w", err)
-=======
-		r.BaseRunner.FallBackAndVerifyEachSignature(r.state().PreConsensusContainer, root, r.GetShare().Committee, r.GetShare().ValidatorIndex)
-		return tracedErrorf(span, "got pre-consensus quorum but it has invalid signatures: %w", err)
->>>>>>> 27430c9c
 	}
 	specSig := phase0.BLSSignature{}
 	copy(specSig[:], fullSig)
@@ -176,17 +160,8 @@
 }
 
 func (r *VoluntaryExitRunner) executeDuty(ctx context.Context, logger *zap.Logger, duty spectypes.Duty) error {
-<<<<<<< HEAD
 	// Reuse the existing span instead of generating new one to keep tracing-data lightweight.
 	span := trace.SpanFromContext(ctx)
-=======
-	_, span := tracer.Start(ctx,
-		observability.InstrumentName(observabilityNamespace, "execute_duty"),
-		trace.WithAttributes(
-			observability.RunnerRoleAttribute(duty.RunnerRole()),
-			observability.BeaconSlotAttribute(duty.DutySlot())))
-	defer span.End()
->>>>>>> 27430c9c
 
 	voluntaryExit, err := r.calculateVoluntaryExit()
 	if err != nil {
