--- conflicted
+++ resolved
@@ -25,13 +25,9 @@
 	ssvtypes "github.com/ssvlabs/ssv/protocol/v2/types"
 )
 
-<<<<<<< HEAD
 // VoluntaryExitRunner implements validator voluntary exit duty - this duty doesn't
 // need consensus nor post-consensus, it just performs pre-consensus with VoluntaryExitPartialSig
 // over a VoluntaryExit object to create a SignedVoluntaryExit
-=======
-// VoluntaryExitRunner runner for validator voluntary exit duty
->>>>>>> 2aa30340
 type VoluntaryExitRunner struct {
 	BaseRunner *BaseRunner
 
@@ -52,7 +48,6 @@
 	signer ekm.BeaconSigner,
 	operatorSigner ssvtypes.OperatorSigner,
 ) (Runner, error) {
-
 	if len(share) != 1 {
 		return nil, errors.New("must have one share")
 	}
