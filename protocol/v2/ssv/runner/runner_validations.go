package runner

import (
	"bytes"
	"context"
	"sort"

	spec "github.com/attestantio/go-eth2-client/spec/phase0"
	ssz "github.com/ferranbt/fastssz"
	"github.com/pkg/errors"
	specqbft "github.com/ssvlabs/ssv-spec/qbft"

	spectypes "github.com/ssvlabs/ssv-spec/types"

	"github.com/ssvlabs/ssv/protocol/v2/ssv"
)

func (b *BaseRunner) ValidatePreConsensusMsg(
	ctx context.Context,
	runner Runner,
	signedMsg *spectypes.PartialSignatureMessages,
) error {
	if !b.hasRunningDuty() {
		return errors.New("no running duty")
	}

	if err := b.validatePartialSigMsgForSlot(signedMsg, b.State.StartingDuty.DutySlot()); err != nil {
		return err
	}

	roots, domain, err := runner.expectedPreConsensusRootsAndDomain()
	if err != nil {
		return err
	}

	return b.verifyExpectedRoot(ctx, runner, signedMsg, roots, domain)
}

// Verify each signature in container removing the invalid ones
func (b *BaseRunner) FallBackAndVerifyEachSignature(container *ssv.PartialSigContainer, root [32]byte,
	committee []*spectypes.ShareMember, validatorIndex spec.ValidatorIndex) {
	signatures := container.GetSignatures(validatorIndex, root)

	for operatorID, signature := range signatures {
		if err := b.verifyBeaconPartialSignature(operatorID, signature, root, committee); err != nil {
			container.Remove(validatorIndex, operatorID, root)
		}
	}
}

func (b *BaseRunner) ValidatePostConsensusMsg(ctx context.Context, runner Runner, psigMsgs *spectypes.PartialSignatureMessages) error {
	if !b.hasRunningDuty() {
		return errors.New("no running duty")
	}

	// TODO https://github.com/ssvlabs/ssv-spec/issues/142 need to fix with this issue solution instead.
	if len(b.State.DecidedValue) == 0 {
		return errors.New("no decided value")
	}

	if b.State.RunningInstance == nil {
		return errors.New("no running consensus instance")
	}
	decided, decidedValueBytes := b.State.RunningInstance.IsDecided()
	if !decided {
		return errors.New("consensus instance not decided")
	}

	// TODO: (Alan) maybe nicer to do this without switch
	switch runner.(type) {
	case *CommitteeRunner:
		decidedValue := &spectypes.BeaconVote{}
		if err := decidedValue.Decode(decidedValueBytes); err != nil {
			return errors.Wrap(err, "failed to parse decided value to BeaconData")
		}

		return b.validatePartialSigMsgForSlot(psigMsgs, b.State.StartingDuty.DutySlot())
	default:
		decidedValue := &spectypes.ValidatorConsensusData{}
		if err := decidedValue.Decode(decidedValueBytes); err != nil {
			return errors.Wrap(err, "failed to parse decided value to ValidatorConsensusData")
		}

		if err := b.validatePartialSigMsgForSlot(psigMsgs, decidedValue.Duty.Slot); err != nil {
			return err
		}

		if err := b.validateValidatorIndexInPartialSigMsg(psigMsgs); err != nil {
			return err
		}

		roots, domain, err := runner.expectedPostConsensusRootsAndDomain(ctx)
		if err != nil {
			return err
		}

		return b.verifyExpectedRoot(ctx, runner, psigMsgs, roots, domain)
	}
}

func (b *BaseRunner) validateDecidedConsensusData(valueCheckFn specqbft.ProposedValueCheckF, val spectypes.Encoder) error {
	byts, err := val.Encode()
	if err != nil {
		return errors.Wrap(err, "could not encode decided value")
	}
<<<<<<< HEAD
	if err := runner.GetValChecker().CheckValue(byts); err != nil {
=======
	if err := valueCheckFn(byts); err != nil {
>>>>>>> 741f297c
		return errors.Wrap(err, "decided value is invalid")
	}

	return nil
}

func (b *BaseRunner) verifyExpectedRoot(
	ctx context.Context,
	runner Runner,
	signedMsg *spectypes.PartialSignatureMessages,
	expectedRootObjs []ssz.HashRoot,
	domain spec.DomainType,
) error {
	if len(expectedRootObjs) != len(signedMsg.Messages) {
		return errors.New("wrong expected roots count")
	}

	// convert expected roots to map and mark unique roots when verified
	sortedExpectedRoots, err := func(expectedRootObjs []ssz.HashRoot) ([][32]byte, error) {
		epoch := b.NetworkConfig.EstimatedEpochAtSlot(b.State.StartingDuty.DutySlot())
		d, err := runner.GetBeaconNode().DomainData(ctx, epoch, domain)
		if err != nil {
			return nil, errors.Wrap(err, "could not get pre consensus root domain")
		}

		ret := make([][32]byte, 0)
		for _, rootI := range expectedRootObjs {
			r, err := spectypes.ComputeETHSigningRoot(rootI, d)
			if err != nil {
				return nil, errors.Wrap(err, "could not compute ETH signing root")
			}
			ret = append(ret, r)
		}

		sort.Slice(ret, func(i, j int) bool {
			return string(ret[i][:]) < string(ret[j][:])
		})
		return ret, nil
	}(expectedRootObjs)
	if err != nil {
		return err
	}

	sortedRoots := func(msgs spectypes.PartialSignatureMessages) [][32]byte {
		ret := make([][32]byte, 0)
		for _, msg := range msgs.Messages {
			ret = append(ret, msg.SigningRoot)
		}

		sort.Slice(ret, func(i, j int) bool {
			return string(ret[i][:]) < string(ret[j][:])
		})
		return ret
	}(*signedMsg)

	// verify roots
	for i, r := range sortedRoots {
		if !bytes.Equal(sortedExpectedRoots[i][:], r[:]) {
			return errors.New("wrong signing root")
		}
	}
	return nil
}<|MERGE_RESOLUTION|>--- conflicted
+++ resolved
@@ -103,11 +103,7 @@
 	if err != nil {
 		return errors.Wrap(err, "could not encode decided value")
 	}
-<<<<<<< HEAD
-	if err := runner.GetValChecker().CheckValue(byts); err != nil {
-=======
 	if err := valueCheckFn(byts); err != nil {
->>>>>>> 741f297c
 		return errors.Wrap(err, "decided value is invalid")
 	}
 
