package runner

import (
	"bytes"
	"context"
	"sort"

	spec "github.com/attestantio/go-eth2-client/spec/phase0"
	ssz "github.com/ferranbt/fastssz"
	"github.com/pkg/errors"
	spectypes "github.com/ssvlabs/ssv-spec/types"

	"github.com/ssvlabs/ssv/protocol/v2/ssv"
)

func (b *BaseRunner) ValidatePreConsensusMsg(
	ctx context.Context,
	runner Runner,
	signedMsg *spectypes.PartialSignatureMessages,
) error {
	if !b.hasRunningDuty() {
		return errors.New("no running duty")
	}

	if err := b.validatePartialSigMsgForSlot(signedMsg, b.State.StartingDuty.DutySlot()); err != nil {
		return err
	}

	roots, domain, err := runner.expectedPreConsensusRootsAndDomain()
	if err != nil {
		return err
	}

	return b.verifyExpectedRoot(ctx, runner, signedMsg, roots, domain)
}

// Verify each signature in container removing the invalid ones
func (b *BaseRunner) FallBackAndVerifyEachSignature(container *ssv.PartialSigContainer, root [32]byte,
	committee []*spectypes.ShareMember, validatorIndex spec.ValidatorIndex) {
	signatures := container.GetSignatures(validatorIndex, root)

	for operatorID, signature := range signatures {
		if err := b.verifyBeaconPartialSignature(operatorID, signature, root, committee); err != nil {
			container.Remove(validatorIndex, operatorID, root)
		}
	}
}

func (b *BaseRunner) ValidatePostConsensusMsg(ctx context.Context, runner Runner, psigMsgs *spectypes.PartialSignatureMessages) error {
	if !b.hasRunningDuty() {
		return errors.New("no running duty")
	}

	// TODO https://github.com/ssvlabs/ssv-spec/issues/142 need to fix with this issue solution instead.
	if len(b.State.DecidedValue) == 0 {
		return errors.New("no decided value")
	}

	if b.State.RunningInstance == nil {
		return errors.New("no running consensus instance")
	}
	decided, decidedValueBytes := b.State.RunningInstance.IsDecided()
	if !decided {
		return errors.New("consensus instance not decided")
	}

	// TODO: (Alan) maybe nicer to do this without switch
	switch runner.(type) {
	case *CommitteeRunner:
		decidedValue := &spectypes.BeaconVote{}
		if err := decidedValue.Decode(decidedValueBytes); err != nil {
			return errors.Wrap(err, "failed to parse decided value to BeaconData")
		}

		return b.validatePartialSigMsgForSlot(psigMsgs, b.State.StartingDuty.DutySlot())
	default:
		decidedValue := &spectypes.ValidatorConsensusData{}
		if err := decidedValue.Decode(decidedValueBytes); err != nil {
			return errors.Wrap(err, "failed to parse decided value to ValidatorConsensusData")
		}

		if err := b.validatePartialSigMsgForSlot(psigMsgs, decidedValue.Duty.Slot); err != nil {
			return err
		}

		if err := b.validateValidatorIndexInPartialSigMsg(psigMsgs); err != nil {
			return err
		}

		roots, domain, err := runner.expectedPostConsensusRootsAndDomain(ctx)
		if err != nil {
			return err
		}

		return b.verifyExpectedRoot(ctx, runner, psigMsgs, roots, domain)
	}
}

func (b *BaseRunner) validateDecidedConsensusData(runner Runner, val spectypes.Encoder) error {
	byts, err := val.Encode()
	if err != nil {
		return errors.Wrap(err, "could not encode decided value")
	}
	if err := runner.GetValCheckF()(byts); err != nil {
		return errors.Wrap(err, "decided value is invalid")
	}

	return nil
}

func (b *BaseRunner) verifyExpectedRoot(
	ctx context.Context,
	runner Runner,
	signedMsg *spectypes.PartialSignatureMessages,
	expectedRootObjs []ssz.HashRoot,
	domain spec.DomainType,
) error {
	if len(expectedRootObjs) != len(signedMsg.Messages) {
		return errors.New("wrong expected roots count")
	}

	// convert expected roots to map and mark unique roots when verified
	sortedExpectedRoots, err := func(expectedRootObjs []ssz.HashRoot) ([][32]byte, error) {
<<<<<<< HEAD
		epoch := b.NetworkConfig.EstimatedEpochAtSlot(b.State.StartingDuty.DutySlot())
		d, err := runner.GetBeaconNode().DomainData(epoch, domain)
=======
		epoch := b.BeaconNetwork.EstimatedEpochAtSlot(b.State.StartingDuty.DutySlot())
		d, err := runner.GetBeaconNode().DomainData(ctx, epoch, domain)
>>>>>>> 54f8a5c1
		if err != nil {
			return nil, errors.Wrap(err, "could not get pre consensus root domain")
		}

		ret := make([][32]byte, 0)
		for _, rootI := range expectedRootObjs {
			r, err := spectypes.ComputeETHSigningRoot(rootI, d)
			if err != nil {
				return nil, errors.Wrap(err, "could not compute ETH signing root")
			}
			ret = append(ret, r)
		}

		sort.Slice(ret, func(i, j int) bool {
			return string(ret[i][:]) < string(ret[j][:])
		})
		return ret, nil
	}(expectedRootObjs)
	if err != nil {
		return err
	}

	sortedRoots := func(msgs spectypes.PartialSignatureMessages) [][32]byte {
		ret := make([][32]byte, 0)
		for _, msg := range msgs.Messages {
			ret = append(ret, msg.SigningRoot)
		}

		sort.Slice(ret, func(i, j int) bool {
			return string(ret[i][:]) < string(ret[j][:])
		})
		return ret
	}(*signedMsg)

	// verify roots
	for i, r := range sortedRoots {
		if !bytes.Equal(sortedExpectedRoots[i][:], r[:]) {
			return errors.New("wrong signing root")
		}
	}
	return nil
}<|MERGE_RESOLUTION|>--- conflicted
+++ resolved
@@ -121,13 +121,8 @@
 
 	// convert expected roots to map and mark unique roots when verified
 	sortedExpectedRoots, err := func(expectedRootObjs []ssz.HashRoot) ([][32]byte, error) {
-<<<<<<< HEAD
 		epoch := b.NetworkConfig.EstimatedEpochAtSlot(b.State.StartingDuty.DutySlot())
-		d, err := runner.GetBeaconNode().DomainData(epoch, domain)
-=======
-		epoch := b.BeaconNetwork.EstimatedEpochAtSlot(b.State.StartingDuty.DutySlot())
 		d, err := runner.GetBeaconNode().DomainData(ctx, epoch, domain)
->>>>>>> 54f8a5c1
 		if err != nil {
 			return nil, errors.Wrap(err, "could not get pre consensus root domain")
 		}
