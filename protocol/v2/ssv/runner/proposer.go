--- conflicted
+++ resolved
@@ -207,18 +207,6 @@
 		specSig := phase0.BLSSignature{}
 		copy(specSig[:], sig)
 
-<<<<<<< HEAD
-		blk := &bellatrix.SignedBeaconBlock{
-			Message:   r.GetState().DecidedValue.BlockData,
-			Signature: specSig,
-		}
-
-		blockSubmissionStart := time.Now()
-
-		if err := r.GetBeaconNode().SubmitBeaconBlock(blk); err != nil {
-			metricsRolesSubmissionFailures.WithLabelValues(pkHex, beaconRole).Inc()
-			return errors.Wrap(err, "could not submit to Beacon chain reconstructed signed Beacon block")
-=======
 		if r.decidedBlindedBlock() {
 			blk := &apiv1bellatrix.SignedBlindedBeaconBlock{
 				Message:   r.GetState().DecidedValue.BlindedBlockData,
@@ -227,15 +215,17 @@
 			if err := r.GetBeaconNode().SubmitBlindedBeaconBlock(blk); err != nil {
 				return errors.Wrap(err, "could not submit to Beacon chain reconstructed signed blinded Beacon block")
 			}
-		} else {
-			blk := &bellatrix.SignedBeaconBlock{
-				Message:   r.GetState().DecidedValue.BlockData,
-				Signature: specSig,
-			}
-			if err := r.GetBeaconNode().SubmitBeaconBlock(blk); err != nil {
+		} else {blk := &bellatrix.SignedBeaconBlock{
+			Message:   r.GetState().DecidedValue.BlockData,
+			Signature: specSig,
+		}
+
+		blockSubmissionStart := time.Now()
+
+		if err := r.GetBeaconNode().SubmitBeaconBlock(blk); err != nil {
+			metricsRolesSubmissionFailures.WithLabelValues(pkHex, beaconRole).Inc()
 				return errors.Wrap(err, "could not submit to Beacon chain reconstructed signed Beacon block")
 			}
->>>>>>> 670a3ebf
 		}
 
 		metricsBeaconSubmissionDuration.WithLabelValues(pkHex, beaconRole).
