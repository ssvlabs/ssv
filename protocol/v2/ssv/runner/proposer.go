package runner

import (
	"bytes"
	"context"
	"crypto/sha256"
	"encoding/hex"
	"encoding/json"
	"fmt"
	"time"

	"github.com/attestantio/go-eth2-client/api"
	"github.com/attestantio/go-eth2-client/spec"
	"github.com/attestantio/go-eth2-client/spec/phase0"
	ssz "github.com/ferranbt/fastssz"
	"github.com/pkg/errors"
	specqbft "github.com/ssvlabs/ssv-spec/qbft"
	spectypes "github.com/ssvlabs/ssv-spec/types"
	"go.opentelemetry.io/otel/codes"
	"go.opentelemetry.io/otel/trace"
	"go.uber.org/zap"

	"github.com/ssvlabs/ssv/ssvsigner/ekm"

	"github.com/ssvlabs/ssv/networkconfig"
	"github.com/ssvlabs/ssv/observability"
	"github.com/ssvlabs/ssv/observability/log/fields"
	"github.com/ssvlabs/ssv/protocol/v2/blockchain/beacon"
	blindutil "github.com/ssvlabs/ssv/protocol/v2/blockchain/beacon/blind"
	"github.com/ssvlabs/ssv/protocol/v2/qbft/controller"
	"github.com/ssvlabs/ssv/protocol/v2/ssv"
	ssvtypes "github.com/ssvlabs/ssv/protocol/v2/types"
)

type ProposerRunner struct {
	BaseRunner *BaseRunner

	beacon              beacon.BeaconNode
	network             specqbft.Network
	signer              ekm.BeaconSigner
	operatorSigner      ssvtypes.OperatorSigner
	doppelgangerHandler DoppelgangerProvider
	measurements        *dutyMeasurements
	graffiti            []byte

	// ValCheck is used to validate the qbft-value(s) proposed by other Operators.
	ValCheck ssv.ValueChecker

	// proposerDelay allows Operator to configure a delay to wait out before requesting Ethereum
	// block to propose if this Operator is proposer-duty Leader. This allows Operator to extract
	// higher MEV.
	proposerDelay time.Duration

	// cachedFullBlock holds the initially fetched full (non-blinded) block
	// for this duty on this operator, if any. Used so that the leader of the
	// decided QBFT round can submit the full block + blobs after signatures are
	// collected, while still proposing a blinded value during QBFT.
	cachedFullBlock *api.VersionedProposal
	// cachedBlindedBlockSSZ is a fingerprint of the cachedFullBlock, it is stored here
	// for efficient validation (so we re-use it instead of re-calculating).
	cachedBlindedBlockSSZ []byte
}

func NewProposerRunner(
	logger *zap.Logger,
	networkConfig *networkconfig.Network,
	share map[phase0.ValidatorIndex]*spectypes.Share,
	qbftController *controller.Controller,
	beacon beacon.BeaconNode,
	network specqbft.Network,
	signer ekm.BeaconSigner,
	operatorSigner ssvtypes.OperatorSigner,
	doppelgangerHandler DoppelgangerProvider,
	valCheck ssv.ValueChecker,
	highestDecidedSlot phase0.Slot,
	graffiti []byte,
	proposerDelay time.Duration,
) (Runner, error) {
	if len(share) != 1 {
		return nil, errors.New("must have one share")
	}

	return &ProposerRunner{
		BaseRunner: &BaseRunner{
			RunnerRoleType:     spectypes.RoleProposer,
			NetworkConfig:      networkConfig,
			Share:              share,
			QBFTController:     qbftController,
			highestDecidedSlot: highestDecidedSlot,
		},

		beacon:              beacon,
		network:             network,
		signer:              signer,
		operatorSigner:      operatorSigner,
		doppelgangerHandler: doppelgangerHandler,
		ValCheck:            valCheck,
		measurements:        newMeasurementsStore(),
		graffiti:            graffiti,

		proposerDelay: proposerDelay,
	}, nil
}

func (r *ProposerRunner) StartNewDuty(ctx context.Context, logger *zap.Logger, duty spectypes.Duty, quorum uint64) error {
	return r.BaseRunner.baseStartNewDuty(ctx, logger, r, duty, quorum)
}

// HasRunningDuty returns true if a duty is already running (StartNewDuty called and returned nil)
func (r *ProposerRunner) HasRunningDuty() bool {
	return r.BaseRunner.hasRunningDuty()
}

func (r *ProposerRunner) ProcessPreConsensus(ctx context.Context, logger *zap.Logger, signedMsg *spectypes.PartialSignatureMessages) error {
	ctx, span := tracer.Start(ctx,
		observability.InstrumentName(observabilityNamespace, "process_pre_consensus"),
		trace.WithAttributes(
			observability.BeaconSlotAttribute(signedMsg.Slot),
			observability.ValidatorPartialSigMsgTypeAttribute(signedMsg.Type),
		))
	defer span.End()

	hasQuorum, roots, err := r.BaseRunner.basePreConsensusMsgProcessing(ctx, logger, r, signedMsg)
	if err != nil {
		return tracedErrorf(span, "failed processing randao message: %w", err)
	}

	duty := r.state().CurrentDuty.(*spectypes.ValidatorDuty)

	logger.Debug("🧩 got partial RANDAO signatures (pre consensus)", zap.Uint64("signer", ssvtypes.PartialSigMsgSigner(signedMsg)))

	// quorum returns true only once (first time quorum achieved)
	if !hasQuorum {
		span.AddEvent("no quorum")
		span.SetStatus(codes.Ok, "")
		return nil
	}

	r.measurements.EndPreConsensus()
	recordPreConsensusDuration(ctx, r.measurements.PreConsensusTime(), spectypes.RoleProposer)

	// only 1 root, verified in expectedPreConsensusRootsAndDomain
	root := roots[0]

	// randao is relevant only for block proposals, no need to check type
	span.AddEvent("reconstructing beacon signature", trace.WithAttributes(observability.BeaconBlockRootAttribute(root)))
	fullSig, err := r.state().ReconstructBeaconSig(r.state().PreConsensusContainer, root, r.GetShare().ValidatorPubKey[:], r.GetShare().ValidatorIndex)
	if err != nil {
		// If the reconstructed signature verification failed, fall back to verifying each partial signature
<<<<<<< HEAD
		r.BaseRunner.FallBackAndVerifyEachSignature(r.state().PreConsensusContainer, root, r.GetShare().Committee, r.GetShare().ValidatorIndex)
		return traces.Errorf(span, "got pre-consensus quorum but it has invalid signatures: %w", err)
=======
		r.BaseRunner.FallBackAndVerifyEachSignature(r.GetState().PreConsensusContainer, root, r.GetShare().Committee, r.GetShare().ValidatorIndex)
		return tracedErrorf(span, "got pre-consensus quorum but it has invalid signatures: %w", err)
>>>>>>> 6cbfc04e
	}
	logger.Debug(
		"🧩 reconstructed partial RANDAO signatures",
		zap.Uint64s("signers", getPreConsensusSigners(r.state(), root)),
		fields.PreConsensusTime(r.measurements.PreConsensusTime()),
	)

	// Sleep the remaining proposerDelay since slot start, ensuring on-time proposals even if duty began late.
	slotTime := r.BaseRunner.NetworkConfig.SlotStartTime(duty.Slot)
	proposeTime := slotTime.Add(r.proposerDelay)
	if timeLeft := time.Until(proposeTime); timeLeft > 0 {
		select {
		case <-time.After(timeLeft):
		case <-ctx.Done():
			return ctx.Err()
		}
	}

	waitedOutProposerDelayEvent := fmt.Sprintf("waited out proposer delay of %dms", r.proposerDelay.Milliseconds())
	logger.Debug(waitedOutProposerDelayEvent)
	span.AddEvent(waitedOutProposerDelayEvent)

	// Fetch the block our operator will propose if it is a Leader (note, even if our operator
	// isn't leading the 1st QBFT round it might become a Leader in case of round change - hence
	// we are always fetching Ethereum block here just in case we need to propose it).
	start := time.Now()
	duty = r.state().CurrentDuty.(*spectypes.ValidatorDuty)

	vBlk, _, err := r.GetBeaconNode().GetBeaconBlock(ctx, duty.Slot, r.graffiti, fullSig)
	if err != nil {
		const errMsg = "failed to get beacon block"

		logger.Error(errMsg,
			fields.PreConsensusTime(r.measurements.PreConsensusTime()),
			fields.BlockTime(time.Since(start)),
			zap.Error(err))
		return tracedErrorf(span, "%s: %w", errMsg, err)
	}

	// Log essentials about the retrieved block.
	logFields := []zap.Field{
		zap.String("version", vBlk.Version.String()),
		zap.Bool("blinded", vBlk.Blinded),
		zap.Duration("proposer_delay", r.proposerDelay),
		fields.Took(time.Since(start)),
	}

	blockHash, err := extractBlockHash(vBlk)
	if err != nil {
		logFields = append(logFields, zap.NamedError("blockHash_err", err))
	} else {
		logFields = append(logFields, fields.BlockHash(blockHash))
	}

	feeRecipient, err := vBlk.FeeRecipient()
	if err != nil {
		logFields = append(logFields, zap.NamedError("feeRecipient_err", err))
	} else {
		logFields = append(logFields, fields.FeeRecipient(feeRecipient[:]))
	}

	const eventMsg = "🧊 got beacon block proposal"
	logger.Info(eventMsg, logFields...)
	span.AddEvent(eventMsg, trace.WithAttributes(
		observability.BeaconBlockHashAttribute(blockHash),
		observability.BeaconBlockIsBlindedAttribute(vBlk.Blinded),
	))

	// Ensure we propose a blinded block in QBFT. If the beacon returned a full
	// block, convert it to blinded form by swapping the execution payload with
	// its header (+ cache the original block so we can submit it later).
	// Consensus value carries the blinded block SSZ.

	blindedVBlk, blindedMarshaler, err := blindutil.EnsureBlinded(vBlk)
	if err != nil {
		return tracedErrorf(span, "failed to blind full block: %w", err)
	}

	byts, err := blindedMarshaler.MarshalSSZ()
	if err != nil {
		return tracedErrorf(span, "could not marshal blinded beacon block: %w", err)
	}

	// Store the original block (we are only interested in full blocks) for later re-use
	// in the post-consensus phase.
	if !vBlk.Blinded {
		r.cachedFullBlock = vBlk
		r.cachedBlindedBlockSSZ = byts
	}

	input := &spectypes.ValidatorConsensusData{
		Duty:    *duty,
		Version: blindedVBlk.Version,
		DataSSZ: byts,
	}

	r.measurements.StartConsensus()
	if err := r.BaseRunner.decide(ctx, logger, r, duty.Slot, input, r.ValCheck); err != nil {
		return tracedErrorf(span, "can't start new duty runner instance for duty: %w", err)
	}

	span.SetStatus(codes.Ok, "")
	return nil
}

func (r *ProposerRunner) ProcessConsensus(ctx context.Context, logger *zap.Logger, signedMsg *spectypes.SignedSSVMessage) error {
	ctx, span := tracer.Start(ctx,
		observability.InstrumentName(observabilityNamespace, "process_consensus"),
		trace.WithAttributes(
			observability.ValidatorMsgIDAttribute(signedMsg.SSVMessage.GetID()),
			observability.ValidatorMsgTypeAttribute(signedMsg.SSVMessage.GetType()),
			observability.RunnerRoleAttribute(signedMsg.SSVMessage.GetID().GetRoleType()),
		))
	defer span.End()

	span.AddEvent("processing QBFT consensus msg")
	decided, decidedValue, err := r.BaseRunner.baseConsensusMsgProcessing(ctx, logger, r.ValCheck.CheckValue, signedMsg, &spectypes.ValidatorConsensusData{})
	if err != nil {
		return tracedErrorf(span, "failed processing consensus message: %w", err)
	}

	// Decided returns true only once so if it is true it must be for the current running instance
	if !decided {
		span.AddEvent("instance is not decided")
		span.SetStatus(codes.Ok, "")
		return nil
	}

	r.measurements.EndConsensus()
	recordConsensusDuration(ctx, r.measurements.ConsensusTime(), spectypes.RoleProposer)

	cd := decidedValue.(*spectypes.ValidatorConsensusData)
	span.SetAttributes(
		observability.BeaconSlotAttribute(cd.Duty.Slot),
		observability.ValidatorPublicKeyAttribute(cd.Duty.PubKey),
	)

	versionedBlock, blkRootToSign, err := cd.GetBlockData()
	if err != nil {
		return tracedErrorf(span, "could not get block data from consensus data: %w", err)
	}

	if versionedBlock.Blinded {
		span.AddEvent("decided has a blinded block")
	} else {
		span.AddEvent("decided has a vanilla block")
	}

	duty := r.BaseRunner.State.CurrentDuty.(*spectypes.ValidatorDuty)
	if !r.doppelgangerHandler.CanSign(duty.ValidatorIndex) {
		logger.Warn("Signing not permitted due to Doppelganger protection", fields.ValidatorIndex(duty.ValidatorIndex))
		return nil
	}

	span.AddEvent("signing beacon object")
	msg, err := signBeaconObject(
		ctx,
		r,
		duty,
		blkRootToSign,
		cd.Duty.Slot,
		spectypes.DomainProposer,
	)
	if err != nil {
		return tracedErrorf(span, "failed signing block: %w", err)
	}

	postConsensusMsg := &spectypes.PartialSignatureMessages{
		Type:     spectypes.PostConsensusPartialSig,
		Slot:     cd.Duty.Slot,
		Messages: []*spectypes.PartialSignatureMessage{msg},
	}

	msgID := spectypes.NewMsgID(r.BaseRunner.NetworkConfig.DomainType, r.GetShare().ValidatorPubKey[:], r.BaseRunner.RunnerRoleType)
	encodedMsg, err := postConsensusMsg.Encode()
	if err != nil {
		return tracedErrorf(span, "could not encode post consensus partial signature message: %w", err)
	}

	ssvMsg := &spectypes.SSVMessage{
		MsgType: spectypes.SSVPartialSignatureMsgType,
		MsgID:   msgID,
		Data:    encodedMsg,
	}

	span.AddEvent("signing SSV partial signature message")
	sig, err := r.operatorSigner.SignSSVMessage(ssvMsg)
	if err != nil {
		return fmt.Errorf("could not sign SSV partial signature message: %w", err)
	}

	msgToBroadcast := &spectypes.SignedSSVMessage{
		Signatures:  [][]byte{sig},
		OperatorIDs: []spectypes.OperatorID{r.operatorSigner.GetOperatorID()},
		SSVMessage:  ssvMsg,
	}

	r.measurements.StartPostConsensus()
	span.AddEvent("broadcasting post consensus partial signature message")
	if err := r.GetNetwork().Broadcast(msgID, msgToBroadcast); err != nil {
		return fmt.Errorf("can't broadcast partial post consensus sig: %w", err)
	}
	const broadcastedPostConsensusMsgEvent = "broadcasted post-consensus partial signature message"
	logger.Debug(broadcastedPostConsensusMsgEvent)
	span.AddEvent(broadcastedPostConsensusMsgEvent)

	span.SetStatus(codes.Ok, "")
	return nil
}

func (r *ProposerRunner) OnTimeoutQBFT(ctx context.Context, logger *zap.Logger, timeoutData *ssvtypes.TimeoutData) error {
	return r.BaseRunner.OnTimeoutQBFT(ctx, logger, timeoutData)
}

func (r *ProposerRunner) ProcessPostConsensus(ctx context.Context, logger *zap.Logger, signedMsg *spectypes.PartialSignatureMessages) error {
	ctx, span := tracer.Start(ctx,
		observability.InstrumentName(observabilityNamespace, "process_post_consensus"),
		trace.WithAttributes(
			observability.BeaconSlotAttribute(signedMsg.Slot),
			observability.ValidatorPartialSigMsgTypeAttribute(signedMsg.Type),
		))
	defer span.End()

	hasQuorum, roots, err := r.BaseRunner.basePostConsensusMsgProcessing(ctx, logger, r, signedMsg)
	if err != nil {
		return tracedErrorf(span, "failed processing post consensus message: %w", err)
	}
	if !hasQuorum {
		span.AddEvent("no quorum")
		span.SetStatus(codes.Ok, "")
		return nil
	}

	r.measurements.EndPostConsensus()
	recordPostConsensusDuration(ctx, r.measurements.PostConsensusTime(), spectypes.RoleProposer)

	// only 1 root, verified by expectedPostConsensusRootsAndDomain
	root := roots[0]

	span.AddEvent("reconstructing beacon signature", trace.WithAttributes(observability.BeaconBlockRootAttribute(root)))
	sig, err := r.state().ReconstructBeaconSig(r.state().PostConsensusContainer, root, r.GetShare().ValidatorPubKey[:], r.GetShare().ValidatorIndex)
	if err != nil {
		// If the reconstructed signature verification failed, fall back to verifying each partial signature
<<<<<<< HEAD
		r.BaseRunner.FallBackAndVerifyEachSignature(r.state().PostConsensusContainer, root, r.GetShare().Committee, r.GetShare().ValidatorIndex)
		return traces.Errorf(span, "got post-consensus quorum but it has invalid signatures: %w", err)
=======
		r.BaseRunner.FallBackAndVerifyEachSignature(r.GetState().PostConsensusContainer, root, r.GetShare().Committee, r.GetShare().ValidatorIndex)
		return tracedErrorf(span, "got post-consensus quorum but it has invalid signatures: %w", err)
>>>>>>> 6cbfc04e
	}
	specSig := phase0.BLSSignature{}
	copy(specSig[:], sig)

	logger.Debug("🧩 reconstructed partial post consensus signatures proposer",
		zap.Uint64s("signers", getPostConsensusProposerSigners(r.state(), root)),
	)

	r.doppelgangerHandler.ReportQuorum(r.GetShare().ValidatorIndex)

	const submittingBlockProposalEvent = "submitting block proposal"
	span.AddEvent(submittingBlockProposalEvent)
	logger.Info(submittingBlockProposalEvent)

	// If this operator is the leader of the decided round and it originally
	// fetched a full (non-blinded) block, prefer submitting the full locally
	// cached block (including blobs for Deneb/Electra/Fulu) - but only if
	// the root of the decided block matches our locally cached block root.
	// Other operators will keep submitting the blinded variant.
	// TODO: should we send the block at all if we're not the leader? It's probably not effective but
	//		I left it for now to keep backwards compatibility.
	validatorConsensusData := &spectypes.ValidatorConsensusData{}
	err = validatorConsensusData.Decode(r.state().DecidedValue)
	if err != nil {
		return tracedErrorf(span, "could not decode decided validator consensus data: %w", err)
	}
	vBlk, _, err := validatorConsensusData.GetBlockData()
	if err != nil {
		return tracedErrorf(span, "could not get block data from consensus data: %w", err)
	}
	leaderID := r.state().RunningInstance.Proposer()
	if r.cachedFullBlock != nil && leaderID == r.operatorSigner.GetOperatorID() {
		if bytes.Equal(validatorConsensusData.DataSSZ, r.cachedBlindedBlockSSZ) {
			logger.Debug("leader will use the original full block for proposal submission")
			vBlk = r.cachedFullBlock
		} else {
			logger.Debug(
				"leader will use the decided block for proposal submission because decided block root hash doesn't match cached block root hash",
				zap.String("decided_block_ssz", hex.EncodeToString(validatorConsensusData.DataSSZ)),
				zap.String("cached_block_ssz", hex.EncodeToString(r.cachedBlindedBlockSSZ)),
			)
		}
	}

	loggerFields := []zap.Field{
		zap.String("version", vBlk.Version.String()),
		zap.Bool("blinded", vBlk.Blinded),
	}

	blockHash, err := extractBlockHash(vBlk)
	if err != nil {
		loggerFields = append(loggerFields, zap.NamedError("blockHash_err", err))
	} else {
		loggerFields = append(loggerFields, fields.BlockHash(blockHash))
	}

	logger = logger.With(loggerFields...)

	start := time.Now()
	if err := r.GetBeaconNode().SubmitBeaconBlock(ctx, vBlk, specSig); err != nil {
		recordFailedSubmission(ctx, spectypes.BNRoleProposer)
		const errMsg = "could not submit beacon block"
<<<<<<< HEAD
		logger.Error(errMsg, fields.Took(time.Since(start)), zap.Error(err))
		return traces.Errorf(span, "%s: %w", errMsg, err)
=======
		logger.Error(errMsg,
			fields.SubmissionTime(time.Since(start)),
			zap.Error(err))
		return tracedErrorf(span, "%s: %w", errMsg, err)
>>>>>>> 6cbfc04e
	}
	recordSuccessfulSubmission(ctx, 1, r.BaseRunner.NetworkConfig.EstimatedEpochAtSlot(r.state().CurrentDuty.DutySlot()), spectypes.BNRoleProposer)
	const submittedBlockProposalEvent = "✅ successfully submitted block proposal"
	span.AddEvent(submittedBlockProposalEvent, trace.WithAttributes(
		observability.BeaconSlotAttribute(r.BaseRunner.State.CurrentDuty.DutySlot()),
		observability.DutyRoundAttribute(r.BaseRunner.State.RunningInstance.State.Round),
		observability.BeaconBlockHashAttribute(blockHash),
		observability.BeaconBlockIsBlindedAttribute(vBlk.Blinded),
	))
	logger.Info(submittedBlockProposalEvent, fields.Took(time.Since(start)))

	r.state().Finished = true
	r.measurements.EndDutyFlow()
	recordTotalDutyDuration(ctx, r.measurements.TotalDutyTime(), spectypes.RoleProposer, r.state().RunningInstance.State.Round)
	const dutyFinishedEvent = "✔️successfully finished duty processing"
	logger.Info(dutyFinishedEvent,
		fields.PreConsensusTime(r.measurements.PreConsensusTime()),
		fields.ConsensusTime(r.measurements.ConsensusTime()),
		fields.ConsensusRounds(uint64(r.state().RunningInstance.State.Round)),
		fields.PostConsensusTime(r.measurements.PostConsensusTime()),
		fields.TotalConsensusTime(r.measurements.TotalConsensusTime()),
		fields.TotalDutyTime(r.measurements.TotalDutyTime()),
	)
	span.AddEvent(dutyFinishedEvent)

	span.SetStatus(codes.Ok, "")
	return nil
}

func (r *ProposerRunner) expectedPreConsensusRootsAndDomain() ([]ssz.HashRoot, phase0.DomainType, error) {
	epoch := r.BaseRunner.NetworkConfig.EstimatedEpochAtSlot(r.state().CurrentDuty.DutySlot())
	return []ssz.HashRoot{spectypes.SSZUint64(epoch)}, spectypes.DomainRandao, nil
}

// expectedPostConsensusRootsAndDomain an INTERNAL function, returns the expected post-consensus roots to sign
func (r *ProposerRunner) expectedPostConsensusRootsAndDomain(context.Context) ([]ssz.HashRoot, phase0.DomainType, error) {
	validatorConsensusData := &spectypes.ValidatorConsensusData{}
	err := validatorConsensusData.Decode(r.state().DecidedValue)
	if err != nil {
		return nil, phase0.DomainType{}, errors.Wrap(err, "could not decode consensus data")
	}

	_, signedRoot, err := validatorConsensusData.GetBlockData()
	if err != nil {
		return nil, phase0.DomainType{}, errors.Wrap(err, "could not get block data")
	}
	return []ssz.HashRoot{signedRoot}, spectypes.DomainProposer, nil
}

// executeDuty steps:
// 1) sign a partial randao sig and wait for 2f+1 partial sigs from peers
// 2) reconstruct randao and send GetBeaconBlock to BN
// 3) start consensus on duty + block data
// 4) Once consensus decides, sign partial block and broadcast
// 5) collect 2f+1 partial sigs, reconstruct and broadcast valid block sig to the BN
func (r *ProposerRunner) executeDuty(ctx context.Context, logger *zap.Logger, duty spectypes.Duty) error {
	_, span := tracer.Start(ctx,
		observability.InstrumentName(observabilityNamespace, "execute_duty"),
		trace.WithAttributes(
			observability.RunnerRoleAttribute(duty.RunnerRole()),
			observability.BeaconSlotAttribute(duty.DutySlot())))
	defer span.End()

	r.measurements.StartDutyFlow()

	proposerDuty := duty.(*spectypes.ValidatorDuty)
	if !r.doppelgangerHandler.CanSign(proposerDuty.ValidatorIndex) {
		logger.Warn("Signing not permitted due to Doppelganger protection", fields.ValidatorIndex(proposerDuty.ValidatorIndex))
		return nil
	}

	// reset the cached original block at the beginning of a new duty
	r.cachedFullBlock = nil
	r.cachedBlindedBlockSSZ = nil

	// sign partial randao
	span.AddEvent("signing beacon object")
	epoch := r.BaseRunner.NetworkConfig.EstimatedEpochAtSlot(duty.DutySlot())
	msg, err := signBeaconObject(
		ctx,
		r,
		proposerDuty,
		spectypes.SSZUint64(epoch),
		duty.DutySlot(),
		spectypes.DomainRandao,
	)
	if err != nil {
		return tracedErrorf(span, "could not sign randao: %w", err)
	}

	msgs := &spectypes.PartialSignatureMessages{
		Type:     spectypes.RandaoPartialSig,
		Slot:     duty.DutySlot(),
		Messages: []*spectypes.PartialSignatureMessage{msg},
	}

	msgID := spectypes.NewMsgID(r.BaseRunner.NetworkConfig.DomainType, r.GetShare().ValidatorPubKey[:], r.BaseRunner.RunnerRoleType)
	encodedMsg, err := msgs.Encode()
	if err != nil {
		return tracedErrorf(span, "could not encode randao partial signature message: %w", err)
	}

	ssvMsg := &spectypes.SSVMessage{
		MsgType: spectypes.SSVPartialSignatureMsgType,
		MsgID:   msgID,
		Data:    encodedMsg,
	}

	span.AddEvent("signing SSV message")
	sig, err := r.operatorSigner.SignSSVMessage(ssvMsg)
	if err != nil {
		return tracedErrorf(span, "could not sign SSVMessage: %w", err)
	}

	msgToBroadcast := &spectypes.SignedSSVMessage{
		Signatures:  [][]byte{sig},
		OperatorIDs: []spectypes.OperatorID{r.operatorSigner.GetOperatorID()},
		SSVMessage:  ssvMsg,
	}

	r.measurements.StartPreConsensus()
	span.AddEvent("broadcasting signed SSV message")
	if err := r.GetNetwork().Broadcast(msgID, msgToBroadcast); err != nil {
		return tracedErrorf(span, "can't broadcast partial randao sig: %w", err)
	}

	logger.Debug("🔏 signed & broadcasted partial RANDAO signature")

	span.SetStatus(codes.Ok, "")
	return nil
}

func (r *ProposerRunner) HasRunningQBFTInstance() bool {
	return r.BaseRunner.HasRunningQBFTInstance()
}

func (r *ProposerRunner) HasAcceptedProposalForCurrentRound() bool {
	return r.BaseRunner.HasAcceptedProposalForCurrentRound()
}

func (r *ProposerRunner) GetShares() map[phase0.ValidatorIndex]*spectypes.Share {
	return r.BaseRunner.GetShares()
}

func (r *ProposerRunner) GetRole() spectypes.RunnerRole {
	return r.BaseRunner.GetRole()
}

func (r *ProposerRunner) GetLastHeight() specqbft.Height {
	return r.BaseRunner.GetLastHeight()
}

func (r *ProposerRunner) GetLastRound() specqbft.Round {
	return r.BaseRunner.GetLastRound()
}

func (r *ProposerRunner) GetStateRoot() ([32]byte, error) {
	return r.BaseRunner.GetStateRoot()
}

func (r *ProposerRunner) SetTimeoutFunc(fn TimeoutF) {
	r.BaseRunner.SetTimeoutFunc(fn)
}

func (r *ProposerRunner) GetNetwork() specqbft.Network {
	return r.network
}

func (r *ProposerRunner) GetNetworkConfig() *networkconfig.Network {
	return r.BaseRunner.NetworkConfig
}

func (r *ProposerRunner) GetBeaconNode() beacon.BeaconNode {
	return r.beacon
}

func (r *ProposerRunner) GetShare() *spectypes.Share {
	// TODO better solution for this
	for _, share := range r.BaseRunner.Share {
		return share
	}
	return nil
}

func (r *ProposerRunner) state() *State {
	return r.BaseRunner.State
}

func (r *ProposerRunner) GetSigner() ekm.BeaconSigner {
	return r.signer
}

func (r *ProposerRunner) GetOperatorSigner() ssvtypes.OperatorSigner {
	return r.operatorSigner
}

// Encode returns the encoded struct in bytes or error
func (r *ProposerRunner) Encode() ([]byte, error) {
	return json.Marshal(r)
}

// Decode returns error if decoding failed
func (r *ProposerRunner) Decode(data []byte) error {
	return json.Unmarshal(data, &r)
}

// GetRoot returns the root used for signing and verification
func (r *ProposerRunner) GetRoot() ([32]byte, error) {
	marshaledRoot, err := r.Encode()
	if err != nil {
		return [32]byte{}, errors.Wrap(err, "could not encode ProposerRunner")
	}
	ret := sha256.Sum256(marshaledRoot)
	return ret, nil
}

// extractBlockHash extracts the block hash from a VersionedProposal.
// It handles both regular and blinded blocks across all supported versions.
func extractBlockHash(vBlk *api.VersionedProposal) (phase0.Hash32, error) {
	if vBlk == nil {
		return phase0.Hash32{}, fmt.Errorf("block is nil")
	}

	switch vBlk.Version {
	case spec.DataVersionCapella:
		if vBlk.Blinded {
			if vBlk.CapellaBlinded == nil || vBlk.CapellaBlinded.Body == nil ||
				vBlk.CapellaBlinded.Body.ExecutionPayloadHeader == nil {
				return phase0.Hash32{}, fmt.Errorf("capella blinded block data missing")
			}
			return vBlk.CapellaBlinded.Body.ExecutionPayloadHeader.BlockHash, nil
		}
		if vBlk.Capella == nil || vBlk.Capella.Body == nil ||
			vBlk.Capella.Body.ExecutionPayload == nil {
			return phase0.Hash32{}, fmt.Errorf("capella block data missing")
		}
		return vBlk.Capella.Body.ExecutionPayload.BlockHash, nil

	case spec.DataVersionDeneb:
		if vBlk.Blinded {
			if vBlk.DenebBlinded == nil || vBlk.DenebBlinded.Body == nil ||
				vBlk.DenebBlinded.Body.ExecutionPayloadHeader == nil {
				return phase0.Hash32{}, fmt.Errorf("deneb blinded block data missing")
			}
			return vBlk.DenebBlinded.Body.ExecutionPayloadHeader.BlockHash, nil
		}
		if vBlk.Deneb == nil || vBlk.Deneb.Block == nil || vBlk.Deneb.Block.Body == nil ||
			vBlk.Deneb.Block.Body.ExecutionPayload == nil {
			return phase0.Hash32{}, fmt.Errorf("deneb block data missing")
		}
		return vBlk.Deneb.Block.Body.ExecutionPayload.BlockHash, nil

	case spec.DataVersionElectra:
		if vBlk.Blinded {
			if vBlk.ElectraBlinded == nil || vBlk.ElectraBlinded.Body == nil ||
				vBlk.ElectraBlinded.Body.ExecutionPayloadHeader == nil {
				return phase0.Hash32{}, fmt.Errorf("electra blinded block data missing")
			}
			return vBlk.ElectraBlinded.Body.ExecutionPayloadHeader.BlockHash, nil
		}
		if vBlk.Electra == nil || vBlk.Electra.Block == nil || vBlk.Electra.Block.Body == nil ||
			vBlk.Electra.Block.Body.ExecutionPayload == nil {
			return phase0.Hash32{}, fmt.Errorf("electra block data missing")
		}
		return vBlk.Electra.Block.Body.ExecutionPayload.BlockHash, nil

	case spec.DataVersionFulu:
		if vBlk.Blinded {
			if vBlk.FuluBlinded == nil || vBlk.FuluBlinded.Body == nil ||
				vBlk.FuluBlinded.Body.ExecutionPayloadHeader == nil {
				return phase0.Hash32{}, fmt.Errorf("fulu blinded block data missing")
			}
			return vBlk.FuluBlinded.Body.ExecutionPayloadHeader.BlockHash, nil
		}
		if vBlk.Fulu == nil || vBlk.Fulu.Block == nil || vBlk.Fulu.Block.Body == nil ||
			vBlk.Fulu.Block.Body.ExecutionPayload == nil {
			return phase0.Hash32{}, fmt.Errorf("fulu block data missing")
		}
		return vBlk.Fulu.Block.Body.ExecutionPayload.BlockHash, nil

	default:
		return phase0.Hash32{}, fmt.Errorf("unsupported block version %d", vBlk.Version)
	}
}<|MERGE_RESOLUTION|>--- conflicted
+++ resolved
@@ -147,13 +147,8 @@
 	fullSig, err := r.state().ReconstructBeaconSig(r.state().PreConsensusContainer, root, r.GetShare().ValidatorPubKey[:], r.GetShare().ValidatorIndex)
 	if err != nil {
 		// If the reconstructed signature verification failed, fall back to verifying each partial signature
-<<<<<<< HEAD
 		r.BaseRunner.FallBackAndVerifyEachSignature(r.state().PreConsensusContainer, root, r.GetShare().Committee, r.GetShare().ValidatorIndex)
-		return traces.Errorf(span, "got pre-consensus quorum but it has invalid signatures: %w", err)
-=======
-		r.BaseRunner.FallBackAndVerifyEachSignature(r.GetState().PreConsensusContainer, root, r.GetShare().Committee, r.GetShare().ValidatorIndex)
 		return tracedErrorf(span, "got pre-consensus quorum but it has invalid signatures: %w", err)
->>>>>>> 6cbfc04e
 	}
 	logger.Debug(
 		"🧩 reconstructed partial RANDAO signatures",
@@ -397,13 +392,8 @@
 	sig, err := r.state().ReconstructBeaconSig(r.state().PostConsensusContainer, root, r.GetShare().ValidatorPubKey[:], r.GetShare().ValidatorIndex)
 	if err != nil {
 		// If the reconstructed signature verification failed, fall back to verifying each partial signature
-<<<<<<< HEAD
 		r.BaseRunner.FallBackAndVerifyEachSignature(r.state().PostConsensusContainer, root, r.GetShare().Committee, r.GetShare().ValidatorIndex)
-		return traces.Errorf(span, "got post-consensus quorum but it has invalid signatures: %w", err)
-=======
-		r.BaseRunner.FallBackAndVerifyEachSignature(r.GetState().PostConsensusContainer, root, r.GetShare().Committee, r.GetShare().ValidatorIndex)
 		return tracedErrorf(span, "got post-consensus quorum but it has invalid signatures: %w", err)
->>>>>>> 6cbfc04e
 	}
 	specSig := phase0.BLSSignature{}
 	copy(specSig[:], sig)
@@ -466,15 +456,8 @@
 	if err := r.GetBeaconNode().SubmitBeaconBlock(ctx, vBlk, specSig); err != nil {
 		recordFailedSubmission(ctx, spectypes.BNRoleProposer)
 		const errMsg = "could not submit beacon block"
-<<<<<<< HEAD
 		logger.Error(errMsg, fields.Took(time.Since(start)), zap.Error(err))
-		return traces.Errorf(span, "%s: %w", errMsg, err)
-=======
-		logger.Error(errMsg,
-			fields.SubmissionTime(time.Since(start)),
-			zap.Error(err))
 		return tracedErrorf(span, "%s: %w", errMsg, err)
->>>>>>> 6cbfc04e
 	}
 	recordSuccessfulSubmission(ctx, 1, r.BaseRunner.NetworkConfig.EstimatedEpochAtSlot(r.state().CurrentDuty.DutySlot()), spectypes.BNRoleProposer)
 	const submittedBlockProposalEvent = "✅ successfully submitted block proposal"
