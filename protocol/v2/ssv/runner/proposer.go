package runner

import (
	"context"
	"crypto/sha256"
	"encoding/json"
	"fmt"
	"time"

	"github.com/attestantio/go-eth2-client/api"
	apiv1capella "github.com/attestantio/go-eth2-client/api/v1/capella"
	apiv1deneb "github.com/attestantio/go-eth2-client/api/v1/deneb"
	apiv1electra "github.com/attestantio/go-eth2-client/api/v1/electra"
	"github.com/attestantio/go-eth2-client/spec"
	"github.com/attestantio/go-eth2-client/spec/capella"
	"github.com/attestantio/go-eth2-client/spec/deneb"
	"github.com/attestantio/go-eth2-client/spec/electra"
	"github.com/attestantio/go-eth2-client/spec/phase0"
	ssz "github.com/ferranbt/fastssz"
	"github.com/pkg/errors"
	specqbft "github.com/ssvlabs/ssv-spec/qbft"
	spectypes "github.com/ssvlabs/ssv-spec/types"
	"go.opentelemetry.io/otel/codes"
	"go.opentelemetry.io/otel/trace"
	"go.uber.org/zap"

	"github.com/ssvlabs/ssv/ssvsigner/ekm"

	"github.com/ssvlabs/ssv/logging/fields"
	"github.com/ssvlabs/ssv/networkconfig"
	"github.com/ssvlabs/ssv/observability"
	"github.com/ssvlabs/ssv/protocol/v2/blockchain/beacon"
	"github.com/ssvlabs/ssv/protocol/v2/qbft/controller"
	ssvtypes "github.com/ssvlabs/ssv/protocol/v2/types"
)

type ProposerRunner struct {
	BaseRunner *BaseRunner

	beacon              beacon.BeaconNode
	network             specqbft.Network
	signer              ekm.BeaconSigner
	operatorSigner      ssvtypes.OperatorSigner
	doppelgangerHandler DoppelgangerProvider
	valCheck            specqbft.ProposedValueCheckF
	measurements        measurementsStore
	graffiti            []byte

	// proposerDelay allows Operator to configure a delay to wait out before requesting Ethereum
	// block to propose if this Operator is proposer-duty Leader. This allows Operator to extract
	// higher MEV.
	proposerDelay time.Duration
}

func NewProposerRunner(
	logger *zap.Logger,
	networkConfig networkconfig.Network,
	share map[phase0.ValidatorIndex]*spectypes.Share,
	qbftController *controller.Controller,
	beacon beacon.BeaconNode,
	network specqbft.Network,
	signer ekm.BeaconSigner,
	operatorSigner ssvtypes.OperatorSigner,
	doppelgangerHandler DoppelgangerProvider,
	valCheck specqbft.ProposedValueCheckF,
	highestDecidedSlot phase0.Slot,
	graffiti []byte,
	proposerDelay time.Duration,
) (Runner, error) {
	if len(share) != 1 {
		return nil, errors.New("must have one share")
	}

	// Cap proposerDelay value to make sure we don't miss block proposals, for details
	// on how this value should be chosen see:
	// https://github.com/ssvlabs/ssv/blob/main/docs/MEV_CONSIDERATIONS.md#getting-started-with-mev-configuration
	const maxReasonableProposerDelay = 1650 * time.Millisecond
	if proposerDelay > maxReasonableProposerDelay {
		logger.Warn(
			"ProposerDelay value set is too high, capping it at max reasonable proposer delay value",
			zap.Duration("proposer_delay", proposerDelay),
			zap.Duration("max_reasonable_proposer_delay", maxReasonableProposerDelay),
		)
		proposerDelay = maxReasonableProposerDelay
	}

	return &ProposerRunner{
		BaseRunner: &BaseRunner{
			RunnerRoleType:     spectypes.RoleProposer,
			NetworkConfig:      networkConfig,
			Share:              share,
			QBFTController:     qbftController,
			highestDecidedSlot: highestDecidedSlot,
		},

		beacon:              beacon,
		network:             network,
		signer:              signer,
		operatorSigner:      operatorSigner,
		doppelgangerHandler: doppelgangerHandler,
		valCheck:            valCheck,
		measurements:        NewMeasurementsStore(),
		graffiti:            graffiti,

		proposerDelay: proposerDelay,
	}, nil
}

func (r *ProposerRunner) StartNewDuty(ctx context.Context, logger *zap.Logger, duty spectypes.Duty, quorum uint64) error {
	return r.BaseRunner.baseStartNewDuty(ctx, logger, r, duty, quorum)
}

// HasRunningDuty returns true if a duty is already running (StartNewDuty called and returned nil)
func (r *ProposerRunner) HasRunningDuty() bool {
	return r.BaseRunner.hasRunningDuty()
}

func (r *ProposerRunner) ProcessPreConsensus(ctx context.Context, logger *zap.Logger, signedMsg *spectypes.PartialSignatureMessages) error {
	ctx, span := tracer.Start(ctx,
		observability.InstrumentName(observabilityNamespace, "runner.process_pre_consensus"),
		trace.WithAttributes(
			observability.BeaconSlotAttribute(signedMsg.Slot),
			observability.ValidatorPartialSigMsgTypeAttribute(signedMsg.Type),
		))
	defer span.End()

	hasQuorum, roots, err := r.BaseRunner.basePreConsensusMsgProcessing(ctx, r, signedMsg)
	if err != nil {
		return observability.Errorf(span, "failed processing randao message: %w", err)
	}

	duty := r.GetState().StartingDuty.(*spectypes.ValidatorDuty)

	logger = logger.With(fields.Slot(duty.DutySlot()))
	logger.Debug("🧩 got partial RANDAO signatures",
		zap.Uint64("signer", signedMsg.Messages[0].Signer)) // TODO: more than one? check index arr boundries

	// quorum returns true only once (first time quorum achieved)
	if !hasQuorum {
		span.AddEvent("no quorum")
		span.SetStatus(codes.Ok, "")
		return nil
	}

	r.measurements.EndPreConsensus()
	recordPreConsensusDuration(ctx, r.measurements.PreConsensusTime(), spectypes.RoleProposer)

	// only 1 root, verified in expectedPreConsensusRootsAndDomain
	root := roots[0]

	// randao is relevant only for block proposals, no need to check type
	span.AddEvent("reconstructing beacon signature", trace.WithAttributes(observability.BeaconBlockRootAttribute(root)))
	fullSig, err := r.GetState().ReconstructBeaconSig(r.GetState().PreConsensusContainer, root, r.GetShare().ValidatorPubKey[:], r.GetShare().ValidatorIndex)
	if err != nil {
		// If the reconstructed signature verification failed, fall back to verifying each partial signature
		r.BaseRunner.FallBackAndVerifyEachSignature(r.GetState().PreConsensusContainer, root, r.GetShare().Committee, r.GetShare().ValidatorIndex)
		return observability.Errorf(span, "got pre-consensus quorum but it has invalid signatures: %w", err)
	}
	logger.Debug(
		"🧩 reconstructed partial RANDAO signatures",
		zap.Uint64s("signers", getPreConsensusSigners(r.GetState(), root)),
		fields.PreConsensusTime(r.measurements.PreConsensusTime()),
	)

	// Sleep the remaining proposerDelay since slot start, ensuring on-time proposals even if duty began late.
	slotStartTime := r.BaseRunner.NetworkConfig.GetSlotStartTime(duty.Slot)
	timeIntoSlot := max(time.Since(slotStartTime), 0)
	proposerDelayAdjusted := max(r.proposerDelay-timeIntoSlot, 0)
	select {
	case <-time.After(proposerDelayAdjusted):
	case <-ctx.Done():
		return ctx.Err()
	}

	// Fetch the block our operator will propose if it is a Leader (note, even if our operator
	// isn't leading the 1st QBFT round it might become a Leader in case of round change - hence
	// we are always fetching Ethereum block here just in case we need to propose it).
	start := time.Now()
	duty = r.GetState().StartingDuty.(*spectypes.ValidatorDuty)
	obj, ver, err := r.GetBeaconNode().GetBeaconBlock(ctx, duty.Slot, r.graffiti, fullSig)
	if err != nil {
		const errMsg = "failed to get beacon block"

		logger.Error(errMsg,
			fields.PreConsensusTime(r.measurements.PreConsensusTime()),
			fields.BlockTime(time.Since(start)),
			zap.Error(err))
		return observability.Errorf(span, "%s: %w", errMsg, err)
	}

	// Log essentials about the retrieved block.
	blockSummary, summarizeErr := summarizeBlock(obj)
	const eventMsg = "🧊 got beacon block proposal"
	logger.Info(eventMsg,
		zap.String("block_hash", blockSummary.Hash.String()),
		zap.Bool("blinded", blockSummary.Blinded),
<<<<<<< HEAD
		fields.Took(time.Since(start)),
=======
		zap.Duration("proposer_delay", r.proposerDelay),
		zap.Duration("took", time.Since(start)),
>>>>>>> c9a46222
		zap.NamedError("summarize_err", summarizeErr))
	span.AddEvent(eventMsg, trace.WithAttributes(
		observability.BeaconBlockHashAttribute(blockSummary.Hash),
		observability.BeaconBlockIsBlindedAttribute(blockSummary.Blinded),
	))

	byts, err := obj.MarshalSSZ()
	if err != nil {
		return observability.Errorf(span, "could not marshal beacon block: %w", err)
	}
	input := &spectypes.ValidatorConsensusData{
		Duty:    *duty,
		Version: ver,
		DataSSZ: byts,
	}

	r.measurements.StartConsensus()

	if err := r.BaseRunner.decide(ctx, logger, r, duty.Slot, input); err != nil {
		return observability.Errorf(span, "can't start new duty runner instance for duty: %w", err)
	}

	span.SetStatus(codes.Ok, "")
	return nil
}

func (r *ProposerRunner) ProcessConsensus(ctx context.Context, logger *zap.Logger, signedMsg *spectypes.SignedSSVMessage) error {
	ctx, span := tracer.Start(ctx,
		observability.InstrumentName(observabilityNamespace, "runner.process_consensus"),
		trace.WithAttributes(
			observability.ValidatorMsgIDAttribute(signedMsg.SSVMessage.GetID()),
			observability.ValidatorMsgTypeAttribute(signedMsg.SSVMessage.GetType()),
			observability.RunnerRoleAttribute(signedMsg.SSVMessage.GetID().GetRoleType()),
		))
	defer span.End()

	decided, decidedValue, err := r.BaseRunner.baseConsensusMsgProcessing(ctx, logger, r, signedMsg, &spectypes.ValidatorConsensusData{})
	if err != nil {
		return observability.Errorf(span, "failed processing consensus message: %w", err)
	}

	// Decided returns true only once so if it is true it must be for the current running instance
	if !decided {
		span.AddEvent("instance is not decided")
		span.SetStatus(codes.Ok, "")
		return nil
	}

	r.measurements.EndConsensus()
	recordConsensusDuration(ctx, r.measurements.ConsensusTime(), spectypes.RoleProposer)

	r.measurements.StartPostConsensus()

	// specific duty sig
	var blkToSign ssz.HashRoot

	cd := decidedValue.(*spectypes.ValidatorConsensusData)
	span.SetAttributes(
		observability.BeaconSlotAttribute(cd.Duty.Slot),
		observability.ValidatorPublicKeyAttribute(cd.Duty.PubKey),
	)

	if r.decidedBlindedBlock() {
		span.AddEvent("decided has a blinded block")
		_, blkToSign, err = cd.GetBlindedBlockData()
		if err != nil {
			return observability.Errorf(span, "could not get blinded block data: %w", err)
		}
	} else {
		span.AddEvent("decided does not have a blinded block. Getting block data")
		_, blkToSign, err = cd.GetBlockData()
		if err != nil {
			return observability.Errorf(span, "could not get block data: %w", err)
		}
	}

	duty := r.BaseRunner.State.StartingDuty.(*spectypes.ValidatorDuty)
	if !r.doppelgangerHandler.CanSign(duty.ValidatorIndex) {
		logger.Warn("Signing not permitted due to Doppelganger protection", fields.ValidatorIndex(duty.ValidatorIndex))
		return nil
	}

	span.AddEvent("signing beacon object")
	msg, err := r.BaseRunner.signBeaconObject(ctx, r, duty, blkToSign, cd.Duty.Slot, spectypes.DomainProposer)
	if err != nil {
		return observability.Errorf(span, "failed signing block: %w", err)
	}

	postConsensusMsg := &spectypes.PartialSignatureMessages{
		Type:     spectypes.PostConsensusPartialSig,
		Slot:     cd.Duty.Slot,
		Messages: []*spectypes.PartialSignatureMessage{msg},
	}

	msgID := spectypes.NewMsgID(r.BaseRunner.NetworkConfig.GetDomainType(), r.GetShare().ValidatorPubKey[:], r.BaseRunner.RunnerRoleType)
	encodedMsg, err := postConsensusMsg.Encode()
	if err != nil {
		return observability.Errorf(span, "could not encode post consensus partial signature message: %w", err)
	}

	ssvMsg := &spectypes.SSVMessage{
		MsgType: spectypes.SSVPartialSignatureMsgType,
		MsgID:   msgID,
		Data:    encodedMsg,
	}

	span.AddEvent("signing SSV partial signature message")
	sig, err := r.operatorSigner.SignSSVMessage(ssvMsg)
	if err != nil {
		return fmt.Errorf("could not sign SSV partial signature message: %w", err)
	}

	msgToBroadcast := &spectypes.SignedSSVMessage{
		Signatures:  [][]byte{sig},
		OperatorIDs: []spectypes.OperatorID{r.operatorSigner.GetOperatorID()},
		SSVMessage:  ssvMsg,
	}

	span.AddEvent("broadcasting post consensus partial signature message")
	if err := r.GetNetwork().Broadcast(msgID, msgToBroadcast); err != nil {
		return fmt.Errorf("can't broadcast partial post consensus sig: %w", err)
	}

	span.SetStatus(codes.Ok, "")
	return nil
}

func (r *ProposerRunner) ProcessPostConsensus(ctx context.Context, logger *zap.Logger, signedMsg *spectypes.PartialSignatureMessages) error {
	ctx, span := tracer.Start(ctx,
		observability.InstrumentName(observabilityNamespace, "runner.process_post_consensus"),
		trace.WithAttributes(
			observability.BeaconSlotAttribute(signedMsg.Slot),
			observability.ValidatorPartialSigMsgTypeAttribute(signedMsg.Type),
		))
	defer span.End()

	hasQuorum, roots, err := r.BaseRunner.basePostConsensusMsgProcessing(ctx, r, signedMsg)
	if err != nil {
		return observability.Errorf(span, "failed processing post consensus message: %w", err)
	}
	if !hasQuorum {
		span.AddEvent("no quorum")
		span.SetStatus(codes.Ok, "")
		return nil
	}

<<<<<<< HEAD
	// only 1 root, verified by expectedPostConsensusRootsAndDomain
	root := roots[0]

	sig, err := r.GetState().ReconstructBeaconSig(r.GetState().PostConsensusContainer, root, r.GetShare().ValidatorPubKey[:], r.GetShare().ValidatorIndex)
	if err != nil {
		// If the reconstructed signature verification failed, fall back to verifying each partial signature
		r.BaseRunner.FallBackAndVerifyEachSignature(r.GetState().PostConsensusContainer, root, r.GetShare().Committee, r.GetShare().ValidatorIndex)
		return errors.Wrap(err, "got post-consensus quorum but it has invalid signatures")
	}
	specSig := phase0.BLSSignature{}
	copy(specSig[:], sig)
=======
	var successfullySubmittedProposals uint8
	for _, root := range roots {
		span.AddEvent("reconstructing beacon signature", trace.WithAttributes(observability.BeaconBlockRootAttribute(root)))
		sig, err := r.GetState().ReconstructBeaconSig(r.GetState().PostConsensusContainer, root, r.GetShare().ValidatorPubKey[:], r.GetShare().ValidatorIndex)
		if err != nil {
			// If the reconstructed signature verification failed, fall back to verifying each partial signature
			for _, root := range roots {
				r.BaseRunner.FallBackAndVerifyEachSignature(r.GetState().PostConsensusContainer, root, r.GetShare().Committee, r.GetShare().ValidatorIndex)
			}
			return observability.Errorf(span, "got post-consensus quorum but it has invalid signatures: %w", err)
		}
		specSig := phase0.BLSSignature{}
		copy(specSig[:], sig)
>>>>>>> c9a46222

	r.measurements.EndPostConsensus()
	recordPostConsensusDuration(ctx, r.measurements.PostConsensusTime(), spectypes.RoleProposer)

	logger.Debug("🧩 reconstructed partial post consensus signatures proposer",
		zap.Uint64s("signers", getPostConsensusProposerSigners(r.GetState(), root)),
		fields.PostConsensusTime(r.measurements.PostConsensusTime()),
		fields.Round(r.GetState().RunningInstance.State.Round))

	r.doppelgangerHandler.ReportQuorum(r.GetShare().ValidatorIndex)

<<<<<<< HEAD
	validatorConsensusData := &spectypes.ValidatorConsensusData{}
	err = validatorConsensusData.Decode(r.GetState().DecidedValue)
	if err != nil {
		return errors.Wrap(err, "could not create consensus data")
	}
=======
		validatorConsensusData := &spectypes.ValidatorConsensusData{}
		err = validatorConsensusData.Decode(r.GetState().DecidedValue)
		if err != nil {
			return observability.Errorf(span, "could not decode consensus data: %w", err)
		}
>>>>>>> c9a46222

	logger = logger.With(
		fields.PreConsensusTime(r.measurements.PreConsensusTime()),
		fields.ConsensusTime(r.measurements.ConsensusTime()),
		fields.PostConsensusTime(r.measurements.PostConsensusTime()),
		fields.Height(r.BaseRunner.QBFTController.Height),
		fields.Round(r.GetState().RunningInstance.State.Round),
		zap.Bool("blinded", r.decidedBlindedBlock()),
	)

	var (
		bSummary     blockSummary
		summarizeErr error
	)
	start := time.Now()
	if r.decidedBlindedBlock() {
		vBlindedBlk, _, err := validatorConsensusData.GetBlindedBlockData()
		if err != nil {
			return errors.Wrap(err, "could not get blinded block")
		}
		bSummary, summarizeErr = summarizeBlock(vBlindedBlk)
		logger = logger.With(
			fields.BlockHash(bSummary.Hash),
			zap.NamedError("summarize_err", summarizeErr),
		)
<<<<<<< HEAD

		if err := r.GetBeaconNode().SubmitBlindedBeaconBlock(ctx, vBlindedBlk, specSig); err != nil {
			recordFailedSubmission(ctx, spectypes.BNRoleProposer)
			logger.Error("❌ could not submit blinded Beacon block",
				fields.SubmissionTime(time.Since(start)),
				zap.Error(err))
			return errors.Wrap(err, "could not submit to Beacon chain reconstructed signed blinded Beacon block")
		}
	} else {
		vBlk, _, err := validatorConsensusData.GetBlockData()
		if err != nil {
			return errors.Wrap(err, "could not get block")
		}
		bSummary, summarizeErr = summarizeBlock(vBlk)
		logger = logger.With(
			fields.BlockHash(bSummary.Hash),
=======
		if r.decidedBlindedBlock() {
			vBlindedBlk, _, err := validatorConsensusData.GetBlindedBlockData()
			if err != nil {
				return observability.Errorf(span, "could not get blinded block: %w", err)
			}

			blockSummary, summarizeErr = summarizeBlock(vBlindedBlk)
			logger = logger.With(
				zap.String("block_hash", blockSummary.Hash.String()),
				zap.NamedError("summarize_err", summarizeErr),
			)

			if err := r.GetBeaconNode().SubmitBlindedBeaconBlock(ctx, vBlindedBlk, specSig); err != nil {
				recordFailedSubmission(ctx, spectypes.BNRoleProposer)

				const errMsg = "could not submit blinded Beacon block"
				logger.Error(errMsg, fields.SubmissionTime(time.Since(start)), zap.Error(err))
				return observability.Errorf(span, "%s: %w", errMsg, err)
			}
		} else {
			vBlk, _, err := validatorConsensusData.GetBlockData()
			if err != nil {
				return observability.Errorf(span, "could not get block: %w", err)
			}
			blockSummary, summarizeErr = summarizeBlock(vBlk)
			logger = logger.With(
				zap.String("block_hash", blockSummary.Hash.String()),
				zap.NamedError("summarize_err", summarizeErr),
			)

			if err := r.GetBeaconNode().SubmitBeaconBlock(ctx, vBlk, specSig); err != nil {
				recordFailedSubmission(ctx, spectypes.BNRoleProposer)

				const errMsg = "could not submit Beacon block"
				logger.Error(errMsg,
					fields.SubmissionTime(time.Since(start)),
					zap.Error(err))
				return observability.Errorf(span, "%s: %w", errMsg, err)
			}
		}

		successfullySubmittedProposals++
		const eventMsg = "✅ successfully submitted block proposal"
		span.AddEvent(eventMsg, trace.WithAttributes(
			observability.BeaconSlotAttribute(r.BaseRunner.State.StartingDuty.DutySlot()),
			observability.DutyRoundAttribute(r.BaseRunner.State.RunningInstance.State.Round),
			observability.BeaconBlockHashAttribute(blockSummary.Hash),
			observability.BeaconBlockIsBlindedAttribute(blockSummary.Blinded),
		))
		logger.Info(eventMsg,
			fields.Slot(validatorConsensusData.Duty.Slot),
			fields.Height(r.BaseRunner.QBFTController.Height),
			fields.Round(r.GetState().RunningInstance.State.Round),
			zap.String("block_hash", blockSummary.Hash.String()),
			zap.Bool("blinded", blockSummary.Blinded),
			zap.Duration("took", time.Since(start)),
>>>>>>> c9a46222
			zap.NamedError("summarize_err", summarizeErr),
		)

		if err := r.GetBeaconNode().SubmitBeaconBlock(ctx, vBlk, specSig); err != nil {
			recordFailedSubmission(ctx, spectypes.BNRoleProposer)
			logger.Error("❌ could not submit Beacon block",
				fields.SubmissionTime(time.Since(start)),
				zap.Error(err))
			return errors.Wrap(err, "could not submit to Beacon chain reconstructed signed Beacon block")
		}
	}

	r.GetState().Finished = true
	r.measurements.EndDutyFlow()

	recordDutyDuration(ctx, r.measurements.TotalDutyTime(), spectypes.BNRoleProposer, r.GetState().RunningInstance.State.Round)
	recordSuccessfulSubmission(
		ctx,
		1,
		r.BaseRunner.NetworkConfig.EstimatedEpochAtSlot(r.GetState().StartingDuty.DutySlot()),
		spectypes.BNRoleProposer,
	)

	logger.Info("✅ successfully submitted block proposal",
		fields.Slot(r.GetState().StartingDuty.DutySlot()),
		fields.Height(r.BaseRunner.QBFTController.Height),
		fields.Round(r.GetState().RunningInstance.State.Round),
		fields.BlockHash(bSummary.Hash),
		zap.Bool("blinded", bSummary.Blinded),
		fields.Took(time.Since(start)),
		zap.NamedError("summarize_err", summarizeErr),
		fields.TotalConsensusTime(r.measurements.TotalConsensusTime()),
		fields.TotalDutyTime(r.measurements.TotalDutyTime()))

	span.SetStatus(codes.Ok, "")
	return nil
}

// decidedBlindedBlock returns true if decided value has a blinded block, false if regular block
// WARNING!! should be called after decided only
func (r *ProposerRunner) decidedBlindedBlock() bool {
	validatorConsensusData := &spectypes.ValidatorConsensusData{}
	err := validatorConsensusData.Decode(r.GetState().DecidedValue)
	if err != nil {
		return false
	}
	_, _, err = validatorConsensusData.GetBlindedBlockData()
	return err == nil
}

func (r *ProposerRunner) expectedPreConsensusRootsAndDomain() ([]ssz.HashRoot, phase0.DomainType, error) {
	epoch := r.BaseRunner.NetworkConfig.EstimatedEpochAtSlot(r.GetState().StartingDuty.DutySlot())
	return []ssz.HashRoot{spectypes.SSZUint64(epoch)}, spectypes.DomainRandao, nil
}

// expectedPostConsensusRootsAndDomain an INTERNAL function, returns the expected post-consensus roots to sign
func (r *ProposerRunner) expectedPostConsensusRootsAndDomain(context.Context) ([]ssz.HashRoot, phase0.DomainType, error) {
	validatorConsensusData := &spectypes.ValidatorConsensusData{}
	err := validatorConsensusData.Decode(r.GetState().DecidedValue)
	if err != nil {
		return nil, phase0.DomainType{}, errors.Wrap(err, "could not create consensus data")
	}

	if r.decidedBlindedBlock() {
		_, data, err := validatorConsensusData.GetBlindedBlockData()
		if err != nil {
			return nil, phase0.DomainType{}, errors.Wrap(err, "could not get blinded block data")
		}
		return []ssz.HashRoot{data}, spectypes.DomainProposer, nil
	}

	_, data, err := validatorConsensusData.GetBlockData()
	if err != nil {
		return nil, phase0.DomainType{}, errors.Wrap(err, "could not get block data")
	}
	return []ssz.HashRoot{data}, spectypes.DomainProposer, nil
}

// executeDuty steps:
// 1) sign a partial randao sig and wait for 2f+1 partial sigs from peers
// 2) reconstruct randao and send GetBeaconBlock to BN
// 3) start consensus on duty + block data
// 4) Once consensus decides, sign partial block and broadcast
// 5) collect 2f+1 partial sigs, reconstruct and broadcast valid block sig to the BN
func (r *ProposerRunner) executeDuty(ctx context.Context, logger *zap.Logger, duty spectypes.Duty) error {
	_, span := tracer.Start(ctx,
		observability.InstrumentName(observabilityNamespace, "runner.execute_duty"),
		trace.WithAttributes(
			observability.RunnerRoleAttribute(duty.RunnerRole()),
			observability.BeaconSlotAttribute(duty.DutySlot())))
	defer span.End()

	r.measurements.StartDutyFlow()
	r.measurements.StartPreConsensus()

	proposerDuty := duty.(*spectypes.ValidatorDuty)
	if !r.doppelgangerHandler.CanSign(proposerDuty.ValidatorIndex) {
		logger.Warn("Signing not permitted due to Doppelganger protection", fields.ValidatorIndex(proposerDuty.ValidatorIndex))
		return nil
	}

	// sign partial randao
	span.AddEvent("signing beacon object")
	epoch := r.BaseRunner.NetworkConfig.EstimatedEpochAtSlot(duty.DutySlot())
	msg, err := r.BaseRunner.signBeaconObject(
		ctx,
		r,
		proposerDuty,
		spectypes.SSZUint64(epoch),
		duty.DutySlot(),
		spectypes.DomainRandao,
	)
	if err != nil {
		return observability.Errorf(span, "could not sign randao: %w", err)
	}

	msgs := &spectypes.PartialSignatureMessages{
		Type:     spectypes.RandaoPartialSig,
		Slot:     duty.DutySlot(),
		Messages: []*spectypes.PartialSignatureMessage{msg},
	}

	msgID := spectypes.NewMsgID(r.BaseRunner.NetworkConfig.GetDomainType(), r.GetShare().ValidatorPubKey[:], r.BaseRunner.RunnerRoleType)
	encodedMsg, err := msgs.Encode()
	if err != nil {
		return observability.Errorf(span, "could not encode randao partial signature message: %w", err)
	}

	ssvMsg := &spectypes.SSVMessage{
		MsgType: spectypes.SSVPartialSignatureMsgType,
		MsgID:   msgID,
		Data:    encodedMsg,
	}

	span.AddEvent("signing SSV message")
	sig, err := r.operatorSigner.SignSSVMessage(ssvMsg)
	if err != nil {
		return observability.Errorf(span, "could not sign SSVMessage: %w", err)
	}

	msgToBroadcast := &spectypes.SignedSSVMessage{
		Signatures:  [][]byte{sig},
		OperatorIDs: []spectypes.OperatorID{r.operatorSigner.GetOperatorID()},
		SSVMessage:  ssvMsg,
	}

	span.AddEvent("broadcasting signed SSV message")
	if err := r.GetNetwork().Broadcast(msgID, msgToBroadcast); err != nil {
		return observability.Errorf(span, "can't broadcast partial randao sig: %w", err)
	}

	logger.Debug("🔏 signed & broadcasted partial RANDAO signature")

	span.SetStatus(codes.Ok, "")
	return nil
}

func (r *ProposerRunner) GetBaseRunner() *BaseRunner {
	return r.BaseRunner
}

func (r *ProposerRunner) GetNetwork() specqbft.Network {
	return r.network
}

func (r *ProposerRunner) GetBeaconNode() beacon.BeaconNode {
	return r.beacon
}

func (r *ProposerRunner) GetShare() *spectypes.Share {
	// TODO better solution for this
	for _, share := range r.BaseRunner.Share {
		return share
	}
	return nil
}

func (r *ProposerRunner) GetState() *State {
	return r.BaseRunner.State
}

func (r *ProposerRunner) GetValCheckF() specqbft.ProposedValueCheckF {
	return r.valCheck
}

func (r *ProposerRunner) GetSigner() ekm.BeaconSigner {
	return r.signer
}

func (r *ProposerRunner) GetOperatorSigner() ssvtypes.OperatorSigner {
	return r.operatorSigner
}

// Encode returns the encoded struct in bytes or error
func (r *ProposerRunner) Encode() ([]byte, error) {
	return json.Marshal(r)
}

// Decode returns error if decoding failed
func (r *ProposerRunner) Decode(data []byte) error {
	return json.Unmarshal(data, &r)
}

// GetRoot returns the root used for signing and verification
func (r *ProposerRunner) GetRoot() ([32]byte, error) {
	marshaledRoot, err := r.Encode()
	if err != nil {
		return [32]byte{}, errors.Wrap(err, "could not encode ProposerRunner")
	}
	ret := sha256.Sum256(marshaledRoot)
	return ret, nil
}

// blockSummary contains essentials about a block. Useful for logging.
type blockSummary struct {
	Hash    phase0.Hash32
	Blinded bool
	Version spec.DataVersion
}

// summarizeBlock returns a blockSummary for the given block.
func summarizeBlock(block any) (summary blockSummary, err error) {
	if block == nil {
		return summary, fmt.Errorf("block is nil")
	}
	switch b := block.(type) {
	case *api.VersionedProposal:
		if b.Blinded {
			switch b.Version {
			case spec.DataVersionCapella:
				return summarizeBlock(b.CapellaBlinded)
			case spec.DataVersionDeneb:
				return summarizeBlock(b.DenebBlinded)
			case spec.DataVersionElectra:
				return summarizeBlock(b.ElectraBlinded)
			default:
				return summary, fmt.Errorf("unsupported blinded block version %d", b.Version)
			}
		}
		switch b.Version {
		case spec.DataVersionCapella:
			return summarizeBlock(b.Capella)
		case spec.DataVersionDeneb:
			if b.Deneb == nil {
				return summary, fmt.Errorf("deneb block contents is nil")
			}
			return summarizeBlock(b.Deneb.Block)
		case spec.DataVersionElectra:
			if b.Electra == nil {
				return summary, fmt.Errorf("electra block contents is nil")
			}
			return summarizeBlock(b.Electra.Block)
		default:
			return summary, fmt.Errorf("unsupported block version %d", b.Version)
		}

	case *api.VersionedBlindedProposal:
		switch b.Version {
		case spec.DataVersionCapella:
			return summarizeBlock(b.Capella)
		case spec.DataVersionDeneb:
			return summarizeBlock(b.Deneb)
		case spec.DataVersionElectra:
			return summarizeBlock(b.Electra)
		default:
			return summary, fmt.Errorf("unsupported blinded block version %d", b.Version)
		}

	case *capella.BeaconBlock:
		if b == nil || b.Body == nil || b.Body.ExecutionPayload == nil {
			return summary, fmt.Errorf("block, body or execution payload is nil")
		}
		summary.Hash = b.Body.ExecutionPayload.BlockHash
		summary.Version = spec.DataVersionCapella

	case *deneb.BeaconBlock:
		if b == nil || b.Body == nil || b.Body.ExecutionPayload == nil {
			return summary, fmt.Errorf("block, body or execution payload is nil")
		}
		summary.Hash = b.Body.ExecutionPayload.BlockHash
		summary.Version = spec.DataVersionDeneb

	case *electra.BeaconBlock:
		if b == nil || b.Body == nil || b.Body.ExecutionPayload == nil {
			return summary, fmt.Errorf("block, body or execution payload is nil")
		}
		summary.Hash = b.Body.ExecutionPayload.BlockHash
		summary.Version = spec.DataVersionElectra

	case *apiv1electra.BlockContents:
		return summarizeBlock(b.Block)

	case *apiv1deneb.BlockContents:
		return summarizeBlock(b.Block)

	case *apiv1capella.BlindedBeaconBlock:
		if b == nil || b.Body == nil || b.Body.ExecutionPayloadHeader == nil {
			return summary, fmt.Errorf("block, body or execution payload header is nil")
		}
		summary.Hash = b.Body.ExecutionPayloadHeader.BlockHash
		summary.Blinded = true
		summary.Version = spec.DataVersionCapella

	case *apiv1deneb.BlindedBeaconBlock:
		if b == nil || b.Body == nil || b.Body.ExecutionPayloadHeader == nil {
			return summary, fmt.Errorf("block, body or execution payload header is nil")
		}
		summary.Hash = b.Body.ExecutionPayloadHeader.BlockHash
		summary.Blinded = true
		summary.Version = spec.DataVersionDeneb

	case *apiv1electra.BlindedBeaconBlock:
		if b == nil || b.Body == nil || b.Body.ExecutionPayloadHeader == nil {
			return summary, fmt.Errorf("block, body or execution payload header is nil")
		}
		summary.Hash = b.Body.ExecutionPayloadHeader.BlockHash
		summary.Blinded = true
		summary.Version = spec.DataVersionElectra
	}

	return
}<|MERGE_RESOLUTION|>--- conflicted
+++ resolved
@@ -194,12 +194,8 @@
 	logger.Info(eventMsg,
 		zap.String("block_hash", blockSummary.Hash.String()),
 		zap.Bool("blinded", blockSummary.Blinded),
-<<<<<<< HEAD
+		zap.Duration("proposer_delay", r.proposerDelay),
 		fields.Took(time.Since(start)),
-=======
-		zap.Duration("proposer_delay", r.proposerDelay),
-		zap.Duration("took", time.Since(start)),
->>>>>>> c9a46222
 		zap.NamedError("summarize_err", summarizeErr))
 	span.AddEvent(eventMsg, trace.WithAttributes(
 		observability.BeaconBlockHashAttribute(blockSummary.Hash),
@@ -346,33 +342,20 @@
 		return nil
 	}
 
-<<<<<<< HEAD
 	// only 1 root, verified by expectedPostConsensusRootsAndDomain
 	root := roots[0]
 
+	span.AddEvent("reconstructing beacon signature", trace.WithAttributes(observability.BeaconBlockRootAttribute(root)))
 	sig, err := r.GetState().ReconstructBeaconSig(r.GetState().PostConsensusContainer, root, r.GetShare().ValidatorPubKey[:], r.GetShare().ValidatorIndex)
 	if err != nil {
 		// If the reconstructed signature verification failed, fall back to verifying each partial signature
-		r.BaseRunner.FallBackAndVerifyEachSignature(r.GetState().PostConsensusContainer, root, r.GetShare().Committee, r.GetShare().ValidatorIndex)
-		return errors.Wrap(err, "got post-consensus quorum but it has invalid signatures")
+		for _, root := range roots {
+			r.BaseRunner.FallBackAndVerifyEachSignature(r.GetState().PostConsensusContainer, root, r.GetShare().Committee, r.GetShare().ValidatorIndex)
+		}
+		return observability.Errorf(span, "got post-consensus quorum but it has invalid signatures: %w", err)
 	}
 	specSig := phase0.BLSSignature{}
 	copy(specSig[:], sig)
-=======
-	var successfullySubmittedProposals uint8
-	for _, root := range roots {
-		span.AddEvent("reconstructing beacon signature", trace.WithAttributes(observability.BeaconBlockRootAttribute(root)))
-		sig, err := r.GetState().ReconstructBeaconSig(r.GetState().PostConsensusContainer, root, r.GetShare().ValidatorPubKey[:], r.GetShare().ValidatorIndex)
-		if err != nil {
-			// If the reconstructed signature verification failed, fall back to verifying each partial signature
-			for _, root := range roots {
-				r.BaseRunner.FallBackAndVerifyEachSignature(r.GetState().PostConsensusContainer, root, r.GetShare().Committee, r.GetShare().ValidatorIndex)
-			}
-			return observability.Errorf(span, "got post-consensus quorum but it has invalid signatures: %w", err)
-		}
-		specSig := phase0.BLSSignature{}
-		copy(specSig[:], sig)
->>>>>>> c9a46222
 
 	r.measurements.EndPostConsensus()
 	recordPostConsensusDuration(ctx, r.measurements.PostConsensusTime(), spectypes.RoleProposer)
@@ -384,19 +367,13 @@
 
 	r.doppelgangerHandler.ReportQuorum(r.GetShare().ValidatorIndex)
 
-<<<<<<< HEAD
 	validatorConsensusData := &spectypes.ValidatorConsensusData{}
 	err = validatorConsensusData.Decode(r.GetState().DecidedValue)
 	if err != nil {
-		return errors.Wrap(err, "could not create consensus data")
-	}
-=======
-		validatorConsensusData := &spectypes.ValidatorConsensusData{}
-		err = validatorConsensusData.Decode(r.GetState().DecidedValue)
-		if err != nil {
-			return observability.Errorf(span, "could not decode consensus data: %w", err)
-		}
->>>>>>> c9a46222
+		return observability.Errorf(span, "could not decode consensus data: %w", err)
+	}
+
+	start := time.Now()
 
 	logger = logger.With(
 		fields.PreConsensusTime(r.measurements.PreConsensusTime()),
@@ -406,108 +383,69 @@
 		fields.Round(r.GetState().RunningInstance.State.Round),
 		zap.Bool("blinded", r.decidedBlindedBlock()),
 	)
-
 	var (
 		bSummary     blockSummary
 		summarizeErr error
 	)
-	start := time.Now()
 	if r.decidedBlindedBlock() {
 		vBlindedBlk, _, err := validatorConsensusData.GetBlindedBlockData()
 		if err != nil {
-			return errors.Wrap(err, "could not get blinded block")
-		}
+			return observability.Errorf(span, "could not get blinded block: %w", err)
+		}
+
 		bSummary, summarizeErr = summarizeBlock(vBlindedBlk)
 		logger = logger.With(
 			fields.BlockHash(bSummary.Hash),
 			zap.NamedError("summarize_err", summarizeErr),
 		)
-<<<<<<< HEAD
 
 		if err := r.GetBeaconNode().SubmitBlindedBeaconBlock(ctx, vBlindedBlk, specSig); err != nil {
 			recordFailedSubmission(ctx, spectypes.BNRoleProposer)
-			logger.Error("❌ could not submit blinded Beacon block",
-				fields.SubmissionTime(time.Since(start)),
-				zap.Error(err))
-			return errors.Wrap(err, "could not submit to Beacon chain reconstructed signed blinded Beacon block")
+
+			const errMsg = "could not submit blinded Beacon block"
+			logger.Error(errMsg, fields.SubmissionTime(time.Since(start)), zap.Error(err))
+			return observability.Errorf(span, "%s: %w", errMsg, err)
 		}
 	} else {
 		vBlk, _, err := validatorConsensusData.GetBlockData()
 		if err != nil {
-			return errors.Wrap(err, "could not get block")
+			return observability.Errorf(span, "could not get block: %w", err)
 		}
 		bSummary, summarizeErr = summarizeBlock(vBlk)
 		logger = logger.With(
 			fields.BlockHash(bSummary.Hash),
-=======
-		if r.decidedBlindedBlock() {
-			vBlindedBlk, _, err := validatorConsensusData.GetBlindedBlockData()
-			if err != nil {
-				return observability.Errorf(span, "could not get blinded block: %w", err)
-			}
-
-			blockSummary, summarizeErr = summarizeBlock(vBlindedBlk)
-			logger = logger.With(
-				zap.String("block_hash", blockSummary.Hash.String()),
-				zap.NamedError("summarize_err", summarizeErr),
-			)
-
-			if err := r.GetBeaconNode().SubmitBlindedBeaconBlock(ctx, vBlindedBlk, specSig); err != nil {
-				recordFailedSubmission(ctx, spectypes.BNRoleProposer)
-
-				const errMsg = "could not submit blinded Beacon block"
-				logger.Error(errMsg, fields.SubmissionTime(time.Since(start)), zap.Error(err))
-				return observability.Errorf(span, "%s: %w", errMsg, err)
-			}
-		} else {
-			vBlk, _, err := validatorConsensusData.GetBlockData()
-			if err != nil {
-				return observability.Errorf(span, "could not get block: %w", err)
-			}
-			blockSummary, summarizeErr = summarizeBlock(vBlk)
-			logger = logger.With(
-				zap.String("block_hash", blockSummary.Hash.String()),
-				zap.NamedError("summarize_err", summarizeErr),
-			)
-
-			if err := r.GetBeaconNode().SubmitBeaconBlock(ctx, vBlk, specSig); err != nil {
-				recordFailedSubmission(ctx, spectypes.BNRoleProposer)
-
-				const errMsg = "could not submit Beacon block"
-				logger.Error(errMsg,
-					fields.SubmissionTime(time.Since(start)),
-					zap.Error(err))
-				return observability.Errorf(span, "%s: %w", errMsg, err)
-			}
-		}
-
-		successfullySubmittedProposals++
-		const eventMsg = "✅ successfully submitted block proposal"
-		span.AddEvent(eventMsg, trace.WithAttributes(
-			observability.BeaconSlotAttribute(r.BaseRunner.State.StartingDuty.DutySlot()),
-			observability.DutyRoundAttribute(r.BaseRunner.State.RunningInstance.State.Round),
-			observability.BeaconBlockHashAttribute(blockSummary.Hash),
-			observability.BeaconBlockIsBlindedAttribute(blockSummary.Blinded),
-		))
-		logger.Info(eventMsg,
-			fields.Slot(validatorConsensusData.Duty.Slot),
-			fields.Height(r.BaseRunner.QBFTController.Height),
-			fields.Round(r.GetState().RunningInstance.State.Round),
-			zap.String("block_hash", blockSummary.Hash.String()),
-			zap.Bool("blinded", blockSummary.Blinded),
-			zap.Duration("took", time.Since(start)),
->>>>>>> c9a46222
 			zap.NamedError("summarize_err", summarizeErr),
 		)
 
 		if err := r.GetBeaconNode().SubmitBeaconBlock(ctx, vBlk, specSig); err != nil {
 			recordFailedSubmission(ctx, spectypes.BNRoleProposer)
-			logger.Error("❌ could not submit Beacon block",
+
+			const errMsg = "could not submit Beacon block"
+			logger.Error(errMsg,
 				fields.SubmissionTime(time.Since(start)),
 				zap.Error(err))
-			return errors.Wrap(err, "could not submit to Beacon chain reconstructed signed Beacon block")
-		}
-	}
+			return observability.Errorf(span, "%s: %w", errMsg, err)
+		}
+	}
+
+	const eventMsg = "✅ successfully submitted block proposal"
+	span.AddEvent(eventMsg, trace.WithAttributes(
+		observability.BeaconSlotAttribute(r.BaseRunner.State.StartingDuty.DutySlot()),
+		observability.DutyRoundAttribute(r.BaseRunner.State.RunningInstance.State.Round),
+		observability.BeaconBlockHashAttribute(bSummary.Hash),
+		observability.BeaconBlockIsBlindedAttribute(bSummary.Blinded),
+	))
+	logger.Info(eventMsg,
+		fields.Slot(validatorConsensusData.Duty.Slot),
+		fields.Height(r.BaseRunner.QBFTController.Height),
+		fields.Round(r.GetState().RunningInstance.State.Round),
+		zap.String("block_hash", bSummary.Hash.String()),
+		zap.Bool("blinded", bSummary.Blinded),
+		fields.Took(time.Since(start)),
+		zap.NamedError("summarize_err", summarizeErr),
+		fields.TotalConsensusTime(r.measurements.TotalConsensusTime()),
+		fields.TotalDutyTime(r.measurements.TotalDutyTime()),
+	)
 
 	r.GetState().Finished = true
 	r.measurements.EndDutyFlow()
@@ -519,17 +457,6 @@
 		r.BaseRunner.NetworkConfig.EstimatedEpochAtSlot(r.GetState().StartingDuty.DutySlot()),
 		spectypes.BNRoleProposer,
 	)
-
-	logger.Info("✅ successfully submitted block proposal",
-		fields.Slot(r.GetState().StartingDuty.DutySlot()),
-		fields.Height(r.BaseRunner.QBFTController.Height),
-		fields.Round(r.GetState().RunningInstance.State.Round),
-		fields.BlockHash(bSummary.Hash),
-		zap.Bool("blinded", bSummary.Blinded),
-		fields.Took(time.Since(start)),
-		zap.NamedError("summarize_err", summarizeErr),
-		fields.TotalConsensusTime(r.measurements.TotalConsensusTime()),
-		fields.TotalDutyTime(r.measurements.TotalDutyTime()))
 
 	span.SetStatus(codes.Ok, "")
 	return nil
