--- conflicted
+++ resolved
@@ -111,18 +111,8 @@
 }
 
 func (r *ProposerRunner) ProcessPreConsensus(ctx context.Context, logger *zap.Logger, signedMsg *spectypes.PartialSignatureMessages) error {
-<<<<<<< HEAD
 	// Reuse the existing span instead of generating new one to keep tracing-data lightweight.
 	span := trace.SpanFromContext(ctx)
-=======
-	ctx, span := tracer.Start(ctx,
-		observability.InstrumentName(observabilityNamespace, "process_pre_consensus"),
-		trace.WithAttributes(
-			observability.BeaconSlotAttribute(signedMsg.Slot),
-			observability.ValidatorPartialSigMsgTypeAttribute(signedMsg.Type),
-		))
-	defer span.End()
->>>>>>> 27430c9c
 
 	hasQuorum, roots, err := r.BaseRunner.basePreConsensusMsgProcessing(ctx, logger, r, signedMsg)
 	if err != nil {
@@ -135,7 +125,6 @@
 
 	// quorum returns true only once (first time quorum achieved)
 	if !hasQuorum {
-		span.AddEvent("no quorum")
 		return nil
 	}
 
@@ -150,13 +139,8 @@
 	fullSig, err := r.state().ReconstructBeaconSig(r.state().PreConsensusContainer, root, r.GetShare().ValidatorPubKey[:], r.GetShare().ValidatorIndex)
 	if err != nil {
 		// If the reconstructed signature verification failed, fall back to verifying each partial signature
-<<<<<<< HEAD
-		r.BaseRunner.FallBackAndVerifyEachSignature(r.GetState().PreConsensusContainer, root, r.GetShare().Committee, r.GetShare().ValidatorIndex)
+		r.BaseRunner.FallBackAndVerifyEachSignature(r.state().PreConsensusContainer, root, r.GetShare().Committee, r.GetShare().ValidatorIndex)
 		return fmt.Errorf("got pre-consensus quorum but it has invalid signatures: %w", err)
-=======
-		r.BaseRunner.FallBackAndVerifyEachSignature(r.state().PreConsensusContainer, root, r.GetShare().Committee, r.GetShare().ValidatorIndex)
-		return tracedErrorf(span, "got pre-consensus quorum but it has invalid signatures: %w", err)
->>>>>>> 27430c9c
 	}
 	logger.Debug(
 		"🧩 reconstructed partial RANDAO signatures",
@@ -254,7 +238,7 @@
 	}
 
 	r.measurements.StartConsensus()
-	if err := r.BaseRunner.decide(ctx, logger, r, duty.Slot, input, r.ValCheck); err != nil {
+	if err := r.BaseRunner.decide(ctx, logger, duty.Slot, input, r.ValCheck); err != nil {
 		return fmt.Errorf("can't start new duty runner instance for duty: %w", err)
 	}
 
@@ -262,19 +246,8 @@
 }
 
 func (r *ProposerRunner) ProcessConsensus(ctx context.Context, logger *zap.Logger, signedMsg *spectypes.SignedSSVMessage) error {
-<<<<<<< HEAD
 	// Reuse the existing span instead of generating new one to keep tracing-data lightweight.
 	span := trace.SpanFromContext(ctx)
-=======
-	ctx, span := tracer.Start(ctx,
-		observability.InstrumentName(observabilityNamespace, "process_consensus"),
-		trace.WithAttributes(
-			observability.ValidatorMsgIDAttribute(signedMsg.SSVMessage.GetID()),
-			observability.ValidatorMsgTypeAttribute(signedMsg.SSVMessage.GetType()),
-			observability.RunnerRoleAttribute(signedMsg.SSVMessage.GetID().GetRoleType()),
-		))
-	defer span.End()
->>>>>>> 27430c9c
 
 	span.AddEvent("processing QBFT consensus msg")
 	decided, decidedValue, err := r.BaseRunner.baseConsensusMsgProcessing(ctx, logger, r.ValCheck.CheckValue, signedMsg, &spectypes.ValidatorConsensusData{})
@@ -374,25 +347,14 @@
 }
 
 func (r *ProposerRunner) ProcessPostConsensus(ctx context.Context, logger *zap.Logger, signedMsg *spectypes.PartialSignatureMessages) error {
-<<<<<<< HEAD
 	// Reuse the existing span instead of generating new one to keep tracing-data lightweight.
 	span := trace.SpanFromContext(ctx)
-=======
-	ctx, span := tracer.Start(ctx,
-		observability.InstrumentName(observabilityNamespace, "process_post_consensus"),
-		trace.WithAttributes(
-			observability.BeaconSlotAttribute(signedMsg.Slot),
-			observability.ValidatorPartialSigMsgTypeAttribute(signedMsg.Type),
-		))
-	defer span.End()
->>>>>>> 27430c9c
 
 	hasQuorum, roots, err := r.BaseRunner.basePostConsensusMsgProcessing(ctx, logger, r, signedMsg)
 	if err != nil {
 		return fmt.Errorf("failed processing post consensus message: %w", err)
 	}
 	if !hasQuorum {
-		span.AddEvent("no quorum")
 		return nil
 	}
 
@@ -406,13 +368,8 @@
 	sig, err := r.state().ReconstructBeaconSig(r.state().PostConsensusContainer, root, r.GetShare().ValidatorPubKey[:], r.GetShare().ValidatorIndex)
 	if err != nil {
 		// If the reconstructed signature verification failed, fall back to verifying each partial signature
-<<<<<<< HEAD
-		r.BaseRunner.FallBackAndVerifyEachSignature(r.GetState().PostConsensusContainer, root, r.GetShare().Committee, r.GetShare().ValidatorIndex)
+		r.BaseRunner.FallBackAndVerifyEachSignature(r.state().PostConsensusContainer, root, r.GetShare().Committee, r.GetShare().ValidatorIndex)
 		return fmt.Errorf("got post-consensus quorum but it has invalid signatures: %w", err)
-=======
-		r.BaseRunner.FallBackAndVerifyEachSignature(r.state().PostConsensusContainer, root, r.GetShare().Committee, r.GetShare().ValidatorIndex)
-		return tracedErrorf(span, "got post-consensus quorum but it has invalid signatures: %w", err)
->>>>>>> 27430c9c
 	}
 	specSig := phase0.BLSSignature{}
 	copy(specSig[:], sig)
@@ -475,15 +432,8 @@
 	if err := r.GetBeaconNode().SubmitBeaconBlock(ctx, vBlk, specSig); err != nil {
 		recordFailedSubmission(ctx, spectypes.BNRoleProposer)
 		const errMsg = "could not submit beacon block"
-<<<<<<< HEAD
-		logger.Error(errMsg,
-			fields.SubmissionTime(time.Since(start)),
-			zap.Error(err))
+		logger.Error(errMsg, fields.Took(time.Since(start)), zap.Error(err))
 		return fmt.Errorf("%s: %w", errMsg, err)
-=======
-		logger.Error(errMsg, fields.Took(time.Since(start)), zap.Error(err))
-		return tracedErrorf(span, "%s: %w", errMsg, err)
->>>>>>> 27430c9c
 	}
 	recordSuccessfulSubmission(ctx, 1, r.BaseRunner.NetworkConfig.EstimatedEpochAtSlot(r.state().CurrentDuty.DutySlot()), spectypes.BNRoleProposer)
 	const submittedBlockProposalEvent = "✅ successfully submitted block proposal"
@@ -539,17 +489,8 @@
 // 4) Once consensus decides, sign partial block and broadcast
 // 5) collect 2f+1 partial sigs, reconstruct and broadcast valid block sig to the BN
 func (r *ProposerRunner) executeDuty(ctx context.Context, logger *zap.Logger, duty spectypes.Duty) error {
-<<<<<<< HEAD
 	// Reuse the existing span instead of generating new one to keep tracing-data lightweight.
 	span := trace.SpanFromContext(ctx)
-=======
-	_, span := tracer.Start(ctx,
-		observability.InstrumentName(observabilityNamespace, "execute_duty"),
-		trace.WithAttributes(
-			observability.RunnerRoleAttribute(duty.RunnerRole()),
-			observability.BeaconSlotAttribute(duty.DutySlot())))
-	defer span.End()
->>>>>>> 27430c9c
 
 	r.measurements.StartDutyFlow()
 
