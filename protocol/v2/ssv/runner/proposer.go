package runner

import (
	"crypto/sha256"
	"encoding/json"
	"fmt"
	"time"

	"github.com/ssvlabs/ssv/protocol/v2/blockchain/beacon"

	"github.com/attestantio/go-eth2-client/api"
	apiv1capella "github.com/attestantio/go-eth2-client/api/v1/capella"
	apiv1deneb "github.com/attestantio/go-eth2-client/api/v1/deneb"
	"github.com/attestantio/go-eth2-client/spec/capella"
	"github.com/attestantio/go-eth2-client/spec/deneb"
	"github.com/attestantio/go-eth2-client/spec/phase0"
	ssz "github.com/ferranbt/fastssz"
	"github.com/pkg/errors"
	specqbft "github.com/ssvlabs/ssv-spec/qbft"
	spectypes "github.com/ssvlabs/ssv-spec/types"
	"go.uber.org/zap"

	"github.com/attestantio/go-eth2-client/spec"

	"github.com/ssvlabs/ssv/logging/fields"
	"github.com/ssvlabs/ssv/protocol/v2/qbft/controller"
	"github.com/ssvlabs/ssv/protocol/v2/ssv/runner/metrics"
)

type ProposerRunner struct {
	BaseRunner *BaseRunner

	beacon         beacon.BeaconNode
	network        specqbft.Network
	signer         spectypes.BeaconSigner
	operatorSigner spectypes.OperatorSigner
	valCheck       specqbft.ProposedValueCheckF
	metrics        metrics.ConsensusMetrics
}

func NewProposerRunner(
	beaconNetwork spectypes.BeaconNetwork,
	share map[phase0.ValidatorIndex]*spectypes.Share,
	qbftController *controller.Controller,
	beacon beacon.BeaconNode,
	network specqbft.Network,
	signer spectypes.BeaconSigner,
	operatorSigner spectypes.OperatorSigner,
	valCheck specqbft.ProposedValueCheckF,
	highestDecidedSlot phase0.Slot,
) Runner {
	return &ProposerRunner{
		BaseRunner: &BaseRunner{
			RunnerRoleType:     spectypes.RoleProposer,
			BeaconNetwork:      beaconNetwork,
			Share:              share,
			QBFTController:     qbftController,
			highestDecidedSlot: highestDecidedSlot,
		},

		beacon:         beacon,
		network:        network,
		signer:         signer,
		valCheck:       valCheck,
		operatorSigner: operatorSigner,

		metrics: metrics.NewConsensusMetrics(spectypes.BNRoleProposer),
	}
}

func (r *ProposerRunner) StartNewDuty(logger *zap.Logger, duty spectypes.Duty) error {
	return r.BaseRunner.baseStartNewDuty(logger, r, duty)
}

// HasRunningDuty returns true if a duty is already running (StartNewDuty called and returned nil)
func (r *ProposerRunner) HasRunningDuty() bool {
	return r.BaseRunner.hasRunningDuty()
}

func (r *ProposerRunner) ProcessPreConsensus(logger *zap.Logger, signedMsg *spectypes.PartialSignatureMessages) error {
	quorum, roots, err := r.BaseRunner.basePreConsensusMsgProcessing(r, signedMsg)
	if err != nil {
		return errors.Wrap(err, "failed processing randao message")
	}

<<<<<<< HEAD
	logger.Debug("🧩 got partial RANDAO signature",
		zap.Uint64("signer", signedMsg.Signer))
=======
	duty := r.GetState().StartingDuty.(*spectypes.BeaconDuty)

	logger = logger.With(fields.Slot(duty.DutySlot()))
	logger.Debug("🧩 got partial RANDAO signatures",
		zap.Uint64("signer", signedMsg.Messages[0].Signer)) // TODO: more than one? check index arr boundries
>>>>>>> 95991717

	// quorum returns true only once (first time quorum achieved)
	if !quorum {
		return nil
	}

	// only 1 root, verified in basePreConsensusMsgProcessing
	root := roots[0]
	// randao is relevant only for block proposals, no need to check type
	fullSig, err := r.GetState().ReconstructBeaconSig(r.GetState().PreConsensusContainer, root, r.GetShare().ValidatorPubKey[:], r.GetShare().ValidatorIndex)
	if err != nil {
		// If the reconstructed signature verification failed, fall back to verifying each partial signature
		r.BaseRunner.FallBackAndVerifyEachSignature(r.GetState().PreConsensusContainer, root, r.GetShare().Committee, r.GetShare().ValidatorIndex)
		return errors.Wrap(err, "got pre-consensus quorum but it has invalid signatures")
	}
	r.metrics.EndPreConsensus()
	logger.Debug("🧩 reconstructed partial RANDAO signatures",
		zap.Uint64s("signers", getPreConsensusSigners(r.GetState(), root)),
		fields.PreConsensusTime(r.metrics.GetPreConsensusTime()))

	r.metrics.StartBeaconData()
	start := time.Now()
	duty := r.GetState().StartingDuty
	obj, ver, err := r.GetBeaconNode().GetBeaconBlock(duty.Slot, r.GetShare().Graffiti, fullSig)
	if err != nil {
		logger.Error("❌ failed to get blinded beacon block",
			fields.PreConsensusTime(r.metrics.GetPreConsensusTime()),
			fields.BlockTime(time.Since(start)),
			zap.Error(err))
		return errors.Wrap(err, "failed to get beacon block")
	}

	// Log essentials about the retrieved block.
	blockSummary, summarizeErr := summarizeBlock(obj)
	logger.Info("🧊 got beacon block proposal",
		zap.String("block_hash", blockSummary.Hash.String()),
		zap.Bool("blinded", blockSummary.Blinded),
		zap.Duration("took", time.Since(start)),
		zap.NamedError("summarize_err", summarizeErr))

	byts, err := obj.MarshalSSZ()
	if err != nil {
		return errors.Wrap(err, "could not marshal beacon block")
	}
	r.metrics.EndBeaconData()

	input := &spectypes.ConsensusData{
		Duty:    *duty,
		Version: ver,
		DataSSZ: byts,
	}

	inputBytes, err := input.Encode()
	if err != nil {
		return errors.Wrap(err, "could not encode ConsensusData")
	}

	r.metrics.StartConsensus()
<<<<<<< HEAD
	logger = logger.With(fields.BeaconDataTime(r.metrics.GetBeaconDataTime()))
	if err := r.BaseRunner.decide(logger, r, input); err != nil {
=======
	if err := r.BaseRunner.decide(logger, r, duty.Slot, inputBytes); err != nil {
>>>>>>> 95991717
		return errors.Wrap(err, "can't start new duty runner instance for duty")
	}

	return nil
}

func (r *ProposerRunner) ProcessConsensus(logger *zap.Logger, signedMsg *spectypes.SignedSSVMessage) error {
	decided, decidedValue, err := r.BaseRunner.baseConsensusMsgProcessing(logger, r, signedMsg)
	if err != nil {
		return errors.Wrap(err, "failed processing consensus message")
	}
	// Decided returns true only once so if it is true it must be for the current running instance
	if !decided {
		return nil
	}

	r.metrics.EndConsensus()
	r.metrics.StartPostConsensus()

	// specific duty sig
	var blkToSign ssz.HashRoot

	cd := decidedValue.(*spectypes.ConsensusData)

	if r.decidedBlindedBlock() {
		_, blkToSign, err = cd.GetBlindedBlockData()
		if err != nil {
			return errors.Wrap(err, "could not get blinded block data")
		}
	} else {
		_, blkToSign, err = cd.GetBlockData()
		if err != nil {
			return errors.Wrap(err, "could not get block data")
		}
	}

	msg, err := r.BaseRunner.signBeaconObject(
		r,
		r.BaseRunner.State.StartingDuty.(*spectypes.BeaconDuty),
		blkToSign,
		cd.Duty.Slot,
		spectypes.DomainProposer,
	)
	if err != nil {
		return errors.Wrap(err, "failed signing attestation data")
	}
	postConsensusMsg := &spectypes.PartialSignatureMessages{
		Type:     spectypes.PostConsensusPartialSig,
		Slot:     cd.Duty.Slot,
		Messages: []*spectypes.PartialSignatureMessage{msg},
	}

	msgID := spectypes.NewMsgID(r.GetShare().DomainType, r.GetShare().ValidatorPubKey[:], r.BaseRunner.RunnerRoleType)
	msgToBroadcast, err := spectypes.PartialSignatureMessagesToSignedSSVMessage(postConsensusMsg, msgID, r.operatorSigner)
	if err != nil {
		return errors.Wrap(err, "could not sign post-consensus partial signature message")
	}

	if err := r.GetNetwork().Broadcast(msgID, msgToBroadcast); err != nil {
		return errors.Wrap(err, "can't broadcast partial post consensus sig")
	}
	return nil
}

func (r *ProposerRunner) ProcessPostConsensus(logger *zap.Logger, signedMsg *spectypes.PartialSignatureMessages) error {
	quorum, roots, err := r.BaseRunner.basePostConsensusMsgProcessing(logger, r, signedMsg)
	if err != nil {
		return errors.Wrap(err, "failed processing post consensus message")
	}
	if !quorum {
		return nil
	}

	for _, root := range roots {
		sig, err := r.GetState().ReconstructBeaconSig(r.GetState().PostConsensusContainer, root, r.GetShare().ValidatorPubKey[:], r.GetShare().ValidatorIndex)
		if err != nil {
			// If the reconstructed signature verification failed, fall back to verifying each partial signature
			for _, root := range roots {
				r.BaseRunner.FallBackAndVerifyEachSignature(r.GetState().PostConsensusContainer, root, r.GetShare().Committee, r.GetShare().ValidatorIndex)
			}
			return errors.Wrap(err, "got post-consensus quorum but it has invalid signatures")
		}
		specSig := phase0.BLSSignature{}
		copy(specSig[:], sig)
		r.metrics.EndPostConsensus()
		logger.Debug("🧩 reconstructed partial post consensus signatures",
			zap.Uint64s("signers", getPostConsensusSigners(r.GetState(), root)),
			fields.PostConsensusTime(r.metrics.GetPostConsensusTime()))
		endSubmission := r.metrics.StartBeaconSubmission()

		consensusData, err := spectypes.CreateConsensusData(r.GetState().DecidedValue)
		if err != nil {
			return errors.Wrap(err, "could not create consensus data")
		}

		start := time.Now()

		logger = logger.With(
			fields.BeaconDataTime(r.metrics.GetBeaconDataTime()),
			fields.PreConsensusTime(r.metrics.GetPreConsensusTime()),
			fields.ConsensusTime(r.metrics.GetConsensusTime()),
			fields.PostConsensusTime(r.metrics.GetPostConsensusTime()),
			fields.Height(r.BaseRunner.QBFTController.Height),
			fields.Round(r.GetState().RunningInstance.State.Round),
			zap.Bool("blinded", r.decidedBlindedBlock()),
		)

		if r.decidedBlindedBlock() {
			vBlindedBlk, _, err := consensusData.GetBlindedBlockData()
			if err != nil {
				return errors.Wrap(err, "could not get blinded block")
			}
			blockSummary, summarizeErr := summarizeBlock(vBlindedBlk)
			logger = logger.With(
				zap.String("block_hash", blockSummary.Hash.String()),
				zap.NamedError("summarize_err", summarizeErr),
			)

			if err := r.GetBeaconNode().SubmitBlindedBeaconBlock(vBlindedBlk, specSig); err != nil {
				r.metrics.RoleSubmissionFailed()
				logger.Error("❌ could not submit blinded Beacon block",
					fields.SubmissionTime(time.Since(start)),
					zap.Error(err))
				return errors.Wrap(err, "could not submit to Beacon chain reconstructed signed blinded Beacon block")
			}
		} else {
			vBlk, _, err := consensusData.GetBlockData()
			if err != nil {
				return errors.Wrap(err, "could not get block")
			}
			blockSummary, summarizeErr := summarizeBlock(vBlk)
			logger = logger.With(
				zap.String("block_hash", blockSummary.Hash.String()),
				zap.NamedError("summarize_err", summarizeErr),
			)

			if err := r.GetBeaconNode().SubmitBeaconBlock(vBlk, specSig); err != nil {
				r.metrics.RoleSubmissionFailed()
				logger.Error("❌ could not submit Beacon block",
					fields.SubmissionTime(time.Since(start)),
					zap.Error(err))
				return errors.Wrap(err, "could not submit to Beacon chain reconstructed signed Beacon block")
			}
		}

		endSubmission()
		r.metrics.EndDutyFullFlow(r.GetState().RunningInstance.State.Round)
		r.metrics.RoleSubmitted()

		logger.Info("✅ successfully submitted block proposal",
<<<<<<< HEAD
			fields.SubmissionTime(time.Since(start)))
=======
			fields.Slot(consensusData.Duty.Slot),
			fields.Height(r.BaseRunner.QBFTController.Height),
			fields.Round(r.GetState().RunningInstance.State.Round),
			zap.String("block_hash", blockSummary.Hash.String()),
			zap.Bool("blinded", blockSummary.Blinded),
			zap.Duration("took", time.Since(start)),
			zap.NamedError("summarize_err", summarizeErr))
>>>>>>> 95991717
	}
	r.GetState().Finished = true
	return nil
}

// decidedBlindedBlock returns true if decided value has a blinded block, false if regular block
// WARNING!! should be called after decided only
func (r *ProposerRunner) decidedBlindedBlock() bool {
	consensusData, err := spectypes.CreateConsensusData(r.GetState().DecidedValue)
	if err != nil {
		return false
	}
	_, _, err = consensusData.GetBlindedBlockData()
	return err == nil
}

func (r *ProposerRunner) expectedPreConsensusRootsAndDomain() ([]ssz.HashRoot, phase0.DomainType, error) {
	epoch := r.BaseRunner.BeaconNetwork.EstimatedEpochAtSlot(r.GetState().StartingDuty.DutySlot())
	return []ssz.HashRoot{spectypes.SSZUint64(epoch)}, spectypes.DomainRandao, nil
}

// expectedPostConsensusRootsAndDomain an INTERNAL function, returns the expected post-consensus roots to sign
func (r *ProposerRunner) expectedPostConsensusRootsAndDomain() ([]ssz.HashRoot, phase0.DomainType, error) {

	consensusData, err := spectypes.CreateConsensusData(r.GetState().DecidedValue)
	if err != nil {
		return nil, phase0.DomainType{}, errors.Wrap(err, "could not create consensus data")
	}

	if r.decidedBlindedBlock() {
		_, data, err := consensusData.GetBlindedBlockData()
		if err != nil {
			return nil, phase0.DomainType{}, errors.Wrap(err, "could not get blinded block data")
		}
		return []ssz.HashRoot{data}, spectypes.DomainProposer, nil
	}

	_, data, err := consensusData.GetBlockData()
	if err != nil {
		return nil, phase0.DomainType{}, errors.Wrap(err, "could not get block data")
	}
	return []ssz.HashRoot{data}, spectypes.DomainProposer, nil
}

// executeDuty steps:
// 1) sign a partial randao sig and wait for 2f+1 partial sigs from peers
// 2) reconstruct randao and send GetBeaconBlock to BN
// 3) start consensus on duty + block data
// 4) Once consensus decides, sign partial block and broadcast
// 5) collect 2f+1 partial sigs, reconstruct and broadcast valid block sig to the BN
func (r *ProposerRunner) executeDuty(logger *zap.Logger, duty spectypes.Duty) error {
	r.metrics.StartDutyFullFlow()
	r.metrics.StartPreConsensus()

	// sign partial randao
	epoch := r.GetBeaconNode().GetBeaconNetwork().EstimatedEpochAtSlot(duty.DutySlot())
	msg, err := r.BaseRunner.signBeaconObject(r, duty.(*spectypes.BeaconDuty), spectypes.SSZUint64(epoch), duty.DutySlot(), spectypes.DomainRandao)
	if err != nil {
		return errors.Wrap(err, "could not sign randao")
	}
	msgs := &spectypes.PartialSignatureMessages{
		Type:     spectypes.RandaoPartialSig,
		Slot:     duty.DutySlot(),
		Messages: []*spectypes.PartialSignatureMessage{msg},
	}

	msgID := spectypes.NewMsgID(r.GetShare().DomainType, r.GetShare().ValidatorPubKey[:], r.BaseRunner.RunnerRoleType)
	msgToBroadcast, err := spectypes.PartialSignatureMessagesToSignedSSVMessage(msgs, msgID, r.operatorSigner)
	if err != nil {
		return errors.Wrap(err, "could not sign pre-consensus partial signature message")
	}
	if err := r.GetNetwork().Broadcast(msgID, msgToBroadcast); err != nil {
		return errors.Wrap(err, "can't broadcast partial randao sig")
	}

	logger.Debug("🔏 signed & broadcasted partial RANDAO signature")

	return nil
}

func (r *ProposerRunner) GetBaseRunner() *BaseRunner {
	return r.BaseRunner
}

func (r *ProposerRunner) GetNetwork() specqbft.Network {
	return r.network
}

func (r *ProposerRunner) GetBeaconNode() beacon.BeaconNode {
	return r.beacon
}

func (r *ProposerRunner) GetShare() *spectypes.Share {
	// TODO better solution for this
	for _, share := range r.BaseRunner.Share {
		return share
	}
	return nil
}

func (r *ProposerRunner) GetState() *State {
	return r.BaseRunner.State
}

func (r *ProposerRunner) GetValCheckF() specqbft.ProposedValueCheckF {
	return r.valCheck
}

func (r *ProposerRunner) GetSigner() spectypes.BeaconSigner {
	return r.signer
}

func (r *ProposerRunner) GetOperatorSigner() spectypes.OperatorSigner {
	return r.operatorSigner
}

// Encode returns the encoded struct in bytes or error
func (r *ProposerRunner) Encode() ([]byte, error) {
	return json.Marshal(r)
}

// Decode returns error if decoding failed
func (r *ProposerRunner) Decode(data []byte) error {
	return json.Unmarshal(data, &r)
}

// GetRoot returns the root used for signing and verification
func (r *ProposerRunner) GetRoot() ([32]byte, error) {
	marshaledRoot, err := r.Encode()
	if err != nil {
		return [32]byte{}, errors.Wrap(err, "could not encode DutyRunnerState")
	}
	ret := sha256.Sum256(marshaledRoot)
	return ret, nil
}

// blockSummary contains essentials about a block. Useful for logging.
type blockSummary struct {
	Hash    phase0.Hash32
	Blinded bool
	Version spec.DataVersion
}

// summarizeBlock returns a blockSummary for the given block.
func summarizeBlock(block any) (summary blockSummary, err error) {
	if block == nil {
		return summary, fmt.Errorf("block is nil")
	}
	switch b := block.(type) {
	case *api.VersionedProposal:
		if b.Blinded {
			switch b.Version {
			case spec.DataVersionCapella:
				return summarizeBlock(b.CapellaBlinded)
			case spec.DataVersionDeneb:
				return summarizeBlock(b.DenebBlinded)
			default:
				return summary, fmt.Errorf("unsupported blinded block version %d", b.Version)
			}
		}
		switch b.Version {
		case spec.DataVersionCapella:
			return summarizeBlock(b.Capella)
		case spec.DataVersionDeneb:
			if b.Deneb == nil {
				return summary, fmt.Errorf("deneb block contents is nil")
			}
			return summarizeBlock(b.Deneb.Block)
		default:
			return summary, fmt.Errorf("unsupported block version %d", b.Version)
		}

	case *api.VersionedBlindedProposal:
		switch b.Version {
		case spec.DataVersionCapella:
			return summarizeBlock(b.Capella)
		case spec.DataVersionDeneb:
			return summarizeBlock(b.Deneb)
		default:
			return summary, fmt.Errorf("unsupported blinded block version %d", b.Version)
		}

	case *capella.BeaconBlock:
		if b == nil || b.Body == nil || b.Body.ExecutionPayload == nil {
			return summary, fmt.Errorf("block, body or execution payload is nil")
		}
		summary.Hash = b.Body.ExecutionPayload.BlockHash
		summary.Version = spec.DataVersionCapella

	case *deneb.BeaconBlock:
		if b == nil || b.Body == nil || b.Body.ExecutionPayload == nil {
			return summary, fmt.Errorf("block, body or execution payload is nil")
		}
		summary.Hash = b.Body.ExecutionPayload.BlockHash
		summary.Version = spec.DataVersionDeneb

	case *apiv1deneb.BlockContents:
		return summarizeBlock(b.Block)

	case *apiv1capella.BlindedBeaconBlock:
		if b == nil || b.Body == nil || b.Body.ExecutionPayloadHeader == nil {
			return summary, fmt.Errorf("block, body or execution payload header is nil")
		}
		summary.Hash = b.Body.ExecutionPayloadHeader.BlockHash
		summary.Blinded = true
		summary.Version = spec.DataVersionCapella

	case *apiv1deneb.BlindedBeaconBlock:
		if b == nil || b.Body == nil || b.Body.ExecutionPayloadHeader == nil {
			return summary, fmt.Errorf("block, body or execution payload header is nil")
		}
		summary.Hash = b.Body.ExecutionPayloadHeader.BlockHash
		summary.Blinded = true
		summary.Version = spec.DataVersionDeneb
	}
	return
}<|MERGE_RESOLUTION|>--- conflicted
+++ resolved
@@ -83,16 +83,11 @@
 		return errors.Wrap(err, "failed processing randao message")
 	}
 
-<<<<<<< HEAD
-	logger.Debug("🧩 got partial RANDAO signature",
-		zap.Uint64("signer", signedMsg.Signer))
-=======
 	duty := r.GetState().StartingDuty.(*spectypes.BeaconDuty)
 
 	logger = logger.With(fields.Slot(duty.DutySlot()))
 	logger.Debug("🧩 got partial RANDAO signatures",
 		zap.Uint64("signer", signedMsg.Messages[0].Signer)) // TODO: more than one? check index arr boundries
->>>>>>> 95991717
 
 	// quorum returns true only once (first time quorum achieved)
 	if !quorum {
@@ -115,7 +110,7 @@
 
 	r.metrics.StartBeaconData()
 	start := time.Now()
-	duty := r.GetState().StartingDuty
+	duty = r.GetState().StartingDuty.(*spectypes.BeaconDuty)
 	obj, ver, err := r.GetBeaconNode().GetBeaconBlock(duty.Slot, r.GetShare().Graffiti, fullSig)
 	if err != nil {
 		logger.Error("❌ failed to get blinded beacon block",
@@ -151,12 +146,8 @@
 	}
 
 	r.metrics.StartConsensus()
-<<<<<<< HEAD
-	logger = logger.With(fields.BeaconDataTime(r.metrics.GetBeaconDataTime()))
-	if err := r.BaseRunner.decide(logger, r, input); err != nil {
-=======
+
 	if err := r.BaseRunner.decide(logger, r, duty.Slot, inputBytes); err != nil {
->>>>>>> 95991717
 		return errors.Wrap(err, "can't start new duty runner instance for duty")
 	}
 
@@ -263,13 +254,16 @@
 			fields.Round(r.GetState().RunningInstance.State.Round),
 			zap.Bool("blinded", r.decidedBlindedBlock()),
 		)
-
+		var (
+			blockSummary blockSummary
+			summarizeErr error
+		)
 		if r.decidedBlindedBlock() {
 			vBlindedBlk, _, err := consensusData.GetBlindedBlockData()
 			if err != nil {
 				return errors.Wrap(err, "could not get blinded block")
 			}
-			blockSummary, summarizeErr := summarizeBlock(vBlindedBlk)
+			blockSummary, summarizeErr = summarizeBlock(vBlindedBlk)
 			logger = logger.With(
 				zap.String("block_hash", blockSummary.Hash.String()),
 				zap.NamedError("summarize_err", summarizeErr),
@@ -287,7 +281,7 @@
 			if err != nil {
 				return errors.Wrap(err, "could not get block")
 			}
-			blockSummary, summarizeErr := summarizeBlock(vBlk)
+			blockSummary, summarizeErr = summarizeBlock(vBlk)
 			logger = logger.With(
 				zap.String("block_hash", blockSummary.Hash.String()),
 				zap.NamedError("summarize_err", summarizeErr),
@@ -307,9 +301,6 @@
 		r.metrics.RoleSubmitted()
 
 		logger.Info("✅ successfully submitted block proposal",
-<<<<<<< HEAD
-			fields.SubmissionTime(time.Since(start)))
-=======
 			fields.Slot(consensusData.Duty.Slot),
 			fields.Height(r.BaseRunner.QBFTController.Height),
 			fields.Round(r.GetState().RunningInstance.State.Round),
@@ -317,7 +308,6 @@
 			zap.Bool("blinded", blockSummary.Blinded),
 			zap.Duration("took", time.Since(start)),
 			zap.NamedError("summarize_err", summarizeErr))
->>>>>>> 95991717
 	}
 	r.GetState().Finished = true
 	return nil
