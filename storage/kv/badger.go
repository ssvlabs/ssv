--- conflicted
+++ resolved
@@ -211,7 +211,6 @@
 }
 
 // report the db size and metrics
-<<<<<<< HEAD
 func (b *BadgerDb) report(logger *zap.Logger) func() {
 	logger = logger.Named("BadgerDBReporting")
 	return func() {
@@ -220,20 +219,9 @@
 		indexCache := b.db.IndexCacheMetrics()
 
 		logger.Debug("BadgerDBReport", zap.Int64("lsm", lsm), zap.Int64("vlog", vlog),
-			zap.String("BlockCacheMetrics", blockCache.String()),
-			zap.String("IndexCacheMetrics", indexCache.String()))
-	}
-=======
-func (b *BadgerDb) report() {
-	logger := b.logger.With(zap.String("who", "BadgerDBReporting"))
-	lsm, vlog := b.db.Size()
-	blockCache := b.db.BlockCacheMetrics()
-	indexCache := b.db.IndexCacheMetrics()
-
-	logger.Debug("BadgerDBReport", zap.Int64("lsm", lsm), zap.Int64("vlog", vlog),
-		logging.BlockCacheMetrics(blockCache),
-		logging.IndexCacheMetrics(indexCache))
->>>>>>> b31d6365
+		  logging.BlockCacheMetrics(blockCache),
+		  logging.IndexCacheMetrics(indexCache))
+	}
 }
 
 func (b *BadgerDb) listRawKeys(prefix []byte, txn *badger.Txn) [][]byte {
