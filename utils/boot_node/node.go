package bootnode

import (
	"context"
	"crypto/ecdsa"
	"fmt"
	"io"
	"log"
	"net"
	"net/http"
	"path/filepath"
	"time"

	"github.com/ethereum/go-ethereum/p2p/discover"
	"github.com/ethereum/go-ethereum/p2p/enode"
	"github.com/ethereum/go-ethereum/p2p/enr"
	"github.com/pkg/errors"
	"github.com/prysmaticlabs/prysm/v4/network"
	"go.uber.org/zap"

	"github.com/ssvlabs/ssv/logging"
	"github.com/ssvlabs/ssv/logging/fields"
	"github.com/ssvlabs/ssv/network/discovery"
	"github.com/ssvlabs/ssv/networkconfig"
	"github.com/ssvlabs/ssv/utils"
)

// Options contains options to create the node
type Options struct {
	PrivateKey string `yaml:"PrivateKey" env:"BOOT_NODE_PRIVATE_KEY" env-description:"Private key for bootnode identity (generated if empty)"`
	ExternalIP string `yaml:"ExternalIP" env:"BOOT_NODE_EXTERNAL_IP" env-description:"Override bootnode's external IP address"`
	TCPPort    uint16 `yaml:"TcpPort" env:"TCP_PORT" env-default:"5000" env-description:"TCP port for P2P transport"`
	UDPPort    uint16 `yaml:"UdpPort" env:"UDP_PORT" env-default:"4000" env-description:"UDP port for discovery"`
	DbPath     string `yaml:"DbPath" env:"BOOT_NODE_DB_PATH" env-default:"/data/bootnode" env-description:"Path to bootnode database directory"`
	Network    string `yaml:"Network" env:"NETWORK" env-default:"mainnet" env-description:"Ethereum network to connect to"`
}

// Node represents the behavior of boot node
type Node interface {
	// Start starts the SSV node
	Start(ctx context.Context) error
}

// bootNode implements Node interface
type bootNode struct {
	logger      *zap.Logger
	privateKey  string
	discv5port  uint16
	forkVersion []byte
	externalIP  string
	tcpPort     uint16
	dbPath      string
	ssvConfig   networkconfig.SSVConfig
}

// New is the constructor of ssvNode
<<<<<<< HEAD
func New(ssvConfig networkconfig.SSVConfig, opts Options) (Node, error) {
=======
func New(logger *zap.Logger, networkConfig networkconfig.NetworkConfig, opts Options) (Node, error) {
>>>>>>> 86b4d4bc
	return &bootNode{
		logger:      logger.Named(logging.NameBootNode),
		privateKey:  opts.PrivateKey,
		discv5port:  opts.UDPPort,
		forkVersion: []byte{0x00, 0x00, 0x20, 0x09},
		externalIP:  opts.ExternalIP,
		tcpPort:     opts.TCPPort,
		dbPath:      opts.DbPath,
		ssvConfig:   ssvConfig,
	}, nil
}

type handler struct {
	logger   *zap.Logger
	listener discovery.Listener
}

func (h *handler) httpHandler() func(w http.ResponseWriter, _ *http.Request) {
	return func(w http.ResponseWriter, _ *http.Request) {
		w.WriteHeader(http.StatusOK)
		write := func(w io.Writer, b []byte) {
			if _, err := w.Write(b); err != nil {
				h.logger.Error("Failed to write to http response", zap.Error(err))
			}
		}
		allNodes := h.listener.AllNodes()
		write(w, []byte("Nodes stored in the table:\n"))
		for i, n := range allNodes {
			write(w, []byte(fmt.Sprintf("Node %d\n", i)))
			write(w, []byte(n.String()+"\n"))
			write(w, []byte("Node ID: "+n.ID().String()+"\n"))
			write(w, []byte("IP: "+n.IP().String()+"\n"))
			write(w, []byte(fmt.Sprintf("UDP Port: %d", n.UDP())+"\n"))
			write(w, []byte(fmt.Sprintf("TCP Port: %d", n.TCP())+"\n\n"))
		}
	}
}

// Start implements Node interface
func (n *bootNode) Start(ctx context.Context) error {
	privKey, err := utils.ECDSAPrivateKey(n.logger, n.privateKey)
	if err != nil {
		log.Fatal("Failed to get p2p privateKey", zap.Error(err))
	}

	ipAddr, err := network.ExternalIP()
	// ipAddr = "127.0.0.1"
	log.Print("TEST Ip addr----", ipAddr)
	if err != nil {
		n.logger.Fatal("Failed to get ExternalIP", zap.Error(err))
	}

	listener := n.createListener(ipAddr, n.discv5port, privKey)
	node := listener.LocalNode().Node()
	n.logger.Info("Running",
		zap.String("node", node.String()),
		zap.Any("domain", n.ssvConfig.DomainType),
		fields.ProtocolID(n.ssvConfig.DiscoveryProtocolID),
	)

	handler := &handler{
		logger:   n.logger,
		listener: listener,
	}
	mux := http.NewServeMux()
	mux.HandleFunc("/p2p", handler.httpHandler())

	const timeout = 3 * time.Second

	httpServer := &http.Server{
		Addr:         fmt.Sprintf(":%d", n.tcpPort),
		Handler:      mux,
		ReadTimeout:  timeout,
		WriteTimeout: timeout,
	}

	if err := httpServer.ListenAndServe(); err != nil {
		log.Fatalf("Failed to start server %v", err)
	}

	return nil
}

func (n *bootNode) createListener(ipAddr string, port uint16, privateKey *ecdsa.PrivateKey) discovery.Listener {
	// Create the UDP listener and the LocalNode record.
	ip := net.ParseIP(ipAddr)
	if ip.To4() == nil {
		n.logger.Fatal("IPV4 address not provided", fields.Address(ipAddr))
	}
	var bindIP net.IP
	var networkVersion string
	switch {
	case ip.To16() != nil && ip.To4() == nil:
		bindIP = net.IPv6zero
		networkVersion = "udp6"
	case ip.To4() != nil:
		bindIP = net.IPv4zero
		networkVersion = "udp4"
	default:
		n.logger.Fatal("Valid ip address not provided", fields.Address(ipAddr))
	}
	udpAddr := &net.UDPAddr{
		IP:   bindIP,
		Port: int(port),
	}
	conn, err := net.ListenUDP(networkVersion, udpAddr)
	if err != nil {
		log.Fatal(err)
	}
	localNode, err := n.createLocalNode(privateKey, ip, port)
	if err != nil {
		log.Fatal(err)
	}

	listener, err := discover.ListenV5(conn, localNode, discover.Config{
		PrivateKey:   privateKey,
		V5ProtocolID: &n.ssvConfig.DiscoveryProtocolID,
	})
	if err != nil {
		log.Fatal(err)
	}

	return listener
}

func (n *bootNode) createLocalNode(privKey *ecdsa.PrivateKey, ipAddr net.IP, port uint16) (*enode.LocalNode, error) {
	db, err := enode.OpenDB(filepath.Join(n.dbPath, "enode"))
	if err != nil {
		return nil, errors.Wrap(err, "Could not open node's peer database")
	}
	external := net.ParseIP(n.externalIP)
	if n.externalIP == "" {
		external = ipAddr
		n.logger.Info("Running with IP", zap.String("ip", ipAddr.String()))
	} else {
		n.logger.Info("Running with External IP", zap.String("external_ip", n.externalIP))
	}

	localNode := enode.NewLocalNode(db, privKey)
	localNode.Set(enr.WithEntry("ssv", true))
	localNode.SetFallbackIP(external)
	localNode.SetFallbackUDP(int(port))

	ipEntry := enr.IP(external)
	udpEntry := enr.UDP(port)
	tcpEntry := enr.TCP(n.tcpPort)

	localNode.Set(ipEntry)
	localNode.Set(udpEntry)
	localNode.Set(tcpEntry)

	return localNode, nil
}<|MERGE_RESOLUTION|>--- conflicted
+++ resolved
@@ -54,11 +54,7 @@
 }
 
 // New is the constructor of ssvNode
-<<<<<<< HEAD
-func New(ssvConfig networkconfig.SSVConfig, opts Options) (Node, error) {
-=======
-func New(logger *zap.Logger, networkConfig networkconfig.NetworkConfig, opts Options) (Node, error) {
->>>>>>> 86b4d4bc
+func New(logger *zap.Logger, ssvConfig networkconfig.SSVConfig, opts Options) (Node, error) {
 	return &bootNode{
 		logger:      logger.Named(logging.NameBootNode),
 		privateKey:  opts.PrivateKey,
