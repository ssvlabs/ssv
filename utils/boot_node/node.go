package bootnode

import (
	"context"
	"crypto/ecdsa"
	"fmt"
	"io"
	"log"
	"net"
	"net/http"
	"path/filepath"
	"time"

	"github.com/ethereum/go-ethereum/p2p/discover"
	"github.com/ethereum/go-ethereum/p2p/enode"
	"github.com/ethereum/go-ethereum/p2p/enr"
	"github.com/pkg/errors"
	"github.com/prysmaticlabs/prysm/v4/network"
	"go.uber.org/zap"

	"github.com/ssvlabs/ssv/logging"
	"github.com/ssvlabs/ssv/logging/fields"
	"github.com/ssvlabs/ssv/network/discovery"
	"github.com/ssvlabs/ssv/networkconfig"
	"github.com/ssvlabs/ssv/utils"
)

// Options contains options to create the node
type Options struct {
	PrivateKey string `yaml:"PrivateKey" env:"BOOT_NODE_PRIVATE_KEY" env-description:"Private key for bootnode identity (generated if empty)"`
	ExternalIP string `yaml:"ExternalIP" env:"BOOT_NODE_EXTERNAL_IP" env-description:"Override bootnode's external IP address"`
	TCPPort    uint16 `yaml:"TcpPort" env:"TCP_PORT" env-default:"5000" env-description:"TCP port for P2P transport"`
	UDPPort    uint16 `yaml:"UdpPort" env:"UDP_PORT" env-default:"4000" env-description:"UDP port for discovery"`
	DbPath     string `yaml:"DbPath" env:"BOOT_NODE_DB_PATH" env-default:"/data/bootnode" env-description:"Path to bootnode database directory"`
	Network    string `yaml:"Network" env:"NETWORK" env-default:"mainnet" env-description:"Ethereum network to connect to"`
}

// Node represents the behavior of boot node
type Node interface {
	// Start starts the SSV node
	Start(ctx context.Context) error
}

// bootNode implements Node interface
type bootNode struct {
	logger      *zap.Logger
	privateKey  string
	discv5port  uint16
	forkVersion []byte
	externalIP  string
	tcpPort     uint16
	dbPath      string
	ssvConfig   networkconfig.SSVConfig
}

// New is the constructor of ssvNode
<<<<<<< HEAD
func New(ssvConfig networkconfig.SSVConfig, opts Options) (Node, error) {
=======
func New(logger *zap.Logger, networkConfig networkconfig.NetworkConfig, opts Options) (Node, error) {
>>>>>>> 6adb4d51
	return &bootNode{
		logger:      logger.Named(logging.NameBootNode),
		privateKey:  opts.PrivateKey,
		discv5port:  opts.UDPPort,
		forkVersion: []byte{0x00, 0x00, 0x20, 0x09},
		externalIP:  opts.ExternalIP,
		tcpPort:     opts.TCPPort,
		dbPath:      opts.DbPath,
		ssvConfig:   ssvConfig,
	}, nil
}

type handler struct {
	logger   *zap.Logger
	listener discovery.Listener
}

func (h *handler) httpHandler() func(w http.ResponseWriter, _ *http.Request) {
	return func(w http.ResponseWriter, _ *http.Request) {
		w.WriteHeader(http.StatusOK)
		write := func(w io.Writer, b []byte) {
			if _, err := w.Write(b); err != nil {
				h.logger.Error("Failed to write to http response", zap.Error(err))
			}
		}
		allNodes := h.listener.AllNodes()
		write(w, []byte("Nodes stored in the table:\n"))
		for i, n := range allNodes {
			write(w, []byte(fmt.Sprintf("Node %d\n", i)))
			write(w, []byte(n.String()+"\n"))
			write(w, []byte("Node ID: "+n.ID().String()+"\n"))
			write(w, []byte("IP: "+n.IP().String()+"\n"))
			write(w, []byte(fmt.Sprintf("UDP Port: %d", n.UDP())+"\n"))
			write(w, []byte(fmt.Sprintf("TCP Port: %d", n.TCP())+"\n\n"))
		}
	}
}

// Start implements Node interface
func (n *bootNode) Start(ctx context.Context) error {
	privKey, err := utils.ECDSAPrivateKey(n.logger, n.privateKey)
	if err != nil {
		log.Fatal("Failed to get p2p privateKey", zap.Error(err))
	}

	ipAddr, err := network.ExternalIP()
	// ipAddr = "127.0.0.1"
	log.Print("TEST Ip addr----", ipAddr)
	if err != nil {
		n.logger.Fatal("Failed to get ExternalIP", zap.Error(err))
	}

	listener := n.createListener(ipAddr, n.discv5port, privKey)
	node := listener.LocalNode().Node()
<<<<<<< HEAD
	logger.Info("Running",
		zap.Stringer("node", node),
		zap.Stringer("config", n.ssvConfig),
		fields.ProtocolID(n.ssvConfig.DiscoveryProtocolID),
=======
	n.logger.Info("Running",
		zap.String("node", node.String()),
		zap.String("network", n.network.Name),
		fields.ProtocolID(n.network.DiscoveryProtocolID),
>>>>>>> 6adb4d51
	)

	handler := &handler{
		logger:   n.logger,
		listener: listener,
	}
	mux := http.NewServeMux()
	mux.HandleFunc("/p2p", handler.httpHandler())

	const timeout = 3 * time.Second

	httpServer := &http.Server{
		Addr:         fmt.Sprintf(":%d", n.tcpPort),
		Handler:      mux,
		ReadTimeout:  timeout,
		WriteTimeout: timeout,
	}

	if err := httpServer.ListenAndServe(); err != nil {
		log.Fatalf("Failed to start server %v", err)
	}

	return nil
}

func (n *bootNode) createListener(ipAddr string, port uint16, privateKey *ecdsa.PrivateKey) discovery.Listener {
	// Create the UDP listener and the LocalNode record.
	ip := net.ParseIP(ipAddr)
	if ip.To4() == nil {
		n.logger.Fatal("IPV4 address not provided", fields.Address(ipAddr))
	}
	var bindIP net.IP
	var networkVersion string
	switch {
	case ip.To16() != nil && ip.To4() == nil:
		bindIP = net.IPv6zero
		networkVersion = "udp6"
	case ip.To4() != nil:
		bindIP = net.IPv4zero
		networkVersion = "udp4"
	default:
		n.logger.Fatal("Valid ip address not provided", fields.Address(ipAddr))
	}
	udpAddr := &net.UDPAddr{
		IP:   bindIP,
		Port: int(port),
	}
	conn, err := net.ListenUDP(networkVersion, udpAddr)
	if err != nil {
		log.Fatal(err)
	}
	localNode, err := n.createLocalNode(privateKey, ip, port)
	if err != nil {
		log.Fatal(err)
	}

	listener, err := discover.ListenV5(conn, localNode, discover.Config{
		PrivateKey:   privateKey,
		V5ProtocolID: &n.ssvConfig.DiscoveryProtocolID,
	})
	if err != nil {
		log.Fatal(err)
	}

	return listener
}

func (n *bootNode) createLocalNode(privKey *ecdsa.PrivateKey, ipAddr net.IP, port uint16) (*enode.LocalNode, error) {
	db, err := enode.OpenDB(filepath.Join(n.dbPath, "enode"))
	if err != nil {
		return nil, errors.Wrap(err, "Could not open node's peer database")
	}
	external := net.ParseIP(n.externalIP)
	if n.externalIP == "" {
		external = ipAddr
		n.logger.Info("Running with IP", zap.String("ip", ipAddr.String()))
	} else {
		n.logger.Info("Running with External IP", zap.String("external_ip", n.externalIP))
	}

	localNode := enode.NewLocalNode(db, privKey)
	localNode.Set(enr.WithEntry("ssv", true))
	localNode.SetFallbackIP(external)
	localNode.SetFallbackUDP(int(port))

	ipEntry := enr.IP(external)
	udpEntry := enr.UDP(port)
	tcpEntry := enr.TCP(n.tcpPort)

	localNode.Set(ipEntry)
	localNode.Set(udpEntry)
	localNode.Set(tcpEntry)

	return localNode, nil
}<|MERGE_RESOLUTION|>--- conflicted
+++ resolved
@@ -54,11 +54,7 @@
 }
 
 // New is the constructor of ssvNode
-<<<<<<< HEAD
-func New(ssvConfig networkconfig.SSVConfig, opts Options) (Node, error) {
-=======
-func New(logger *zap.Logger, networkConfig networkconfig.NetworkConfig, opts Options) (Node, error) {
->>>>>>> 6adb4d51
+func New(logger *zap.Logger, ssvConfig networkconfig.SSVConfig, opts Options) (Node, error) {
 	return &bootNode{
 		logger:      logger.Named(logging.NameBootNode),
 		privateKey:  opts.PrivateKey,
@@ -113,17 +109,10 @@
 
 	listener := n.createListener(ipAddr, n.discv5port, privKey)
 	node := listener.LocalNode().Node()
-<<<<<<< HEAD
-	logger.Info("Running",
+	n.logger.Info("Running",
 		zap.Stringer("node", node),
 		zap.Stringer("config", n.ssvConfig),
 		fields.ProtocolID(n.ssvConfig.DiscoveryProtocolID),
-=======
-	n.logger.Info("Running",
-		zap.String("node", node.String()),
-		zap.String("network", n.network.Name),
-		fields.ProtocolID(n.network.DiscoveryProtocolID),
->>>>>>> 6adb4d51
 	)
 
 	handler := &handler{
