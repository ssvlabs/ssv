--- conflicted
+++ resolved
@@ -145,13 +145,9 @@
 		peerScoreParams := params.PeerScoreParams(cfg.Scoring.OneEpochDuration, cfg.MsgIDCacheTTL, cfg.Scoring.IPWhilelist...)
 
 		if inspector == nil {
-<<<<<<< HEAD
-			inspector = scoreInspector(logger, cfg.ScoreIndex, peerScoreParams)
-=======
 			inspector = scoreInspector(logger, cfg.ScoreIndex, func(pid peer.ID) bool {
 				return cfg.Host.Network().Connectedness(pid) == libp2pnetwork.Connected
-			})
->>>>>>> 4a6e3f62
+			}, peerScoreParams)
 		}
 
 		if inspectInterval == 0 {
