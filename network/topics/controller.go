--- conflicted
+++ resolved
@@ -25,14 +25,9 @@
 	// Subscribe subscribes to the given topic
 	Subscribe(name string) error
 	// Unsubscribe unsubscribes from the given topic
-<<<<<<< HEAD
 	Unsubscribe(topicName string, hard bool) error
-	// Peers returns the peers subscribed to the given topic
-=======
-	Unsubscribe(logger *zap.Logger, topicName string, hard bool) error
 	// Peers returns a list of peers we are connected to in the given topic, if topicName
 	// param is an empty string it returns a list of all peers we are connected to.
->>>>>>> 8bff9909
 	Peers(topicName string) ([]peer.ID, error)
 	// Topics lists all topics this node is subscribed to
 	Topics() []string
