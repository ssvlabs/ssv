package topics

import (
	"fmt"
	"math"
	"strconv"
	"strings"
	"time"

	"github.com/ssvlabs/ssv/logging/fields"
	"github.com/ssvlabs/ssv/network/commons"
	"github.com/ssvlabs/ssv/registry/storage"

	pubsub "github.com/libp2p/go-libp2p-pubsub"
	"github.com/libp2p/go-libp2p/core/peer"
	"go.uber.org/zap"

	"github.com/ssvlabs/ssv/network/peers"
	"github.com/ssvlabs/ssv/network/topics/params"
)

// DefaultScoringConfig returns the default scoring config
func DefaultScoringConfig() *ScoringConfig {
	return &ScoringConfig{
		IPColocationWeight: -35.11,
		OneEpochDuration:   (12 * time.Second) * 32,
	}
}

<<<<<<< HEAD
// scoreInspector inspects scores and updates the score index accordingly.
// It also updates the GossipSubScoreIndex by resetting it and
// adding the peers' scores.
=======
type topicScoreSnapshot struct {
	topic string
	*pubsub.TopicScoreSnapshot
}

// scoreInspector inspects scores and updates the score index accordingly
>>>>>>> 037b52c5
// TODO: finalize once validation is in place
func scoreInspector(logger *zap.Logger,
	scoreIdx peers.ScoreIndex,
	logFrequency int,
	metrics Metrics,
	peerConnected func(pid peer.ID) bool,
	peerScoreParams *pubsub.PeerScoreParams,
	topicScoreParamsFactory func(string) *pubsub.TopicScoreParams,
	gossipSubScoreIndex peers.GossipSubScoreIndex) pubsub.ExtendedPeerScoreInspectFn {

	inspections := 0

	return func(scores map[peer.ID]*pubsub.PeerScoreSnapshot) {

		// Updates the GossipSubScoreIndex in every iteration
		updateGossipSubScoreIndex(gossipSubScoreIndex, scores)

		// Check if should do logging
		if inspections%logFrequency != 0 {
			// Don't log yet.
			inspections++
			return
		}

		// Reset metrics before updating them.
		metrics.ResetPeerScores()

		// Use a "scope cache" for getting a topic's score parameters
		// otherwise, the factory method would be called multiple times for the same topic
		topicScoreParamsCache := make(map[string]*pubsub.TopicScoreParams)
		getScoreParamsForTopic := func(topic string) *pubsub.TopicScoreParams {
			if topicParams, exists := topicScoreParamsCache[topic]; exists {
				return topicParams
			}
			topicScoreParamsCache[topic] = topicScoreParamsFactory(topic)
			return topicScoreParamsCache[topic]
		}

		// Log score for each peer
		for pid, peerScores := range scores {

			// Store topic snapshot for topics with invalid messages
			filtered := []*topicScoreSnapshot{}
			for topic, snapshot := range peerScores.Topics {
				if snapshot.InvalidMessageDeliveries != 0 {
					filtered = append(filtered, &topicScoreSnapshot{topic, snapshot})
				}
			}

			// Compute p4 impact in final score for metrics
			p4Impact := float64(0)

			// Compute counters and weights for p1, p2, p4, p6 and p7.
			// The subscores p3 and p5 are unused.

			// P1 - Time in mesh
			// The weight should be equal for all topics. So, we can just sum up the counters.
			p1CounterSum := float64(0)

			// P2 - First message deliveries
			// The weight for the p2 score (w2) may be different through topics
			// So, we compute the sum P2c * W2 for all topics
			p2 := 0.0

			// P4 - InvalidMessageDeliveries
			// The weight should be equal for all topics. So, we can just sum up the counters squared.
			p4CounterSum := float64(0)

			// Get counters for each topic
			for topic, snapshot := range peerScores.Topics {

				topicScoreParams := getScoreParamsForTopic(topic)

				// Cap p1 as done in GossipSub
				p1Counter := float64(snapshot.TimeInMesh / topicScoreParams.TimeInMeshQuantum)
				if p1Counter > topicScoreParams.TimeInMeshCap {
					p1Counter = topicScoreParams.TimeInMeshCap
				}
				p1CounterSum += p1Counter

				// Square the P4 counter as done in GossipSub
				p4CounterSquaredForTopic := snapshot.InvalidMessageDeliveries * snapshot.InvalidMessageDeliveries
				p4CounterSum += p4CounterSquaredForTopic

				// Update p4 impact on final score
				p4Impact += topicScoreParams.TopicWeight * topicScoreParams.InvalidMessageDeliveriesWeight * p4CounterSquaredForTopic

				// Sum up P2c * W2 in P2
				p2 += snapshot.FirstMessageDeliveries * topicScoreParams.FirstMessageDeliveriesWeight
			}

			// Get weights for P1 and P4 (w1 and w4), which should be equal for all topics
			w1 := float64(0)
			w4 := float64(0)
			for topic := range peerScores.Topics {
				topicScoreParams := getScoreParamsForTopic(topic)
				w1 = topicScoreParams.TimeInMeshWeight
				w4 = topicScoreParams.InvalidMessageDeliveriesWeight
				break
			}

			// P6 - IP Colocation factor
			p6 := peerScores.IPColocationFactor
			w6 := peerScoreParams.IPColocationFactorWeight

			// P7 - Behaviour penalty
			p7 := peerScores.BehaviourPenalty
			w7 := peerScoreParams.BehaviourPenaltyWeight

			// Update metrics.
			metrics.PeerScore(pid, peerScores.Score)
			metrics.PeerP4Score(pid, p4Impact)

			// Short logs per topic https://github.com/ssvlabs/ssv/issues/1666
			invalidMessagesStats := formatInvalidMessageStats(filtered)

			// Log.
			fields := []zap.Field{
				fields.PeerID(pid),
				fields.PeerScore(peerScores.Score),
				zap.Float64("p1_time_in_mesh", p1CounterSum),
				zap.Float64("w1_time_in_mesh", w1),
				zap.Float64("p2_first_message_deliveries", p2),
				zap.Float64("p4_invalid_message_deliveries", p4CounterSum),
				zap.Float64("w4_invalid_message_deliveries", w4),
				zap.Float64("p6_ip_colocation_factor", p6),
				zap.Float64("w6_ip_colocation_factor", w6),
				zap.Float64("p7_behaviour_penalty", p7),
				zap.Float64("w7_behaviour_penalty", w7),
				zap.String("invalid_messages", invalidMessagesStats),
			}
			if peerConnected(pid) {
				fields = append(fields, zap.Bool("connected", true))
			}
			if peerScores.Score < -1000 {
				fields = append(fields, zap.Bool("low_score", true))
			}
			logger.Debug("peer scores", fields...)

			// err := scoreIdx.Score(pid, scores...)
			// if err != nil {
			//	logger.Warn("could not score peer", zap.String("peer", pid.String()), zap.Error(err))
			// } else {
			//	logger.Debug("peer scores were updated", zap.String("peer", pid.String()),
			//		zap.Any("scores", scores), zap.Any("topicScores", peerScores.Topics))
			//}
		}

		inspections++
	}
}

// Updates the GossipSubScoreIndex with the peers' scores
func updateGossipSubScoreIndex(gossipSubScoreIndex peers.GossipSubScoreIndex, scores map[peer.ID]*pubsub.PeerScoreSnapshot) {
	// Reset the index
	gossipSubScoreIndex.Clear()

	// Add the score for each peer
	for pid, peerScores := range scores {
		gossipSubScoreIndex.AddScore(pid, peerScores.Score)
	}
}

// topicScoreParams factory for creating scoring params for topics
func topicScoreParams(logger *zap.Logger, cfg *PubSubConfig, committeesProvider CommitteesProvider) func(string) *pubsub.TopicScoreParams {
	return func(t string) *pubsub.TopicScoreParams {

		// Get validator stats
		totalValidators, activeValidators, myValidators, err := cfg.GetValidatorStats()
		if err != nil {
			logger.Debug("could not read stats: active validators")
			return nil
		}
		logger := logger.With(zap.String("topic", t), zap.Uint64("totalValidators", totalValidators),
			zap.Uint64("activeValidators", activeValidators), zap.Uint64("myValidators", myValidators))
		logger.Debug("got validator stats for score params")

		// Get committees
		committees := committeesProvider.Committees()
		topicCommittees := filterCommitteesForTopic(t, committees)

		// Log
		validatorsInTopic := 0
		for _, committee := range topicCommittees {
			validatorsInTopic += len(committee.Validators)
		}
		committeesInTopic := len(topicCommittees)
		logger = logger.With(zap.Int("committees in topic", committeesInTopic), zap.Int("validators in topic", validatorsInTopic))
		logger.Debug("got filtered committees for score params")

		// Create topic options
		opts := params.NewSubnetTopicOpts(int(totalValidators), commons.Subnets(), topicCommittees)

		// Generate topic parameters
		tp, err := params.TopicParams(opts)
		if err != nil {
			logger.Debug("ignoring topic score params", zap.Error(err))
			return nil
		}
		return tp
	}
}

// topicScoreParams factory for creating scoring params for topics
func validatorTopicScoreParams(logger *zap.Logger, cfg *PubSubConfig) func(string) *pubsub.TopicScoreParams {
	return func(t string) *pubsub.TopicScoreParams {
		totalValidators, activeValidators, myValidators, err := cfg.GetValidatorStats()
		if err != nil {
			logger.Debug("could not read stats: active validators")
			return nil
		}
		logger := logger.With(zap.String("topic", t), zap.Uint64("totalValidators", totalValidators),
			zap.Uint64("activeValidators", activeValidators), zap.Uint64("myValidators", myValidators))
		logger.Debug("got validator stats for score params")
		opts := params.NewSubnetTopicOptsValidators(int(totalValidators), commons.Subnets())
		tp, err := params.TopicParams(opts)
		if err != nil {
			logger.Debug("ignoring topic score params", zap.Error(err))
			return nil
		}
		return tp
	}
}

// Returns a new committee list with only the committees that belong to the given topic
func filterCommitteesForTopic(topic string, committees []*storage.Committee) []*storage.Committee {

	topicCommittees := make([]*storage.Committee, 0)

	for _, committee := range committees {
		// Get topic
		subnet := commons.CommitteeSubnet(committee.ID)
		committeeTopic := commons.SubnetTopicID(subnet)
		committeeTopicFullName := commons.GetTopicFullName(committeeTopic)

		// If it belongs to the topic, add it
		if topic == committeeTopicFullName {
			topicCommittees = append(topicCommittees, committee)
		}
	}
	return topicCommittees
}

// formatInvalidMessageStats returns the subnets in a small format topicNum=ti,fmd,mmd,imd
func formatInvalidMessageStats(filtered []*topicScoreSnapshot) string {
	fmtFloat := func(n float64) string {
		if math.Trunc(n) == n {
			return strconv.FormatInt(int64(n), 10)
		}
		return strconv.FormatFloat(math.Round(n*100)/100, 'f', -1, 64)
	}
	var b strings.Builder
	i := 0
	for _, snapshot := range filtered {
		if i > 0 {
			b.WriteString(" ")
		}
		fmt.Fprintf(
			&b,
			"%s=%s,%s,%s,%s",
			commons.GetTopicBaseName(snapshot.topic),
			fmtFloat(snapshot.TimeInMesh.Seconds()),
			fmtFloat(snapshot.FirstMessageDeliveries),
			fmtFloat(snapshot.MeshMessageDeliveries),
			fmtFloat(snapshot.InvalidMessageDeliveries),
		)
		i++
	}
	return b.String()
}<|MERGE_RESOLUTION|>--- conflicted
+++ resolved
@@ -27,18 +27,14 @@
 	}
 }
 
-<<<<<<< HEAD
-// scoreInspector inspects scores and updates the score index accordingly.
-// It also updates the GossipSubScoreIndex by resetting it and
-// adding the peers' scores.
-=======
 type topicScoreSnapshot struct {
 	topic string
 	*pubsub.TopicScoreSnapshot
 }
 
-// scoreInspector inspects scores and updates the score index accordingly
->>>>>>> 037b52c5
+// scoreInspector inspects and logs scores.
+// It also updates the GossipSubScoreIndex by resetting it and
+// adding the peers' scores.
 // TODO: finalize once validation is in place
 func scoreInspector(logger *zap.Logger,
 	scoreIdx peers.ScoreIndex,
