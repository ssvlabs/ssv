--- conflicted
+++ resolved
@@ -217,30 +217,6 @@
 	}
 }
 
-<<<<<<< HEAD
-// topicScoreParams factory for creating scoring params for topics
-func validatorTopicScoreParams(logger *zap.Logger, cfg *PubSubConfig) func(string) *pubsub.TopicScoreParams {
-	return func(t string) *pubsub.TopicScoreParams {
-		totalValidators, activeValidators, myValidators, err := cfg.GetValidatorStats()
-		if err != nil {
-			logger.Debug("could not read stats: active validators")
-			return nil
-		}
-		logger := logger.With(zap.String("topic", t), zap.Uint64("totalValidators", totalValidators),
-			zap.Uint64("activeValidators", activeValidators), zap.Uint64("myValidators", myValidators))
-		logger.Debug("got validator stats for score params")
-		opts := params.NewSubnetTopicOptsValidators(cfg.NetworkConfig, totalValidators, commons.Subnets())
-		tp, err := params.TopicParams(opts)
-		if err != nil {
-			logger.Debug("ignoring topic score params", zap.Error(err))
-			return nil
-		}
-		return tp
-	}
-}
-
-=======
->>>>>>> bfec50e9
 // Returns a new committee list with only the committees that belong to the given topic
 func filterCommitteesForTopic(topic string, committees []*storage.Committee) []*storage.Committee {
 
