--- conflicted
+++ resolved
@@ -49,20 +49,13 @@
 	committeeID := share.CommitteeID()
 
 	signatureVerifier := signatureverifier.NewSignatureVerifier(ns)
-<<<<<<< HEAD
-	mv := validation.New(networkconfig.TestNetwork, ns.ValidatorStore(), ns, dutystore.New(), signatureVerifier)
-=======
 	mv := validation.New(
 		networkconfig.TestNetwork,
 		ns.ValidatorStore(),
-		ns,
-		dutystore.New(),
-		signatureVerifier,
+		ns, dutystore.New(), signatureVerifier,
 		phase0.Epoch(0),
 		validation.WithLogger(logger),
 	)
-
->>>>>>> a82d983b
 	require.NotNil(t, mv)
 
 	slot := networkconfig.TestNetwork.Beacon.GetBeaconNetwork().EstimatedCurrentSlot()
