--- conflicted
+++ resolved
@@ -81,11 +81,8 @@
 		}
 	)
 
-	var checkPeerTestNetwork = networkconfig.NetworkConfig{
-		BeaconConfig: networkconfig.TestNetwork.BeaconConfig,
-		SSVConfig: networkconfig.SSVConfig{
-			DomainType: spectypes.DomainType{0x1, 0x2, 0x3, 0x4},
-		},
+	var checkPeerTestSSVConfig = networkconfig.SSVConfig{
+		DomainType: spectypes.DomainType{0x1, 0x2, 0x3, 0x4},
 	}
 
 	// Create the LocalNode instances for the tests.
@@ -122,11 +119,7 @@
 		ctx:                 ctx,
 		conns:               &mock.MockConnectionIndex{LimitValue: false},
 		subnetsIdx:          subnetIndex,
-<<<<<<< HEAD
-		ssvConfig:           TestNetwork.SSVConfig,
-=======
-		networkConfig:       checkPeerTestNetwork,
->>>>>>> fafa3364
+		ssvConfig:           checkPeerTestSSVConfig,
 		subnets:             mySubnets,
 		discoveredPeersPool: ttl.New[peer.ID, DiscoveredPeer](time.Hour, time.Hour),
 		trimmedRecently:     ttl.New[peer.ID, struct{}](time.Hour, time.Hour),
