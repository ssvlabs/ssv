--- conflicted
+++ resolved
@@ -90,36 +90,6 @@
 	return testingDiscoveryWithNetworkConfig(t, testNetConfig)
 }
 
-<<<<<<< HEAD
-// NetworkConfig with fork epoch
-func testingNetConfigWithForkEpoch(forkEpoch phase0.Epoch) networkconfig.NetworkConfig {
-	n := networkconfig.TestNetwork
-	return networkconfig.NetworkConfig{
-		Name:         n.Name,
-		BeaconConfig: n.BeaconConfig,
-		SSVConfig: networkconfig.SSVConfig{
-			DomainType:           n.DomainType,
-			RegistrySyncOffset:   n.RegistrySyncOffset,
-			RegistryContractAddr: n.RegistryContractAddr,
-			Bootnodes:            n.Bootnodes,
-		},
-	}
-}
-
-// NetworkConfig for staying in pre-fork
-func PreForkNetworkConfig() networkconfig.NetworkConfig {
-	forkEpoch := networkconfig.TestNetwork.EstimatedCurrentEpoch() + 1000
-	return testingNetConfigWithForkEpoch(forkEpoch)
-}
-
-// NetworkConfig for staying in post-fork
-func PostForkNetworkConfig() networkconfig.NetworkConfig {
-	forkEpoch := networkconfig.TestNetwork.EstimatedCurrentEpoch() - 1000
-	return testingNetConfigWithForkEpoch(forkEpoch)
-}
-
-=======
->>>>>>> 59b1ad3f
 // Testing LocalNode
 func NewLocalNode(t *testing.T) *enode.LocalNode {
 	// Generate key
