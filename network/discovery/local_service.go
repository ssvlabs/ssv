--- conflicted
+++ resolved
@@ -4,14 +4,11 @@
 	"context"
 	"time"
 
-<<<<<<< HEAD
 	"github.com/ethereum/go-ethereum/p2p/enode"
 	libp2pnetwork "github.com/libp2p/go-libp2p/core/network"
 
 	"github.com/bloxapp/ssv/logging"
 
-=======
->>>>>>> c2bf1778
 	dht "github.com/libp2p/go-libp2p-kad-dht"
 	"github.com/libp2p/go-libp2p/core/discovery"
 	"github.com/libp2p/go-libp2p/core/host"
@@ -135,13 +132,12 @@
 	return nil
 }
 
-<<<<<<< HEAD
 // Mock method to follow interface.
 func (md *localDiscovery) Node(logger *zap.Logger, info peer.AddrInfo) (*enode.Node, error) {
 	return nil, nil
-=======
+}
+
 func (dvs *localDiscovery) UpdateDomainType(domain spectypes.DomainType) error {
 	// TODO
 	return nil
->>>>>>> c2bf1778
 }