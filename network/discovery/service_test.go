--- conflicted
+++ resolved
@@ -18,12 +18,7 @@
 	"github.com/ssvlabs/ssv/networkconfig"
 )
 
-<<<<<<< HEAD
 func CheckBootnodes(t *testing.T, dvs *DiscV5Service, netConfig *networkconfig.Network) {
-
-=======
-func CheckBootnodes(t *testing.T, dvs *DiscV5Service, netConfig *networkconfig.NetworkConfig) {
->>>>>>> a5aefd45
 	require.Len(t, dvs.bootnodes, len(netConfig.Bootnodes))
 
 	for _, bootnode := range netConfig.Bootnodes {
