--- conflicted
+++ resolved
@@ -158,11 +158,7 @@
 	checkLocalNodeDomainTypeAlignment(t, localNode, testNetConfig)
 
 	// Change network config
-<<<<<<< HEAD
 	dvs.networkConfig = networkconfig.TestNetwork
-=======
-	dvs.ssvConfig = networkconfig.HoleskyStage.SSVConfig
->>>>>>> 6546ae74
 	// Test PublishENR method
 	dvs.PublishENR()
 
