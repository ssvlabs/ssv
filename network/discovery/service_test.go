--- conflicted
+++ resolved
@@ -288,38 +288,12 @@
 func TestDiscV5ServiceListenerType(t *testing.T) {
 	dvs := testingDiscovery(t)
 
-<<<<<<< HEAD
-	t.Run("Post-Fork", func(t *testing.T) {
-		netConfig := PostForkNetworkConfig()
-		dvs := testingDiscoveryWithNetworkConfig(t, netConfig.SSVConfig)
-
-		// Check listener type
-		_, ok := dvs.dv5Listener.(*forkingDV5Listener)
-		require.True(t, ok)
-
-		_, ok = dvs.dv5Listener.(*discover.UDPv5)
-		require.False(t, ok)
-
-		// Check bootnodes
-		CheckBootnodes(t, dvs, netConfig)
-
-		// Close
-		err := dvs.Close()
-		require.NoError(t, err)
-	})
-
-	t.Run("Pre-Fork", func(t *testing.T) {
-
-		netConfig := PreForkNetworkConfig()
-		dvs := testingDiscoveryWithNetworkConfig(t, netConfig.SSVConfig)
-=======
 	// Check listener type
 	_, ok := dvs.dv5Listener.(*discover.UDPv5)
 	require.False(t, ok)
 
 	_, ok = dvs.dv5Listener.(*forkingDV5Listener)
 	require.True(t, ok)
->>>>>>> fafa3364
 
 	// Check bootnodes
 	CheckBootnodes(t, dvs, testNetConfig)
@@ -393,7 +367,7 @@
 			defer cancel()
 
 			// create options with unique ports for parallel testing
-			opts := testingDiscoveryOptions(t, testNetConfig)
+			opts := testingDiscoveryOptions(t, testNetConfig.SSVConfig)
 			opts.DiscV5Opts.Port = uint16(13000 + i*10)
 			opts.DiscV5Opts.TCPPort = uint16(14000 + i*10)
 			opts.HostAddress = tc.hostAddress
