package discovery

import (
	"context"
	"testing"
	"time"

	"github.com/ethereum/go-ethereum/p2p/discover"
	"github.com/ethereum/go-ethereum/p2p/enode"
	spectypes "github.com/ssvlabs/ssv-spec/types"
	"github.com/stretchr/testify/assert"
	"github.com/stretchr/testify/require"
	"go.uber.org/zap"

	"github.com/ssvlabs/ssv/network/commons"
	"github.com/ssvlabs/ssv/network/records"
	"github.com/ssvlabs/ssv/networkconfig"
)

func CheckBootnodes(t *testing.T, dvs *DiscV5Service, netConfig networkconfig.NetworkConfig) {

	require.Len(t, dvs.bootnodes, len(netConfig.Bootnodes))

	for _, bootnode := range netConfig.Bootnodes {
		nodes, err := ParseENR(nil, false, bootnode)
		require.NoError(t, err)
		require.Contains(t, dvs.bootnodes, nodes[0])
	}
}

func TestNewDiscV5Service(t *testing.T) {
	dvs := testingDiscovery(t)

	assert.NotNil(t, dvs.dv5Listener)
	assert.NotNil(t, dvs.conns)
	assert.NotNil(t, dvs.subnetsIdx)
	assert.NotNil(t, dvs.networkConfig)

	// Check bootnodes
	CheckBootnodes(t, dvs, testNetConfig)

	// Close
	err := dvs.Close()
	require.NoError(t, err)
}

func TestDiscV5Service_Close(t *testing.T) {
	dvs := testingDiscovery(t)

	err := dvs.Close()
	assert.NoError(t, err)
}

func TestDiscV5Service_RegisterSubnets(t *testing.T) {
	dvs := testingDiscovery(t)

	// Register subnets 1, 3, and 5
	updated, err := dvs.RegisterSubnets(1, 3, 5)
	assert.NoError(t, err)
	assert.True(t, updated)

	require.True(t, dvs.subnets.IsSet(1))
	require.True(t, dvs.subnets.IsSet(3))
	require.True(t, dvs.subnets.IsSet(5))
	require.False(t, dvs.subnets.IsSet(2))

	// Register the same subnets. Should not update the state
	updated, err = dvs.RegisterSubnets(1, 3, 5)
	assert.NoError(t, err)
	assert.False(t, updated)

	require.True(t, dvs.subnets.IsSet(1))
	require.True(t, dvs.subnets.IsSet(3))
	require.True(t, dvs.subnets.IsSet(5))
	require.False(t, dvs.subnets.IsSet(2))

	// Register different subnets
	updated, err = dvs.RegisterSubnets(2, 4)
	assert.NoError(t, err)
	assert.True(t, updated)
	require.True(t, dvs.subnets.IsSet(1))
	require.True(t, dvs.subnets.IsSet(2))
	require.True(t, dvs.subnets.IsSet(3))
	require.True(t, dvs.subnets.IsSet(4))
	require.True(t, dvs.subnets.IsSet(5))
	require.False(t, dvs.subnets.IsSet(6))

	// Close
	err = dvs.Close()
	require.NoError(t, err)
}

func TestDiscV5Service_DeregisterSubnets(t *testing.T) {
	dvs := testingDiscovery(t)

	// Register subnets first
	_, err := dvs.RegisterSubnets(1, 2, 3)
	require.NoError(t, err)

	require.True(t, dvs.subnets.IsSet(1))
	require.True(t, dvs.subnets.IsSet(2))
	require.True(t, dvs.subnets.IsSet(3))

	// Deregister from 2 and 3
	updated, err := dvs.DeregisterSubnets(2, 3)
	assert.NoError(t, err)
	assert.True(t, updated)

	require.True(t, dvs.subnets.IsSet(1))
	require.False(t, dvs.subnets.IsSet(2))
	require.False(t, dvs.subnets.IsSet(3))

	// Deregistering non-existent subnets should not update
	updated, err = dvs.DeregisterSubnets(4, 5)
	assert.NoError(t, err)
	assert.False(t, updated)

	// Close
	err = dvs.Close()
	require.NoError(t, err)
}

func checkLocalNodeDomainTypeAlignment(t *testing.T, localNode *enode.LocalNode, netConfig networkconfig.NetworkConfig) {
	// Check domain entry
	domainEntry := records.DomainTypeEntry{
		Key:        records.KeyDomainType,
		DomainType: spectypes.DomainType{},
	}
	err := localNode.Node().Record().Load(&domainEntry)
	require.NoError(t, err)
	require.Equal(t, netConfig.DomainType, domainEntry.DomainType)

	// Check next domain entry
	nextDomainEntry := records.DomainTypeEntry{
		Key:        records.KeyNextDomainType,
		DomainType: spectypes.DomainType{},
	}
	err = localNode.Node().Record().Load(&nextDomainEntry)
	require.NoError(t, err)
	require.Equal(t, netConfig.DomainType, nextDomainEntry.DomainType)
}

func TestDiscV5Service_PublishENR(t *testing.T) {
	ctx, cancel := context.WithTimeout(context.Background(), 2*time.Second)
	defer cancel()

	opts := testingDiscoveryOptions(t, testNetConfig)
	dvs, err := newDiscV5Service(ctx, testLogger, opts)
	require.NoError(t, err)

	// Replace listener
	localNode := dvs.Self()
	err = dvs.Close()
	require.NoError(t, err)
	dvs.dv5Listener = NewMockListener(localNode, []*enode.Node{NewTestingNode(t)})

	// Check LocalNode has the correct domain and next domain entries
	checkLocalNodeDomainTypeAlignment(t, localNode, testNetConfig)

	// Change network config
	dvs.networkConfig = networkconfig.HoleskyStage
	// Test PublishENR method
	dvs.PublishENR()

	// Check LocalNode has been updated
	checkLocalNodeDomainTypeAlignment(t, localNode, networkconfig.HoleskyStage)
}

func TestDiscV5Service_Bootstrap(t *testing.T) {
	ctx, cancel := context.WithTimeout(context.Background(), 2*time.Second)
	defer cancel()

	opts := testingDiscoveryOptions(t, testNetConfig)

	dvs, err := newDiscV5Service(testCtx, testLogger, opts)
	require.NoError(t, err)

	// Replace listener
	err = dvs.conn.Close()
	require.NoError(t, err)
	testingNode := NewTestingNode(t)
	dvs.dv5Listener = NewMockListener(dvs.Self(), []*enode.Node{testingNode})

	// testing handler. It's called whenever a new peer is found
	handlerCalled := make(chan struct{})
	handler := func(e PeerEvent) {
		require.Equal(t, testingNode, e.Node)
		close(handlerCalled)
	}

	// Run bootstrap
	go func() {
		err := dvs.Bootstrap(handler)
		assert.NoError(t, err)
	}()

	// Wait for testing peer to be found
	select {
	case <-handlerCalled:
		// Test passed
	case <-ctx.Done():
		t.Fatal("Bootstrap timed out")
	}
}

func TestDiscV5Service_Node(t *testing.T) {
	dvs := testingDiscovery(t)

	// Replace listener
	err := dvs.conn.Close()
	require.NoError(t, err)
	testingNode := NewTestingNode(t)
	dvs.dv5Listener = NewMockListener(dvs.Self(), []*enode.Node{testingNode})

	// Create a mock peer.AddrInfo
	unknownPeer := NewTestingNode(t)
	unknownPeerAddrInfo, err := ToPeer(unknownPeer)
	assert.NoError(t, err)

	// Test looking for an unknown peer
	node, err := dvs.Node(testLogger, *unknownPeerAddrInfo)
	assert.NoError(t, err)
	assert.Nil(t, node)

	// Test looking for a known peer
	addrInfo, err := ToPeer(testingNode)
	assert.NoError(t, err)
	node, err = dvs.Node(testLogger, *addrInfo)
	assert.NoError(t, err)
	assert.Equal(t, testingNode, node)
}

func TestDiscV5Service_checkPeer(t *testing.T) {
	dvs := testingDiscovery(t)

	defer func() {
		err := dvs.conn.Close()
		require.NoError(t, err)
	}()

	// Valid peer
	err := dvs.checkPeer(context.TODO(), ToPeerEvent(NewTestingNode(t)))
	require.NoError(t, err)

	// No domain
	err = dvs.checkPeer(context.TODO(), ToPeerEvent(NodeWithoutDomain(t)))
	require.ErrorContains(t, err, "could not read domain type: not found")

	// No next domain. No error since it's not enforced
	err = dvs.checkPeer(context.TODO(), ToPeerEvent(NodeWithoutNextDomain(t)))
	require.NoError(t, err)

	// Matching main domain
	err = dvs.checkPeer(context.TODO(), ToPeerEvent(NodeWithCustomDomains(t, testNetConfig.DomainType, spectypes.DomainType{})))
	require.NoError(t, err)

	// Matching next domain
	err = dvs.checkPeer(context.TODO(), ToPeerEvent(NodeWithCustomDomains(t, spectypes.DomainType{}, testNetConfig.DomainType)))
	require.ErrorContains(t, err, "domain type 00000000 doesn't match 00000302")

	// Mismatching domains
	err = dvs.checkPeer(context.TODO(), ToPeerEvent(NodeWithCustomDomains(t, spectypes.DomainType{}, spectypes.DomainType{})))
	require.ErrorContains(t, err, "domain type 00000000 doesn't match 00000302")

	// No subnets
	err = dvs.checkPeer(context.TODO(), ToPeerEvent(NodeWithoutSubnets(t)))
	require.ErrorContains(t, err, "could not read subnets: not found")

	// Zero subnets
	err = dvs.checkPeer(context.TODO(), ToPeerEvent(NodeWithZeroSubnets(t)))
	require.ErrorContains(t, err, "zero subnets")

	// Valid peer but reached limit
	dvs.conns.(*MockConnection).SetAtLimit(true)
	err = dvs.checkPeer(context.TODO(), ToPeerEvent(NewTestingNode(t)))
	require.ErrorContains(t, err, "reached limit")
	dvs.conns.(*MockConnection).SetAtLimit(false)

	// Valid peer but no common subnet
<<<<<<< HEAD
	subnets := commons.Subnets{}
	subnets.Set(10)
	err = dvs.checkPeer(context.TODO(), testLogger, ToPeerEvent(NodeWithCustomSubnets(t, subnets)))
=======
	subnets := make([]byte, len(commons.ZeroSubnets))
	subnets[10] = 1
	err = dvs.checkPeer(context.TODO(), ToPeerEvent(NodeWithCustomSubnets(t, subnets)))
>>>>>>> 54f8a5c1
	require.ErrorContains(t, err, "no shared subnets")
}

func TestDiscV5ServiceListenerType(t *testing.T) {
	dvs := testingDiscovery(t)

	// Check listener type
	_, ok := dvs.dv5Listener.(*discover.UDPv5)
	require.False(t, ok)

	_, ok = dvs.dv5Listener.(*forkingDV5Listener)
	require.True(t, ok)

	// Check bootnodes
	CheckBootnodes(t, dvs, testNetConfig)

	// Close
	err := dvs.Close()
	require.NoError(t, err)
}

// TestServiceAddressConfiguration tests the address configuration logic in the discovery service.
// It verifies that host addresses and DNS names are correctly resolved and applied
// to the local node, including fallback behavior when DNS resolution fails.
func TestServiceAddressConfiguration(t *testing.T) {
	t.Parallel()

	testCases := []struct {
		name           string
		hostAddress    string
		hostDNS        string
		expectedResult string // if result is deterministic; for "localhost" we can't always predict exact string
		expectError    bool
		checkLoopback  bool // if true, result should be a loopback address
	}{
		{
			name:           "only HostAddress",
			hostAddress:    "192.168.1.100",
			hostDNS:        "",
			expectedResult: "192.168.1.100",
			expectError:    false,
		},
		{
			name:          "only HostDNS",
			hostAddress:   "",
			hostDNS:       "localhost",
			expectError:   false,
			checkLoopback: true, // expect "localhost" to resolve to a loopback address
		},
		{
			name:          "both HostAddress and HostDNS",
			hostAddress:   "192.168.1.100",
			hostDNS:       "localhost",
			expectError:   false,
			checkLoopback: true, // DNS takes precedence over static address
		},
		{
			name:        "non-resolvable HostDNS with fallback to HostAddress",
			hostAddress: "192.168.1.100",
			hostDNS:     "nonexistent-domain-qwerty.local",
			expectError: true,
		},
		{
			name:           "both empty",
			hostAddress:    "",
			hostDNS:        "",
			expectedResult: "",
			expectError:    false,
		},
		{
			name:        "invalid host address format",
			hostAddress: "not-an-ip-address",
			hostDNS:     "",
			expectError: true,
		},
	}

	for i, tc := range testCases {
		t.Run(tc.name, func(t *testing.T) {
			t.Parallel()

			ctx, cancel := context.WithCancel(context.Background())
			defer cancel()

			// create options with unique ports for parallel testing
			opts := testingDiscoveryOptions(t, testNetConfig)
			opts.DiscV5Opts.Port = uint16(13000 + i*10)
			opts.DiscV5Opts.TCPPort = uint16(14000 + i*10)
			opts.HostAddress = tc.hostAddress
			opts.HostDNS = tc.hostDNS

			service, err := NewService(ctx, zap.NewNop(), *opts)
			if tc.expectError {
				require.Error(t, err)

				// for invalid address test case, check for the specific error message
				if tc.name == "invalid host address format" {
					require.ErrorContains(t, err, "invalid host address given")
				}
				return
			}
			require.NoError(t, err)

			t.Cleanup(func() {
				if service != nil {
					service.Close()
				}
			})

			// verify we got the expected service type
			dv5Service, ok := service.(*DiscV5Service)
			require.True(t, ok)

			// check that the node has the expected IP configuration
			localNode := dv5Service.Self()
			ip := localNode.Node().IP()

			if tc.expectedResult != "" {
				require.Equal(t, tc.expectedResult, ip.String())
			}

			// for "localhost" we can't always predict the exact string
			// but we can check if it's a loopback address
			if tc.checkLoopback {
				require.True(t, ip.IsLoopback())
			}
		})
	}
}<|MERGE_RESOLUTION|>--- conflicted
+++ resolved
@@ -277,15 +277,9 @@
 	dvs.conns.(*MockConnection).SetAtLimit(false)
 
 	// Valid peer but no common subnet
-<<<<<<< HEAD
 	subnets := commons.Subnets{}
 	subnets.Set(10)
-	err = dvs.checkPeer(context.TODO(), testLogger, ToPeerEvent(NodeWithCustomSubnets(t, subnets)))
-=======
-	subnets := make([]byte, len(commons.ZeroSubnets))
-	subnets[10] = 1
 	err = dvs.checkPeer(context.TODO(), ToPeerEvent(NodeWithCustomSubnets(t, subnets)))
->>>>>>> 54f8a5c1
 	require.ErrorContains(t, err, "no shared subnets")
 }
 
