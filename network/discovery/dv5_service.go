package discovery

import (
	"bytes"
	"context"
	"fmt"
	"net"
	"time"

	"github.com/ethereum/go-ethereum/p2p/discover"
	"github.com/ethereum/go-ethereum/p2p/enode"
	"github.com/jellydator/ttlcache/v3"
	"github.com/libp2p/go-libp2p/core/peer"
	"github.com/pkg/errors"
	"github.com/ssvlabs/ssv/logging"
	"github.com/ssvlabs/ssv/logging/fields"
	"github.com/ssvlabs/ssv/network/commons"
	"github.com/ssvlabs/ssv/network/peers"
	"github.com/ssvlabs/ssv/network/records"
	"github.com/ssvlabs/ssv/networkconfig"
	"go.uber.org/zap"
)

var (
	defaultDiscoveryInterval = time.Millisecond * 1
	publishENRTimeout        = time.Minute
)

// NodeProvider is an interface for managing ENRs
type NodeProvider interface {
	Self() *enode.LocalNode
	Node(logger *zap.Logger, info peer.AddrInfo) (*enode.Node, error)
}

// NodeFilter can be used for nodes filtering during discovery
type NodeFilter func(*enode.Node) bool

type Listener interface {
	Lookup(enode.ID) []*enode.Node
	RandomNodes() enode.Iterator
	AllNodes() []*enode.Node
	Ping(*enode.Node) error
	LocalNode() *enode.LocalNode
	Close()
}

// DiscV5Service wraps discover.UDPv5 with additional functionality
// it implements go-libp2p/core/discovery.Discovery
// currently using ENR entry (subnets) to facilitate subnets discovery
// TODO: should be changed once discv5 supports topics (v5.2)
type DiscV5Service struct {
	ctx    context.Context
	cancel context.CancelFunc

	dv5Listener Listener
	bootnodes   []*enode.Node

	conns      peers.ConnectionIndex
	subnetsIdx peers.SubnetsIndex

	conn       *net.UDPConn
	sharedConn *SharedUDPConn

	networkConfig networkconfig.NetworkConfig
	subnets       []byte

	publishLock chan struct{}
}

func newDiscV5Service(pctx context.Context, logger *zap.Logger, opts *Options) (Service, error) {
	ctx, cancel := context.WithCancel(pctx)
	dvs := DiscV5Service{
		ctx:           ctx,
		cancel:        cancel,
		conns:         opts.ConnIndex,
		subnetsIdx:    opts.SubnetsIdx,
		networkConfig: opts.NetworkConfig,
		subnets:       opts.DiscV5Opts.Subnets,
		publishLock:   make(chan struct{}, 1),
	}

	logger.Debug(
		"configuring discv5 discovery",
		zap.Any("discV5Opts", opts.DiscV5Opts),
		zap.Any("hostAddress", opts.HostAddress),
		zap.Any("hostDNS", opts.HostDNS),
	)
	if err := dvs.initDiscV5Listener(logger, opts); err != nil {
		return nil, err
	}
	return &dvs, nil
}

// Close implements io.Closer
func (dvs *DiscV5Service) Close() error {
	if dvs.cancel != nil {
		dvs.cancel()
	}
	if dvs.conn != nil {
		if err := dvs.conn.Close(); err != nil {
			return err
		}
	}
	if dvs.sharedConn != nil {
		close(dvs.sharedConn.Unhandled)
	}
	if dvs.dv5Listener != nil {
		dvs.dv5Listener.Close()
	}
	return nil
}

// Self returns self node
func (dvs *DiscV5Service) Self() *enode.LocalNode {
	return dvs.dv5Listener.LocalNode()
}

// Node tries to find the enode.Node of the given peer
func (dvs *DiscV5Service) Node(logger *zap.Logger, info peer.AddrInfo) (*enode.Node, error) {
	pki, err := info.ID.ExtractPublicKey()
	if err != nil {
		return nil, err
	}
	pk := commons.ECDSAPubFromInterface(pki)
	id := enode.PubkeyToIDV4(pk)
	logger = logger.With(zap.String("info", info.String()),
		zap.String("enode.ID", id.String()))
	nodes := dvs.dv5Listener.AllNodes()
	node := findNode(nodes, id)
	if node == nil {
		logger.Debug("could not find node, trying lookup")
		// could not find node, trying to look it up
		nodes = dvs.dv5Listener.Lookup(id)
		node = findNode(nodes, id)
	}
	return node, nil
}

// Bootstrap start looking for new nodes, note that this function blocks.
// if we reached peers limit, make sure to accept peers with more than 1 shared subnet,
// which lets other components to determine whether we'll want to connect to this node or not.
func (dvs *DiscV5Service) Bootstrap(logger *zap.Logger, handler HandleNewPeer) error {
	logger = logger.Named(logging.NameDiscoveryService)
	type logCacheKey struct {
		enr    string
		peerID peer.ID
	}
	logInterval := 2 * time.Duration(dvs.networkConfig.SlotsPerEpoch()) * dvs.networkConfig.SlotDurationSec() // #nosec G115
	logCache := ttlcache.New[logCacheKey, struct{}](
		ttlcache.WithTTL[logCacheKey, struct{}](logInterval),
	)

	// Log every 10th skipped peer.
	// TODO: remove once we've merged https://github.com/ssvlabs/ssv/pull/1803
	const logFrequency = 10
	var skippedPeers uint64 = 0

	dvs.discover(dvs.ctx, func(e PeerEvent) {
		err := dvs.checkPeer(logger, e)
		if err != nil {
<<<<<<< HEAD
			key := logCacheKey{
				enr:    e.Node.String(),
				peerID: e.AddrInfo.ID,
			}
			if v := logCache.Get(key); v == nil {
				logger.Debug("skipped discovered peer",
					fields.ENR(e.Node),
					fields.PeerID(e.AddrInfo.ID),
					zap.Duration("rate_limit", logInterval),
					zap.Error(err),
				)
				logCache.Set(key, struct{}{}, ttlcache.DefaultTTL)
			}

=======
			if skippedPeers%logFrequency == 0 {
				logger.Debug("skipped discovered peer", zap.Error(err))
			}
			skippedPeers++
>>>>>>> 374774fb
			return
		}
		handler(e)
	}, defaultDiscoveryInterval) // , dvs.forkVersionFilter) //, dvs.badNodeFilter)

	return nil
}

var zeroSubnets, _ = records.Subnets{}.FromString(records.ZeroSubnets)

func (dvs *DiscV5Service) checkPeer(logger *zap.Logger, e PeerEvent) error {
	// Get the peer's domain type, skipping if it mismatches ours.
	// TODO: uncomment errors once there are sufficient nodes with domain type.
	nodeDomainType, err := records.GetDomainTypeEntry(e.Node.Record(), records.KeyDomainType)
	if err != nil {
		return errors.Wrap(err, "could not read domain type")
	}
	nodeNextDomainType, err := records.GetDomainTypeEntry(e.Node.Record(), records.KeyNextDomainType)
	if err != nil && !errors.Is(err, records.ErrEntryNotFound) {
		return errors.Wrap(err, "could not read domain type")
	}
	if dvs.networkConfig.DomainType() != nodeDomainType &&
		dvs.networkConfig.DomainType() != nodeNextDomainType {
		return fmt.Errorf("mismatched domain type: neither %x nor %x match %x",
			nodeDomainType, nodeNextDomainType, dvs.networkConfig.DomainType())
	}

	// Get the peer's subnets, skipping if it has none.
	nodeSubnets, err := records.GetSubnetsEntry(e.Node.Record())
	if err != nil {
		return fmt.Errorf("could not read subnets: %w", err)
	}
	if bytes.Equal(zeroSubnets, nodeSubnets) {
		return errors.New("zero subnets")
	}

	dvs.subnetsIdx.UpdatePeerSubnets(e.AddrInfo.ID, nodeSubnets)

	// Filters
	if !dvs.limitNodeFilter(e.Node) {
		metricRejectedNodes.Inc()
		return errors.New("reached limit")
	}
	if !dvs.sharedSubnetsFilter(1)(e.Node) {
		metricRejectedNodes.Inc()
		return errors.New("no shared subnets")
	}

	metricFoundNodes.Inc()
	return nil
}

// initDiscV5Listener creates a new listener and starts it
func (dvs *DiscV5Service) initDiscV5Listener(logger *zap.Logger, discOpts *Options) error {
	opts := discOpts.DiscV5Opts
	if err := opts.Validate(); err != nil {
		return errors.Wrap(err, "invalid opts")
	}

	ipAddr, bindIP, n := opts.IPs()

	udpConn, err := newUDPListener(bindIP, opts.Port, n)
	if err != nil {
		return errors.Wrap(err, "could not listen UDP")
	}
	dvs.conn = udpConn

	localNode, err := dvs.createLocalNode(logger, discOpts, ipAddr)
	if err != nil {
		return errors.Wrap(err, "could not create local node")
	}

	// Get the protocol ID, or set to default if not provided
	protocolID := dvs.networkConfig.DiscoveryProtocolID
	emptyProtocolID := [6]byte{}
	if protocolID == emptyProtocolID {
		protocolID = DefaultSSVProtocolID
	}

	// New discovery, with ProtocolID restriction, to be kept post-fork
	unhandled := make(chan discover.ReadPacket, 100) // size taken from https://github.com/ethereum/go-ethereum/blob/v1.13.5/p2p/server.go#L551
	sharedConn := &SharedUDPConn{udpConn, unhandled}
	dvs.sharedConn = sharedConn

	dv5PostForkCfg, err := opts.DiscV5Cfg(logger, WithProtocolID(protocolID), WithUnhandled(unhandled))
	if err != nil {
		return err
	}

	dv5PostForkListener, err := discover.ListenV5(udpConn, localNode, *dv5PostForkCfg)
	if err != nil {
		return errors.Wrap(err, "could not create discV5 listener")
	}

	logger.Debug("started discv5 post-fork listener (UDP)",
		fields.BindIP(bindIP),
		zap.Uint16("UdpPort", opts.Port),
		fields.ENRLocalNode(localNode),
		fields.Domain(discOpts.NetworkConfig.NextDomainType()),
		fields.ProtocolID(protocolID),
	)

	// Previous discovery, without ProtocolID restriction, to be discontinued after the fork
	dv5PreForkCfg, err := opts.DiscV5Cfg(logger)
	if err != nil {
		return err
	}

	dv5PreForkListener, err := discover.ListenV5(sharedConn, localNode, *dv5PreForkCfg)
	if err != nil {
		return errors.Wrap(err, "could not create discV5 pre-fork listener")
	}

	logger.Debug("started discv5 pre-fork listener (UDP)",
		fields.BindIP(bindIP),
		zap.Uint16("UdpPort", opts.Port),
		fields.ENRLocalNode(localNode),
		fields.Domain(discOpts.NetworkConfig.DomainType()),
	)

	dvs.dv5Listener = NewForkingDV5Listener(logger, dv5PreForkListener, dv5PostForkListener, 5*time.Second, dvs.networkConfig)
	dvs.bootnodes = dv5PreForkCfg.Bootnodes // Just take bootnodes from one of the config since they're equal

	return nil
}

// discover finds new nodes in the network,
// by a random walking on the underlying DHT.
//
// handler will act upon new node.
// interval enables to control the rate of new nodes that we find.
// filters will be applied on each new node before the handler is called,
// enabling to apply custom access control for different scenarios.
func (dvs *DiscV5Service) discover(ctx context.Context, handler HandleNewPeer, interval time.Duration, filters ...NodeFilter) {
	iterator := dvs.dv5Listener.RandomNodes()
	for _, f := range filters {
		iterator = enode.Filter(iterator, f)
	}
	// selfID is used to exclude current node
	selfID := dvs.dv5Listener.LocalNode().Node().ID().TerminalString()

	ticker := time.NewTicker(interval)
	defer ticker.Stop()

	for ctx.Err() == nil {
		select {
		case <-ticker.C:
		case <-ctx.Done():
			return
		}
		exists := iterator.Next()
		if !exists {
			continue
		}
		// ignoring nil or self nodes
		if n := iterator.Node(); n != nil {
			if n.ID().TerminalString() == selfID {
				continue
			}
			ai, err := ToPeer(n)
			if err != nil {
				continue
			}
			handler(PeerEvent{
				AddrInfo: *ai,
				Node:     n,
			})
		}
	}
}

// RegisterSubnets adds the given subnets and publish the updated node record
func (dvs *DiscV5Service) RegisterSubnets(logger *zap.Logger, subnets ...uint64) (updated bool, err error) {
	if len(subnets) == 0 {
		return false, nil
	}
	updatedSubnets, err := records.UpdateSubnets(dvs.dv5Listener.LocalNode(), commons.Subnets(), subnets, nil)
	if err != nil {
		return false, errors.Wrap(err, "could not update ENR")
	}
	if updatedSubnets != nil {
		dvs.subnets = updatedSubnets
		logger.Debug("updated subnets", fields.UpdatedENRLocalNode(dvs.dv5Listener.LocalNode()))
		return true, nil
	}
	return false, nil
}

// DeregisterSubnets removes the given subnets and publish the updated node record
func (dvs *DiscV5Service) DeregisterSubnets(logger *zap.Logger, subnets ...uint64) (updated bool, err error) {
	logger = logger.Named(logging.NameDiscoveryService)

	if len(subnets) == 0 {
		return false, nil
	}
	updatedSubnets, err := records.UpdateSubnets(dvs.dv5Listener.LocalNode(), commons.Subnets(), nil, subnets)
	if err != nil {
		return false, errors.Wrap(err, "could not update ENR")
	}
	if updatedSubnets != nil {
		dvs.subnets = updatedSubnets
		logger.Debug("updated subnets", fields.UpdatedENRLocalNode(dvs.dv5Listener.LocalNode()))
		return true, nil
	}
	return false, nil
}

// PublishENR publishes the ENR with the current domain type across the network
func (dvs *DiscV5Service) PublishENR(logger *zap.Logger) {
	// Update own node record.
	err := records.SetDomainTypeEntry(dvs.dv5Listener.LocalNode(), records.KeyDomainType, dvs.networkConfig.DomainType())
	if err != nil {
		logger.Error("could not set domain type", zap.Error(err))
		return
	}
	err = records.SetDomainTypeEntry(dvs.dv5Listener.LocalNode(), records.KeyNextDomainType, dvs.networkConfig.NextDomainType())
	if err != nil {
		logger.Error("could not set next domain type", zap.Error(err))
		return
	}

	// Acquire publish lock to prevent parallel publishing.
	// If there's an ongoing goroutine, it would now start publishing the record updated above,
	// and if it's done before the new deadline, this goroutine would pick up where it left off.
	ctx, done := context.WithTimeout(dvs.ctx, publishENRTimeout)
	defer done()

	select {
	case <-ctx.Done():
		return
	case dvs.publishLock <- struct{}{}:
	}
	defer func() {
		// Release lock.
		<-dvs.publishLock
	}()

	// Collect some metrics.
	start := time.Now()
	pings, errs := 0, 0
	peerIDs := map[peer.ID]struct{}{}

	// Publish ENR.
	dvs.discover(ctx, func(e PeerEvent) {
		metricPublishEnrPings.Inc()
		err := dvs.dv5Listener.Ping(e.Node)
		if err != nil {
			errs++
			if err.Error() == "RPC timeout" {
				// ignore
				return
			}
			logger.Warn("could not ping node", fields.TargetNodeENR(e.Node), zap.Error(err))
			return
		}
		metricPublishEnrPongs.Inc()
		pings++
		peerIDs[e.AddrInfo.ID] = struct{}{}
	}, time.Millisecond*100, dvs.ssvNodeFilter(logger), dvs.badNodeFilter(logger))

	// Log metrics.
	logger.Debug("done publishing ENR",
		fields.Duration(start),
		zap.Int("unique_peers", len(peerIDs)),
		zap.Int("pings", pings),
		zap.Int("errors", errs))
}

func (dvs *DiscV5Service) createLocalNode(logger *zap.Logger, discOpts *Options, ipAddr net.IP) (*enode.LocalNode, error) {
	opts := discOpts.DiscV5Opts
	localNode, err := createLocalNode(opts.NetworkKey, opts.StoragePath, ipAddr, opts.Port, opts.TCPPort)
	if err != nil {
		return nil, errors.Wrap(err, "could not create local node")
	}
	err = addAddresses(localNode, discOpts.HostAddress, discOpts.HostDNS)
	if err != nil {
		return nil, errors.Wrap(err, "could not add configured addresses")
	}
	err = DecorateNode(
		localNode,

		// Satisfy decorations of forks supported by this node.
		DecorateWithDomainType(records.KeyDomainType, dvs.networkConfig.DomainType()),
		DecorateWithDomainType(records.KeyNextDomainType, dvs.networkConfig.NextDomainType()),
		DecorateWithSubnets(opts.Subnets),
	)
	if err != nil {
		return nil, errors.Wrap(err, "could not decorate local node")
	}

	logger.Debug("node record is ready", fields.ENRLocalNode(localNode), fields.Domain(dvs.networkConfig.DomainType()), fields.Subnets(opts.Subnets))

	return localNode, nil
}

// newUDPListener creates a udp server
func newUDPListener(bindIP net.IP, port uint16, network string) (*net.UDPConn, error) {
	udpAddr := &net.UDPAddr{
		IP:   bindIP,
		Port: int(port),
	}
	conn, err := net.ListenUDP(network, udpAddr)
	if err != nil {
		return nil, errors.Wrap(err, "could not listen to UDP")
	}
	return conn, nil
}<|MERGE_RESOLUTION|>--- conflicted
+++ resolved
@@ -150,15 +150,9 @@
 		ttlcache.WithTTL[logCacheKey, struct{}](logInterval),
 	)
 
-	// Log every 10th skipped peer.
-	// TODO: remove once we've merged https://github.com/ssvlabs/ssv/pull/1803
-	const logFrequency = 10
-	var skippedPeers uint64 = 0
-
 	dvs.discover(dvs.ctx, func(e PeerEvent) {
 		err := dvs.checkPeer(logger, e)
 		if err != nil {
-<<<<<<< HEAD
 			key := logCacheKey{
 				enr:    e.Node.String(),
 				peerID: e.AddrInfo.ID,
@@ -173,12 +167,6 @@
 				logCache.Set(key, struct{}{}, ttlcache.DefaultTTL)
 			}
 
-=======
-			if skippedPeers%logFrequency == 0 {
-				logger.Debug("skipped discovered peer", zap.Error(err))
-			}
-			skippedPeers++
->>>>>>> 374774fb
 			return
 		}
 		handler(e)
