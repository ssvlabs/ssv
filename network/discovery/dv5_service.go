package discovery

import (
	"bytes"
	"context"
	"fmt"
	"net"
	"time"

	"github.com/ssvlabs/ssv/utils/ttl"

	"github.com/ethereum/go-ethereum/p2p/discover"
	"github.com/ethereum/go-ethereum/p2p/enode"
	"github.com/libp2p/go-libp2p/core/peer"
	"github.com/pkg/errors"
	"github.com/ssvlabs/ssv/logging"
	"github.com/ssvlabs/ssv/logging/fields"
	"github.com/ssvlabs/ssv/network/commons"
	"github.com/ssvlabs/ssv/network/peers"
	"github.com/ssvlabs/ssv/network/records"
	"github.com/ssvlabs/ssv/networkconfig"
	"go.uber.org/zap"
	"go.uber.org/zap/zapcore"
)

const (
	defaultDiscoveryInterval = time.Millisecond * 2
	publishENRTimeout        = time.Minute
)

// NodeProvider is an interface for managing ENRs
type NodeProvider interface {
	Self() *enode.LocalNode
	Node(logger *zap.Logger, info peer.AddrInfo) (*enode.Node, error)
}

// NodeFilter can be used for nodes filtering during discovery
type NodeFilter func(*enode.Node) bool

type Listener interface {
	Lookup(enode.ID) []*enode.Node
	RandomNodes() enode.Iterator
	AllNodes() []*enode.Node
	Ping(*enode.Node) error
	LocalNode() *enode.LocalNode
	Close()
}

// DiscV5Service wraps discover.UDPv5 with additional functionality
// it implements go-libp2p/core/discovery.Discovery
// currently using ENR entry (subnets) to facilitate subnets discovery
// TODO: should be changed once discv5 supports topics (v5.2)
type DiscV5Service struct {
	logger *zap.Logger

	ctx    context.Context
	cancel context.CancelFunc

	dv5Listener Listener
	bootnodes   []*enode.Node

	conns      peers.ConnectionIndex
	subnetsIdx peers.SubnetsIndex

	// discoveredPeersPool keeps track of recently discovered peers so we can rank them and choose
	// the best candidates to connect to.
	discoveredPeersPool *ttl.Map[peer.ID, DiscoveredPeer]
	// trimmedRecently keeps track of recently trimmed peers so we don't try to connect to these
	// shortly after we've trimmed these (we still might consider connecting to these once they
	// are removed from this map after some time passes)
	trimmedRecently *ttl.Map[peer.ID, struct{}]

	conn       *net.UDPConn
	sharedConn *SharedUDPConn

	networkConfig networkconfig.NetworkConfig
	subnets       []byte

	publishLock chan struct{}
}

func newDiscV5Service(pctx context.Context, logger *zap.Logger, opts *Options) (*DiscV5Service, error) {
	ctx, cancel := context.WithCancel(pctx)
	dvs := DiscV5Service{
<<<<<<< HEAD
		logger:        logger.Named(logging.NameDiscoveryService),
		ctx:           ctx,
		cancel:        cancel,
		conns:         discOpts.ConnIndex,
		subnetsIdx:    discOpts.SubnetsIdx,
		networkConfig: discOpts.NetworkConfig,
		subnets:       discOpts.DiscV5Opts.Subnets,
		publishLock:   make(chan struct{}, 1),
	}

	logger.Debug("configuring discv5 discovery", zap.Any("discOpts", discOpts))
	if err := dvs.initDiscV5Listener(logger, discOpts); err != nil {
=======
		ctx:                 ctx,
		cancel:              cancel,
		conns:               opts.ConnIndex,
		subnetsIdx:          opts.SubnetsIdx,
		networkConfig:       opts.NetworkConfig,
		subnets:             opts.DiscV5Opts.Subnets,
		publishLock:         make(chan struct{}, 1),
		discoveredPeersPool: opts.DiscoveredPeersPool,
		trimmedRecently:     opts.TrimmedRecently,
	}

	logger.Debug(
		"configuring discv5 discovery",
		zap.Any("discV5Opts", opts.DiscV5Opts),
		zap.Any("hostAddress", opts.HostAddress),
		zap.Any("hostDNS", opts.HostDNS),
	)
	if err := dvs.initDiscV5Listener(logger, opts); err != nil {
>>>>>>> 8bff9909
		return nil, err
	}
	return &dvs, nil
}

// Close implements io.Closer
func (dvs *DiscV5Service) Close() error {
	if dvs.cancel != nil {
		dvs.cancel()
	}
	if dvs.conn != nil {
		if err := dvs.conn.Close(); err != nil {
			return err
		}
	}
	if dvs.sharedConn != nil {
		close(dvs.sharedConn.Unhandled)
	}
	if dvs.dv5Listener != nil {
		dvs.dv5Listener.Close()
	}
	return nil
}

// Self returns self node
func (dvs *DiscV5Service) Self() *enode.LocalNode {
	return dvs.dv5Listener.LocalNode()
}

// Node tries to find the enode.Node of the given peer
func (dvs *DiscV5Service) Node(logger *zap.Logger, info peer.AddrInfo) (*enode.Node, error) {
	pki, err := info.ID.ExtractPublicKey()
	if err != nil {
		return nil, err
	}
	pk := commons.ECDSAPubFromInterface(pki)
	id := enode.PubkeyToIDV4(pk)
	logger = logger.With(zap.String("info", info.String()),
		zap.String("enode.ID", id.String()))
	nodes := dvs.dv5Listener.AllNodes()
	node := findNode(nodes, id)
	if node == nil {
		logger.Debug("could not find node, trying lookup")
		// could not find node, trying to look it up
		nodes = dvs.dv5Listener.Lookup(id)
		node = findNode(nodes, id)
	}
	return node, nil
}

// Bootstrap start looking for new nodes, note that this function blocks.
// if we reached peers limit, make sure to accept peers with more than 1 shared subnet,
// which lets other components to determine whether we'll want to connect to this node or not.
func (dvs *DiscV5Service) Bootstrap(handler HandleNewPeer) error {
	// Log every 10th skipped peer.
	// TODO: remove once we've merged https://github.com/ssvlabs/ssv/pull/1803
	const logFrequency = 10
	var skippedPeers uint64 = 0

<<<<<<< HEAD
	dvs.discover(dvs.ctx, func(e PeerEvent) {
		logger := dvs.logger.With(
			fields.ENR(e.Node),
			fields.PeerID(e.AddrInfo.ID),
		)
		err := dvs.checkPeer(dvs.ctx, logger, e)
		if err != nil {
			if skippedPeers%logFrequency == 0 {
				logger.Debug("skipped discovered peer", zap.Error(err))
=======
	dvs.discover(
		dvs.ctx,
		func(e PeerEvent) {
			logger := logger.With(
				fields.ENR(e.Node),
				fields.PeerID(e.AddrInfo.ID),
			)
			err := dvs.checkPeer(dvs.ctx, logger, e)
			if err != nil {
				if skippedPeers%logFrequency == 0 {
					logger.Debug("skipped discovered peer", zap.Error(err))
				}
				skippedPeers++
				return
>>>>>>> 8bff9909
			}
			handler(e)
		},
		defaultDiscoveryInterval,
		dvs.ssvNodeFilter(logger),
		dvs.sharedSubnetsFilter(1),
		dvs.alreadyDiscoveredFilter(logger),
		dvs.badNodeFilter(logger),
		dvs.alreadyConnectedFilter(),
		dvs.recentlyTrimmedFilter(),
	)

	return nil
}

var zeroSubnets, _ = commons.FromString(commons.ZeroSubnets)

func (dvs *DiscV5Service) checkPeer(ctx context.Context, logger *zap.Logger, e PeerEvent) error {
	// Get the peer's domain type, skipping if it mismatches ours.
	// TODO: uncomment errors once there are sufficient nodes with domain type.
	peerDiscoveriesCounter.Add(ctx, 1)
	nodeDomainType, err := records.GetDomainTypeEntry(e.Node.Record(), records.KeyDomainType)
	if err != nil {
		return errors.Wrap(err, "could not read domain type")
	}
	if dvs.networkConfig.DomainType != nodeDomainType {
		recordPeerSkipped(ctx, skipReasonDomainTypeMismatch)
		return fmt.Errorf("domain type %x doesn't match %x", nodeDomainType, dvs.networkConfig.DomainType)
	}

	// Get the peer's subnets, skipping if it has none.
	peerSubnets, err := records.GetSubnetsEntry(e.Node.Record())
	if err != nil {
		return fmt.Errorf("could not read subnets: %w", err)
	}
	if bytes.Equal(zeroSubnets, peerSubnets) {
		recordPeerSkipped(ctx, skipReasonZeroSubnets)
		return errors.New("zero subnets")
	}

	dvs.subnetsIdx.UpdatePeerSubnets(e.AddrInfo.ID, peerSubnets)

	// Filters
	if !dvs.limitNodeFilter(e.Node) {
		recordPeerSkipped(ctx, skipReasonReachedLimit)
		return errors.New("reached limit")
	}
	if !dvs.sharedSubnetsFilter(1)(e.Node) {
		recordPeerSkipped(ctx, skipReasonNoSharedSubnets)
		return errors.New("no shared subnets")
	}
	if !dvs.alreadyDiscoveredFilter(logger)(e.Node) {
		recordPeerSkipped(ctx, skipReasonNoSharedSubnets)
		return errors.New("peer already discovered recently")
	}

	peerAcceptedCounter.Add(ctx, 1)

	return nil
}

// initDiscV5Listener creates a new listener and starts it
func (dvs *DiscV5Service) initDiscV5Listener(logger *zap.Logger, discOpts *Options) error {
	opts := discOpts.DiscV5Opts
	if err := opts.Validate(); err != nil {
		return errors.Wrap(err, "invalid opts")
	}

	ipAddr, bindIP, n := opts.IPs()

	udpConn, err := newUDPListener(bindIP, opts.Port, n)
	if err != nil {
		return errors.Wrap(err, "could not listen UDP")
	}
	dvs.conn = udpConn

	localNode, err := dvs.createLocalNode(logger, discOpts, ipAddr)
	if err != nil {
		return errors.Wrap(err, "could not create local node")
	}

	// Get the protocol ID, or set to default if not provided
	protocolID := dvs.networkConfig.DiscoveryProtocolID
	emptyProtocolID := [6]byte{}
	if protocolID == emptyProtocolID {
		protocolID = DefaultSSVProtocolID
	}

	// New discovery, with ProtocolID restriction, to be kept post-fork
	unhandled := make(chan discover.ReadPacket, 100) // size taken from https://github.com/ethereum/go-ethereum/blob/v1.13.5/p2p/server.go#L551
	sharedConn := &SharedUDPConn{udpConn, unhandled}
	dvs.sharedConn = sharedConn

	dv5PostForkCfg, err := opts.DiscV5Cfg(logger, WithProtocolID(protocolID), WithUnhandled(unhandled))
	if err != nil {
		return err
	}

	dv5PostForkListener, err := discover.ListenV5(udpConn, localNode, *dv5PostForkCfg)
	if err != nil {
		return errors.Wrap(err, "could not create discV5 listener")
	}

	logger.Debug("started discv5 post-fork listener (UDP)",
		fields.BindIP(bindIP),
		zap.Uint16("UdpPort", opts.Port),
		fields.ENRLocalNode(localNode),
		fields.Domain(discOpts.NetworkConfig.DomainType),
		fields.ProtocolID(protocolID),
	)

	// Previous discovery, without ProtocolID restriction, to be discontinued after the fork
	dv5PreForkCfg, err := opts.DiscV5Cfg(logger)
	if err != nil {
		return err
	}

	dv5PreForkListener, err := discover.ListenV5(sharedConn, localNode, *dv5PreForkCfg)
	if err != nil {
		return errors.Wrap(err, "could not create discV5 pre-fork listener")
	}

	logger.Debug("started discv5 pre-fork listener (UDP)",
		fields.BindIP(bindIP),
		zap.Uint16("UdpPort", opts.Port),
		fields.ENRLocalNode(localNode),
		fields.Domain(discOpts.NetworkConfig.DomainType),
	)

	dvs.dv5Listener = NewForkingDV5Listener(logger, dv5PreForkListener, dv5PostForkListener, 5*time.Second, dvs.networkConfig)
	dvs.bootnodes = dv5PreForkCfg.Bootnodes // Just take bootnodes from one of the config since they're equal

	return nil
}

// discover finds new nodes in the network,
// by a random walking on the underlying DHT.
//
// handler will act upon new node.
// interval enables to control the rate of new nodes that we find.
// filters will be applied on each new node before the handler is called,
// enabling to apply custom access control for different scenarios.
func (dvs *DiscV5Service) discover(ctx context.Context, handler HandleNewPeer, interval time.Duration, filters ...NodeFilter) {
	iterator := dvs.dv5Listener.RandomNodes()
	for _, f := range filters {
		iterator = enode.Filter(iterator, f)
	}
	// selfID is used to exclude current node
	selfID := dvs.dv5Listener.LocalNode().Node().ID().TerminalString()

	ticker := time.NewTicker(interval)
	defer ticker.Stop()

	for ctx.Err() == nil {
		select {
		case <-ticker.C:
		case <-ctx.Done():
			return
		}
		exists := iterator.Next()
		if !exists {
			continue
		}
		// ignoring nil or self nodes
		if n := iterator.Node(); n != nil {
			if n.ID().TerminalString() == selfID {
				continue
			}
			ai, err := ToPeer(n)
			if err != nil {
				continue
			}
			handler(PeerEvent{
				AddrInfo: *ai,
				Node:     n,
			})
		}
	}
}

// RegisterSubnets adds the given subnets and publish the updated node record
func (dvs *DiscV5Service) RegisterSubnets(subnets ...uint64) (updated bool, err error) {
	if len(subnets) == 0 {
		return false, nil
	}
	updatedSubnets, err := records.UpdateSubnets(dvs.dv5Listener.LocalNode(), commons.SubnetsCount, subnets, nil)
	if err != nil {
		return false, errors.Wrap(err, "could not update ENR")
	}
	if updatedSubnets != nil {
		dvs.subnets = updatedSubnets
		dvs.logger.Debug("updated subnets", fields.UpdatedENRLocalNode(dvs.dv5Listener.LocalNode()))
		return true, nil
	}
	return false, nil
}

// DeregisterSubnets removes the given subnets and publish the updated node record
func (dvs *DiscV5Service) DeregisterSubnets(subnets ...uint64) (updated bool, err error) {
	if len(subnets) == 0 {
		return false, nil
	}
	updatedSubnets, err := records.UpdateSubnets(dvs.dv5Listener.LocalNode(), commons.SubnetsCount, nil, subnets)
	if err != nil {
		return false, errors.Wrap(err, "could not update ENR")
	}
	if updatedSubnets != nil {
		dvs.subnets = updatedSubnets
		dvs.logger.Debug("updated subnets", fields.UpdatedENRLocalNode(dvs.dv5Listener.LocalNode()))
		return true, nil
	}
	return false, nil
}

// PublishENR publishes the ENR with the current domain type across the network
func (dvs *DiscV5Service) PublishENR() {
	// Update own node record.
	err := records.SetDomainTypeEntry(dvs.dv5Listener.LocalNode(), records.KeyDomainType, dvs.networkConfig.DomainType)
	if err != nil {
		dvs.logger.Error("could not set domain type", zap.Error(err))
		return
	}
	err = records.SetDomainTypeEntry(dvs.dv5Listener.LocalNode(), records.KeyNextDomainType, dvs.networkConfig.DomainType)
	if err != nil {
		dvs.logger.Error("could not set next domain type", zap.Error(err))
		return
	}

	// Acquire publish lock to prevent parallel publishing.
	// If there's an ongoing goroutine, it would now start publishing the record updated above,
	// and if it's done before the new deadline, this goroutine would pick up where it left off.
	ctx, done := context.WithTimeout(dvs.ctx, publishENRTimeout)
	defer done()

	select {
	case <-ctx.Done():
		return
	case dvs.publishLock <- struct{}{}:
	}
	defer func() {
		// Release lock.
		<-dvs.publishLock
	}()

	// Collect some metrics.
	start := time.Now()
	pings, errs := 0, 0
	peerIDs := map[peer.ID]struct{}{}

	// Publish ENR.
	dvs.discover(ctx, func(e PeerEvent) {
		err := dvs.dv5Listener.Ping(e.Node)
		if err != nil {
			errs++
			if err.Error() == "RPC timeout" {
				// ignore
				return
			}
			dvs.logger.Warn("could not ping node", fields.TargetNodeENR(e.Node), zap.Error(err))
			return
		}
		pings++
		peerIDs[e.AddrInfo.ID] = struct{}{}
	}, time.Millisecond*100, dvs.ssvNodeFilter(), dvs.badNodeFilter())

	// Log metrics.
	dvs.logger.Debug("done publishing ENR",
		fields.Duration(start),
		zap.Int("unique_peers", len(peerIDs)),
		zap.Int("pings", pings),
		zap.Int("errors", errs))
}

func (dvs *DiscV5Service) createLocalNode(logger *zap.Logger, discOpts *Options, ipAddr net.IP) (*enode.LocalNode, error) {
	opts := discOpts.DiscV5Opts
	localNode, err := createLocalNode(opts.NetworkKey, opts.StoragePath, ipAddr, opts.Port, opts.TCPPort)
	if err != nil {
		return nil, errors.Wrap(err, "could not create local node")
	}
	err = addAddresses(localNode, discOpts.HostAddress, discOpts.HostDNS)
	if err != nil {
		return nil, errors.Wrap(err, "could not add configured addresses")
	}
	err = DecorateNode(
		localNode,

		// Satisfy decorations of forks supported by this node.
		DecorateWithDomainType(records.KeyDomainType, dvs.networkConfig.DomainType),
		DecorateWithDomainType(records.KeyNextDomainType, dvs.networkConfig.DomainType),
		DecorateWithSubnets(opts.Subnets),
	)
	if err != nil {
		return nil, errors.Wrap(err, "could not decorate local node")
	}

	logFields := []zapcore.Field{
		fields.ENRLocalNode(localNode),
		fields.Domain(dvs.networkConfig.DomainType),
	}

	if HasActiveSubnets(opts.Subnets) {
		logFields = append(logFields, fields.Subnets(opts.Subnets))
	}

	logger.Debug("node record is ready", logFields...)

	return localNode, nil
}

// newUDPListener creates a udp server
func newUDPListener(bindIP net.IP, port uint16, network string) (*net.UDPConn, error) {
	udpAddr := &net.UDPAddr{
		IP:   bindIP,
		Port: int(port),
	}
	conn, err := net.ListenUDP(network, udpAddr)
	if err != nil {
		return nil, errors.Wrap(err, "could not listen to UDP")
	}
	return conn, nil
}<|MERGE_RESOLUTION|>--- conflicted
+++ resolved
@@ -13,14 +13,15 @@
 	"github.com/ethereum/go-ethereum/p2p/enode"
 	"github.com/libp2p/go-libp2p/core/peer"
 	"github.com/pkg/errors"
+	"go.uber.org/zap"
+	"go.uber.org/zap/zapcore"
+
 	"github.com/ssvlabs/ssv/logging"
 	"github.com/ssvlabs/ssv/logging/fields"
 	"github.com/ssvlabs/ssv/network/commons"
 	"github.com/ssvlabs/ssv/network/peers"
 	"github.com/ssvlabs/ssv/network/records"
 	"github.com/ssvlabs/ssv/networkconfig"
-	"go.uber.org/zap"
-	"go.uber.org/zap/zapcore"
 )
 
 const (
@@ -82,20 +83,7 @@
 func newDiscV5Service(pctx context.Context, logger *zap.Logger, opts *Options) (*DiscV5Service, error) {
 	ctx, cancel := context.WithCancel(pctx)
 	dvs := DiscV5Service{
-<<<<<<< HEAD
-		logger:        logger.Named(logging.NameDiscoveryService),
-		ctx:           ctx,
-		cancel:        cancel,
-		conns:         discOpts.ConnIndex,
-		subnetsIdx:    discOpts.SubnetsIdx,
-		networkConfig: discOpts.NetworkConfig,
-		subnets:       discOpts.DiscV5Opts.Subnets,
-		publishLock:   make(chan struct{}, 1),
-	}
-
-	logger.Debug("configuring discv5 discovery", zap.Any("discOpts", discOpts))
-	if err := dvs.initDiscV5Listener(logger, discOpts); err != nil {
-=======
+		logger:              logger.Named(logging.NameDiscoveryService),
 		ctx:                 ctx,
 		cancel:              cancel,
 		conns:               opts.ConnIndex,
@@ -114,7 +102,6 @@
 		zap.Any("hostDNS", opts.HostDNS),
 	)
 	if err := dvs.initDiscV5Listener(logger, opts); err != nil {
->>>>>>> 8bff9909
 		return nil, err
 	}
 	return &dvs, nil
@@ -174,21 +161,10 @@
 	const logFrequency = 10
 	var skippedPeers uint64 = 0
 
-<<<<<<< HEAD
-	dvs.discover(dvs.ctx, func(e PeerEvent) {
-		logger := dvs.logger.With(
-			fields.ENR(e.Node),
-			fields.PeerID(e.AddrInfo.ID),
-		)
-		err := dvs.checkPeer(dvs.ctx, logger, e)
-		if err != nil {
-			if skippedPeers%logFrequency == 0 {
-				logger.Debug("skipped discovered peer", zap.Error(err))
-=======
 	dvs.discover(
 		dvs.ctx,
 		func(e PeerEvent) {
-			logger := logger.With(
+			logger := dvs.logger.With(
 				fields.ENR(e.Node),
 				fields.PeerID(e.AddrInfo.ID),
 			)
@@ -199,15 +175,14 @@
 				}
 				skippedPeers++
 				return
->>>>>>> 8bff9909
 			}
 			handler(e)
 		},
 		defaultDiscoveryInterval,
-		dvs.ssvNodeFilter(logger),
+		dvs.ssvNodeFilter(),
 		dvs.sharedSubnetsFilter(1),
-		dvs.alreadyDiscoveredFilter(logger),
-		dvs.badNodeFilter(logger),
+		dvs.alreadyDiscoveredFilter(),
+		dvs.badNodeFilter(),
 		dvs.alreadyConnectedFilter(),
 		dvs.recentlyTrimmedFilter(),
 	)
@@ -251,7 +226,7 @@
 		recordPeerSkipped(ctx, skipReasonNoSharedSubnets)
 		return errors.New("no shared subnets")
 	}
-	if !dvs.alreadyDiscoveredFilter(logger)(e.Node) {
+	if !dvs.alreadyDiscoveredFilter()(e.Node) {
 		recordPeerSkipped(ctx, skipReasonNoSharedSubnets)
 		return errors.New("peer already discovered recently")
 	}
