--- conflicted
+++ resolved
@@ -188,13 +188,7 @@
 	return nil
 }
 
-<<<<<<< HEAD
-func (dvs *DiscV5Service) checkPeer(ctx context.Context, logger *zap.Logger, e PeerEvent) error {
-=======
-var zeroSubnets, _ = commons.FromString(commons.ZeroSubnets)
-
 func (dvs *DiscV5Service) checkPeer(ctx context.Context, e PeerEvent) error {
->>>>>>> 54f8a5c1
 	// Get the peer's domain type, skipping if it mismatches ours.
 	// TODO: uncomment errors once there are sufficient nodes with domain type.
 	peerDiscoveriesCounter.Add(ctx, 1)
