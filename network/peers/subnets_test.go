package peers

<<<<<<< HEAD
// import (
// 	"fmt"
// 	"math"
// 	"math/rand"
// 	"testing"

// 	"github.com/bloxapp/ssv/network/commons"
// 	"github.com/bloxapp/ssv/network/records"
// 	nettesting "github.com/bloxapp/ssv/network/testing"
// 	"github.com/libp2p/go-libp2p/core/peer"
// 	"github.com/stretchr/testify/require"
// )

// func TestSubnetsIndex(t *testing.T) {
// 	nks, err := nettesting.CreateKeys(4)
// 	require.NoError(t, err)

// var pids []peer.ID
// for _, nk := range nks {
// 	sk, err := commons.ECDSAPrivToInterface(nk.NetKey)
// 	require.NoError(t, err)
// 	pid, err := peer.IDFromPrivateKey(sk)
// 	require.NoError(t, err)
// 	pids = append(pids, pid)
// }

// 	sAll, err := records.Subnets{}.FromString("0xffffffffffffffffffffffffffffffff")
// 	require.NoError(t, err)
// 	sNone, err := records.Subnets{}.FromString("0x00000000000000000000000000000000")
// 	require.NoError(t, err)
// 	sPartial, err := records.Subnets{}.FromString("0x57b080fffd743d9878dc41a184ab160a")
// 	require.NoError(t, err)

// 	subnetsIdx := newSubnetsIndex(128)

// 	subnetsIdx.UpdatePeerSubnets(pids[0], sAll.Clone())
// 	subnetsIdx.UpdatePeerSubnets(pids[1], sNone.Clone())
// 	subnetsIdx.UpdatePeerSubnets(pids[2], sPartial.Clone())
// 	subnetsIdx.UpdatePeerSubnets(pids[3], sPartial.Clone())

// 	require.Len(t, subnetsIdx.GetSubnetPeers(0), 3)
// 	require.Len(t, subnetsIdx.GetSubnetPeers(10), 1)

// 	subnetsIdx.UpdatePeerSubnets(pids[0], sPartial.Clone())

// 	require.Len(t, subnetsIdx.GetSubnetPeers(0), 3)
// 	require.Len(t, subnetsIdx.GetSubnetPeers(10), 0)

// 	stats := subnetsIdx.GetSubnetsStats()
// 	require.Equal(t, 3, stats.PeersCount[0])

// 	subnetsIdx.UpdatePeerSubnets(pids[0], sNone.Clone())
// 	subnetsIdx.UpdatePeerSubnets(pids[2], sNone.Clone())
// 	subnetsIdx.UpdatePeerSubnets(pids[3], sNone.Clone())

// 	require.Len(t, subnetsIdx.GetSubnetPeers(0), 0)
// 	require.Len(t, subnetsIdx.GetSubnetPeers(10), 0)
// }

// func TestSubnetsDistributionScores(t *testing.T) {
// 	nsubnets := 128
// 	mysubnets := make(records.Subnets, nsubnets)
// 	allSubs, _ := records.Subnets{}.FromString(records.AllSubnets)
// 	for sub := range allSubs {
// 		if sub%2 == 0 {
// 			mysubnets[sub] = byte(0)
// 		} else {
// 			mysubnets[sub] = byte(1)
// 		}
// 	}
// 	stats := &SubnetsStats{
// 		PeersCount: make([]int, len(mysubnets)),
// 		Connected:  make([]int, len(mysubnets)),
// 	}
// 	for sub := range mysubnets {
// 		stats.Connected[sub] = 1 + rand.Intn(20)
// 		stats.PeersCount[sub] = stats.Connected[sub] + rand.Intn(10)
// 	}
// 	stats.Connected[1] = 0
// 	stats.Connected[3] = 1
// 	stats.Connected[5] = 30
// 	stats.PeersCount[5] = 30

// 	distScores := GetSubnetsDistributionScores(stats, 3, mysubnets, 5)

// 	require.Len(t, distScores, len(mysubnets))
// 	require.Equal(t, float64(0), distScores[0])
// 	require.Equal(t, float64(4.2), distScores[1])
// 	require.Equal(t, float64(2.533333333333333), distScores[3])
// 	require.Equal(t, float64(-6.05), distScores[5])
// }

// func TestSubnetScore(t *testing.T) {
// 	testCases := []struct {
// 		connected int
// 		min       int
// 		max       int
// 		expected  float64
// 	}{
// 		{connected: 0, min: 5, max: 20, expected: 4.0},
// 		{connected: 2, min: 5, max: 20, expected: 2.2},
// 		{connected: 4, min: 5, max: 20, expected: 1.4},
// 		{connected: 5, min: 5, max: 20, expected: 1.0},
// 		{connected: 10, min: 5, max: 20, expected: 0.666667},
// 		{connected: 15, min: 5, max: 20, expected: 0.333333},
// 		{connected: 20, min: 5, max: 20, expected: 0.0},
// 		{connected: 25, min: 5, max: 20, expected: -0.166667},
// 		{connected: 50, min: 5, max: 20, expected: -1.0},
// 		{connected: 100, min: 5, max: 20, expected: -2.666667},
// 	}

// 	for _, tc := range testCases {
// 		t.Run(fmt.Sprintf("Connected-%d Min-%d Max-%d", tc.connected, tc.min, tc.max), func(t *testing.T) {
// 			score := scoreSubnet(tc.connected, tc.min, tc.max)
// 			if math.Abs(score-tc.expected) > 1e-6 {
// 				t.Errorf("Expected score to be %f, got %f", tc.expected, score)
// 			}
// 		})
// 	}
// }
=======
import (
	"encoding/hex"
	"fmt"
	"math"
	"math/rand"
	"testing"

	"github.com/libp2p/go-libp2p/core/peer"
	"github.com/stretchr/testify/require"

	"github.com/ssvlabs/ssv/network/commons"
	nettesting "github.com/ssvlabs/ssv/network/testing"
)

func TestSubnetsIndex(t *testing.T) {
	nks, err := nettesting.CreateKeys(4)
	require.NoError(t, err)

	var pids []peer.ID
	for _, nk := range nks {
		sk, err := commons.ECDSAPrivToInterface(nk.NetKey)
		require.NoError(t, err)
		pid, err := peer.IDFromPrivateKey(sk)
		require.NoError(t, err)
		pids = append(pids, pid)
	}

	sPartial, err := commons.SubnetsFromString("0x57b080fffd743d9878dc41a184ab160a")
	require.NoError(t, err)

	subnetsIdx := NewSubnetsIndex()

	initialMapping := map[peer.ID]commons.Subnets{
		pids[0]: commons.AllSubnets,
		pids[1]: commons.ZeroSubnets,
		pids[2]: sPartial,
		pids[3]: sPartial,
	}

	for pid, subnets := range initialMapping {
		subnetsIdx.UpdatePeerSubnets(pid, subnets)
	}

	require.Len(t, subnetsIdx.GetSubnetPeers(0), 3)
	require.Len(t, subnetsIdx.GetSubnetPeers(10), 1)

	for _, pid := range pids {
		subnets, ok := subnetsIdx.GetPeerSubnets(pid)
		require.True(t, ok)
		require.Equal(t, initialMapping[pid], subnets)
	}

	subnetsIdx.UpdatePeerSubnets(pids[0], sPartial)

	require.Len(t, subnetsIdx.GetSubnetPeers(0), 3)
	require.Len(t, subnetsIdx.GetSubnetPeers(10), 0)

	stats := subnetsIdx.GetSubnetsStats()
	require.Equal(t, 3, stats.PeersCount[0])

	subnetsIdx.UpdatePeerSubnets(pids[0], commons.ZeroSubnets)
	subnetsIdx.UpdatePeerSubnets(pids[2], commons.ZeroSubnets)
	subnetsIdx.UpdatePeerSubnets(pids[3], commons.ZeroSubnets)

	require.Len(t, subnetsIdx.GetSubnetPeers(0), 0)
	require.Len(t, subnetsIdx.GetSubnetPeers(10), 0)
}

func TestSubnetsDistributionScores(t *testing.T) {
	mySubnets := commons.Subnets{}
	for i := uint64(0); i < commons.SubnetsCount; i++ {
		if i%2 != 0 {
			mySubnets.Set(i)
		}
	}

	t.Logf("my subnets: %v", mySubnets.String())

	stats := &SubnetsStats{}
	for sub := 0; sub < commons.SubnetsCount; sub++ {
		stats.Connected[sub] = 1 + rand.Intn(20)
		stats.PeersCount[sub] = stats.Connected[sub] + rand.Intn(10)
	}
	stats.Connected[1] = 0
	stats.Connected[3] = 1
	stats.Connected[5] = 30
	stats.PeersCount[5] = 30

	distScores := GetSubnetsDistributionScores(stats, 3, mySubnets, 5)

	require.Len(t, distScores, commons.SubnetsCount)
	require.Equal(t, float64(0), distScores[0])
	require.Equal(t, float64(4.2), distScores[1])
	require.Equal(t, float64(2.533333333333333), distScores[3])
	require.Equal(t, float64(-6.05), distScores[5])
}

func TestSubnetScore(t *testing.T) {
	testCases := []struct {
		connected int
		min       int
		max       int
		expected  float64
	}{
		{connected: 0, min: 5, max: 20, expected: 4.0},
		{connected: 2, min: 5, max: 20, expected: 2.2},
		{connected: 4, min: 5, max: 20, expected: 1.4},
		{connected: 5, min: 5, max: 20, expected: 1.0},
		{connected: 10, min: 5, max: 20, expected: 0.666667},
		{connected: 15, min: 5, max: 20, expected: 0.333333},
		{connected: 20, min: 5, max: 20, expected: 0.0},
		{connected: 25, min: 5, max: 20, expected: -0.166667},
		{connected: 50, min: 5, max: 20, expected: -1.0},
		{connected: 100, min: 5, max: 20, expected: -2.666667},
	}

	for _, tc := range testCases {
		t.Run(fmt.Sprintf("Connected-%d Min-%d Max-%d", tc.connected, tc.min, tc.max), func(t *testing.T) {
			score := scoreSubnet(tc.connected, tc.min, tc.max)
			if math.Abs(score-tc.expected) > 1e-6 {
				t.Errorf("Expected score to be %f, got %f", tc.expected, score)
			}
		})
	}
}

func TestUpdatePeerSubnets_Removal(t *testing.T) {
	generateTestPeers := func(t *testing.T, count int) []peer.ID {
		nks, err := nettesting.CreateKeys(count)
		require.NoError(t, err)

		var pids []peer.ID
		for _, nk := range nks {
			sk, err := commons.ECDSAPrivToInterface(nk.NetKey)
			require.NoError(t, err)
			pid, err := peer.IDFromPrivateKey(sk)
			require.NoError(t, err)
			pids = append(pids, pid)
		}
		return pids
	}

	getSubnet := func(t *testing.T, subnetHex string) commons.Subnets {
		require.Len(t, subnetHex, 32, "subnetHex must be 32 characters long, got %d", len(subnetHex))
		s, err := commons.SubnetsFromString(subnetHex)
		require.NoError(t, err)
		return s
	}

	generateSubnetString := func(subnetIndices ...int) string {
		bytes := make([]byte, 16)
		for _, idx := range subnetIndices {
			if idx < 0 || idx >= 128 {
				continue
			}
			byteIndex := idx / 8
			bitIndex := idx % 8
			bytes[byteIndex] |= 1 << bitIndex
		}
		return hex.EncodeToString(bytes)
	}

	tests := []struct {
		name            string
		numPeers        int
		peerToRemoveIdx int
		initialSubnets  string
		removeSubnets   string
		expectedPeers   []int
	}{
		{
			name:            "RemoveFirstPeer",
			numPeers:        3,
			peerToRemoveIdx: 0,
			initialSubnets:  generateSubnetString(0), // Subnet 0
			removeSubnets:   generateSubnetString(),  // No subnets
			expectedPeers:   []int{1, 2},
		},
		{
			name:            "RemoveMiddlePeer",
			numPeers:        4,
			peerToRemoveIdx: 2,
			initialSubnets:  generateSubnetString(0), // Subnet 0
			removeSubnets:   generateSubnetString(),  // No subnets
			expectedPeers:   []int{0, 1, 3},
		},
		{
			name:            "RemoveLastPeer",
			numPeers:        3,
			peerToRemoveIdx: 2,
			initialSubnets:  generateSubnetString(0), // Subnet 0
			removeSubnets:   generateSubnetString(),  // No subnets
			expectedPeers:   []int{0, 1},
		},
	}

	for _, tt := range tests {
		t.Run(tt.name, func(t *testing.T) {
			subnetsIdx := NewSubnetsIndex()
			pids := generateTestPeers(t, tt.numPeers)
			subnetID := 0
			sInitial := getSubnet(t, tt.initialSubnets)
			sRemove := getSubnet(t, tt.removeSubnets)

			emptySubnet := generateSubnetString()
			if tt.initialSubnets != emptySubnet {
				for _, pid := range pids {
					updated := subnetsIdx.UpdatePeerSubnets(pid, sInitial)
					require.True(t, updated)
				}

				peersInSubnet := subnetsIdx.GetSubnetPeers(subnetID)
				require.ElementsMatch(t, pids, peersInSubnet)
			}

			var peerToRemove peer.ID
			if tt.peerToRemoveIdx < len(pids) {
				peerToRemove = pids[tt.peerToRemoveIdx]
			} else {
				extraPids := generateTestPeers(t, 1)
				peerToRemove = extraPids[0]
			}

			updated := subnetsIdx.UpdatePeerSubnets(peerToRemove, sRemove)
			require.True(t, updated)

			peersInSubnet := subnetsIdx.GetSubnetPeers(subnetID)
			expectedPeers := make([]peer.ID, len(tt.expectedPeers))
			for i, idx := range tt.expectedPeers {
				expectedPeers[i] = pids[idx]
			}
			require.ElementsMatch(t, expectedPeers, peersInSubnet)
		})
	}
}
>>>>>>> c2bf1778
<|MERGE_RESOLUTION|>--- conflicted
+++ resolved
@@ -1,18 +1,18 @@
 package peers
 
-<<<<<<< HEAD
-// import (
-// 	"fmt"
-// 	"math"
-// 	"math/rand"
-// 	"testing"
-
-// 	"github.com/bloxapp/ssv/network/commons"
-// 	"github.com/bloxapp/ssv/network/records"
-// 	nettesting "github.com/bloxapp/ssv/network/testing"
-// 	"github.com/libp2p/go-libp2p/core/peer"
-// 	"github.com/stretchr/testify/require"
-// )
+import (
+	"encoding/hex"
+	"fmt"
+	"math"
+	"math/rand"
+	"testing"
+
+	"github.com/libp2p/go-libp2p/core/peer"
+	"github.com/stretchr/testify/require"
+
+	"github.com/ssvlabs/ssv/network/commons"
+	nettesting "github.com/ssvlabs/ssv/network/testing"
+)
 
 // func TestSubnetsIndex(t *testing.T) {
 // 	nks, err := nettesting.CreateKeys(4)
@@ -27,24 +27,32 @@
 // 	pids = append(pids, pid)
 // }
 
-// 	sAll, err := records.Subnets{}.FromString("0xffffffffffffffffffffffffffffffff")
-// 	require.NoError(t, err)
-// 	sNone, err := records.Subnets{}.FromString("0x00000000000000000000000000000000")
-// 	require.NoError(t, err)
-// 	sPartial, err := records.Subnets{}.FromString("0x57b080fffd743d9878dc41a184ab160a")
-// 	require.NoError(t, err)
-
-// 	subnetsIdx := newSubnetsIndex(128)
-
-// 	subnetsIdx.UpdatePeerSubnets(pids[0], sAll.Clone())
-// 	subnetsIdx.UpdatePeerSubnets(pids[1], sNone.Clone())
-// 	subnetsIdx.UpdatePeerSubnets(pids[2], sPartial.Clone())
-// 	subnetsIdx.UpdatePeerSubnets(pids[3], sPartial.Clone())
+	sPartial, err := commons.SubnetsFromString("0x57b080fffd743d9878dc41a184ab160a")
+	require.NoError(t, err)
+
+	subnetsIdx := NewSubnetsIndex()
+
+	initialMapping := map[peer.ID]commons.Subnets{
+		pids[0]: commons.AllSubnets,
+		pids[1]: commons.ZeroSubnets,
+		pids[2]: sPartial,
+		pids[3]: sPartial,
+	}
+
+	for pid, subnets := range initialMapping {
+		subnetsIdx.UpdatePeerSubnets(pid, subnets)
+	}
 
 // 	require.Len(t, subnetsIdx.GetSubnetPeers(0), 3)
 // 	require.Len(t, subnetsIdx.GetSubnetPeers(10), 1)
 
-// 	subnetsIdx.UpdatePeerSubnets(pids[0], sPartial.Clone())
+	for _, pid := range pids {
+		subnets, ok := subnetsIdx.GetPeerSubnets(pid)
+		require.True(t, ok)
+		require.Equal(t, initialMapping[pid], subnets)
+	}
+
+	subnetsIdx.UpdatePeerSubnets(pids[0], sPartial)
 
 // 	require.Len(t, subnetsIdx.GetSubnetPeers(0), 3)
 // 	require.Len(t, subnetsIdx.GetSubnetPeers(10), 0)
@@ -52,46 +60,42 @@
 // 	stats := subnetsIdx.GetSubnetsStats()
 // 	require.Equal(t, 3, stats.PeersCount[0])
 
-// 	subnetsIdx.UpdatePeerSubnets(pids[0], sNone.Clone())
-// 	subnetsIdx.UpdatePeerSubnets(pids[2], sNone.Clone())
-// 	subnetsIdx.UpdatePeerSubnets(pids[3], sNone.Clone())
+	subnetsIdx.UpdatePeerSubnets(pids[0], commons.ZeroSubnets)
+	subnetsIdx.UpdatePeerSubnets(pids[2], commons.ZeroSubnets)
+	subnetsIdx.UpdatePeerSubnets(pids[3], commons.ZeroSubnets)
 
 // 	require.Len(t, subnetsIdx.GetSubnetPeers(0), 0)
 // 	require.Len(t, subnetsIdx.GetSubnetPeers(10), 0)
 // }
 
-// func TestSubnetsDistributionScores(t *testing.T) {
-// 	nsubnets := 128
-// 	mysubnets := make(records.Subnets, nsubnets)
-// 	allSubs, _ := records.Subnets{}.FromString(records.AllSubnets)
-// 	for sub := range allSubs {
-// 		if sub%2 == 0 {
-// 			mysubnets[sub] = byte(0)
-// 		} else {
-// 			mysubnets[sub] = byte(1)
-// 		}
-// 	}
-// 	stats := &SubnetsStats{
-// 		PeersCount: make([]int, len(mysubnets)),
-// 		Connected:  make([]int, len(mysubnets)),
-// 	}
-// 	for sub := range mysubnets {
-// 		stats.Connected[sub] = 1 + rand.Intn(20)
-// 		stats.PeersCount[sub] = stats.Connected[sub] + rand.Intn(10)
-// 	}
-// 	stats.Connected[1] = 0
-// 	stats.Connected[3] = 1
-// 	stats.Connected[5] = 30
-// 	stats.PeersCount[5] = 30
-
-// 	distScores := GetSubnetsDistributionScores(stats, 3, mysubnets, 5)
-
-// 	require.Len(t, distScores, len(mysubnets))
-// 	require.Equal(t, float64(0), distScores[0])
-// 	require.Equal(t, float64(4.2), distScores[1])
-// 	require.Equal(t, float64(2.533333333333333), distScores[3])
-// 	require.Equal(t, float64(-6.05), distScores[5])
-// }
+func TestSubnetsDistributionScores(t *testing.T) {
+	mySubnets := commons.Subnets{}
+	for i := uint64(0); i < commons.SubnetsCount; i++ {
+		if i%2 != 0 {
+			mySubnets.Set(i)
+		}
+	}
+
+	t.Logf("my subnets: %v", mySubnets.String())
+
+	stats := &SubnetsStats{}
+	for sub := 0; sub < commons.SubnetsCount; sub++ {
+		stats.Connected[sub] = 1 + rand.Intn(20)
+		stats.PeersCount[sub] = stats.Connected[sub] + rand.Intn(10)
+	}
+	stats.Connected[1] = 0
+	stats.Connected[3] = 1
+	stats.Connected[5] = 30
+	stats.PeersCount[5] = 30
+
+	distScores := GetSubnetsDistributionScores(stats, 3, mySubnets, 5)
+
+	require.Len(t, distScores, commons.SubnetsCount)
+	require.Equal(t, float64(0), distScores[0])
+	require.Equal(t, float64(4.2), distScores[1])
+	require.Equal(t, float64(2.533333333333333), distScores[3])
+	require.Equal(t, float64(-6.05), distScores[5])
+}
 
 // func TestSubnetScore(t *testing.T) {
 // 	testCases := []struct {
@@ -111,132 +115,6 @@
 // 		{connected: 50, min: 5, max: 20, expected: -1.0},
 // 		{connected: 100, min: 5, max: 20, expected: -2.666667},
 // 	}
-
-// 	for _, tc := range testCases {
-// 		t.Run(fmt.Sprintf("Connected-%d Min-%d Max-%d", tc.connected, tc.min, tc.max), func(t *testing.T) {
-// 			score := scoreSubnet(tc.connected, tc.min, tc.max)
-// 			if math.Abs(score-tc.expected) > 1e-6 {
-// 				t.Errorf("Expected score to be %f, got %f", tc.expected, score)
-// 			}
-// 		})
-// 	}
-// }
-=======
-import (
-	"encoding/hex"
-	"fmt"
-	"math"
-	"math/rand"
-	"testing"
-
-	"github.com/libp2p/go-libp2p/core/peer"
-	"github.com/stretchr/testify/require"
-
-	"github.com/ssvlabs/ssv/network/commons"
-	nettesting "github.com/ssvlabs/ssv/network/testing"
-)
-
-func TestSubnetsIndex(t *testing.T) {
-	nks, err := nettesting.CreateKeys(4)
-	require.NoError(t, err)
-
-	var pids []peer.ID
-	for _, nk := range nks {
-		sk, err := commons.ECDSAPrivToInterface(nk.NetKey)
-		require.NoError(t, err)
-		pid, err := peer.IDFromPrivateKey(sk)
-		require.NoError(t, err)
-		pids = append(pids, pid)
-	}
-
-	sPartial, err := commons.SubnetsFromString("0x57b080fffd743d9878dc41a184ab160a")
-	require.NoError(t, err)
-
-	subnetsIdx := NewSubnetsIndex()
-
-	initialMapping := map[peer.ID]commons.Subnets{
-		pids[0]: commons.AllSubnets,
-		pids[1]: commons.ZeroSubnets,
-		pids[2]: sPartial,
-		pids[3]: sPartial,
-	}
-
-	for pid, subnets := range initialMapping {
-		subnetsIdx.UpdatePeerSubnets(pid, subnets)
-	}
-
-	require.Len(t, subnetsIdx.GetSubnetPeers(0), 3)
-	require.Len(t, subnetsIdx.GetSubnetPeers(10), 1)
-
-	for _, pid := range pids {
-		subnets, ok := subnetsIdx.GetPeerSubnets(pid)
-		require.True(t, ok)
-		require.Equal(t, initialMapping[pid], subnets)
-	}
-
-	subnetsIdx.UpdatePeerSubnets(pids[0], sPartial)
-
-	require.Len(t, subnetsIdx.GetSubnetPeers(0), 3)
-	require.Len(t, subnetsIdx.GetSubnetPeers(10), 0)
-
-	stats := subnetsIdx.GetSubnetsStats()
-	require.Equal(t, 3, stats.PeersCount[0])
-
-	subnetsIdx.UpdatePeerSubnets(pids[0], commons.ZeroSubnets)
-	subnetsIdx.UpdatePeerSubnets(pids[2], commons.ZeroSubnets)
-	subnetsIdx.UpdatePeerSubnets(pids[3], commons.ZeroSubnets)
-
-	require.Len(t, subnetsIdx.GetSubnetPeers(0), 0)
-	require.Len(t, subnetsIdx.GetSubnetPeers(10), 0)
-}
-
-func TestSubnetsDistributionScores(t *testing.T) {
-	mySubnets := commons.Subnets{}
-	for i := uint64(0); i < commons.SubnetsCount; i++ {
-		if i%2 != 0 {
-			mySubnets.Set(i)
-		}
-	}
-
-	t.Logf("my subnets: %v", mySubnets.String())
-
-	stats := &SubnetsStats{}
-	for sub := 0; sub < commons.SubnetsCount; sub++ {
-		stats.Connected[sub] = 1 + rand.Intn(20)
-		stats.PeersCount[sub] = stats.Connected[sub] + rand.Intn(10)
-	}
-	stats.Connected[1] = 0
-	stats.Connected[3] = 1
-	stats.Connected[5] = 30
-	stats.PeersCount[5] = 30
-
-	distScores := GetSubnetsDistributionScores(stats, 3, mySubnets, 5)
-
-	require.Len(t, distScores, commons.SubnetsCount)
-	require.Equal(t, float64(0), distScores[0])
-	require.Equal(t, float64(4.2), distScores[1])
-	require.Equal(t, float64(2.533333333333333), distScores[3])
-	require.Equal(t, float64(-6.05), distScores[5])
-}
-
-func TestSubnetScore(t *testing.T) {
-	testCases := []struct {
-		connected int
-		min       int
-		max       int
-		expected  float64
-	}{
-		{connected: 0, min: 5, max: 20, expected: 4.0},
-		{connected: 2, min: 5, max: 20, expected: 2.2},
-		{connected: 4, min: 5, max: 20, expected: 1.4},
-		{connected: 5, min: 5, max: 20, expected: 1.0},
-		{connected: 10, min: 5, max: 20, expected: 0.666667},
-		{connected: 15, min: 5, max: 20, expected: 0.333333},
-		{connected: 20, min: 5, max: 20, expected: 0.0},
-		{connected: 25, min: 5, max: 20, expected: -0.166667},
-		{connected: 50, min: 5, max: 20, expected: -1.0},
-		{connected: 100, min: 5, max: 20, expected: -2.666667},
-	}
 
 	for _, tc := range testCases {
 		t.Run(fmt.Sprintf("Connected-%d Min-%d Max-%d", tc.connected, tc.min, tc.max), func(t *testing.T) {
@@ -356,5 +234,4 @@
 			require.ElementsMatch(t, expectedPeers, peersInSubnet)
 		})
 	}
-}
->>>>>>> c2bf1778
+}