--- conflicted
+++ resolved
@@ -222,15 +222,9 @@
 			// Disconnect
 			err := c.disconnect(peerID, net)
 			if err != nil {
-<<<<<<< HEAD
-				logger.Error("Couldn't disconnect from bad peer", fields.PeerID(peerID), zap.Float64("Gossip Score", gossipScore))
+				logger.Error("failed to disconnect from bad peer", fields.PeerID(peerID), zap.Float64("GossipSub Score", gossipScore))
 			} else {
-				logger.Debug("Disconnecting from bad peer", fields.PeerID(peerID), zap.Float64("Gossip Score", gossipScore))
-=======
-				logger.Error("failed to disconnect from bad peer", fields.PeerID(peerID), zap.Float64("GossipSub Score", gossipSubScore))
-			} else {
-				logger.Debug("disconnecting from bad peer", fields.PeerID(peerID), zap.Float64("gossip_score", gossipSubScore))
->>>>>>> 0b1fa917
+				logger.Debug("disconnecting from bad peer", fields.PeerID(peerID), zap.Float64("gossip_score", gossipScore))
 				disconnectedPeers += 1
 			}
 		}
