package peers

import (
	"context"

	connmgrcore "github.com/libp2p/go-libp2p/core/connmgr"
	libp2pnetwork "github.com/libp2p/go-libp2p/core/network"
	"github.com/libp2p/go-libp2p/core/peer"
	"go.uber.org/zap"

	"github.com/ssvlabs/ssv/logging/fields"
	"github.com/ssvlabs/ssv/network/commons"
)

// ConnManager is a wrapper on top of go-libp2p/core/connmgr.ConnManager.
// exposing an abstract interface so we can have the flexibility of doing some stuff manually
// rather than relaying on libp2p's connection manager.
type ConnManager interface {
	// TrimPeers will trim unprotected peers.
<<<<<<< HEAD
	TrimPeers(ctx context.Context, logger *zap.Logger, net libp2pnetwork.Network, peersToTrim map[peer.ID]struct{})
=======
	TrimPeers(ctx context.Context, net libp2pnetwork.Network, maxTrims int)
>>>>>>> ed1c5d22
	// DisconnectFromBadPeers will disconnect from bad peers according to their Gossip scores. It returns the number of disconnected peers.
	DisconnectFromBadPeers(net libp2pnetwork.Network, allPeers []peer.ID) int
	// DisconnectFromIrrelevantPeers will disconnect from at most [disconnectQuota] peers that doesn't share any subnet in common. It returns the number of disconnected peers.
	DisconnectFromIrrelevantPeers(disconnectQuota int, net libp2pnetwork.Network, allPeers []peer.ID, mySubnets commons.Subnets) int
}

// connManager implements ConnManager
type connManager struct {
	logger           *zap.Logger
	connManager      connmgrcore.ConnManager
	subnetsIdx       SubnetsIndex
	gossipScoreIndex GossipScoreIndex
}

// NewConnManager creates a new conn manager.
// multiple instances can be created, but concurrency is not supported.
func NewConnManager(
	logger *zap.Logger,
	connMgr connmgrcore.ConnManager,
	subnetsIdx SubnetsIndex,
	gossipScoreIndex GossipScoreIndex,
) ConnManager {
	return &connManager{
		logger:           logger,
		connManager:      connMgr,
		subnetsIdx:       subnetsIdx,
		gossipScoreIndex: gossipScoreIndex,
	}
}

// Disconnects from a peer
func (c connManager) disconnect(peerID peer.ID, net libp2pnetwork.Network) error {
	return net.ClosePeer(peerID)
}

<<<<<<< HEAD
// TrimPeers closes the connection to peersToTrim.
func (c connManager) TrimPeers(
	ctx context.Context,
	logger *zap.Logger,
	net libp2pnetwork.Network,
	peersToTrim map[peer.ID]struct{},
) {
	for _, pid := range net.Peers() {
		if _, ok := peersToTrim[pid]; ok {
			if err := c.disconnect(pid, net); err != nil {
				logger.Error("error disconnecting from peer", fields.PeerID(pid), zap.Error(err))
			}
		}
	}
=======
// TrimPeers closes the connection to all peers that are not protected, dropping up to maxTrims peers.
func (c connManager) TrimPeers(ctx context.Context, net libp2pnetwork.Network, maxTrims int) {
	allPeers := net.Peers()
	before := len(allPeers)
	trimmed := make([]peer.ID, 0)
	for _, pid := range allPeers {
		if !c.connManager.IsProtected(pid, ProtectedTag) {
			if err := c.disconnect(pid, net); err != nil {
				c.logger.Debug("error closing peer", fields.PeerID(pid), zap.Error(err))
			}
			c.trimmedRecently.Set(pid, struct{}{}) // record stats
			trimmed = append(trimmed, pid)
			if len(trimmed) >= maxTrims {
				break
			}
		}
	}
	c.logger.Debug("trimmed peers", zap.Int("peers_before_trim_total", before),
		zap.Int("peers_after_trim_total", len(net.Peers())), zap.Any("trimmed_peers", trimmed))
>>>>>>> ed1c5d22
}

// DisconnectFromBadPeers will disconnect from bad peers according to their Gossip scores. It returns the number of disconnected peers.
func (c connManager) DisconnectFromBadPeers(net libp2pnetwork.Network, allPeers []peer.ID) int {
	disconnectedPeers := 0
	for _, peerID := range allPeers {
		// Disconnect if peer has bad gossip score.
		if isBad, gossipScore := c.gossipScoreIndex.HasBadGossipScore(peerID); isBad {
			err := c.disconnect(peerID, net)
			if err != nil {
				c.logger.Error("failed to disconnect from bad peer", fields.PeerID(peerID), zap.Float64("gossip_score", gossipScore))
			} else {
				c.logger.Debug("disconnecting from bad peer", fields.PeerID(peerID), zap.Float64("gossip_score", gossipScore))
				disconnectedPeers++
			}
		}
	}

	return disconnectedPeers
}

// DisconnectFromIrrelevantPeers will disconnect from at most [disconnectQuota] peers that doesn't share any subnet in common. It returns the number of disconnected peers.
func (c connManager) DisconnectFromIrrelevantPeers(disconnectQuota int, net libp2pnetwork.Network, allPeers []peer.ID, mySubnets commons.Subnets) int {
	disconnectedPeers := 0
	for _, peerID := range allPeers {
		peerSubnets := c.subnetsIdx.GetPeerSubnets(peerID)
		sharedSubnets := commons.SharedSubnets(mySubnets, peerSubnets, 0)

		// If there's no common subnet, disconnect from peer.
		if len(sharedSubnets) == 0 {
			err := c.disconnect(peerID, net)
			if err != nil {
				c.logger.Error("failed to disconnect from peer with irrelevant subnets", fields.PeerID(peerID))
			} else {
				c.logger.Debug("disconnecting from peer with irrelevant subnets", fields.PeerID(peerID))
				disconnectedPeers++
				if disconnectedPeers >= disconnectQuota {
					return disconnectedPeers
				}
			}
		}
	}
	return disconnectedPeers
}<|MERGE_RESOLUTION|>--- conflicted
+++ resolved
@@ -17,11 +17,7 @@
 // rather than relaying on libp2p's connection manager.
 type ConnManager interface {
 	// TrimPeers will trim unprotected peers.
-<<<<<<< HEAD
-	TrimPeers(ctx context.Context, logger *zap.Logger, net libp2pnetwork.Network, peersToTrim map[peer.ID]struct{})
-=======
-	TrimPeers(ctx context.Context, net libp2pnetwork.Network, maxTrims int)
->>>>>>> ed1c5d22
+	TrimPeers(ctx context.Context, net libp2pnetwork.Network, peersToTrim map[peer.ID]struct{})
 	// DisconnectFromBadPeers will disconnect from bad peers according to their Gossip scores. It returns the number of disconnected peers.
 	DisconnectFromBadPeers(net libp2pnetwork.Network, allPeers []peer.ID) int
 	// DisconnectFromIrrelevantPeers will disconnect from at most [disconnectQuota] peers that doesn't share any subnet in common. It returns the number of disconnected peers.
@@ -57,42 +53,19 @@
 	return net.ClosePeer(peerID)
 }
 
-<<<<<<< HEAD
 // TrimPeers closes the connection to peersToTrim.
 func (c connManager) TrimPeers(
 	ctx context.Context,
-	logger *zap.Logger,
 	net libp2pnetwork.Network,
 	peersToTrim map[peer.ID]struct{},
 ) {
 	for _, pid := range net.Peers() {
 		if _, ok := peersToTrim[pid]; ok {
 			if err := c.disconnect(pid, net); err != nil {
-				logger.Error("error disconnecting from peer", fields.PeerID(pid), zap.Error(err))
+				c.logger.Error("error disconnecting from peer", fields.PeerID(pid), zap.Error(err))
 			}
 		}
 	}
-=======
-// TrimPeers closes the connection to all peers that are not protected, dropping up to maxTrims peers.
-func (c connManager) TrimPeers(ctx context.Context, net libp2pnetwork.Network, maxTrims int) {
-	allPeers := net.Peers()
-	before := len(allPeers)
-	trimmed := make([]peer.ID, 0)
-	for _, pid := range allPeers {
-		if !c.connManager.IsProtected(pid, ProtectedTag) {
-			if err := c.disconnect(pid, net); err != nil {
-				c.logger.Debug("error closing peer", fields.PeerID(pid), zap.Error(err))
-			}
-			c.trimmedRecently.Set(pid, struct{}{}) // record stats
-			trimmed = append(trimmed, pid)
-			if len(trimmed) >= maxTrims {
-				break
-			}
-		}
-	}
-	c.logger.Debug("trimmed peers", zap.Int("peers_before_trim_total", before),
-		zap.Int("peers_after_trim_total", len(net.Peers())), zap.Any("trimmed_peers", trimmed))
->>>>>>> ed1c5d22
 }
 
 // DisconnectFromBadPeers will disconnect from bad peers according to their Gossip scores. It returns the number of disconnected peers.
