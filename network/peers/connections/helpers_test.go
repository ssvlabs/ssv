--- conflicted
+++ resolved
@@ -92,26 +92,13 @@
 	}
 
 	mockHandshaker := handshaker{
-<<<<<<< HEAD
-		ctx:         context.Background(),
-		nodeInfos:   nii,
-		peerInfos:   ns,
-		ids:         ids,
-		net:         net,
-		nodeStorage: nst,
-		streams:     sc,
-		filters:     func() []HandshakeFilter { return []HandshakeFilter{} },
-=======
-		ctx:            context.Background(),
-		nodeInfos:      nii,
-		peerInfos:      ns,
-		ids:            ids,
-		net:            net,
-		operatorSigner: privateKey,
-		streams:        sc,
-		filters:        func() []HandshakeFilter { return []HandshakeFilter{} },
-		Permissioned:   func() bool { return false },
->>>>>>> ef801714
+		ctx:       context.Background(),
+		nodeInfos: nii,
+		peerInfos: ns,
+		ids:       ids,
+		net:       net,
+		streams:   sc,
+		filters:   func() []HandshakeFilter { return []HandshakeFilter{} },
 	}
 
 	mockConn := mock.Conn{
