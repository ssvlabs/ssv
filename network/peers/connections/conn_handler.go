--- conflicted
+++ resolved
@@ -2,10 +2,11 @@
 
 import (
 	"context"
+	"sync"
+	"time"
+
 	"github.com/ssvlabs/ssv/network/discovery"
 	"github.com/ssvlabs/ssv/utils/ttl"
-	"sync"
-	"time"
 
 	"github.com/libp2p/go-libp2p/core/network"
 	libp2pnetwork "github.com/libp2p/go-libp2p/core/network"
@@ -48,23 +49,14 @@
 	discoveredPeersPool *ttl.Map[peer.ID, discovery.DiscoveredPeer],
 ) ConnHandler {
 	return &connHandler{
-<<<<<<< HEAD
-		ctx:             ctx,
-		logger:          logger,
-		handshaker:      handshaker,
-		subnetsProvider: subnetsProvider,
-		subnetsIndex:    subnetsIndex,
-		connIdx:         connIdx,
-		peerInfos:       peerInfos,
-=======
 		ctx:                 ctx,
+		logger:              logger,
 		handshaker:          handshaker,
 		subnetsProvider:     subnetsProvider,
 		subnetsIndex:        subnetsIndex,
 		connIdx:             connIdx,
 		peerInfos:           peerInfos,
 		discoveredPeersPool: discoveredPeersPool,
->>>>>>> 8bff9909
 	}
 }
 
