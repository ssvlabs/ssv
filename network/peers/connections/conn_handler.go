--- conflicted
+++ resolved
@@ -2,14 +2,16 @@
 
 import (
 	"context"
-	"github.com/bloxapp/ssv/network/peers"
-	"github.com/bloxapp/ssv/network/records"
-	"github.com/bloxapp/ssv/utils/tasks"
+	"time"
+
 	libp2pnetwork "github.com/libp2p/go-libp2p/core/network"
 	"github.com/libp2p/go-libp2p/core/peerstore"
 	"github.com/pkg/errors"
 	"go.uber.org/zap"
-	"time"
+
+	"github.com/bloxapp/ssv/network/peers"
+	"github.com/bloxapp/ssv/network/records"
+	"github.com/bloxapp/ssv/utils/tasks"
 )
 
 // ConnHandler handles new connections (inbound / outbound) using libp2pnetwork.NotifyBundle
@@ -77,11 +79,7 @@
 			disconnect(net, conn)
 			return errors.New("reached peers limit")
 		}
-<<<<<<< HEAD
-		if !ch.checkSubnets(conn) && conn.Stat().Direction != libp2pnetwork.DirOutbound{
-=======
 		if !ch.checkSubnets(conn) && conn.Stat().Direction != libp2pnetwork.DirOutbound {
->>>>>>> a739bbc4
 			_logger.Debug("disconnecting incoming connection after subnets check")
 			disconnect(net, conn)
 			return errors.New("peer doesn't share enough subnets")
