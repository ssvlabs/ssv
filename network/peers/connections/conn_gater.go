package connections

import (
<<<<<<< HEAD
	"time"

	"github.com/bloxapp/ssv/network/peers"
	"github.com/imkira/go-ttlmap"
=======
	"runtime"
	"time"

	"github.com/libp2p/go-libp2p/core/connmgr"
>>>>>>> 20ff678a
	"github.com/libp2p/go-libp2p/core/control"
	libp2pnetwork "github.com/libp2p/go-libp2p/core/network"
	"github.com/libp2p/go-libp2p/core/peer"
	"github.com/multiformats/go-multiaddr"
	ma "github.com/multiformats/go-multiaddr"
	manet "github.com/multiformats/go-multiaddr/net"
	leakybucket "github.com/prysmaticlabs/prysm/v4/container/leaky-bucket"
	"go.uber.org/zap"
)

const (
	// Rate, burst and period over which we allow inbound connections from a single IP.
	ipLimitRate   = 4
	ipLimitBurst  = 8
	ipLimitPeriod = 30 * time.Second

	//
)

// connGater implements ConnectionGater interface:
<<<<<<< HEAD
// https://github.com/libp2p/go-libp2p/blob/master/core/connmgr/gater.go
// TODO: add IP limiting

type ConnectionGater struct {
	logger            *zap.Logger
	idx               peers.ConnectionIndex
	blackList         *ttlmap.Map
	blackListDuration time.Duration
}

// NewConnectionGater creates a new instance of ConnectionGater
func NewConnectionGater(logger *zap.Logger, capacity int, blackListDuration time.Duration) *ConnectionGater {
	return &ConnectionGater{
		logger:            logger,
		blackListDuration: blackListDuration,
		blackList: ttlmap.New(&ttlmap.Options{
			InitialCapacity: capacity}),
	}
}

func (n *ConnectionGater) SetPeerIndex(idx peers.ConnectionIndex) {
	n.idx = idx
}

func (n *ConnectionGater) BlockPeer(id peer.ID) {
	err := n.blackList.Set(id.String(), ttlmap.NewItem(struct{}{}, ttlmap.WithTTL(n.blackListDuration)), nil)
	if err != nil {
		n.logger.Debug("can not blacklist peer")
=======
// https://github.com/libp2p/go-libp2p/core/blob/master/connmgr/gater.go
type connGater struct {
	logger    *zap.Logger // struct logger to implement connmgr.ConnectionGater
	atLimit   func() bool
	ipLimiter *leakybucket.Collector
}

// NewConnectionGater creates a new instance of ConnectionGater
func NewConnectionGater(logger *zap.Logger, atLimit func() bool) connmgr.ConnectionGater {
	return &connGater{
		logger:    logger,
		atLimit:   atLimit,
		ipLimiter: leakybucket.NewCollector(ipLimitRate, ipLimitBurst, ipLimitPeriod, true),
>>>>>>> 20ff678a
	}
}

func (n *ConnectionGater) IsPeerBlocked(id peer.ID) bool {
	_, err := n.blackList.Get(id.String())
	return err == nil
}

// InterceptPeerDial is called on an imminent outbound peer dial request, prior
// to the addresses of that peer being available/resolved. Blocking connections
// at this stage is typical for blacklisting scenarios
<<<<<<< HEAD
func (n *ConnectionGater) InterceptPeerDial(id peer.ID) bool {
	if n.IsPeerBlocked(id) {
		return false
	}
	if n.idx == nil {
		return false
	}
	if n.idx.Limit(libp2pnetwork.DirOutbound) {
		n.logger.Debug("Not accepting outbound dial", zap.String("peer", id.String()),
			zap.String("reason", "at peer limit"))
		return false
	}

=======
func (n *connGater) InterceptPeerDial(id peer.ID) bool {
>>>>>>> 20ff678a
	return true
}

// InterceptAddrDial is called on an imminent outbound dial to a peer on a
// particular address. Blocking connections at this stage is typical for
// address filtering.
func (n *ConnectionGater) InterceptAddrDial(id peer.ID, multiaddr ma.Multiaddr) bool {
	if n.IsPeerBlocked(id) {
		return false
	}
	if n.idx == nil {
		return false
	}
	if n.idx.Limit(libp2pnetwork.DirOutbound) {
		n.logger.Debug("Not accepting outbound addmkr dial", zap.String("peer", id.String()),
			zap.String("reason", "at peer limit"))
		return false
	}
	return true
}

// InterceptAccept is called as soon as a transport listener receives an
// inbound connection request, before any upgrade takes place. Transports who
// accept already secure and/or multiplexed connections (e.g. possibly QUIC)
// MUST call this method regardless, for correctness/consistency.
<<<<<<< HEAD
func (n *ConnectionGater) InterceptAccept(multiaddrs libp2pnetwork.ConnMultiaddrs) bool {
	if n.idx == nil {
		return false
	}
	if n.idx.Limit(libp2pnetwork.DirInbound) {
		n.logger.Debug("Not accepting inbound dial", zap.String("remote_addr", multiaddrs.RemoteMultiaddr().String()),
			zap.String("reason", "at peer limit"))
		return false
	}

	return true
=======
func (n *connGater) InterceptAccept(multiaddrs libp2pnetwork.ConnMultiaddrs) bool {
	remoteAddr := multiaddrs.RemoteMultiaddr()
	if !n.validateDial(remoteAddr) {
		// Yield this goroutine to allow others to run in-between connection attempts.
		runtime.Gosched()

		n.logger.Debug("connection rejected due to IP rate limit", zap.String("remote_addr", remoteAddr.String()))
		return false
	}
	return !n.atLimit()
>>>>>>> 20ff678a
}

// InterceptSecured is called for both inbound and outbound connections,
// after a security handshake has taken place and we've authenticated the peer.
<<<<<<< HEAD
func (n *ConnectionGater) InterceptSecured(direction libp2pnetwork.Direction, id peer.ID, multiaddrs libp2pnetwork.ConnMultiaddrs) bool {
	if n.IsPeerBlocked(id) {
		return false
	}
	if n.idx == nil {
		return false
	}
	return !n.idx.IsBad(n.logger, id)
=======
func (n *connGater) InterceptSecured(direction libp2pnetwork.Direction, id peer.ID, multiaddrs libp2pnetwork.ConnMultiaddrs) bool {
	return true
>>>>>>> 20ff678a
}

// InterceptUpgraded is called for inbound and outbound connections, after
// libp2p has finished upgrading the connection entirely to a secure,
// multiplexed channel.
func (n *ConnectionGater) InterceptUpgraded(conn libp2pnetwork.Conn) (bool, control.DisconnectReason) {
	return true, 0
}

func (n *connGater) validateDial(addr multiaddr.Multiaddr) bool {
	ip, err := manet.ToIP(addr)
	if err != nil {
		return false
	}
	remaining := n.ipLimiter.Remaining(ip.String())
	if remaining <= 0 {
		return false
	}
	n.ipLimiter.Add(ip.String(), 1)
	return true
}<|MERGE_RESOLUTION|>--- conflicted
+++ resolved
@@ -1,17 +1,11 @@
 package connections
 
 import (
-<<<<<<< HEAD
 	"time"
 
-	"github.com/bloxapp/ssv/network/peers"
-	"github.com/imkira/go-ttlmap"
-=======
 	"runtime"
-	"time"
 
-	"github.com/libp2p/go-libp2p/core/connmgr"
->>>>>>> 20ff678a
+	pubsub "github.com/libp2p/go-libp2p-pubsub"
 	"github.com/libp2p/go-libp2p/core/control"
 	libp2pnetwork "github.com/libp2p/go-libp2p/core/network"
 	"github.com/libp2p/go-libp2p/core/peer"
@@ -32,79 +26,45 @@
 )
 
 // connGater implements ConnectionGater interface:
-<<<<<<< HEAD
-// https://github.com/libp2p/go-libp2p/blob/master/core/connmgr/gater.go
-// TODO: add IP limiting
-
+// https://github.com/libp2p/go-libp2p/core/blob/master/connmgr/gater.go
 type ConnectionGater struct {
-	logger            *zap.Logger
-	idx               peers.ConnectionIndex
-	blackList         *ttlmap.Map
-	blackListDuration time.Duration
+	logger    *zap.Logger
+	atLimit   func() bool
+	isBad     func(id peer.ID) bool
+	ipLimiter *leakybucket.Collector
+	blackList pubsub.Blacklist
 }
 
 // NewConnectionGater creates a new instance of ConnectionGater
-func NewConnectionGater(logger *zap.Logger, capacity int, blackListDuration time.Duration) *ConnectionGater {
+func NewConnectionGater(logger *zap.Logger, atLimit func() bool, isBad func(id peer.ID) bool) *ConnectionGater {
+	blackList, _ := pubsub.NewTimeCachedBlacklist(60 * time.Minute)
 	return &ConnectionGater{
-		logger:            logger,
-		blackListDuration: blackListDuration,
-		blackList: ttlmap.New(&ttlmap.Options{
-			InitialCapacity: capacity}),
+		logger:    logger,
+		atLimit:   atLimit,
+		isBad:     isBad,
+		ipLimiter: leakybucket.NewCollector(ipLimitRate, ipLimitBurst, ipLimitPeriod, true),
+		blackList: blackList,
 	}
 }
 
-func (n *ConnectionGater) SetPeerIndex(idx peers.ConnectionIndex) {
-	n.idx = idx
-}
-
 func (n *ConnectionGater) BlockPeer(id peer.ID) {
-	err := n.blackList.Set(id.String(), ttlmap.NewItem(struct{}{}, ttlmap.WithTTL(n.blackListDuration)), nil)
-	if err != nil {
+	if !n.blackList.Add(id) {
 		n.logger.Debug("can not blacklist peer")
-=======
-// https://github.com/libp2p/go-libp2p/core/blob/master/connmgr/gater.go
-type connGater struct {
-	logger    *zap.Logger // struct logger to implement connmgr.ConnectionGater
-	atLimit   func() bool
-	ipLimiter *leakybucket.Collector
-}
-
-// NewConnectionGater creates a new instance of ConnectionGater
-func NewConnectionGater(logger *zap.Logger, atLimit func() bool) connmgr.ConnectionGater {
-	return &connGater{
-		logger:    logger,
-		atLimit:   atLimit,
-		ipLimiter: leakybucket.NewCollector(ipLimitRate, ipLimitBurst, ipLimitPeriod, true),
->>>>>>> 20ff678a
 	}
 }
 
 func (n *ConnectionGater) IsPeerBlocked(id peer.ID) bool {
-	_, err := n.blackList.Get(id.String())
-	return err == nil
+	return n.blackList.Contains(id)
 }
 
 // InterceptPeerDial is called on an imminent outbound peer dial request, prior
 // to the addresses of that peer being available/resolved. Blocking connections
 // at this stage is typical for blacklisting scenarios
-<<<<<<< HEAD
 func (n *ConnectionGater) InterceptPeerDial(id peer.ID) bool {
 	if n.IsPeerBlocked(id) {
 		return false
 	}
-	if n.idx == nil {
-		return false
-	}
-	if n.idx.Limit(libp2pnetwork.DirOutbound) {
-		n.logger.Debug("Not accepting outbound dial", zap.String("peer", id.String()),
-			zap.String("reason", "at peer limit"))
-		return false
-	}
-
-=======
-func (n *connGater) InterceptPeerDial(id peer.ID) bool {
->>>>>>> 20ff678a
-	return true
+	return !n.atLimit()
 }
 
 // InterceptAddrDial is called on an imminent outbound dial to a peer on a
@@ -114,35 +74,14 @@
 	if n.IsPeerBlocked(id) {
 		return false
 	}
-	if n.idx == nil {
-		return false
-	}
-	if n.idx.Limit(libp2pnetwork.DirOutbound) {
-		n.logger.Debug("Not accepting outbound addmkr dial", zap.String("peer", id.String()),
-			zap.String("reason", "at peer limit"))
-		return false
-	}
-	return true
+	return !n.atLimit()
 }
 
 // InterceptAccept is called as soon as a transport listener receives an
 // inbound connection request, before any upgrade takes place. Transports who
 // accept already secure and/or multiplexed connections (e.g. possibly QUIC)
 // MUST call this method regardless, for correctness/consistency.
-<<<<<<< HEAD
 func (n *ConnectionGater) InterceptAccept(multiaddrs libp2pnetwork.ConnMultiaddrs) bool {
-	if n.idx == nil {
-		return false
-	}
-	if n.idx.Limit(libp2pnetwork.DirInbound) {
-		n.logger.Debug("Not accepting inbound dial", zap.String("remote_addr", multiaddrs.RemoteMultiaddr().String()),
-			zap.String("reason", "at peer limit"))
-		return false
-	}
-
-	return true
-=======
-func (n *connGater) InterceptAccept(multiaddrs libp2pnetwork.ConnMultiaddrs) bool {
 	remoteAddr := multiaddrs.RemoteMultiaddr()
 	if !n.validateDial(remoteAddr) {
 		// Yield this goroutine to allow others to run in-between connection attempts.
@@ -152,24 +91,15 @@
 		return false
 	}
 	return !n.atLimit()
->>>>>>> 20ff678a
 }
 
 // InterceptSecured is called for both inbound and outbound connections,
 // after a security handshake has taken place and we've authenticated the peer.
-<<<<<<< HEAD
 func (n *ConnectionGater) InterceptSecured(direction libp2pnetwork.Direction, id peer.ID, multiaddrs libp2pnetwork.ConnMultiaddrs) bool {
 	if n.IsPeerBlocked(id) {
 		return false
 	}
-	if n.idx == nil {
-		return false
-	}
-	return !n.idx.IsBad(n.logger, id)
-=======
-func (n *connGater) InterceptSecured(direction libp2pnetwork.Direction, id peer.ID, multiaddrs libp2pnetwork.ConnMultiaddrs) bool {
-	return true
->>>>>>> 20ff678a
+	return !n.isBad(id)
 }
 
 // InterceptUpgraded is called for inbound and outbound connections, after
@@ -179,7 +109,7 @@
 	return true, 0
 }
 
-func (n *connGater) validateDial(addr multiaddr.Multiaddr) bool {
+func (n *ConnectionGater) validateDial(addr multiaddr.Multiaddr) bool {
 	ip, err := manet.ToIP(addr)
 	if err != nil {
 		return false
