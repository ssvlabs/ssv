package connections

import (
	"context"
	"time"

	libp2pnetwork "github.com/libp2p/go-libp2p/core/network"
	"github.com/libp2p/go-libp2p/core/peer"
	"github.com/libp2p/go-libp2p/p2p/protocol/identify"
	"github.com/pkg/errors"
	"go.uber.org/zap"

	"github.com/ssvlabs/ssv/logging/fields"
	"github.com/ssvlabs/ssv/network/peers"
	"github.com/ssvlabs/ssv/network/records"
	"github.com/ssvlabs/ssv/network/streams"
	"github.com/ssvlabs/ssv/operator/keys"
)

// errPeerWasFiltered is thrown when a peer is filtered during handshake
var errPeerWasFiltered = errors.New("peer was filtered during handshake")

// errConsumingMessage is thrown when we сan't consume(parse) message: data is broken or incoming msg is from node with different Permissioned mode
var errConsumingMessage = errors.New("error consuming message")

// HandshakeFilter can be used to filter nodes once we handshaked with them
type HandshakeFilter func(senderID peer.ID, sni *records.NodeInfo) error

// SubnetsProvider returns the subnets of or node
type SubnetsProvider func() records.Subnets

// Handshaker is the interface for handshaking with peers.
// it uses node info protocol to exchange information with other nodes and decide whether we want to connect.
//
// NOTE: due to compatibility with v0,
// we accept nodes with user agent as a fallback when the new protocol is not supported.
type Handshaker interface {
	Handshake(logger *zap.Logger, conn libp2pnetwork.Conn) error
	Handler(logger *zap.Logger) libp2pnetwork.StreamHandler
}

type handshaker struct {
	ctx context.Context

	filters func() []HandshakeFilter

	streams    streams.StreamController
	nodeInfos  peers.NodeInfoIndex
	peerInfos  peers.PeerInfoIndex
	connIdx    peers.ConnectionIndex
	subnetsIdx peers.SubnetsIndex
	ids        identify.IDService
	net        libp2pnetwork.Network

	subnetsProvider SubnetsProvider
}

// HandshakerCfg is the configuration for creating an handshaker instance
type HandshakerCfg struct {
	Network         libp2pnetwork.Network
	Streams         streams.StreamController
	NodeInfos       peers.NodeInfoIndex
	PeerInfos       peers.PeerInfoIndex
	ConnIdx         peers.ConnectionIndex
	SubnetsIdx      peers.SubnetsIndex
	IDService       identify.IDService
	OperatorSigner  keys.OperatorSigner
	SubnetsProvider SubnetsProvider
}

// NewHandshaker creates a new instance of handshaker
func NewHandshaker(ctx context.Context, cfg *HandshakerCfg, filters func() []HandshakeFilter) Handshaker {
	h := &handshaker{
		ctx:             ctx,
		streams:         cfg.Streams,
		nodeInfos:       cfg.NodeInfos,
		connIdx:         cfg.ConnIdx,
		subnetsIdx:      cfg.SubnetsIdx,
		ids:             cfg.IDService,
		filters:         filters,
		peerInfos:       cfg.PeerInfos,
		subnetsProvider: cfg.SubnetsProvider,
		net:             cfg.Network,
	}
	return h
}

// Handler returns the handshake handler
func (h *handshaker) Handler(logger *zap.Logger) libp2pnetwork.StreamHandler {
	handleHandshake := func(logger *zap.Logger, h *handshaker, stream libp2pnetwork.Stream) error {
		pid := stream.Conn().RemotePeer()
		request, respond, done, err := h.streams.HandleStream(logger, stream)
		defer done()
		if err != nil {
			return err
		}

		// Check if the node requires permissioned peers.
		nodeInfo := &records.NodeInfo{}
		err = nodeInfo.Consume(request)
		if err != nil {
			return errors.Wrap(err, "could not consume node info request")
		}

		// Respond with our own NodeInfo.
		self, err := h.nodeInfos.SelfSealed()
		if err != nil {
			return errors.Wrap(err, "could not seal self node info")
		}

		if err := respond(self); err != nil {
			return errors.Wrap(err, "could not send self node info")
		}

		err = h.verifyTheirNodeInfo(logger, pid, nodeInfo)
		if err != nil {
			return errors.Wrap(err, "failed verifying their node info")
		}
		return nil
	}

	return func(stream libp2pnetwork.Stream) {
		pid := stream.Conn().RemotePeer()
		logger := logger.With(fields.PeerID(pid))

		// Update PeerInfo with the result of this handshake.
		var err error
		defer func() {
			if r := recover(); r != nil {
				err = errors.Errorf("panic: %v", r)
			}
			h.updatePeerInfo(logger, pid, err)
		}()

		// Handle the handshake request.
		err = handleHandshake(logger, h, stream)
	}
}

func (h *handshaker) verifyTheirNodeInfo(logger *zap.Logger, sender peer.ID, ni *records.NodeInfo) error {
	h.updateNodeSubnets(logger, sender, ni.GetNodeInfo())

	if err := h.applyFilters(sender, ni); err != nil {
		return err
	}

	h.nodeInfos.SetNodeInfo(sender, ni.GetNodeInfo())

	logger.Info("Verified handshake nodeinfo",
		fields.PeerID(sender),
		zap.Any("metadata", ni.GetNodeInfo().Metadata),
		zap.String("networkID", ni.GetNodeInfo().NetworkID),
	)

<<<<<<< HEAD
	// TODO: (Alan) revert
	// if !strings.Contains(ni.Metadata.NodeVersion, "ALANTEST") {
	// 	return errors.New("non Alan node version is not supported")
	// }

=======
>>>>>>> def8109c
	return nil
}

// Handshake initiates handshake with the given conn
func (h *handshaker) Handshake(logger *zap.Logger, conn libp2pnetwork.Conn) (err error) {
	pid := conn.RemotePeer()
	var nodeInfo *records.NodeInfo

	// Update PeerInfo with the result of this handshake.
	defer func() {
		if r := recover(); r != nil {
			err = errors.Errorf("panic: %v", r)
		}
		h.updatePeerInfo(logger, pid, err)
	}()

	nodeInfo, err = h.requestNodeInfo(logger, conn)
	if err != nil {
		err = errors.Wrap(err, "failed requesting node info")
		return
	}

	err = h.verifyTheirNodeInfo(logger, pid, nodeInfo)
	if err != nil {
		err = errors.Wrap(err, "failed verifying their node info")
		return
	}
	return
}

func (h *handshaker) updatePeerInfo(logger *zap.Logger, pid peer.ID, handshakeErr error) {
	h.peerInfos.UpdatePeerInfo(pid, func(info *peers.PeerInfo) {
		info.LastHandshake = time.Now()
		info.LastHandshakeError = handshakeErr
	})
}

// updateNodeSubnets tries to update the subnets of the given peer
func (h *handshaker) updateNodeSubnets(logger *zap.Logger, pid peer.ID, ni *records.NodeInfo) {
	if ni.Metadata != nil {
		subnets, err := records.Subnets{}.FromString(ni.Metadata.Subnets)
		if err == nil {
			updated := h.subnetsIdx.UpdatePeerSubnets(pid, subnets)
			if updated {
				logger.Debug("[handshake] peer subnets were updated", fields.PeerID(pid),
					zap.String("subnets", subnets.String()))
			}
		}
	}
}

func (h *handshaker) requestNodeInfo(logger *zap.Logger, conn libp2pnetwork.Conn) (*records.NodeInfo, error) {
	data, err := h.nodeInfos.SelfSealed()

	if err != nil {
		return nil, err
	}

	resBytes, err := h.streams.Request(logger, conn.RemotePeer(), peers.NodeInfoProtocol, data)
	if err != nil {
		return nil, err
	}

	nodeInfo := &records.NodeInfo{}

	if err := nodeInfo.Consume(resBytes); err != nil {
		return nil, errors.Wrap(errConsumingMessage, err.Error())
	}
	return nodeInfo, nil
}

func (h *handshaker) applyFilters(sender peer.ID, ni *records.NodeInfo) error {
	fltrs := h.filters()
	for i := range fltrs {
		err := fltrs[i](sender, ni)
		if err != nil {
			return errors.Wrap(errPeerWasFiltered, err.Error())
		}
	}

	return nil
}<|MERGE_RESOLUTION|>--- conflicted
+++ resolved
@@ -152,14 +152,6 @@
 		zap.String("networkID", ni.GetNodeInfo().NetworkID),
 	)
 
-<<<<<<< HEAD
-	// TODO: (Alan) revert
-	// if !strings.Contains(ni.Metadata.NodeVersion, "ALANTEST") {
-	// 	return errors.New("non Alan node version is not supported")
-	// }
-
-=======
->>>>>>> def8109c
 	return nil
 }
 
