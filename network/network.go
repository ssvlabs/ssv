--- conflicted
+++ resolved
@@ -5,14 +5,8 @@
 	"io"
 
 	"github.com/libp2p/go-libp2p/core/peer"
-<<<<<<< HEAD
-
-	"github.com/ssvlabs/ssv/network/records"
-=======
 	"github.com/ssvlabs/ssv/network/commons"
->>>>>>> 8bff9909
 	protocolp2p "github.com/ssvlabs/ssv/protocol/v2/p2p"
-	"go.uber.org/zap"
 )
 
 // DecodedSSVMessage serves as a marker interface for any SSV message types.
