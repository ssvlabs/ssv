--- conflicted
+++ resolved
@@ -33,8 +33,6 @@
 
 	// MsgChanSize is the buffer size of the message channel
 	MsgChanSize = 128
-
-	DefaultRequestTimeout = 5 * time.Second
 
 	topicFmt = "bloxstaking.ssv.%s"
 
@@ -66,12 +64,7 @@
 func New(ctx context.Context, logger *zap.Logger, cfg *Config) (network.Network, error) {
 	// init empty topics map
 	cfg.Topics = make(map[string]*pubsub.Topic)
-<<<<<<< HEAD
-	if cfg.RequestTimeout == 0 {
-		cfg.RequestTimeout = DefaultRequestTimeout
-	}
-=======
->>>>>>> e82b1d57
+
 	n := &p2pNetwork{
 		ctx:           ctx,
 		cfg:           cfg,
