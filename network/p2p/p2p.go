package p2pv1

import (
	"context"
	"sync"
	"sync/atomic"
	"time"

	"github.com/bloxapp/ssv/logging"
	"github.com/bloxapp/ssv/logging/fields"

	connmgrcore "github.com/libp2p/go-libp2p/core/connmgr"
	"github.com/libp2p/go-libp2p/core/host"
	"github.com/libp2p/go-libp2p/core/peer"
	libp2pdiscbackoff "github.com/libp2p/go-libp2p/p2p/discovery/backoff"
	"go.uber.org/zap"

	"github.com/bloxapp/ssv/network"
	"github.com/bloxapp/ssv/network/discovery"
	"github.com/bloxapp/ssv/network/forks"
	forksfactory "github.com/bloxapp/ssv/network/forks/factory"
	"github.com/bloxapp/ssv/network/peers"
	"github.com/bloxapp/ssv/network/peers/connections"
	"github.com/bloxapp/ssv/network/records"
	"github.com/bloxapp/ssv/network/streams"
	"github.com/bloxapp/ssv/network/syncing"
	"github.com/bloxapp/ssv/network/topics"
	operatorstorage "github.com/bloxapp/ssv/operator/storage"
	"github.com/bloxapp/ssv/utils/async"
	"github.com/bloxapp/ssv/utils/tasks"
)

// network states
const (
	stateInitializing int32 = 0
	stateClosing      int32 = 1
	stateClosed       int32 = 2
	stateReady        int32 = 10
)

const (
	connManagerGCInterval           = time.Minute
	connManagerGCTimeout            = time.Minute
	peerIndexGCInterval             = 15 * time.Minute
	peersReportingInterval          = 60 * time.Second
	peerIdentitiesReportingInterval = 5 * time.Minute
	topicsReportingInterval         = 180 * time.Second
)

// p2pNetwork implements network.P2PNetwork
type p2pNetwork struct {
	parentCtx context.Context
	ctx       context.Context
	cancel    context.CancelFunc

	interfaceLogger *zap.Logger // struct logger to log in interface methods that do not accept a logger
	fork            forks.Fork
	cfg             *Config

	host        host.Host
	streamCtrl  streams.StreamController
	idx         peers.Index
	disc        discovery.Service
	topicsCtrl  topics.Controller
	msgRouter   network.MessageRouter
	msgResolver topics.MsgPeersResolver
	connHandler connections.ConnHandler

	state int32

	subscriber *subscriber
	subnets    []byte

	backoffConnector *libp2pdiscbackoff.BackoffConnector
	libConnManager   connmgrcore.ConnManager
	syncer           syncing.Syncer
	nodeStorage      operatorstorage.Storage
	operatorPKCache  sync.Map
}

// New creates a new p2p network
func New(logger *zap.Logger, cfg *Config) network.P2PNetwork {
	ctx, cancel := context.WithCancel(cfg.Ctx)

	logger = logger.Named(logging.NameP2PNetwork)

	return &p2pNetwork{
		parentCtx:       cfg.Ctx,
		ctx:             ctx,
		cancel:          cancel,
		interfaceLogger: logger,
		fork:            forksfactory.NewFork(cfg.ForkVersion),
		cfg:             cfg,
		msgRouter:       cfg.Router,
		state:           stateClosed,
		nodeStorage:     cfg.NodeStorage,
		operatorPKCache: sync.Map{},
	}
}

// Host implements HostProvider
func (n *p2pNetwork) Host() host.Host {
	return n.host
}

// Close implements io.Closer
func (n *p2pNetwork) Close() error {
	atomic.SwapInt32(&n.state, stateClosing)
	defer atomic.StoreInt32(&n.state, stateClosed)
	n.cancel()
	if err := n.libConnManager.Close(); err != nil {
		n.interfaceLogger.Warn("could not close discovery", zap.Error(err))
	}
	if err := n.disc.Close(); err != nil {
		n.interfaceLogger.Warn("could not close discovery", zap.Error(err))
	}
	if err := n.idx.Close(); err != nil {
		n.interfaceLogger.Warn("could not close index", zap.Error(err))
	}
	if err := n.topicsCtrl.Close(); err != nil {
		n.interfaceLogger.Warn("could not close topics controller", zap.Error(err))
	}
	return n.host.Close()
}

// Start starts the discovery service, garbage collector (peer index), and reporting.
func (n *p2pNetwork) Start(logger *zap.Logger) error {
	logger = logger.Named(logging.NameP2PNetwork)

	if atomic.SwapInt32(&n.state, stateReady) == stateReady {
		// return errors.New("could not setup network: in ready state")
		return nil
	}

	logger.Info("starting")

	go n.startDiscovery(logger)

	async.Interval(n.ctx, connManagerGCInterval, n.peersBalancing(logger))

	async.Interval(n.ctx, peerIndexGCInterval, n.idx.GC)

	async.Interval(n.ctx, peersReportingInterval, n.reportAllPeers(logger))

	async.Interval(n.ctx, peerIdentitiesReportingInterval, n.reportPeerIdentities(logger))

	async.Interval(n.ctx, topicsReportingInterval, n.reportTopics(logger))

	if err := n.subscribeToSubnets(logger); err != nil {
		return err
	}

	// Create & start ConcurrentSyncer.
	syncer := syncing.NewConcurrent(n.ctx, syncing.New(n), 16, syncing.DefaultTimeouts, nil)
	go syncer.Run(logger)
	n.syncer = syncer

	return nil
}

func (n *p2pNetwork) peersBalancing(logger *zap.Logger) func() {
	return func() {
		allPeers := n.host.Network().Peers()
		currentCount := len(allPeers)
		if currentCount < n.cfg.MaxPeers {
			_ = n.idx.GetSubnetsStats() // trigger metrics update
			return
		}
		ctx, cancel := context.WithTimeout(n.ctx, connManagerGCTimeout)
		defer cancel()

		connMgr := peers.NewConnManager(logger, n.libConnManager, n.idx)
		mySubnets := records.Subnets(n.subnets).Clone()
		connMgr.TagBestPeers(logger, n.cfg.MaxPeers-1, mySubnets, allPeers, n.cfg.TopicMaxPeers)
		connMgr.TrimPeers(ctx, logger, n.host.Network())
	}
}

// startDiscovery starts the required services
// it will try to bootstrap discovery service, and inject a connect function.
// the connect function checks if we can connect to the given peer and if so passing it to the backoff connector.
func (n *p2pNetwork) startDiscovery(logger *zap.Logger) {
	discoveredPeers := make(chan peer.AddrInfo, connectorQueueSize)
	go func() {
		ctx, cancel := context.WithCancel(n.ctx)
		defer cancel()
		n.backoffConnector.Connect(ctx, discoveredPeers)
	}()
	err := tasks.Retry(func() error {
		return n.disc.Bootstrap(logger, func(e discovery.PeerEvent) {
			if !n.idx.CanConnect(e.AddrInfo.ID) {
				return
			}
			select {
			case discoveredPeers <- e.AddrInfo:
			default:
				logger.Warn("connector queue is full, skipping new peer", fields.PeerID(e.AddrInfo.ID))
			}
		})
	}, 3)
	if err != nil {
		logger.Panic("could not setup discovery", zap.Error(err))
	}
}

func (n *p2pNetwork) isReady() bool {
	return atomic.LoadInt32(&n.state) == stateReady
}

var fakeRoutine sync.Once

// UpdateSubnets will update the registered subnets according to active validators
// NOTE: it won't subscribe to the subnets (use subscribeToSubnets for that)
func (n *p2pNetwork) UpdateSubnets(logger *zap.Logger) {
<<<<<<< HEAD
	start := time.Now()
	logger = logger.Named(logging.NameP2PNetwork)

	newSubnets, inactiveSubnets, err := n.subscriber.Update(logger)
	if err != nil {
		logger.Warn("could not update subnets", zap.Error(err))
	}
	if len(newSubnets) == 0 && len(inactiveSubnets) == 0 {
		// Nothing changed.
		return
	}
	n.subnets = n.subscriber.Subnets()
=======
	// TODO: this is a temporary fix to update subnets when validators are added/removed,
	// there is a pending PR to replace this: https://github.com/bloxapp/ssv/pull/990
	logger = logger.Named(logging.NameP2PNetwork)
	ticker := time.NewTicker(2 * time.Second)
	defer ticker.Stop()
	for range ticker.C {
		start := time.Now()

		last := make([]byte, len(n.subnets))
		if len(n.subnets) > 0 {
			copy(last, n.subnets)
		}
		newSubnets := make([]byte, n.fork.Subnets())
		n.activeValidators.Range(func(pkHex string, status validatorStatus) bool {
			if status == validatorStatusInactive {
				return true
			}
			subnet := n.fork.ValidatorSubnet(pkHex)
			newSubnets[subnet] = byte(1)
			return true
		})
		subnetsToAdd := make([]int, 0)
		if !bytes.Equal(newSubnets, last) { // have changes
			n.subnets = newSubnets
			for i, b := range newSubnets {
				if b == byte(1) {
					subnetsToAdd = append(subnetsToAdd, i)
				}
			}
		}

		if len(subnetsToAdd) == 0 {
			continue
		}
>>>>>>> e7d93401

		self := n.idx.Self()
		self.Metadata.Subnets = records.Subnets(n.subnets).String()
		n.idx.UpdateSelfRecord(self)

<<<<<<< HEAD
	if len(newSubnets) > 0 {
		err = n.disc.RegisterSubnets(logger.Named(logging.NameDiscoveryService), newSubnets...)
		if err != nil {
			logger.Warn("could not register subnets", zap.Error(err))
			return
		}
	}
	if len(inactiveSubnets) > 0 {
		err = n.disc.DeregisterSubnets(logger.Named(logging.NameDiscoveryService), inactiveSubnets...)
		if err != nil {
			logger.Warn("could not deregister subnets", zap.Error(err))
			return
		}
	}

	allSubs, _ := records.Subnets{}.FromString(records.AllSubnets)
	subnetsList := records.SharedSubnets(allSubs, n.subnets, 0)
	logger.Debug("updated subnets (node-info)",
		zap.Any("subnets", subnetsList),
		zap.Ints("new_subnets", newSubnets),
		zap.Ints("inactive_subnets", inactiveSubnets),
		zap.Duration("took", time.Since(start)),
	)
=======
		err := n.disc.RegisterSubnets(logger.Named(logging.NameDiscoveryService), subnetsToAdd...)
		if err != nil {
			logger.Warn("could not register subnets", zap.Error(err))
			continue
		}
		allSubs, _ := records.Subnets{}.FromString(records.AllSubnets)
		subnetsList := records.SharedSubnets(allSubs, n.subnets, 0)
		logger.Debug("updated subnets (node-info)",
			zap.Any("subnets", subnetsList),
			zap.Duration("took", time.Since(start)),
		)
	}
>>>>>>> e7d93401
}

// getMaxPeers returns max peers of the given topic.
func (n *p2pNetwork) getMaxPeers(topic string) int {
	if len(topic) == 0 {
		return n.cfg.MaxPeers
	}
	return n.cfg.TopicMaxPeers
}<|MERGE_RESOLUTION|>--- conflicted
+++ resolved
@@ -212,98 +212,51 @@
 // UpdateSubnets will update the registered subnets according to active validators
 // NOTE: it won't subscribe to the subnets (use subscribeToSubnets for that)
 func (n *p2pNetwork) UpdateSubnets(logger *zap.Logger) {
-<<<<<<< HEAD
 	start := time.Now()
-	logger = logger.Named(logging.NameP2PNetwork)
-
-	newSubnets, inactiveSubnets, err := n.subscriber.Update(logger)
-	if err != nil {
-		logger.Warn("could not update subnets", zap.Error(err))
-	}
-	if len(newSubnets) == 0 && len(inactiveSubnets) == 0 {
-		// Nothing changed.
-		return
-	}
-	n.subnets = n.subscriber.Subnets()
-=======
-	// TODO: this is a temporary fix to update subnets when validators are added/removed,
-	// there is a pending PR to replace this: https://github.com/bloxapp/ssv/pull/990
 	logger = logger.Named(logging.NameP2PNetwork)
 	ticker := time.NewTicker(2 * time.Second)
 	defer ticker.Stop()
 	for range ticker.C {
 		start := time.Now()
 
-		last := make([]byte, len(n.subnets))
-		if len(n.subnets) > 0 {
-			copy(last, n.subnets)
-		}
-		newSubnets := make([]byte, n.fork.Subnets())
-		n.activeValidators.Range(func(pkHex string, status validatorStatus) bool {
-			if status == validatorStatusInactive {
-				return true
-			}
-			subnet := n.fork.ValidatorSubnet(pkHex)
-			newSubnets[subnet] = byte(1)
-			return true
-		})
-		subnetsToAdd := make([]int, 0)
-		if !bytes.Equal(newSubnets, last) { // have changes
-			n.subnets = newSubnets
-			for i, b := range newSubnets {
-				if b == byte(1) {
-					subnetsToAdd = append(subnetsToAdd, i)
-				}
-			}
-		}
-
-		if len(subnetsToAdd) == 0 {
-			continue
-		}
->>>>>>> e7d93401
+		newSubnets, inactiveSubnets, err := n.subscriber.Update(logger)
+		if err != nil {
+			logger.Warn("could not update subnets", zap.Error(err))
+		}
+		if len(newSubnets) == 0 && len(inactiveSubnets) == 0 {
+			// Nothing changed.
+			return
+		}
+		n.subnets = n.subscriber.Subnets()
 
 		self := n.idx.Self()
 		self.Metadata.Subnets = records.Subnets(n.subnets).String()
 		n.idx.UpdateSelfRecord(self)
 
-<<<<<<< HEAD
-	if len(newSubnets) > 0 {
-		err = n.disc.RegisterSubnets(logger.Named(logging.NameDiscoveryService), newSubnets...)
-		if err != nil {
-			logger.Warn("could not register subnets", zap.Error(err))
-			return
-		}
-	}
-	if len(inactiveSubnets) > 0 {
-		err = n.disc.DeregisterSubnets(logger.Named(logging.NameDiscoveryService), inactiveSubnets...)
-		if err != nil {
-			logger.Warn("could not deregister subnets", zap.Error(err))
-			return
-		}
-	}
-
-	allSubs, _ := records.Subnets{}.FromString(records.AllSubnets)
-	subnetsList := records.SharedSubnets(allSubs, n.subnets, 0)
-	logger.Debug("updated subnets (node-info)",
-		zap.Any("subnets", subnetsList),
-		zap.Ints("new_subnets", newSubnets),
-		zap.Ints("inactive_subnets", inactiveSubnets),
-		zap.Duration("took", time.Since(start)),
-	)
-=======
-		err := n.disc.RegisterSubnets(logger.Named(logging.NameDiscoveryService), subnetsToAdd...)
-		if err != nil {
-			logger.Warn("could not register subnets", zap.Error(err))
-			continue
-		}
+		if len(newSubnets) > 0 {
+			err = n.disc.RegisterSubnets(logger.Named(logging.NameDiscoveryService), newSubnets...)
+			if err != nil {
+				logger.Warn("could not register subnets", zap.Error(err))
+				return
+			}
+		}
+		if len(inactiveSubnets) > 0 {
+			err = n.disc.DeregisterSubnets(logger.Named(logging.NameDiscoveryService), inactiveSubnets...)
+			if err != nil {
+				logger.Warn("could not deregister subnets", zap.Error(err))
+				return
+			}
+		}
+
 		allSubs, _ := records.Subnets{}.FromString(records.AllSubnets)
 		subnetsList := records.SharedSubnets(allSubs, n.subnets, 0)
 		logger.Debug("updated subnets (node-info)",
 			zap.Any("subnets", subnetsList),
+			zap.Ints("new_subnets", newSubnets),
+			zap.Ints("inactive_subnets", inactiveSubnets),
 			zap.Duration("took", time.Since(start)),
 		)
 	}
->>>>>>> e7d93401
 }
 
 // getMaxPeers returns max peers of the given topic.
