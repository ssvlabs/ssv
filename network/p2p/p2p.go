--- conflicted
+++ resolved
@@ -65,11 +65,8 @@
 	msgResolver  topics.MsgPeersResolver
 	msgValidator validation.MessageValidator
 	connHandler  connections.ConnHandler
-<<<<<<< HEAD
 	connGater    connmgr.ConnectionGater
-=======
 	metrics      Metrics
->>>>>>> f452a794
 
 	state int32
 
