--- conflicted
+++ resolved
@@ -21,11 +21,7 @@
 	"github.com/libp2p/go-libp2p/p2p/protocol/identify"
 	"github.com/pkg/errors"
 	"github.com/prysmaticlabs/prysm/beacon-chain/p2p/peers"
-<<<<<<< HEAD
-	"github.com/prysmaticlabs/prysm/shared/runutil"
-=======
-	"github.com/prysmaticlabs/prysm/beacon-chain/p2p/peers/scorers"
->>>>>>> c34f899e
+
 	"go.uber.org/zap"
 
 	"github.com/bloxapp/ssv/ibft/proto"
@@ -99,7 +95,6 @@
 		return nil, errors.Wrap(err, "Failed to generate p2p private key")
 	}
 
-<<<<<<< HEAD
 	opts, err := n.buildOptions(cfg)
 	if err != nil {
 		logger.Fatal("could not build libp2p options", zap.Error(err))
@@ -107,33 +102,6 @@
 	host, err := libp2p.New(ctx, opts...)
 	if err != nil {
 		return nil, errors.Wrap(err, "failed to create p2p host")
-=======
-		if cfg.NetworkPrivateKey != nil {
-			n.privKey = cfg.NetworkPrivateKey
-		} else {
-			privKey, err := privKey()
-			if err != nil {
-				return nil, errors.Wrap(err, "Failed to generate p2p private key")
-			}
-			n.privKey = privKey
-		}
-		opts := n.buildOptions(_ipAddr, n.privKey)
-		host, err := libp2p.New(ctx, opts...)
-		if err != nil {
-			return nil, errors.Wrap(err, "Failed to create p2p host")
-		}
-		//host.RemoveStreamHandler(identify.IDDelta)
-		ua := n.getUserAgent()
-		n.logger.Debug("libp2p user agent", zap.String("ua", ua))
-		ids, err = identify.NewIDService(host, identify.UserAgent(ua))
-		if err != nil {
-			return nil, errors.Wrap(err, "Failed to create id service")
-		}
-		n.host = host
-	} else {
-		logger.Error("Unsupported discovery flag")
-		return nil, errors.New("Unsupported discovery flag")
->>>>>>> c34f899e
 	}
 	n.host = host
 	n.cfg.HostID = host.ID()
