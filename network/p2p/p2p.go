package p2pv1

import (
	"context"
	"crypto/rsa"
	"sync/atomic"
	"time"

	spectypes "github.com/bloxapp/ssv-spec/types"
	"github.com/cornelk/hashmap"
	"github.com/libp2p/go-libp2p/core/connmgr"
	connmgrcore "github.com/libp2p/go-libp2p/core/connmgr"
	"github.com/libp2p/go-libp2p/core/host"
	"github.com/libp2p/go-libp2p/core/peer"
	libp2pdiscbackoff "github.com/libp2p/go-libp2p/p2p/discovery/backoff"
	"go.uber.org/zap"

	"github.com/bloxapp/ssv/logging"
	"github.com/bloxapp/ssv/logging/fields"
	"github.com/bloxapp/ssv/message/validation"
	"github.com/bloxapp/ssv/network"
	"github.com/bloxapp/ssv/network/commons"
	"github.com/bloxapp/ssv/network/discovery"
	"github.com/bloxapp/ssv/network/peers"
	"github.com/bloxapp/ssv/network/peers/connections"
	"github.com/bloxapp/ssv/network/records"
	"github.com/bloxapp/ssv/network/streams"
	"github.com/bloxapp/ssv/network/topics"
	operatorstorage "github.com/bloxapp/ssv/operator/storage"
	"github.com/bloxapp/ssv/utils/async"
	"github.com/bloxapp/ssv/utils/tasks"
)

// network states
const (
	stateInitializing int32 = 0
	stateClosing      int32 = 1
	stateClosed       int32 = 2
	stateReady        int32 = 10
)

const (
	connManagerGCInterval           = 3 * time.Minute
	connManagerGCTimeout            = time.Minute
	peersReportingInterval          = 60 * time.Second
	peerIdentitiesReportingInterval = 5 * time.Minute
	topicsReportingInterval         = 180 * time.Second
)

// p2pNetwork implements network.P2PNetwork
type p2pNetwork struct {
	parentCtx context.Context
	ctx       context.Context
	cancel    context.CancelFunc

	interfaceLogger *zap.Logger // struct logger to log in interface methods that do not accept a logger
	cfg             *Config

	host         host.Host
	streamCtrl   streams.StreamController
	idx          peers.Index
	disc         discovery.Service
	topicsCtrl   topics.Controller
	msgRouter    network.MessageRouter
	msgResolver  topics.MsgPeersResolver
	msgValidator validation.MessageValidator
	connHandler  connections.ConnHandler
	connGater    connmgr.ConnectionGater
	metrics      Metrics

	state int32

	activeValidators *hashmap.Map[string, validatorStatus]

	backoffConnector *libp2pdiscbackoff.BackoffConnector
	subnets          []byte
	libConnManager   connmgrcore.ConnManager

	nodeStorage             operatorstorage.Storage
	operatorPKHashToPKCache *hashmap.Map[string, []byte] // used for metrics
	operatorPrivateKey      *rsa.PrivateKey
	getOperatorID           func() spectypes.OperatorID
}

// New creates a new p2p network
func New(logger *zap.Logger, cfg *Config, mr Metrics) network.P2PNetwork {
	ctx, cancel := context.WithCancel(cfg.Ctx)

	logger = logger.Named(logging.NameP2PNetwork)

	return &p2pNetwork{
		parentCtx:               cfg.Ctx,
		ctx:                     ctx,
		cancel:                  cancel,
		interfaceLogger:         logger,
		cfg:                     cfg,
		msgRouter:               cfg.Router,
		msgValidator:            cfg.MessageValidator,
		state:                   stateClosed,
		activeValidators:        hashmap.New[string, validatorStatus](),
		nodeStorage:             cfg.NodeStorage,
		operatorPKHashToPKCache: hashmap.New[string, []byte](),
		operatorPrivateKey:      cfg.OperatorPrivateKey,
<<<<<<< HEAD
		getOperatorID:           cfg.GetOperatorID,
=======
		operatorID:              cfg.OperatorID,
		metrics:                 mr,
>>>>>>> 8b161d50
	}
}

// Host implements HostProvider
func (n *p2pNetwork) Host() host.Host {
	return n.host
}

// PeersIndex returns the peers index
func (n *p2pNetwork) PeersIndex() peers.Index {
	return n.idx
}

func (n *p2pNetwork) PeersByTopic() ([]peer.ID, map[string][]peer.ID) {
	var err error
	tpcs := n.topicsCtrl.Topics()
	peerz := make(map[string][]peer.ID, len(tpcs))
	for _, tpc := range tpcs {
		peerz[tpc], err = n.topicsCtrl.Peers(tpc)
		if err != nil {
			n.interfaceLogger.Error("Cant get peers from topics")
			return nil, nil
		}
	}
	allpeers, err := n.topicsCtrl.Peers("")
	if err != nil {
		n.interfaceLogger.Error("Cant all peers")
		return nil, nil
	}
	return allpeers, peerz
}

// Close implements io.Closer
func (n *p2pNetwork) Close() error {
	atomic.SwapInt32(&n.state, stateClosing)
	defer atomic.StoreInt32(&n.state, stateClosed)
	n.cancel()
	if err := n.libConnManager.Close(); err != nil {
		n.interfaceLogger.Warn("could not close discovery", zap.Error(err))
	}
	if err := n.disc.Close(); err != nil {
		n.interfaceLogger.Warn("could not close discovery", zap.Error(err))
	}
	if err := n.idx.Close(); err != nil {
		n.interfaceLogger.Warn("could not close index", zap.Error(err))
	}
	if err := n.topicsCtrl.Close(); err != nil {
		n.interfaceLogger.Warn("could not close topics controller", zap.Error(err))
	}
	return n.host.Close()
}

// Start starts the discovery service, garbage collector (peer index), and reporting.
func (n *p2pNetwork) Start(logger *zap.Logger) error {
	logger = logger.Named(logging.NameP2PNetwork)

	if atomic.SwapInt32(&n.state, stateReady) == stateReady {
		// return errors.New("could not setup network: in ready state")
		return nil
	}

	logger.Info("starting")

	go n.startDiscovery(logger)

	async.Interval(n.ctx, connManagerGCInterval, n.peersBalancing(logger))
	// don't report metrics in tests
	if n.cfg.Metrics != nil {
		async.Interval(n.ctx, peersReportingInterval, n.reportAllPeers(logger))

		async.Interval(n.ctx, peerIdentitiesReportingInterval, n.reportPeerIdentities(logger))

		async.Interval(n.ctx, topicsReportingInterval, n.reportTopics(logger))
	}

	if err := n.subscribeToSubnets(logger); err != nil {
		return err
	}

	return nil
}

func (n *p2pNetwork) peersBalancing(logger *zap.Logger) func() {
	return func() {
		allPeers := n.host.Network().Peers()
		currentCount := len(allPeers)
		if currentCount < n.cfg.MaxPeers {
			_ = n.idx.GetSubnetsStats() // trigger metrics update
			return
		}
		ctx, cancel := context.WithTimeout(n.ctx, connManagerGCTimeout)
		defer cancel()

		connMgr := peers.NewConnManager(logger, n.libConnManager, n.idx)
		mySubnets := records.Subnets(n.subnets).Clone()
		connMgr.TagBestPeers(logger, n.cfg.MaxPeers-1, mySubnets, allPeers, n.cfg.TopicMaxPeers)
		connMgr.TrimPeers(ctx, logger, n.host.Network())
	}
}

// startDiscovery starts the required services
// it will try to bootstrap discovery service, and inject a connect function.
// the connect function checks if we can connect to the given peer and if so passing it to the backoff connector.
func (n *p2pNetwork) startDiscovery(logger *zap.Logger) {
	discoveredPeers := make(chan peer.AddrInfo, connectorQueueSize)
	go func() {
		ctx, cancel := context.WithCancel(n.ctx)
		defer cancel()
		n.backoffConnector.Connect(ctx, discoveredPeers)
	}()
	err := tasks.Retry(func() error {
		return n.disc.Bootstrap(logger, func(e discovery.PeerEvent) {
			if !n.idx.CanConnect(e.AddrInfo.ID) {
				return
			}
			select {
			case discoveredPeers <- e.AddrInfo:
			default:
				logger.Warn("connector queue is full, skipping new peer", fields.PeerID(e.AddrInfo.ID))
			}
		})
	}, 3)
	if err != nil {
		logger.Panic("could not setup discovery", zap.Error(err))
	}
}

func (n *p2pNetwork) isReady() bool {
	return atomic.LoadInt32(&n.state) == stateReady
}

// UpdateSubnets will update the registered subnets according to active validators
// NOTE: it won't subscribe to the subnets (use subscribeToSubnets for that)
func (n *p2pNetwork) UpdateSubnets(logger *zap.Logger) {
	// TODO: this is a temporary fix to update subnets when validators are added/removed,
	// there is a pending PR to replace this: https://github.com/bloxapp/ssv/pull/990
	logger = logger.Named(logging.NameP2PNetwork)
	ticker := time.NewTicker(time.Second)
	registeredSubnets := make([]byte, commons.Subnets())
	defer ticker.Stop()

	// Run immediately and then every second.
	for ; true; <-ticker.C {
		start := time.Now()

		// Compute the new subnets according to the active validators.
		newSubnets := make([]byte, commons.Subnets())
		copy(newSubnets, n.subnets)
		n.activeValidators.Range(func(pkHex string, status validatorStatus) bool {
			subnet := commons.ValidatorSubnet(pkHex)
			newSubnets[subnet] = byte(1)
			return true
		})
		n.subnets = newSubnets

		// Compute the not yet registered subnets.
		unregisteredSubnets := make([]int, 0)
		for subnet, active := range newSubnets {
			if active == byte(1) && registeredSubnets[subnet] == byte(0) {
				unregisteredSubnets = append(unregisteredSubnets, subnet)
			}
		}
		registeredSubnets = newSubnets

		if len(unregisteredSubnets) == 0 {
			continue
		}

		self := n.idx.Self()
		self.Metadata.Subnets = records.Subnets(n.subnets).String()
		n.idx.UpdateSelfRecord(self)

		err := n.disc.RegisterSubnets(logger.Named(logging.NameDiscoveryService), unregisteredSubnets...)
		if err != nil {
			logger.Warn("could not register subnets", zap.Error(err))
			continue
		}
		allSubs, _ := records.Subnets{}.FromString(records.AllSubnets)
		subnetsList := records.SharedSubnets(allSubs, n.subnets, 0)
		logger.Debug("updated subnets",
			zap.Any("added", unregisteredSubnets),
			zap.Any("subnets", subnetsList),
			zap.Int("total_subnets", len(subnetsList)),
			zap.Duration("took", time.Since(start)),
		)
	}
}

// getMaxPeers returns max peers of the given topic.
func (n *p2pNetwork) getMaxPeers(topic string) int {
	if len(topic) == 0 {
		return n.cfg.MaxPeers
	}
	return n.cfg.TopicMaxPeers
}<|MERGE_RESOLUTION|>--- conflicted
+++ resolved
@@ -101,12 +101,8 @@
 		nodeStorage:             cfg.NodeStorage,
 		operatorPKHashToPKCache: hashmap.New[string, []byte](),
 		operatorPrivateKey:      cfg.OperatorPrivateKey,
-<<<<<<< HEAD
 		getOperatorID:           cfg.GetOperatorID,
-=======
-		operatorID:              cfg.OperatorID,
 		metrics:                 mr,
->>>>>>> 8b161d50
 	}
 }
 
