--- conflicted
+++ resolved
@@ -386,10 +386,6 @@
 		return nil
 	}
 
-<<<<<<< HEAD
-=======
-	myPeers := slices.Collect(maps.Keys(myPeersSet))
->>>>>>> 778b48db
 	slices.SortFunc(myPeers, func(a, b peer.ID) int {
 		// sort in asc order (peers with the lowest scores come first)
 		aScore := n.peerScore(a)
