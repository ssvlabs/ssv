--- conflicted
+++ resolved
@@ -19,6 +19,8 @@
 	libp2pdiscbackoff "github.com/libp2p/go-libp2p/p2p/discovery/backoff"
 	ma "github.com/multiformats/go-multiaddr"
 	"go.uber.org/zap"
+
+	"github.com/ssvlabs/ssv/ssvsigner/keys"
 
 	"github.com/ssvlabs/ssv/logging"
 	"github.com/ssvlabs/ssv/logging/fields"
@@ -33,7 +35,6 @@
 	"github.com/ssvlabs/ssv/network/topics"
 	operatordatastore "github.com/ssvlabs/ssv/operator/datastore"
 	operatorstorage "github.com/ssvlabs/ssv/operator/storage"
-	"github.com/ssvlabs/ssv/ssvsigner/keys"
 	"github.com/ssvlabs/ssv/utils/async"
 	"github.com/ssvlabs/ssv/utils/hashmap"
 	"github.com/ssvlabs/ssv/utils/tasks"
@@ -288,21 +289,13 @@
 }
 
 // Returns a function that trims currently connected peers if necessary, namely:
-<<<<<<< HEAD
 //   - dropping peers with bad gossip score
 //   - dropping irrelevant peers that don't have any subnet in common with us
 //   - (when we are close to MaxPeers limit) dropping several peers with the worst score
 //     which is based on how many valuable (dead/solo/duo) subnets a peer contributes
 //   - (when Inbound peers are close to its limit) dropping several Inbound peers with
 //     the worst score
-func (n *p2pNetwork) peersTrimming(logger *zap.Logger) func() {
-=======
-//   - Dropping peers with bad Gossip score.
-//   - Dropping irrelevant peers that don't have any subnet in common.
-//   - Tagging the best MaxPeers-N peers (according to subnets intersection) as Protected,
-//     and then removing the worst peers. But only if we are close to MaxPeers limit.
 func (n *p2pNetwork) peersTrimming() func() {
->>>>>>> ed1c5d22
 	return func() {
 		ctx, cancel := context.WithTimeout(n.ctx, 60*time.Second)
 		defer cancel()
@@ -310,11 +303,7 @@
 			_ = n.idx.GetSubnetsStats() // collect metrics
 		}()
 
-<<<<<<< HEAD
-		connMgr := peers.NewConnManager(logger, n.libConnManager, n.idx, n.idx)
-=======
-		connMgr := peers.NewConnManager(n.logger, n.libConnManager, n.idx, n.idx, n.trimmedRecently)
->>>>>>> ed1c5d22
+		connMgr := peers.NewConnManager(n.logger, n.libConnManager, n.idx, n.idx)
 
 		disconnectedCnt := connMgr.DisconnectFromBadPeers(n.host.Network(), n.host.Network().Peers())
 		if disconnectedCnt > 0 {
@@ -368,13 +357,12 @@
 
 		inboundBefore, outboundBefore := n.connectionStats()
 		peersToTrim := n.choosePeersToTrim(maxPeersToDrop, trimInboundOnly)
-		connMgr.TrimPeers(ctx, logger, n.host.Network(), peersToTrim)
+		connMgr.TrimPeers(ctx, n.host.Network(), peersToTrim)
 		for pid := range peersToTrim {
 			n.trimmedRecently.Set(pid, struct{}{})
 		}
-<<<<<<< HEAD
 		inboundAfter, outboundAfter := n.connectionStats()
-		logger.Debug(
+		n.logger.Debug(
 			"trimmed peers",
 			zap.Int("inbound_peers_before_trim", inboundBefore),
 			zap.Int("outbound_peers_before_trim", outboundBefore),
@@ -382,9 +370,6 @@
 			zap.Int("outbound_peers_after_trim", outboundAfter),
 			zap.Any("trimmed_peers", maps.Keys(peersToTrim)),
 		)
-=======
-		connMgr.TrimPeers(ctx, n.host.Network(), maxPeersToDrop) // trim up to maxPeersToDrop
->>>>>>> ed1c5d22
 	}
 }
 
