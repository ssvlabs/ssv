package p2pv1

import (
	"context"
	"sync/atomic"
	"time"

	spectypes "github.com/bloxapp/ssv-spec/types"
	"github.com/cornelk/hashmap"
	"github.com/libp2p/go-libp2p/core/connmgr"
	connmgrcore "github.com/libp2p/go-libp2p/core/connmgr"
	"github.com/libp2p/go-libp2p/core/host"
	"github.com/libp2p/go-libp2p/core/peer"
	libp2pdiscbackoff "github.com/libp2p/go-libp2p/p2p/discovery/backoff"
	"go.uber.org/zap"

	"github.com/bloxapp/ssv/logging"
	"github.com/bloxapp/ssv/logging/fields"
	"github.com/bloxapp/ssv/message/validation"
	"github.com/bloxapp/ssv/network"
	"github.com/bloxapp/ssv/network/commons"
	"github.com/bloxapp/ssv/network/discovery"
	"github.com/bloxapp/ssv/network/peers"
	"github.com/bloxapp/ssv/network/peers/connections"
	"github.com/bloxapp/ssv/network/records"
	"github.com/bloxapp/ssv/network/streams"
	"github.com/bloxapp/ssv/network/topics"
	"github.com/bloxapp/ssv/operator/keys"
	operatorstorage "github.com/bloxapp/ssv/operator/storage"
	"github.com/bloxapp/ssv/utils/async"
	"github.com/bloxapp/ssv/utils/tasks"
)

// network states
const (
	stateInitializing int32 = 0
	stateClosing      int32 = 1
	stateClosed       int32 = 2
	stateReady        int32 = 10
)

const (
	connManagerGCInterval           = 3 * time.Minute
	connManagerGCTimeout            = time.Minute
	peersReportingInterval          = 60 * time.Second
	peerIdentitiesReportingInterval = 5 * time.Minute
	topicsReportingInterval         = 180 * time.Second
)

// p2pNetwork implements network.P2PNetwork
type p2pNetwork struct {
	parentCtx context.Context
	ctx       context.Context
	cancel    context.CancelFunc

	interfaceLogger *zap.Logger // struct logger to log in interface methods that do not accept a logger
	cfg             *Config

	host         host.Host
	streamCtrl   streams.StreamController
	idx          peers.Index
	disc         discovery.Service
	topicsCtrl   topics.Controller
	msgRouter    network.MessageRouter
	msgResolver  topics.MsgPeersResolver
	msgValidator validation.MessageValidator
	connHandler  connections.ConnHandler
	connGater    connmgr.ConnectionGater
	metrics      Metrics

	state int32

	activeValidators *hashmap.Map[string, validatorStatus]

	backoffConnector *libp2pdiscbackoff.BackoffConnector
	subnets          []byte
	libConnManager   connmgrcore.ConnManager

	nodeStorage             operatorstorage.Storage
	operatorPKHashToPKCache *hashmap.Map[string, []byte] // used for metrics
<<<<<<< HEAD
	operatorSigner          keys.OperatorSigner
	operatorID              func() spectypes.OperatorID
=======
	operatorPrivateKey      *rsa.PrivateKey
	getOperatorID           func() spectypes.OperatorID
>>>>>>> 97d6c4bc
}

// New creates a new p2p network
func New(logger *zap.Logger, cfg *Config, mr Metrics) network.P2PNetwork {
	ctx, cancel := context.WithCancel(cfg.Ctx)

	logger = logger.Named(logging.NameP2PNetwork)

	return &p2pNetwork{
		parentCtx:               cfg.Ctx,
		ctx:                     ctx,
		cancel:                  cancel,
		interfaceLogger:         logger,
		cfg:                     cfg,
		msgRouter:               cfg.Router,
		msgValidator:            cfg.MessageValidator,
		state:                   stateClosed,
		activeValidators:        hashmap.New[string, validatorStatus](),
		nodeStorage:             cfg.NodeStorage,
		operatorPKHashToPKCache: hashmap.New[string, []byte](),
<<<<<<< HEAD
		operatorSigner:          cfg.OperatorSigner,
		operatorID:              cfg.OperatorID,
=======
		operatorPrivateKey:      cfg.OperatorPrivateKey,
		getOperatorID:           cfg.GetOperatorID,
>>>>>>> 97d6c4bc
		metrics:                 mr,
	}
}

// Host implements HostProvider
func (n *p2pNetwork) Host() host.Host {
	return n.host
}

// PeersIndex returns the peers index
func (n *p2pNetwork) PeersIndex() peers.Index {
	return n.idx
}

func (n *p2pNetwork) PeersByTopic() ([]peer.ID, map[string][]peer.ID) {
	var err error
	tpcs := n.topicsCtrl.Topics()
	peerz := make(map[string][]peer.ID, len(tpcs))
	for _, tpc := range tpcs {
		peerz[tpc], err = n.topicsCtrl.Peers(tpc)
		if err != nil {
			n.interfaceLogger.Error("Cant get peers from topics")
			return nil, nil
		}
	}
	allpeers, err := n.topicsCtrl.Peers("")
	if err != nil {
		n.interfaceLogger.Error("Cant all peers")
		return nil, nil
	}
	return allpeers, peerz
}

// Close implements io.Closer
func (n *p2pNetwork) Close() error {
	atomic.SwapInt32(&n.state, stateClosing)
	defer atomic.StoreInt32(&n.state, stateClosed)
	n.cancel()
	if err := n.libConnManager.Close(); err != nil {
		n.interfaceLogger.Warn("could not close discovery", zap.Error(err))
	}
	if err := n.disc.Close(); err != nil {
		n.interfaceLogger.Warn("could not close discovery", zap.Error(err))
	}
	if err := n.idx.Close(); err != nil {
		n.interfaceLogger.Warn("could not close index", zap.Error(err))
	}
	if err := n.topicsCtrl.Close(); err != nil {
		n.interfaceLogger.Warn("could not close topics controller", zap.Error(err))
	}
	return n.host.Close()
}

// Start starts the discovery service, garbage collector (peer index), and reporting.
func (n *p2pNetwork) Start(logger *zap.Logger) error {
	logger = logger.Named(logging.NameP2PNetwork)

	if atomic.SwapInt32(&n.state, stateReady) == stateReady {
		// return errors.New("could not setup network: in ready state")
		return nil
	}

	logger.Info("starting")

	go n.startDiscovery(logger)

	async.Interval(n.ctx, connManagerGCInterval, n.peersBalancing(logger))
	// don't report metrics in tests
	if n.cfg.Metrics != nil {
		async.Interval(n.ctx, peersReportingInterval, n.reportAllPeers(logger))

		async.Interval(n.ctx, peerIdentitiesReportingInterval, n.reportPeerIdentities(logger))

		async.Interval(n.ctx, topicsReportingInterval, n.reportTopics(logger))
	}

	if err := n.subscribeToSubnets(logger); err != nil {
		return err
	}

	return nil
}

func (n *p2pNetwork) peersBalancing(logger *zap.Logger) func() {
	return func() {
		allPeers := n.host.Network().Peers()
		currentCount := len(allPeers)
		if currentCount < n.cfg.MaxPeers {
			_ = n.idx.GetSubnetsStats() // trigger metrics update
			return
		}
		ctx, cancel := context.WithTimeout(n.ctx, connManagerGCTimeout)
		defer cancel()

		connMgr := peers.NewConnManager(logger, n.libConnManager, n.idx)
		mySubnets := records.Subnets(n.subnets).Clone()
		connMgr.TagBestPeers(logger, n.cfg.MaxPeers-1, mySubnets, allPeers, n.cfg.TopicMaxPeers)
		connMgr.TrimPeers(ctx, logger, n.host.Network())
	}
}

// startDiscovery starts the required services
// it will try to bootstrap discovery service, and inject a connect function.
// the connect function checks if we can connect to the given peer and if so passing it to the backoff connector.
func (n *p2pNetwork) startDiscovery(logger *zap.Logger) {
	discoveredPeers := make(chan peer.AddrInfo, connectorQueueSize)
	go func() {
		ctx, cancel := context.WithCancel(n.ctx)
		defer cancel()
		n.backoffConnector.Connect(ctx, discoveredPeers)
	}()
	err := tasks.Retry(func() error {
		return n.disc.Bootstrap(logger, func(e discovery.PeerEvent) {
			if !n.idx.CanConnect(e.AddrInfo.ID) {
				return
			}
			select {
			case discoveredPeers <- e.AddrInfo:
			default:
				logger.Warn("connector queue is full, skipping new peer", fields.PeerID(e.AddrInfo.ID))
			}
		})
	}, 3)
	if err != nil {
		logger.Panic("could not setup discovery", zap.Error(err))
	}
}

func (n *p2pNetwork) isReady() bool {
	return atomic.LoadInt32(&n.state) == stateReady
}

// UpdateSubnets will update the registered subnets according to active validators
// NOTE: it won't subscribe to the subnets (use subscribeToSubnets for that)
func (n *p2pNetwork) UpdateSubnets(logger *zap.Logger) {
	// TODO: this is a temporary fix to update subnets when validators are added/removed,
	// there is a pending PR to replace this: https://github.com/bloxapp/ssv/pull/990
	logger = logger.Named(logging.NameP2PNetwork)
	ticker := time.NewTicker(time.Second)
	registeredSubnets := make([]byte, commons.Subnets())
	defer ticker.Stop()

	// Run immediately and then every second.
	for ; true; <-ticker.C {
		start := time.Now()

		// Compute the new subnets according to the active validators.
		newSubnets := make([]byte, commons.Subnets())
		copy(newSubnets, n.subnets)
		n.activeValidators.Range(func(pkHex string, status validatorStatus) bool {
			subnet := commons.ValidatorSubnet(pkHex)
			newSubnets[subnet] = byte(1)
			return true
		})
		n.subnets = newSubnets

		// Compute the not yet registered subnets.
		unregisteredSubnets := make([]int, 0)
		for subnet, active := range newSubnets {
			if active == byte(1) && registeredSubnets[subnet] == byte(0) {
				unregisteredSubnets = append(unregisteredSubnets, subnet)
			}
		}
		registeredSubnets = newSubnets

		if len(unregisteredSubnets) == 0 {
			continue
		}

		self := n.idx.Self()
		self.Metadata.Subnets = records.Subnets(n.subnets).String()
		n.idx.UpdateSelfRecord(self)

		err := n.disc.RegisterSubnets(logger.Named(logging.NameDiscoveryService), unregisteredSubnets...)
		if err != nil {
			logger.Warn("could not register subnets", zap.Error(err))
			continue
		}
		allSubs, _ := records.Subnets{}.FromString(records.AllSubnets)
		subnetsList := records.SharedSubnets(allSubs, n.subnets, 0)
		logger.Debug("updated subnets",
			zap.Any("added", unregisteredSubnets),
			zap.Any("subnets", subnetsList),
			zap.Int("total_subnets", len(subnetsList)),
			zap.Duration("took", time.Since(start)),
		)
	}
}

// getMaxPeers returns max peers of the given topic.
func (n *p2pNetwork) getMaxPeers(topic string) int {
	if len(topic) == 0 {
		return n.cfg.MaxPeers
	}
	return n.cfg.TopicMaxPeers
}<|MERGE_RESOLUTION|>--- conflicted
+++ resolved
@@ -78,13 +78,8 @@
 
 	nodeStorage             operatorstorage.Storage
 	operatorPKHashToPKCache *hashmap.Map[string, []byte] // used for metrics
-<<<<<<< HEAD
 	operatorSigner          keys.OperatorSigner
-	operatorID              func() spectypes.OperatorID
-=======
-	operatorPrivateKey      *rsa.PrivateKey
 	getOperatorID           func() spectypes.OperatorID
->>>>>>> 97d6c4bc
 }
 
 // New creates a new p2p network
@@ -105,13 +100,8 @@
 		activeValidators:        hashmap.New[string, validatorStatus](),
 		nodeStorage:             cfg.NodeStorage,
 		operatorPKHashToPKCache: hashmap.New[string, []byte](),
-<<<<<<< HEAD
 		operatorSigner:          cfg.OperatorSigner,
-		operatorID:              cfg.OperatorID,
-=======
-		operatorPrivateKey:      cfg.OperatorPrivateKey,
 		getOperatorID:           cfg.GetOperatorID,
->>>>>>> 97d6c4bc
 		metrics:                 mr,
 	}
 }
