package p2pv1

import (
	"fmt"
	"math"
	"strconv"
	"time"

	"github.com/libp2p/go-libp2p/core/peer"
	"github.com/oleiade/lane/v2"
	"go.uber.org/zap"

	"github.com/ssvlabs/ssv/logging/fields"
	"github.com/ssvlabs/ssv/network/commons"
	"github.com/ssvlabs/ssv/network/discovery"
	"github.com/ssvlabs/ssv/utils/async"
)

<<<<<<< HEAD
// SubnetPeers contains the number of peers we are connected to for each subnet.
type SubnetPeers [commons.SubnetsCount]uint16 // TODO: change the type

func (a SubnetPeers) Add(b SubnetPeers) SubnetPeers {
	var sum SubnetPeers
	for i := range a {
		sum[i] = a[i] + b[i]
	}
	return sum
}

// Score estimates how much the given peer would contribute to our subscribed subnets.
// Score only rewards for shared subnets in which we don't have enough peers.
func (a SubnetPeers) Score(ours, theirs commons.Subnets) float64 {
	const (
		duoSubnetPriority  = 1
		soloSubnetPriority = 3
		deadSubnetPriority = 90
	)
	score := float64(0)
	for i := range a {
		if ours.IsSet(uint64(i)) && theirs.IsSet(uint64(i)) {
			switch a[i] {
			case 0:
				score += deadSubnetPriority
			case 1:
				score += soloSubnetPriority
			case 2:
				score += duoSubnetPriority
			}
		}
	}
	return score
}

func (a SubnetPeers) String() string {
	var b strings.Builder
	for i, v := range a {
		if v > 0 {
			_, _ = fmt.Fprintf(&b, "%d:%d ", i, v)
		}
	}
	return b.String()
}

func (n *p2pNetwork) startDiscovery(logger *zap.Logger) error {
=======
func (n *p2pNetwork) startDiscovery() error {
>>>>>>> 54f8a5c1
	startTime := time.Now()

	connector, err := n.getConnector()
	if err != nil {
		return err
	}

	// Spawn a goroutine to deduplicate discovered peers by peer ID.
	connectorProposals := make(chan peer.AddrInfo, connectorQueueSize)
	go n.bootstrapDiscovery(connectorProposals)
	go func() {
		for proposal := range connectorProposals {
			discoveredPeer := discovery.DiscoveredPeer{
				AddrInfo: proposal,
				Tries:    0,
			}
			n.discoveredPeersPool.Set(proposal.ID, discoveredPeer)
		}
	}()

	// Spawn a goroutine to repeatedly select & connect to the best peers.
	// To find the best set of peers to connect we'll:
	// - iterate over all available candidate-peers (peers discovered so far) and choose the best one
	//   scoring peers based on how many dead/solo/duo subnets they resolve for us
	// - add the best peer to "peersToConnect" set assuming (optimistically) we are gonna successfully
	//   connect with this peer
	// - repeat those steps from above N times (depending on how many connection slots we have available),
	//   also taking into account "peersToConnect" set of peers on each consecutive iteration
	async.Interval(n.ctx, 15*time.Second, func() {
		// Collect enough peers first to increase the quality of peer selection.
		const minDiscoveryTime = 1 * time.Minute
		if time.Since(startTime) < minDiscoveryTime {
			return
		}

		// Avoid connecting to more peers if we're already at the limit.
		inbound, outbound := n.connectionStats()
		vacantOutboundSlots := n.cfg.MaxPeers - (inbound + outbound)
		if vacantOutboundSlots <= 0 {
			n.logger.Debug(
				"no vacant outbound slots, skipping peer selection",
				zap.Int("inbound_peers", inbound),
				zap.Int("outbound_peers", outbound),
				zap.Int("max_peers", n.cfg.MaxPeers),
			)
			return
		}

		// Compute number of peers we're connected to for each subnet.
		ownSubnets := n.SubscribedSubnets()
		currentSubnetPeers := SubnetPeers{}
		for topic, peers := range n.PeersByTopic() {
			subnet, err := strconv.ParseInt(commons.GetTopicBaseName(topic), 10, 64)
			if err != nil {
				n.logger.Error("failed to parse topic",
					zap.String("topic", topic), zap.Error(err))
				continue
			}
			if subnet < 0 || subnet >= commons.SubnetsCount {
				n.logger.Error("invalid topic",
					zap.String("topic", topic), zap.Int("subnet", int(subnet)))
				continue
			}
			currentSubnetPeers[subnet] = uint16(len(peers)) // nolint: gosec
		}

		n.logger.Debug("selecting discovered peers",
			zap.Int("pool_size", n.discoveredPeersPool.SlowLen()),
			zap.String("own_subnet_peers", currentSubnetPeers.String()))

		// Limit new connections to the remaining outbound slots.
		maxPeersToConnect := max(vacantOutboundSlots, 1)

		// Repeatedly select the next best peer to connect to,
		// adding its subnets to pendingSubnetPeers so that the next selection
		// is scored assuming the previous peers are already connected.
		pendingSubnetPeers := SubnetPeers{}
		peersToConnect := make(map[peer.ID]discovery.DiscoveredPeer)
		for i := range maxPeersToConnect {
			optimisticSubnetPeers := currentSubnetPeers.Add(pendingSubnetPeers)
			peersByPriority := lane.NewMaxPriorityQueue[discovery.DiscoveredPeer, float64]()
			minScore, maxScore := math.MaxFloat64, float64(0)
			n.discoveredPeersPool.Range(func(peerID peer.ID, discoveredPeer discovery.DiscoveredPeer) bool {
				if _, ok := peersToConnect[peerID]; ok {
					// This peer was already selected.
					return true
				}

				// Predict this peer's score by estimating how much it would contribute to our subscribed subnets,
				// applying backoff penalty for peers with failed connection attempts:
				// - the more a peer has been tried the less relevant it is (cooldown grows)
				// - the more time has passed since last connect attempt the more relevant peer is (waited grows)
				peerSubnets, ok := n.PeersIndex().GetPeerSubnets(peerID)
				if !ok {
					peerSubnets = commons.ZeroSubnets
				}
				peerScore := optimisticSubnetPeers.Score(ownSubnets, peerSubnets)
				if discoveredPeer.Tries > 0 {
					const retryCooldownMin, retryCooldownMax = 30 * time.Second, 300 * time.Second
					waited := time.Since(discoveredPeer.LastTry)
					if waited < retryCooldownMin {
						return true // skip this peer to wait out at least minimal cooldown
					}
					cooldown := min(retryCooldownMax, retryCooldownMin*time.Duration(discoveredPeer.Tries))
					peerRelevance := min(1, float64(waited)/float64(cooldown))
					peerScore *= peerRelevance * peerRelevance
				}

				peersByPriority.Push(discoveredPeer, peerScore)
				minScore = min(minScore, peerScore)
				maxScore = max(maxScore, peerScore)

				return true
			})

			bestPeer, _, ok := peersByPriority.Pop()
			if !ok {
				// No more peers.
				break
			}

			// Add the selected peer's subnets to pendingSubnetPeers,
			// to be used in the next iteration.
			bestPeerSubnets := SubnetPeers{}
			subnets, ok := n.PeersIndex().GetPeerSubnets(bestPeer.ID)
			if !ok {
				subnets = commons.ZeroSubnets
			}
			for subnet, v := range subnets.SubnetList() {
				bestPeerSubnets[subnet] = uint16(v) // #nosec G115 -- subnets has a constant max len of 128
			}
			pendingSubnetPeers = pendingSubnetPeers.Add(bestPeerSubnets)
			peersToConnect[bestPeer.ID] = bestPeer

			n.logger.Debug(
				"found the best peer to connect to",
				fields.PeerID(bestPeer.ID),
				zap.String("peer_subnets", bestPeerSubnets.String()),
				zap.Uint("sample_size", peersByPriority.Size()),
				zap.Float64("min_score", minScore),
				zap.Float64("max_score", maxScore),
				zap.String("iteration", fmt.Sprintf("%d of %d", i, maxPeersToConnect)),
			)
		}

		// Forward the selected peers for connection, incrementing the retry counter.
		for _, p := range peersToConnect {
			n.discoveredPeersPool.Set(p.ID, discovery.DiscoveredPeer{
				AddrInfo: p.AddrInfo,
				Tries:    p.Tries + 1,
				LastTry:  time.Now(),
			})
			connector <- p.AddrInfo
		}
		n.logger.Info(
			"proposed discovered peers",
			zap.Int("count", len(peersToConnect)),
		)
	})

	return nil
}<|MERGE_RESOLUTION|>--- conflicted
+++ resolved
@@ -16,56 +16,7 @@
 	"github.com/ssvlabs/ssv/utils/async"
 )
 
-<<<<<<< HEAD
-// SubnetPeers contains the number of peers we are connected to for each subnet.
-type SubnetPeers [commons.SubnetsCount]uint16 // TODO: change the type
-
-func (a SubnetPeers) Add(b SubnetPeers) SubnetPeers {
-	var sum SubnetPeers
-	for i := range a {
-		sum[i] = a[i] + b[i]
-	}
-	return sum
-}
-
-// Score estimates how much the given peer would contribute to our subscribed subnets.
-// Score only rewards for shared subnets in which we don't have enough peers.
-func (a SubnetPeers) Score(ours, theirs commons.Subnets) float64 {
-	const (
-		duoSubnetPriority  = 1
-		soloSubnetPriority = 3
-		deadSubnetPriority = 90
-	)
-	score := float64(0)
-	for i := range a {
-		if ours.IsSet(uint64(i)) && theirs.IsSet(uint64(i)) {
-			switch a[i] {
-			case 0:
-				score += deadSubnetPriority
-			case 1:
-				score += soloSubnetPriority
-			case 2:
-				score += duoSubnetPriority
-			}
-		}
-	}
-	return score
-}
-
-func (a SubnetPeers) String() string {
-	var b strings.Builder
-	for i, v := range a {
-		if v > 0 {
-			_, _ = fmt.Fprintf(&b, "%d:%d ", i, v)
-		}
-	}
-	return b.String()
-}
-
-func (n *p2pNetwork) startDiscovery(logger *zap.Logger) error {
-=======
 func (n *p2pNetwork) startDiscovery() error {
->>>>>>> 54f8a5c1
 	startTime := time.Now()
 
 	connector, err := n.getConnector()
