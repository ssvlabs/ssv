package p2pv1

import (
	"encoding/hex"
	"fmt"
	"math/rand"
	"net"
	"strings"
	"sync/atomic"
	"time"

	"github.com/libp2p/go-libp2p"
	"github.com/libp2p/go-libp2p/core/crypto"
	"github.com/libp2p/go-libp2p/core/host"
	"github.com/libp2p/go-libp2p/core/network"
	"github.com/libp2p/go-libp2p/core/peer"
	libp2pdiscbackoff "github.com/libp2p/go-libp2p/p2p/discovery/backoff"
	basichost "github.com/libp2p/go-libp2p/p2p/host/basic"
	rcmgr "github.com/libp2p/go-libp2p/p2p/host/resource-manager"
	"github.com/libp2p/go-libp2p/p2p/protocol/identify"
	"github.com/pkg/errors"
	"github.com/prysmaticlabs/prysm/v4/async"
<<<<<<< HEAD
	"go.uber.org/zap"

=======
	"github.com/ssvlabs/ssv/logging"
>>>>>>> 8bff9909
	"github.com/ssvlabs/ssv/logging/fields"
	p2pcommons "github.com/ssvlabs/ssv/network/commons"
	"github.com/ssvlabs/ssv/network/discovery"
	"github.com/ssvlabs/ssv/network/peers"
	"github.com/ssvlabs/ssv/network/peers/connections"
	"github.com/ssvlabs/ssv/network/records"
	"github.com/ssvlabs/ssv/network/streams"
	"github.com/ssvlabs/ssv/network/topics"
	"github.com/ssvlabs/ssv/utils/commons"
	"go.uber.org/zap"
)

const (
	// defaultReqTimeout is the default timeout used for stream requests
	defaultReqTimeout = 10 * time.Second
	// backoffLow is when we start the backoff exponent interval
	backoffLow = 10 * time.Second
	// backoffLow is when we stop the backoff exponent interval
	backoffHigh = 30 * time.Minute
	// backoffExponentBase is the base of the backoff exponent
	backoffExponentBase = 2.0
	// backoffConnectorCacheSize is the cache size of the backoff connector
	backoffConnectorCacheSize = 2048
	// connectTimeout is the timeout used for connections
	connectTimeout = time.Minute
	// connectorQueueSize is the buffer size of the channel used by the connector
	connectorQueueSize = 2048
	// inboundLimitRatio is the ratio of inbound connections to the total connections
	// we allow (both inbound and outbound).
	inboundLimitRatio = float64(0.5)
)

// Setup is used to setup the network
func (n *p2pNetwork) Setup() error {
	logger := n.logger

	if atomic.SwapInt32(&n.state, stateInitializing) == stateReady {
		return errors.New("could not setup network: in ready state")
	}

	logger.Info("configuring")

	if err := n.initCfg(); err != nil {
		return fmt.Errorf("init config: %w", err)
	}

	err := n.SetupHost()
	if err != nil {
		return err
	}

	logger = logger.With(zap.String("selfPeer", n.host.ID().String()))
	logger.Debug("host configured")

	err = n.SetupServices()
	if err != nil {
		return err
	}
	logger.Info("services configured")

	return nil
}

func (n *p2pNetwork) initCfg() error {
	if n.cfg.RequestTimeout == 0 {
		n.cfg.RequestTimeout = defaultReqTimeout
	}
	if len(n.cfg.UserAgent) == 0 {
		n.cfg.UserAgent = userAgent(n.cfg.UserAgent)
	}
	if len(n.cfg.Subnets) > 0 {
		subnets, err := p2pcommons.FromString(strings.Replace(n.cfg.Subnets, "0x", "", 1))
		if err != nil {
			return fmt.Errorf("parse subnet: %w", err)
		}
		n.fixedSubnets = subnets
	} else {
		n.fixedSubnets = make(p2pcommons.Subnets, p2pcommons.SubnetsCount)
	}
	if n.cfg.MaxPeers <= 0 {
		n.cfg.MaxPeers = minPeersBuffer
	}

	if n.cfg.TopicMaxPeers <= 0 {
		n.cfg.TopicMaxPeers = minPeersBuffer / 2
	}

	return nil
}

// IsBadPeer returns whether a peer is bad
<<<<<<< HEAD
func (n *p2pNetwork) IsBadPeer(peerID peer.ID) bool {
	if n.idx == nil {
=======
func (n *p2pNetwork) IsBadPeer(logger *zap.Logger, peerID peer.ID) bool {
	if !n.isIdxSet.Load() {
>>>>>>> 8bff9909
		return false
	}
	return n.idx.IsBad(peerID)
}

// SetupHost configures a libp2p host and backoff connector utility
func (n *p2pNetwork) SetupHost() error {
	opts, err := n.cfg.Libp2pOptions(n.logger)
	if err != nil {
		return errors.Wrap(err, "could not create libp2p options")
	}

	limitsCfg := rcmgr.DefaultLimits.AutoScale()
	// TODO: enable and extract resource manager params as config
	rmgr, err := rcmgr.NewResourceManager(rcmgr.NewFixedLimiter(limitsCfg))
	if err != nil {
		return errors.Wrap(err, "could not create resource manager")
	}
<<<<<<< HEAD
	n.connGater = connections.NewConnectionGater(n.logger, n.cfg.DisableIPRateLimit, n.connectionsAtLimit, n.IsBadPeer)
=======
	n.connGater = connections.NewConnectionGater(
		logger,
		n.cfg.DisableIPRateLimit,
		n.connectionsAtLimit,
		n.IsBadPeer,
		n.atInboundLimit,
		n.trimmedRecently,
	)
>>>>>>> 8bff9909
	opts = append(opts, libp2p.ResourceManager(rmgr), libp2p.ConnectionGater(n.connGater))
	host, err := libp2p.New(opts...)
	if err != nil {
		return errors.Wrap(err, "could not create p2p host")
	}
	n.host = host
	n.libConnManager = host.ConnManager()

	backoffFactory := libp2pdiscbackoff.NewExponentialDecorrelatedJitter(backoffLow, backoffHigh, backoffExponentBase, rand.NewSource(0))
	backoffConnector, err := libp2pdiscbackoff.NewBackoffConnector(host, backoffConnectorCacheSize, connectTimeout, backoffFactory)
	if err != nil {
		return errors.Wrap(err, "could not create backoff connector")
	}
	n.backoffConnector = backoffConnector

	return nil
}

// SetupServices configures the required services
func (n *p2pNetwork) SetupServices() error {
	if err := n.setupStreamCtrl(); err != nil {
		return errors.Wrap(err, "could not setup stream controller")
	}
<<<<<<< HEAD
	if err := n.setupPeerServices(); err != nil {
=======
	_, err := n.setupPubsub(logger)
	if err != nil {
		return errors.Wrap(err, "could not setup topic controller")
	}
	if err := n.setupPeerServices(logger); err != nil {
>>>>>>> 8bff9909
		return errors.Wrap(err, "could not setup peer services")
	}
	if err := n.setupDiscovery(); err != nil {
		return errors.Wrap(err, "could not setup discovery service")
	}
<<<<<<< HEAD
	if err := n.setupPubsub(); err != nil {
		return errors.Wrap(err, "could not setup topic controller")
	}
=======
>>>>>>> 8bff9909

	return nil
}

func (n *p2pNetwork) setupStreamCtrl() error {
	n.streamCtrl = streams.NewStreamController(n.ctx, n.host, n.cfg.RequestTimeout, n.cfg.RequestTimeout)
	n.logger.Debug("stream controller is ready")
	return nil
}

func (n *p2pNetwork) setupPeerServices() error {
	libPrivKey, err := p2pcommons.ECDSAPrivToInterface(n.cfg.NetworkPrivateKey)
	if err != nil {
		return err
	}
	d := n.cfg.Network.DomainType
	domain := "0x" + hex.EncodeToString(d[:])
	self := records.NewNodeInfo(domain)
	self.Metadata = &records.NodeMetadata{
		NodeVersion: commons.GetNodeVersion(),
		Subnets:     p2pcommons.Subnets(n.fixedSubnets).String(),
	}
	getPrivKey := func() crypto.PrivKey {
		return libPrivKey
	}

<<<<<<< HEAD
	n.idx = peers.NewPeersIndex(n.logger, n.host.Network(), self, n.getMaxPeers, getPrivKey, p2pcommons.Subnets(), 10*time.Minute, peers.NewGossipScoreIndex())
	n.logger.Debug("peers index is ready")
=======
	n.idx = peers.NewPeersIndex(logger, n.host.Network(), self, n.getMaxPeers, getPrivKey, p2pcommons.SubnetsCount, 10*time.Minute, peers.NewGossipScoreIndex())
	n.isIdxSet.Store(true)

	logger.Debug("peers index is ready")
>>>>>>> 8bff9909

	var ids identify.IDService
	if bh, ok := n.host.(*basichost.BasicHost); ok {
		ids = bh.IDService()
	} else {
		ids, err = identify.NewIDService(n.host, identify.UserAgent(userAgent(n.cfg.UserAgent)))
		if err != nil {
			return errors.Wrap(err, "could not create ID service")
		}
		ids.Start()
	}

	// Handshake filters
	filters := func() []connections.HandshakeFilter {
		newDomain := n.cfg.Network.DomainType
		newDomainString := "0x" + hex.EncodeToString(newDomain[:])
		return []connections.HandshakeFilter{
			connections.NetworkIDFilter(newDomainString),
			connections.BadPeerFilter(n.logger, n.idx),
		}
	}

<<<<<<< HEAD
	handshaker := connections.NewHandshaker(
		n.ctx,
		n.logger,
		&connections.HandshakerCfg{
			Streams:         n.streamCtrl,
			NodeInfos:       n.idx,
			PeerInfos:       n.idx,
			ConnIdx:         n.idx,
			SubnetsIdx:      n.idx,
			IDService:       ids,
			Network:         n.host.Network(),
			DomainType:      n.cfg.Network.DomainType,
			SubnetsProvider: n.ActiveSubnets,
		}, filters)

	n.host.SetStreamHandler(peers.NodeInfoProtocol, handshaker.Handler())
	n.logger.Debug("handshaker is ready")

	n.connHandler = connections.NewConnHandler(n.ctx, n.logger, handshaker, n.ActiveSubnets, n.idx, n.idx, n.idx)
	n.host.Network().Notify(n.connHandler.Handle())
	n.logger.Debug("connection handler is ready")
=======
	handshaker := connections.NewHandshaker(n.ctx, &connections.HandshakerCfg{
		Streams:         n.streamCtrl,
		NodeInfos:       n.idx,
		PeerInfos:       n.idx,
		ConnIdx:         n.idx,
		SubnetsIdx:      n.idx,
		IDService:       ids,
		Network:         n.host.Network(),
		DomainType:      n.cfg.Network.DomainType,
		SubnetsProvider: n.ActiveSubnets,
	}, filters)

	n.host.SetStreamHandler(peers.NodeInfoProtocol, handshaker.Handler(logger))
	logger.Debug("handshaker is ready")

	n.connHandler = connections.NewConnHandler(n.ctx, handshaker, n.ActiveSubnets, n.idx, n.idx, n.idx, n.discoveredPeersPool)
	n.host.Network().Notify(n.connHandler.Handle(logger))
	logger.Debug("connection handler is ready")
>>>>>>> 8bff9909

	return nil
}

func (n *p2pNetwork) ActiveSubnets() p2pcommons.Subnets {
	return n.activeSubnets
}

func (n *p2pNetwork) FixedSubnets() p2pcommons.Subnets {
	return n.fixedSubnets
}

func (n *p2pNetwork) setupDiscovery() error {
	logger := n.logger

	ipAddr, err := p2pcommons.IPAddr()
	if err != nil {
		return errors.Wrap(err, "could not get ip addr")
	}
	var discV5Opts *discovery.DiscV5Options
	if n.cfg.Discovery != localDiscvery { // otherwise, we are in local scenario
		discV5Opts = &discovery.DiscV5Options{
			IP:            ipAddr.String(),
			BindIP:        net.IPv4zero.String(),
			Port:          n.cfg.UDPPort,
			TCPPort:       n.cfg.TCPPort,
			NetworkKey:    n.cfg.NetworkPrivateKey,
			Bootnodes:     n.cfg.TransformBootnodes(),
			EnableLogging: n.cfg.DiscoveryTrace,
		}
		if discovery.HasActiveSubnets(n.fixedSubnets) {
			discV5Opts.Subnets = n.fixedSubnets
			logger = logger.With(fields.Subnets(n.fixedSubnets))
		}
		logger.Info("discovery: using discv5",
			zap.Strings("bootnodes", discV5Opts.Bootnodes),
			zap.String("ip", discV5Opts.IP))
	} else {
		logger.Info("discovery: using mdns (local)")
	}
	discOpts := discovery.Options{
		Host:                n.host,
		DiscV5Opts:          discV5Opts,
		ConnIndex:           n.idx,
		SubnetsIdx:          n.idx,
		HostAddress:         n.cfg.HostAddress,
		HostDNS:             n.cfg.HostDNS,
		NetworkConfig:       n.cfg.Network,
		DiscoveredPeersPool: n.discoveredPeersPool,
		TrimmedRecently:     n.trimmedRecently,
	}
	disc, err := discovery.NewService(n.ctx, logger, discOpts)
	if err != nil {
		return err
	}
	n.disc = disc

	logger.Debug("discovery is ready")

	return nil
}

<<<<<<< HEAD
func (n *p2pNetwork) setupPubsub() error {
=======
func (n *p2pNetwork) setupPubsub(logger *zap.Logger) (topics.Controller, error) {
>>>>>>> 8bff9909
	cfg := &topics.PubSubConfig{
		NetworkConfig: n.cfg.Network,
		Host:          n.host,
		TraceLog:      n.cfg.PubSubTrace,
		MsgValidator:  n.msgValidator,
		MsgHandler:    n.handlePubsubMessages(),
		ScoreIndex:    n.idx,
		//Discovery: n.disc,
		OutboundQueueSize:   n.cfg.PubsubOutQueueSize,
		ValidationQueueSize: n.cfg.PubsubValidationQueueSize,
		ValidateThrottle:    n.cfg.PubsubValidateThrottle,
		MsgIDCacheTTL:       n.cfg.PubsubMsgCacheTTL,
		DisableIPRateLimit:  n.cfg.DisableIPRateLimit,
		GetValidatorStats:   n.cfg.GetValidatorStats,
	}

	if n.cfg.PeerScoreInspector != nil && n.cfg.PeerScoreInspectorInterval > 0 {
		cfg.ScoreInspector = n.cfg.PeerScoreInspector
		cfg.ScoreInspectorInterval = n.cfg.PeerScoreInspectorInterval
	}

	if !n.cfg.PubSubScoring {
		cfg.ScoreIndex = nil
	}

	midHandler := topics.NewMsgIDHandler(n.ctx, n.cfg.Network, time.Minute*2)
	n.msgResolver = midHandler
	cfg.MsgIDHandler = midHandler
	go cfg.MsgIDHandler.Start()
	// run GC every 3 minutes to clear old messages
	async.RunEvery(n.ctx, time.Minute*3, midHandler.GC)

	_, tc, err := topics.NewPubSub(n.ctx, n.logger, cfg, n.nodeStorage.ValidatorStore(), n.idx)
	if err != nil {
		return nil, errors.Wrap(err, "could not setup pubsub")
	}

	n.topicsCtrl = tc
<<<<<<< HEAD
	n.logger.Debug("topics controller is ready")
	return nil
=======
	logger.Debug("topics controller is ready")
	return tc, nil
>>>>>>> 8bff9909
}

func (n *p2pNetwork) connectionsAtLimit() bool {
	if !n.isIdxSet.Load() {
		return false
	}
	return n.idx.AtLimit(network.DirOutbound)
}

func (n *p2pNetwork) atInboundLimit() bool {
	in, _ := n.connectionStats()
	inboundLimit := n.inboundLimit()
	if in >= inboundLimit {
		n.logger.Debug(
			"Preventing inbound connections due to reaching inbound limit",
			zap.Int("inbound", in),
			zap.Int("inbound_limit", inboundLimit),
			zap.Int("max_peers", n.cfg.MaxPeers),
		)
		return true
	}

	return false
}

func (n *p2pNetwork) inboundLimit() int {
	return int(float64(n.cfg.MaxPeers) * inboundLimitRatio)
}

func (n *p2pNetwork) connectionStats() (inbound, outbound int) {
	return connectionStats(n.host)
}

func connectionStats(host host.Host) (inbound, outbound int) {
	for _, cn := range host.Network().Conns() {
		dir := cn.Stat().Direction
		if dir == network.DirUnknown {
			continue
		}
		if dir == network.DirOutbound {
			outbound++
		} else {
			inbound++
		}
	}
	return inbound, outbound
}<|MERGE_RESOLUTION|>--- conflicted
+++ resolved
@@ -20,12 +20,6 @@
 	"github.com/libp2p/go-libp2p/p2p/protocol/identify"
 	"github.com/pkg/errors"
 	"github.com/prysmaticlabs/prysm/v4/async"
-<<<<<<< HEAD
-	"go.uber.org/zap"
-
-=======
-	"github.com/ssvlabs/ssv/logging"
->>>>>>> 8bff9909
 	"github.com/ssvlabs/ssv/logging/fields"
 	p2pcommons "github.com/ssvlabs/ssv/network/commons"
 	"github.com/ssvlabs/ssv/network/discovery"
@@ -117,13 +111,8 @@
 }
 
 // IsBadPeer returns whether a peer is bad
-<<<<<<< HEAD
 func (n *p2pNetwork) IsBadPeer(peerID peer.ID) bool {
-	if n.idx == nil {
-=======
-func (n *p2pNetwork) IsBadPeer(logger *zap.Logger, peerID peer.ID) bool {
 	if !n.isIdxSet.Load() {
->>>>>>> 8bff9909
 		return false
 	}
 	return n.idx.IsBad(peerID)
@@ -142,18 +131,14 @@
 	if err != nil {
 		return errors.Wrap(err, "could not create resource manager")
 	}
-<<<<<<< HEAD
-	n.connGater = connections.NewConnectionGater(n.logger, n.cfg.DisableIPRateLimit, n.connectionsAtLimit, n.IsBadPeer)
-=======
 	n.connGater = connections.NewConnectionGater(
-		logger,
+		n.logger,
 		n.cfg.DisableIPRateLimit,
 		n.connectionsAtLimit,
 		n.IsBadPeer,
 		n.atInboundLimit,
 		n.trimmedRecently,
 	)
->>>>>>> 8bff9909
 	opts = append(opts, libp2p.ResourceManager(rmgr), libp2p.ConnectionGater(n.connGater))
 	host, err := libp2p.New(opts...)
 	if err != nil {
@@ -177,26 +162,16 @@
 	if err := n.setupStreamCtrl(); err != nil {
 		return errors.Wrap(err, "could not setup stream controller")
 	}
-<<<<<<< HEAD
+	_, err := n.setupPubsub()
+	if err != nil {
+		return errors.Wrap(err, "could not setup topic controller")
+	}
 	if err := n.setupPeerServices(); err != nil {
-=======
-	_, err := n.setupPubsub(logger)
-	if err != nil {
-		return errors.Wrap(err, "could not setup topic controller")
-	}
-	if err := n.setupPeerServices(logger); err != nil {
->>>>>>> 8bff9909
 		return errors.Wrap(err, "could not setup peer services")
 	}
 	if err := n.setupDiscovery(); err != nil {
 		return errors.Wrap(err, "could not setup discovery service")
 	}
-<<<<<<< HEAD
-	if err := n.setupPubsub(); err != nil {
-		return errors.Wrap(err, "could not setup topic controller")
-	}
-=======
->>>>>>> 8bff9909
 
 	return nil
 }
@@ -223,15 +198,10 @@
 		return libPrivKey
 	}
 
-<<<<<<< HEAD
-	n.idx = peers.NewPeersIndex(n.logger, n.host.Network(), self, n.getMaxPeers, getPrivKey, p2pcommons.Subnets(), 10*time.Minute, peers.NewGossipScoreIndex())
+	n.idx = peers.NewPeersIndex(n.logger, n.host.Network(), self, n.getMaxPeers, getPrivKey, p2pcommons.SubnetsCount, 10*time.Minute, peers.NewGossipScoreIndex())
+	n.isIdxSet.Store(true)
+
 	n.logger.Debug("peers index is ready")
-=======
-	n.idx = peers.NewPeersIndex(logger, n.host.Network(), self, n.getMaxPeers, getPrivKey, p2pcommons.SubnetsCount, 10*time.Minute, peers.NewGossipScoreIndex())
-	n.isIdxSet.Store(true)
-
-	logger.Debug("peers index is ready")
->>>>>>> 8bff9909
 
 	var ids identify.IDService
 	if bh, ok := n.host.(*basichost.BasicHost); ok {
@@ -254,7 +224,6 @@
 		}
 	}
 
-<<<<<<< HEAD
 	handshaker := connections.NewHandshaker(
 		n.ctx,
 		n.logger,
@@ -273,29 +242,9 @@
 	n.host.SetStreamHandler(peers.NodeInfoProtocol, handshaker.Handler())
 	n.logger.Debug("handshaker is ready")
 
-	n.connHandler = connections.NewConnHandler(n.ctx, n.logger, handshaker, n.ActiveSubnets, n.idx, n.idx, n.idx)
+	n.connHandler = connections.NewConnHandler(n.ctx, n.logger, handshaker, n.ActiveSubnets, n.idx, n.idx, n.idx, n.discoveredPeersPool)
 	n.host.Network().Notify(n.connHandler.Handle())
 	n.logger.Debug("connection handler is ready")
-=======
-	handshaker := connections.NewHandshaker(n.ctx, &connections.HandshakerCfg{
-		Streams:         n.streamCtrl,
-		NodeInfos:       n.idx,
-		PeerInfos:       n.idx,
-		ConnIdx:         n.idx,
-		SubnetsIdx:      n.idx,
-		IDService:       ids,
-		Network:         n.host.Network(),
-		DomainType:      n.cfg.Network.DomainType,
-		SubnetsProvider: n.ActiveSubnets,
-	}, filters)
-
-	n.host.SetStreamHandler(peers.NodeInfoProtocol, handshaker.Handler(logger))
-	logger.Debug("handshaker is ready")
-
-	n.connHandler = connections.NewConnHandler(n.ctx, handshaker, n.ActiveSubnets, n.idx, n.idx, n.idx, n.discoveredPeersPool)
-	n.host.Network().Notify(n.connHandler.Handle(logger))
-	logger.Debug("connection handler is ready")
->>>>>>> 8bff9909
 
 	return nil
 }
@@ -358,11 +307,7 @@
 	return nil
 }
 
-<<<<<<< HEAD
-func (n *p2pNetwork) setupPubsub() error {
-=======
-func (n *p2pNetwork) setupPubsub(logger *zap.Logger) (topics.Controller, error) {
->>>>>>> 8bff9909
+func (n *p2pNetwork) setupPubsub() (topics.Controller, error) {
 	cfg := &topics.PubSubConfig{
 		NetworkConfig: n.cfg.Network,
 		Host:          n.host,
@@ -401,13 +346,8 @@
 	}
 
 	n.topicsCtrl = tc
-<<<<<<< HEAD
 	n.logger.Debug("topics controller is ready")
-	return nil
-=======
-	logger.Debug("topics controller is ready")
 	return tc, nil
->>>>>>> 8bff9909
 }
 
 func (n *p2pNetwork) connectionsAtLimit() bool {
