--- conflicted
+++ resolved
@@ -84,12 +84,8 @@
 }
 
 // SubscribeRandoms subscribes to random subnets. This method isn't thread-safe.
-<<<<<<< HEAD
 // #nosec G115 -- Perm slice is [0, n)
-func (n *p2pNetwork) SubscribeRandoms(logger *zap.Logger, numSubnets int) error {
-=======
 func (n *p2pNetwork) SubscribeRandoms(numSubnets int) error {
->>>>>>> 54f8a5c1
 	if !n.isReady() {
 		return p2pprotocol.ErrNetworkIsNotReady
 	}
@@ -117,12 +113,7 @@
 	}
 
 	for _, subnet := range randomSubnets {
-<<<<<<< HEAD
-		err := n.topicsCtrl.Subscribe(logger, commons.SubnetTopicID(uint64(subnet)))
-=======
-		// #nosec G115
-		err := n.topicsCtrl.Subscribe(commons.SubnetTopicID(uint64(subnet))) // Perm slice is [0, n)
->>>>>>> 54f8a5c1
+		err := n.topicsCtrl.Subscribe(commons.SubnetTopicID(uint64(subnet)))
 		if err != nil {
 			return fmt.Errorf("could not subscribe to subnet %d: %w", subnet, err)
 		}
@@ -248,37 +239,19 @@
 }
 
 // subscribeToFixedSubnets subscribes to all the node's subnets
-<<<<<<< HEAD
-func (n *p2pNetwork) subscribeToFixedSubnets(logger *zap.Logger) error {
+func (n *p2pNetwork) subscribeToFixedSubnets() error {
 	if !n.persistentSubnets.HasActive() {
 		return nil
 	}
 
-	logger.Debug("subscribing to fixed subnets", fields.Subnets(n.persistentSubnets))
+	n.logger.Debug("subscribing to fixed subnets", fields.Subnets(n.persistentSubnets))
 
 	subnetList := n.persistentSubnets.SubnetList()
 	for _, subnet := range subnetList {
-		if err := n.topicsCtrl.Subscribe(logger, strconv.FormatUint(subnet, 10)); err != nil {
-			logger.Warn("could not subscribe to subnet",
+		if err := n.topicsCtrl.Subscribe(strconv.FormatUint(subnet, 10)); err != nil {
+			n.logger.Warn("could not subscribe to subnet",
 				zap.Uint64("subnet", subnet), zap.Error(err))
 			// TODO: handle error
-=======
-func (n *p2pNetwork) subscribeToFixedSubnets() error {
-	if !discovery.HasActiveSubnets(n.fixedSubnets) {
-		return nil
-	}
-
-	n.logger.Debug("subscribing to fixed subnets", fields.Subnets(n.fixedSubnets))
-
-	for i, val := range n.fixedSubnets {
-		if val > 0 {
-			subnet := fmt.Sprintf("%d", i)
-			if err := n.topicsCtrl.Subscribe(subnet); err != nil {
-				n.logger.Warn("could not subscribe to subnet",
-					zap.String("subnet", subnet), zap.Error(err))
-				// TODO: handle error
-			}
->>>>>>> 54f8a5c1
 		}
 	}
 	return nil
