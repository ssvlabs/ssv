package p2pv1

import (
	"context"
	"encoding/hex"
	"fmt"
	"math/rand"
	"time"

	pubsub "github.com/libp2p/go-libp2p-pubsub"
	"github.com/pkg/errors"
	spectypes "github.com/ssvlabs/ssv-spec/types"
	"github.com/ssvlabs/ssv/logging/fields"
	"github.com/ssvlabs/ssv/network"
	"github.com/ssvlabs/ssv/network/commons"
	"github.com/ssvlabs/ssv/network/discovery"
	p2pprotocol "github.com/ssvlabs/ssv/protocol/v2/p2p"
	"github.com/ssvlabs/ssv/protocol/v2/ssv/queue"
	"go.uber.org/zap"
)

type validatorStatus int

const (
	validatorStatusInactive    validatorStatus = 0
	validatorStatusSubscribing validatorStatus = 1
	validatorStatusSubscribed  validatorStatus = 2
)

// UseMessageRouter registers a message router to handle incoming messages
func (n *p2pNetwork) UseMessageRouter(router network.MessageRouter) {
	n.msgRouter = router
}

// Broadcast publishes the message to all peers in subnet
func (n *p2pNetwork) Broadcast(msgID spectypes.MessageID, msg *spectypes.SignedSSVMessage) error {
	if !n.isReady() {
		return p2pprotocol.ErrNetworkIsNotReady
	}

	if !n.operatorDataStore.OperatorIDReady() {
		return fmt.Errorf("operator ID is not ready")
	}

	encodedMsg, err := msg.Encode()
	if err != nil {
		return fmt.Errorf("could not encode signed ssv message: %w", err)
	}

	var topics []string

	if msg.SSVMessage.MsgID.GetRoleType() == spectypes.RoleCommittee {
		topics = commons.CommitteeTopicID(spectypes.CommitteeID(msg.SSVMessage.MsgID.GetDutyExecutorID()[16:]))
	} else {
		val, exists := n.nodeStorage.ValidatorStore().Validator(msg.SSVMessage.MsgID.GetDutyExecutorID())
		if !exists {
			return fmt.Errorf("could not find share for validator %s", hex.EncodeToString(msg.SSVMessage.MsgID.GetDutyExecutorID()))
		}
		topics = commons.CommitteeTopicID(val.CommitteeID())
	}

	for _, topic := range topics {
		if err := n.topicsCtrl.Broadcast(topic, encodedMsg, n.cfg.RequestTimeout); err != nil {
			n.logger.Debug("could not broadcast msg", fields.Topic(topic), zap.Error(err))
			return fmt.Errorf("could not broadcast msg: %w", err)
		}
	}
	return nil
}

func (n *p2pNetwork) SubscribeAll() error {
	if !n.isReady() {
		return p2pprotocol.ErrNetworkIsNotReady
	}
	n.fixedSubnets, _ = commons.FromString(commons.AllSubnets)
	for subnet := uint64(0); subnet < commons.SubnetsCount; subnet++ {
		err := n.topicsCtrl.Subscribe(commons.SubnetTopicID(subnet))
		if err != nil {
			return err
		}
	}
	return nil
}

// SubscribeRandoms subscribes to random subnets. This method isn't thread-safe.
func (n *p2pNetwork) SubscribeRandoms(numSubnets int) error {
	if !n.isReady() {
		return p2pprotocol.ErrNetworkIsNotReady
	}
	if numSubnets > commons.SubnetsCount {
		numSubnets = commons.SubnetsCount
	}

	var randomSubnets []int
	for {
		// pick random subnets
		randomSubnets = rand.New(rand.NewSource(time.Now().UnixNano())).Perm(commons.SubnetsCount) // #nosec G404
		randomSubnets = randomSubnets[:numSubnets]
		// check if any of subnets we've generated in this random set is already being used by us
		randSubnetAlreadyInUse := false
		for _, subnet := range randomSubnets {
			if n.activeSubnets[subnet] == 1 {
				randSubnetAlreadyInUse = true
				break
			}
		}
		if !randSubnetAlreadyInUse {
			// found a set of random subnets that we aren't yet using
			break
		}
	}

	for _, subnet := range randomSubnets {
		// #nosec G115
		err := n.topicsCtrl.Subscribe(commons.SubnetTopicID(uint64(subnet))) // Perm slice is [0, n)
		if err != nil {
			return fmt.Errorf("could not subscribe to subnet %d: %w", subnet, err)
		}
	}

	// Update the subnets slice.
	subnets := make([]byte, commons.SubnetsCount)
	copy(subnets, n.fixedSubnets)
	for _, subnet := range randomSubnets {
		subnets[subnet] = byte(1)
	}
	n.fixedSubnets = subnets

	return nil
}

// SubscribedSubnets returns the subnets the node is subscribed to, consisting of the fixed subnets and the active committees/validators.
func (n *p2pNetwork) SubscribedSubnets() []byte {
	// Compute the new subnets according to the active committees/validators.
	updatedSubnets := make([]byte, commons.SubnetsCount)
	copy(updatedSubnets, n.fixedSubnets)

	n.activeCommittees.Range(func(cid string, status validatorStatus) bool {
		subnet := commons.CommitteeSubnet(spectypes.CommitteeID([]byte(cid)))
		updatedSubnets[subnet] = byte(1)
		return true
	})

	return updatedSubnets
}

// Subscribe subscribes to validator subnet
func (n *p2pNetwork) Subscribe(pk spectypes.ValidatorPK) error {
	if !n.isReady() {
		return p2pprotocol.ErrNetworkIsNotReady
	}

	share, exists := n.nodeStorage.ValidatorStore().Validator(pk[:])
	if !exists {
		return fmt.Errorf("could not find share for validator %s", hex.EncodeToString(pk[:]))
	}

	err := n.subscribeCommittee(share.CommitteeID())
	if err != nil {
		return fmt.Errorf("could not subscribe to committee: %w", err)
	}

	return nil
}

// subscribeCommittee handles the subscription logic for committee subnets
func (n *p2pNetwork) subscribeCommittee(cid spectypes.CommitteeID) error {
	n.logger.Debug("subscribing to committee", fields.CommitteeID(cid))
	status, found := n.activeCommittees.GetOrSet(string(cid[:]), validatorStatusSubscribing)
	if found && status != validatorStatusInactive {
		return nil
	}

	for _, topic := range commons.CommitteeTopicID(cid) {
<<<<<<< HEAD
		if err := n.topicsCtrl.Subscribe(topic); err != nil {
=======
		if err := n.topicsCtrl.Subscribe(n.logger, topic); err != nil {
>>>>>>> 8bff9909
			return fmt.Errorf("could not subscribe to topic %s: %w", topic, err)
		}
	}
	n.activeCommittees.Set(string(cid[:]), validatorStatusSubscribed)
	return nil
}

func (n *p2pNetwork) unsubscribeSubnet(subnet uint64) error {
	if !n.isReady() {
		return p2pprotocol.ErrNetworkIsNotReady
	}
	if subnet >= commons.SubnetsCount {
		return fmt.Errorf("invalid subnet %d", subnet)
	}
	if err := n.topicsCtrl.Unsubscribe(commons.SubnetTopicID(subnet), false); err != nil {
		return fmt.Errorf("could not unsubscribe from subnet %d: %w", subnet, err)
	}
	return nil
}

// Unsubscribe unsubscribes from the validator subnet
func (n *p2pNetwork) Unsubscribe(pk spectypes.ValidatorPK) error {
	if !n.isReady() {
		return p2pprotocol.ErrNetworkIsNotReady
	}

	share, exists := n.nodeStorage.ValidatorStore().Validator(pk[:])
	if !exists {
		return fmt.Errorf("could not find share for validator %s", hex.EncodeToString(pk[:]))
	}

	cmtid := share.CommitteeID()
	topics := commons.CommitteeTopicID(cmtid)
	for _, topic := range topics {
		if err := n.topicsCtrl.Unsubscribe(topic, false); err != nil {
			return err
		}
	}
	n.activeCommittees.Delete(string(cmtid[:]))
	return nil
}

// handlePubsubMessages reads messages from the given channel and calls the router, note that this function blocks.
func (n *p2pNetwork) handlePubsubMessages() func(ctx context.Context, topic string, msg *pubsub.Message) error {
	return func(ctx context.Context, topic string, msg *pubsub.Message) error {
		if n.msgRouter == nil {
			n.logger.Debug("msg router is not configured")
			return nil
		}
		if msg == nil {
			return nil
		}

		var decodedMsg network.DecodedSSVMessage
		switch m := msg.ValidatorData.(type) {
		case *queue.SSVMessage:
			decodedMsg = m
		case nil:
			return errors.New("message was not decoded")
		default:
			return fmt.Errorf("unknown decoded message type: %T", m)
		}

		n.msgRouter.Route(ctx, decodedMsg)

		return nil
	}
}

<<<<<<< HEAD
// subscribeToSubnets subscribes to all the node's subnets
func (n *p2pNetwork) subscribeToSubnets() error {
=======
// subscribeToFixedSubnets subscribes to all the node's subnets
func (n *p2pNetwork) subscribeToFixedSubnets(logger *zap.Logger) error {
>>>>>>> 8bff9909
	if !discovery.HasActiveSubnets(n.fixedSubnets) {
		return nil
	}

	n.logger.Debug("subscribing to fixed subnets", fields.Subnets(n.fixedSubnets))

	for i, val := range n.fixedSubnets {
		if val > 0 {
			subnet := fmt.Sprintf("%d", i)
			if err := n.topicsCtrl.Subscribe(subnet); err != nil {
				n.logger.Warn("could not subscribe to subnet",
					zap.String("subnet", subnet), zap.Error(err))
				// TODO: handle error
			}
		}
	}

	return nil
}<|MERGE_RESOLUTION|>--- conflicted
+++ resolved
@@ -172,11 +172,7 @@
 	}
 
 	for _, topic := range commons.CommitteeTopicID(cid) {
-<<<<<<< HEAD
 		if err := n.topicsCtrl.Subscribe(topic); err != nil {
-=======
-		if err := n.topicsCtrl.Subscribe(n.logger, topic); err != nil {
->>>>>>> 8bff9909
 			return fmt.Errorf("could not subscribe to topic %s: %w", topic, err)
 		}
 	}
@@ -246,13 +242,8 @@
 	}
 }
 
-<<<<<<< HEAD
-// subscribeToSubnets subscribes to all the node's subnets
-func (n *p2pNetwork) subscribeToSubnets() error {
-=======
 // subscribeToFixedSubnets subscribes to all the node's subnets
-func (n *p2pNetwork) subscribeToFixedSubnets(logger *zap.Logger) error {
->>>>>>> 8bff9909
+func (n *p2pNetwork) subscribeToFixedSubnets() error {
 	if !discovery.HasActiveSubnets(n.fixedSubnets) {
 		return nil
 	}
