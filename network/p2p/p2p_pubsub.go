--- conflicted
+++ resolved
@@ -65,24 +65,12 @@
 		return errors.Wrap(err, "could not decode msg")
 	}
 
-<<<<<<< HEAD
-	hash := sha256.Sum256(encodedMsg)
-
-	signature, err := rsa.SignPKCS1v15(nil, n.operatorPrivateKey, crypto.SHA256, hash[:])
+	signature, err := n.operatorSigner.Sign(encodedMsg)
 	if err != nil {
 		return err
-=======
-	if n.cfg.Network.Beacon.EstimatedCurrentEpoch() > n.cfg.Network.PermissionlessActivationEpoch {
-		signature, err := n.operatorSigner.Sign(encodedMsg)
-		if err != nil {
-			return err
-		}
-
-		encodedMsg = commons.EncodeSignedSSVMessage(encodedMsg, n.operatorDataStore.GetOperatorID(), signature)
->>>>>>> ef801714
-	}
-
-	encodedMsg = commons.EncodeSignedSSVMessage(encodedMsg, n.getOperatorID(), signature)
+	}
+
+	encodedMsg = commons.EncodeSignedSSVMessage(encodedMsg, n.operatorDataStore.GetOperatorID(), signature)
 
 	vpk := msg.GetID().GetPubKey()
 	topics := commons.ValidatorTopicID(vpk)
