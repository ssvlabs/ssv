package p2pv1

import (
	"context"
	"encoding/hex"
	"fmt"
	"math/rand"
	"time"

	pubsub "github.com/libp2p/go-libp2p-pubsub"
	"github.com/pkg/errors"
	spectypes "github.com/ssvlabs/ssv-spec/types"
	"go.uber.org/zap"

	"github.com/ssvlabs/ssv/logging/fields"
	"github.com/ssvlabs/ssv/network"
	"github.com/ssvlabs/ssv/network/commons"
	"github.com/ssvlabs/ssv/network/discovery"
	"github.com/ssvlabs/ssv/network/records"
	"github.com/ssvlabs/ssv/protocol/v2/message"
	p2pprotocol "github.com/ssvlabs/ssv/protocol/v2/p2p"
	"github.com/ssvlabs/ssv/protocol/v2/ssv/queue"
)

type validatorStatus int

const (
	validatorStatusInactive    validatorStatus = 0
	validatorStatusSubscribing validatorStatus = 1
	validatorStatusSubscribed  validatorStatus = 2
)

// UseMessageRouter registers a message router to handle incoming messages
func (n *p2pNetwork) UseMessageRouter(router network.MessageRouter) {
	n.msgRouter = router
}

// Broadcast publishes the message to all peers in subnet
func (n *p2pNetwork) Broadcast(msgID spectypes.MessageID, msg *spectypes.SignedSSVMessage) error {
	if !n.isReady() {
		return p2pprotocol.ErrNetworkIsNotReady
	}

	if !n.operatorDataStore.OperatorIDReady() {
		return fmt.Errorf("operator ID is not ready")
	}

	encodedMsg, err := msg.Encode()
	if err != nil {
		return fmt.Errorf("could not encode signed ssv message: %w", err)
	}

	var topics []string

	if msg.SSVMessage.MsgID.GetRoleType() == spectypes.RoleCommittee {
		topics = commons.CommitteeTopicID(spectypes.CommitteeID(msg.SSVMessage.MsgID.GetDutyExecutorID()[16:]))
	} else {
		val, exists := n.nodeStorage.ValidatorStore().Validator(msg.SSVMessage.MsgID.GetDutyExecutorID())
		if !exists {
			return fmt.Errorf("could not find share for validator %s", hex.EncodeToString(msg.SSVMessage.MsgID.GetDutyExecutorID()))
		}
		topics = commons.CommitteeTopicID(val.CommitteeID())
	}

	for _, topic := range topics {
		if err := n.topicsCtrl.Broadcast(topic, encodedMsg, n.cfg.RequestTimeout); err != nil {
			n.logger.Debug("could not broadcast msg", fields.Topic(topic), zap.Error(err))
			return fmt.Errorf("could not broadcast msg: %w", err)
		}
	}
	return nil
}

func (n *p2pNetwork) SubscribeAll(logger *zap.Logger) error {
	if !n.isReady() {
		return p2pprotocol.ErrNetworkIsNotReady
	}
	n.fixedSubnets, _ = records.Subnets{}.FromString(records.AllSubnets)
	for subnet := uint64(0); subnet < commons.SubnetsCount; subnet++ {
		err := n.topicsCtrl.Subscribe(logger, commons.SubnetTopicID(subnet))
		if err != nil {
			return err
		}
	}
	return nil
}

// SubscribeRandoms subscribes to random subnets. This method isn't thread-safe.
func (n *p2pNetwork) SubscribeRandoms(logger *zap.Logger, numSubnets int) error {
	if !n.isReady() {
		return p2pprotocol.ErrNetworkIsNotReady
	}
	if numSubnets > commons.Subnets() {
		numSubnets = commons.Subnets()
	}

	// Subscribe to random subnets.
	// #nosec G404
	randomSubnets := rand.New(rand.NewSource(time.Now().UnixNano())).Perm(commons.Subnets())
	randomSubnets = randomSubnets[:numSubnets]
	for _, subnet := range randomSubnets {
		// #nosec G115
		err := n.topicsCtrl.Subscribe(logger, commons.SubnetTopicID(uint64(subnet))) // Perm slice is [0, n)
		if err != nil {
			return fmt.Errorf("could not subscribe to subnet %d: %w", subnet, err)
		}
	}

	// Update the subnets slice.
	subnets := make([]byte, commons.Subnets())
	copy(subnets, n.fixedSubnets)
	for _, subnet := range randomSubnets {
		subnets[subnet] = byte(1)
	}
	n.fixedSubnets = subnets

	return nil
}

// Subscribe subscribes to validator subnet
func (n *p2pNetwork) Subscribe(pk spectypes.ValidatorPK) error {
	if !n.isReady() {
		return p2pprotocol.ErrNetworkIsNotReady
	}

	share, exists := n.nodeStorage.ValidatorStore().Validator(pk[:])
	if !exists {
		return fmt.Errorf("could not find share for validator %s", hex.EncodeToString(pk[:]))
	}

	err := n.subscribeCommittee(share.CommitteeID())
	if err != nil {
		return fmt.Errorf("could not subscribe to committee: %w", err)
	}

	return nil
}

// subscribeCommittee handles the subscription logic for committee subnets
func (n *p2pNetwork) subscribeCommittee(cid spectypes.CommitteeID) error {
	n.logger.Debug("subscribing to committee", fields.CommitteeID(cid))
	status, found := n.activeCommittees.GetOrSet(string(cid[:]), validatorStatusSubscribing)
	if found && status != validatorStatusInactive {
		return nil
	}

	for _, topic := range commons.CommitteeTopicID(cid) {
		if err := n.topicsCtrl.Subscribe(n.logger, topic); err != nil {
			return fmt.Errorf("could not subscribe to topic %s: %w", topic, err)
		}
	}
	n.activeCommittees.Set(string(cid[:]), validatorStatusSubscribed)
	return nil
}

<<<<<<< HEAD
// subscribeValidator handles the subscription logic for validator subnets
func (n *p2pNetwork) subscribeValidator(pk spectypes.ValidatorPK) error {
	pkHex := hex.EncodeToString(pk[:])
	n.logger.Debug("subscribing to validator", zap.String("validator", pkHex))
	status, found := n.activeValidators.GetOrSet(pkHex, validatorStatusSubscribing)
	if found && status != validatorStatusInactive {
		return nil
	}
	for _, topic := range commons.ValidatorTopicID(pk[:]) {
		if err := n.topicsCtrl.Subscribe(n.logger, topic); err != nil {
			return fmt.Errorf("could not subscribe to topic %s: %w", topic, err)
		}
	}
	n.activeValidators.Set(pkHex, validatorStatusSubscribed)
	return nil
}

=======
>>>>>>> 4ed1fad3
func (n *p2pNetwork) unsubscribeSubnet(logger *zap.Logger, subnet uint64) error {
	if !n.isReady() {
		return p2pprotocol.ErrNetworkIsNotReady
	}
	if subnet >= commons.SubnetsCount {
		return fmt.Errorf("invalid subnet %d", subnet)
	}
	if err := n.topicsCtrl.Unsubscribe(logger, commons.SubnetTopicID(subnet), false); err != nil {
		return fmt.Errorf("could not unsubscribe from subnet %d: %w", subnet, err)
	}
	return nil
}

// Unsubscribe unsubscribes from the validator subnet
func (n *p2pNetwork) Unsubscribe(logger *zap.Logger, pk spectypes.ValidatorPK) error {
	if !n.isReady() {
		return p2pprotocol.ErrNetworkIsNotReady
	}

	share, exists := n.nodeStorage.ValidatorStore().Validator(pk[:])
	if !exists {
		return fmt.Errorf("could not find share for validator %s", hex.EncodeToString(pk[:]))
	}

	cmtid := share.CommitteeID()
	topics := commons.CommitteeTopicID(cmtid)
	for _, topic := range topics {
		if err := n.topicsCtrl.Unsubscribe(logger, topic, false); err != nil {
			return err
		}
	}
	n.activeCommittees.Delete(string(cmtid[:]))
	return nil
}

// handlePubsubMessages reads messages from the given channel and calls the router, note that this function blocks.
func (n *p2pNetwork) handlePubsubMessages(logger *zap.Logger) func(ctx context.Context, topic string, msg *pubsub.Message) error {
	return func(ctx context.Context, topic string, msg *pubsub.Message) error {
		if n.msgRouter == nil {
			logger.Debug("msg router is not configured")
			return nil
		}
		if msg == nil {
			return nil
		}

		var decodedMsg network.DecodedSSVMessage
		switch m := msg.ValidatorData.(type) {
		case *queue.SSVMessage:
			decodedMsg = m
			metricsRouterIncoming.WithLabelValues(message.MsgTypeToString(m.MsgType)).Inc()
		case nil:
			return errors.New("message was not decoded")
		default:
			return fmt.Errorf("unknown decoded message type: %T", m)
		}

		n.msgRouter.Route(ctx, decodedMsg)

		return nil
	}
}

// subscribeToSubnets subscribes to all the node's subnets
<<<<<<< HEAD
func (n *p2pNetwork) subscribeToSubnets() error {
	if len(n.fixedSubnets) == 0 {
		return nil
	}
	n.logger.Debug("subscribing to fixed subnets", fields.Subnets(n.fixedSubnets))
=======
func (n *p2pNetwork) subscribeToSubnets(logger *zap.Logger) error {
	if !discovery.HasActiveSubnets(n.fixedSubnets) {
		return nil
	}

	logger.Debug("subscribing to fixed subnets", fields.Subnets(n.fixedSubnets))

>>>>>>> 4ed1fad3
	for i, val := range n.fixedSubnets {
		if val > 0 {
			subnet := fmt.Sprintf("%d", i)
			if err := n.topicsCtrl.Subscribe(n.logger, subnet); err != nil {
				n.logger.Warn("could not subscribe to subnet",
					zap.String("subnet", subnet), zap.Error(err))
				// TODO: handle error
			}
		}
	}

	return nil
}<|MERGE_RESOLUTION|>--- conflicted
+++ resolved
@@ -153,26 +153,6 @@
 	return nil
 }
 
-<<<<<<< HEAD
-// subscribeValidator handles the subscription logic for validator subnets
-func (n *p2pNetwork) subscribeValidator(pk spectypes.ValidatorPK) error {
-	pkHex := hex.EncodeToString(pk[:])
-	n.logger.Debug("subscribing to validator", zap.String("validator", pkHex))
-	status, found := n.activeValidators.GetOrSet(pkHex, validatorStatusSubscribing)
-	if found && status != validatorStatusInactive {
-		return nil
-	}
-	for _, topic := range commons.ValidatorTopicID(pk[:]) {
-		if err := n.topicsCtrl.Subscribe(n.logger, topic); err != nil {
-			return fmt.Errorf("could not subscribe to topic %s: %w", topic, err)
-		}
-	}
-	n.activeValidators.Set(pkHex, validatorStatusSubscribed)
-	return nil
-}
-
-=======
->>>>>>> 4ed1fad3
 func (n *p2pNetwork) unsubscribeSubnet(logger *zap.Logger, subnet uint64) error {
 	if !n.isReady() {
 		return p2pprotocol.ErrNetworkIsNotReady
@@ -237,21 +217,12 @@
 }
 
 // subscribeToSubnets subscribes to all the node's subnets
-<<<<<<< HEAD
 func (n *p2pNetwork) subscribeToSubnets() error {
-	if len(n.fixedSubnets) == 0 {
-		return nil
-	}
-	n.logger.Debug("subscribing to fixed subnets", fields.Subnets(n.fixedSubnets))
-=======
-func (n *p2pNetwork) subscribeToSubnets(logger *zap.Logger) error {
 	if !discovery.HasActiveSubnets(n.fixedSubnets) {
 		return nil
 	}
 
-	logger.Debug("subscribing to fixed subnets", fields.Subnets(n.fixedSubnets))
-
->>>>>>> 4ed1fad3
+	n.logger.Debug("subscribing to fixed subnets", fields.Subnets(n.fixedSubnets))
 	for i, val := range n.fixedSubnets {
 		if val > 0 {
 			subnet := fmt.Sprintf("%d", i)
