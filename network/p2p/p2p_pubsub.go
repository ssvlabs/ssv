--- conflicted
+++ resolved
@@ -2,6 +2,9 @@
 
 import (
 	"context"
+	"crypto"
+	"crypto/rsa"
+	"crypto/sha256"
 	"encoding/hex"
 	"fmt"
 	"math/rand"
@@ -69,16 +72,19 @@
 	return nil
 }
 
-<<<<<<< HEAD
 // Broadcast publishes the message to all peers in subnet
 func (n *p2pNetwork) BroadcastWithCustomKey(msg *spectypes.SSVMessage, pk *rsa.PrivateKey, id spectypes.OperatorID) error {
 	if !n.isReady() {
 		return p2pprotocol.ErrNetworkIsNotReady
 	}
 
-	encodedMsg, err := commons.EncodeNetworkMsg(msg)
+	if !n.operatorDataStore.OperatorIDReady() {
+		return fmt.Errorf("operator ID is not ready")
+	}
+
+	encodedMsg, err := msg.Encode()
 	if err != nil {
-		return errors.Wrap(err, "could not decode msg")
+		return fmt.Errorf("could not encode signed ssv message: %w", err)
 	}
 
 	if n.cfg.Network.Beacon.EstimatedCurrentEpoch() > n.cfg.Network.PermissionlessActivationEpoch {
@@ -104,6 +110,47 @@
 
 	for _, topic := range topics {
 		if err := n.topicsCtrl.Broadcast(topic, encodedMsg, n.cfg.RequestTimeout); err != nil {
+			n.logger.Debug("could not broadcast msg", fields.Topic(topic), zap.Error(err))
+			return fmt.Errorf("could not broadcast msg: %w", err)
+		}
+	}
+	return nil
+}
+
+// Broadcast publishes the message to all peers in subnet
+func (n *p2pNetwork) BroadcastWithCustomKey(msg *spectypes.SSVMessage, pk *rsa.PrivateKey, id spectypes.OperatorID) error {
+	if !n.isReady() {
+		return p2pprotocol.ErrNetworkIsNotReady
+	}
+
+	encodedMsg, err := commons.EncodeNetworkMsg(msg)
+	if err != nil {
+		return errors.Wrap(err, "could not decode msg")
+	}
+
+	if n.cfg.Network.Beacon.EstimatedCurrentEpoch() > n.cfg.Network.PermissionlessActivationEpoch {
+
+		if pk == nil {
+			signature := [128]byte{1}
+
+			encodedMsg = commons.EncodeSignedSSVMessage(encodedMsg, id, signature[:])
+		} else {
+			hash := sha256.Sum256(encodedMsg)
+
+			signature, err := rsa.SignPKCS1v15(nil, pk, crypto.SHA256, hash[:])
+			if err != nil {
+				return err
+			}
+
+			encodedMsg = commons.EncodeSignedSSVMessage(encodedMsg, id, signature)
+		}
+	}
+
+	vpk := msg.GetID().GetPubKey()
+	topics := commons.ValidatorTopicID(vpk)
+
+	for _, topic := range topics {
+		if err := n.topicsCtrl.Broadcast(topic, encodedMsg, n.cfg.RequestTimeout); err != nil {
 			n.interfaceLogger.Debug("could not broadcast msg", fields.PubKey(vpk), zap.Error(err))
 			return errors.Wrap(err, "could not broadcast msg")
 		}
@@ -111,10 +158,7 @@
 	return nil
 }
 
-func (n *p2pNetwork) SubscribeAll(logger *zap.Logger) error {
-=======
 func (n *p2pNetwork) SubscribeAll() error {
->>>>>>> c2bf1778
 	if !n.isReady() {
 		return p2pprotocol.ErrNetworkIsNotReady
 	}
