package p2pv1

import (
	"context"
	"encoding/hex"
	"fmt"
	"math/rand"
	"time"

	"github.com/bloxapp/ssv/protocol/v2/message"

	spectypes "github.com/bloxapp/ssv-spec/types"
	pubsub "github.com/libp2p/go-libp2p-pubsub"
	"github.com/libp2p/go-libp2p/core/peer"
	"github.com/pkg/errors"
	"go.uber.org/zap"

	"github.com/bloxapp/ssv/logging/fields"
	"github.com/bloxapp/ssv/network"
	"github.com/bloxapp/ssv/network/commons"
	"github.com/bloxapp/ssv/network/records"
	p2pprotocol "github.com/bloxapp/ssv/protocol/v2/p2p"
	"github.com/bloxapp/ssv/protocol/v2/ssv/queue"
)

type validatorStatus int

const (
	validatorStatusInactive    validatorStatus = 0
	validatorStatusSubscribing validatorStatus = 1
	validatorStatusSubscribed  validatorStatus = 2
)

// UseMessageRouter registers a message router to handle incoming messages
func (n *p2pNetwork) UseMessageRouter(router network.MessageRouter) {
	n.msgRouter = router
}

// Peers registers a message router to handle incoming messages
func (n *p2pNetwork) Peers(pk spectypes.ValidatorPK) ([]peer.ID, error) {
	all := make([]peer.ID, 0)
	topics := commons.ValidatorTopicID(pk)
	for _, topic := range topics {
		peers, err := n.topicsCtrl.Peers(topic)
		if err != nil {
			return nil, err
		}
		all = append(all, peers...)
	}
	return all, nil
}

// Broadcast publishes the message to all peers in subnet
func (n *p2pNetwork) Broadcast(msg *spectypes.SSVMessage) error {
	if !n.isReady() {
		return p2pprotocol.ErrNetworkIsNotReady
	}

	if !n.operatorDataStore.OperatorIDReady() {
		return fmt.Errorf("operator ID is not ready")
	}

	encodedMsg, err := commons.EncodeNetworkMsg(msg)
	if err != nil {
		return fmt.Errorf("could not encode network message: %w", err)
	}

<<<<<<< HEAD
	if n.cfg.Network.Beacon.EstimatedCurrentEpoch() > n.cfg.Network.PermissionlessActivationEpoch {
		signature, err := n.operatorSigner.Sign(encodedMsg)
		if err != nil {
			return err
		}

		encodedMsg, err = commons.EncodeSignedNetworkMsg(&spectypes.SignedSSVMessage{
			Signature:  signature,
			OperatorID: n.operatorDataStore.GetOperatorID(),
			Data:       encodedMsg,
		})
		if err != nil {
			return fmt.Errorf("could not encode signed network message: %w", err)
		}
=======
	signature, err := n.operatorSigner.Sign(encodedMsg)
	if err != nil {
		return err
>>>>>>> 4867647b
	}

	encodedMsg = commons.EncodeSignedSSVMessage(encodedMsg, n.operatorDataStore.GetOperatorID(), signature)

	vpk := msg.GetID().GetPubKey()
	topics := commons.ValidatorTopicID(vpk)

	for _, topic := range topics {
		if err := n.topicsCtrl.Broadcast(topic, encodedMsg, n.cfg.RequestTimeout); err != nil {
			n.interfaceLogger.Debug("could not broadcast msg", fields.PubKey(vpk), zap.Error(err))
			return fmt.Errorf("could not broadcast msg: %w", err)
		}
	}
	return nil
}

func (n *p2pNetwork) SubscribeAll(logger *zap.Logger) error {
	if !n.isReady() {
		return p2pprotocol.ErrNetworkIsNotReady
	}
	n.subnets, _ = records.Subnets{}.FromString(records.AllSubnets)
	for subnet := 0; subnet < commons.Subnets(); subnet++ {
		err := n.topicsCtrl.Subscribe(logger, commons.SubnetTopicID(subnet))
		if err != nil {
			return err
		}
	}
	return nil
}

// SubscribeRandoms subscribes to random subnets. This method isn't thread-safe.
func (n *p2pNetwork) SubscribeRandoms(logger *zap.Logger, numSubnets int) error {
	if !n.isReady() {
		return p2pprotocol.ErrNetworkIsNotReady
	}
	if numSubnets > commons.Subnets() {
		numSubnets = commons.Subnets()
	}

	// Subscribe to random subnets.
	// #nosec G404
	randomSubnets := rand.New(rand.NewSource(time.Now().UnixNano())).Perm(commons.Subnets())
	randomSubnets = randomSubnets[:numSubnets]
	for _, subnet := range randomSubnets {
		err := n.topicsCtrl.Subscribe(logger, commons.SubnetTopicID(subnet))
		if err != nil {
			return fmt.Errorf("could not subscribe to subnet %d: %w", subnet, err)
		}
	}

	// Update the subnets slice.
	subnets := make([]byte, commons.Subnets())
	copy(subnets, n.subnets)
	for _, subnet := range randomSubnets {
		subnets[subnet] = byte(1)
	}
	n.subnets = subnets

	return nil
}

// Subscribe subscribes to validator subnet
func (n *p2pNetwork) Subscribe(pk spectypes.ValidatorPK) error {
	if !n.isReady() {
		return p2pprotocol.ErrNetworkIsNotReady
	}
	pkHex := hex.EncodeToString(pk)
	status, found := n.activeValidators.GetOrInsert(pkHex, validatorStatusSubscribing)
	if found && status != validatorStatusInactive {
		return nil
	}
	err := n.subscribe(n.interfaceLogger, pk)
	if err != nil {
		return err
	}
	n.activeValidators.Set(pkHex, validatorStatusSubscribed)
	return nil
}

// Unsubscribe unsubscribes from the validator subnet
func (n *p2pNetwork) Unsubscribe(logger *zap.Logger, pk spectypes.ValidatorPK) error {
	if !n.isReady() {
		return p2pprotocol.ErrNetworkIsNotReady
	}
	pkHex := hex.EncodeToString(pk)
	if status, _ := n.activeValidators.Get(pkHex); status != validatorStatusSubscribed {
		return nil
	}
	topics := commons.ValidatorTopicID(pk)
	for _, topic := range topics {
		if err := n.topicsCtrl.Unsubscribe(logger, topic, false); err != nil {
			return err
		}
	}
	n.activeValidators.Del(pkHex)
	return nil
}

// subscribe to validator topics, as defined in the fork
func (n *p2pNetwork) subscribe(logger *zap.Logger, pk spectypes.ValidatorPK) error {
	topics := commons.ValidatorTopicID(pk)
	for _, topic := range topics {
		if err := n.topicsCtrl.Subscribe(logger, topic); err != nil {
			// return errors.Wrap(err, "could not broadcast message")
			return err
		}
	}
	return nil
}

// handleIncomingMessages reads messages from the given channel and calls the router, note that this function blocks.
func (n *p2pNetwork) handlePubsubMessages(logger *zap.Logger) func(ctx context.Context, topic string, msg *pubsub.Message) error {
	return func(ctx context.Context, topic string, msg *pubsub.Message) error {
		if n.msgRouter == nil {
			logger.Debug("msg router is not configured")
			return nil
		}
		if msg == nil {
			return nil
		}

		var decodedMsg *queue.DecodedSSVMessage
		if msg.ValidatorData != nil {
			m, ok := msg.ValidatorData.(*queue.DecodedSSVMessage)
			if ok {
				decodedMsg = m
			}
		}
		if decodedMsg == nil {
			return errors.New("message was not decoded")
		}

		//p2pID := decodedMsg.GetID().String()

		//	logger.With(
		// 		zap.String("pubKey", hex.EncodeToString(ssvMsg.MsgID.GetPubKey())),
		// 		zap.String("role", ssvMsg.MsgID.GetRoleType().String()),
		// 	).Debug("handlePubsubMessages")

		metricsRouterIncoming.WithLabelValues(message.MsgTypeToString(decodedMsg.MsgType)).Inc()

		n.msgRouter.Route(ctx, decodedMsg)

		return nil
	}
}

// subscribeToSubnets subscribes to all the node's subnets
func (n *p2pNetwork) subscribeToSubnets(logger *zap.Logger) error {
	if len(n.subnets) == 0 {
		return nil
	}
	logger.Debug("subscribing to subnets", fields.Subnets(n.subnets))
	for i, val := range n.subnets {
		if val > 0 {
			subnet := fmt.Sprintf("%d", i)
			if err := n.topicsCtrl.Subscribe(logger, subnet); err != nil {
				logger.Warn("could not subscribe to subnet",
					zap.String("subnet", subnet), zap.Error(err))
				// TODO: handle error
			}
		}
	}
	return nil
}<|MERGE_RESOLUTION|>--- conflicted
+++ resolved
@@ -65,29 +65,19 @@
 		return fmt.Errorf("could not encode network message: %w", err)
 	}
 
-<<<<<<< HEAD
-	if n.cfg.Network.Beacon.EstimatedCurrentEpoch() > n.cfg.Network.PermissionlessActivationEpoch {
-		signature, err := n.operatorSigner.Sign(encodedMsg)
-		if err != nil {
-			return err
-		}
-
-		encodedMsg, err = commons.EncodeSignedNetworkMsg(&spectypes.SignedSSVMessage{
-			Signature:  signature,
-			OperatorID: n.operatorDataStore.GetOperatorID(),
-			Data:       encodedMsg,
-		})
-		if err != nil {
-			return fmt.Errorf("could not encode signed network message: %w", err)
-		}
-=======
 	signature, err := n.operatorSigner.Sign(encodedMsg)
 	if err != nil {
 		return err
->>>>>>> 4867647b
-	}
-
-	encodedMsg = commons.EncodeSignedSSVMessage(encodedMsg, n.operatorDataStore.GetOperatorID(), signature)
+	}
+
+	encodedMsg, err = commons.EncodeSignedNetworkMsg(&spectypes.SignedSSVMessage{
+		Signature:  signature,
+		OperatorID: n.operatorDataStore.GetOperatorID(),
+		Data:       encodedMsg,
+	})
+	if err != nil {
+		return fmt.Errorf("could not encode signed network message: %w", err)
+	}
 
 	vpk := msg.GetID().GetPubKey()
 	topics := commons.ValidatorTopicID(vpk)
