--- conflicted
+++ resolved
@@ -10,17 +10,10 @@
 	"testing"
 	"time"
 
-<<<<<<< HEAD
+	eth2apiv1 "github.com/attestantio/go-eth2-client/api/v1"
 	"github.com/pkg/errors"
-	genesisspecqbft "github.com/ssvlabs/ssv-spec-pre-cc/qbft"
-=======
-	eth2apiv1 "github.com/attestantio/go-eth2-client/api/v1"
-	"github.com/libp2p/go-libp2p/core/peer"
-	"github.com/pkg/errors"
-	genesisspecqbft "github.com/ssvlabs/ssv-spec-pre-cc/qbft"
 	"github.com/ssvlabs/ssv-spec-pre-cc/types"
 	specqbft "github.com/ssvlabs/ssv-spec/qbft"
->>>>>>> 4967c4f5
 	spectypes "github.com/ssvlabs/ssv-spec/types"
 	spectestingutils "github.com/ssvlabs/ssv-spec/types/testingutils"
 	"github.com/stretchr/testify/assert"
@@ -29,13 +22,8 @@
 
 	"github.com/ssvlabs/ssv/network"
 	"github.com/ssvlabs/ssv/networkconfig"
-<<<<<<< HEAD
-=======
 	beaconprotocol "github.com/ssvlabs/ssv/protocol/v2/blockchain/beacon"
-	"github.com/ssvlabs/ssv/protocol/v2/message"
-	p2pprotocol "github.com/ssvlabs/ssv/protocol/v2/p2p"
 	ssvtypes "github.com/ssvlabs/ssv/protocol/v2/types"
->>>>>>> 4967c4f5
 )
 
 func TestGetMaxPeers(t *testing.T) {
@@ -138,134 +126,6 @@
 	}
 }
 
-<<<<<<< HEAD
-func dummyMsgCommittee(t *testing.T, pkHex string, height int) (spectypes.MessageID, *spectypes.SignedSSVMessage) {
-	return dummyMsg(t, pkHex, height, spectypes.RoleCommittee)
-=======
-func TestP2pNetwork_Stream(t *testing.T) {
-	t.Skip("will be removed in https://github.com/ssvlabs/ssv/pull/1544")
-
-	n := 12
-	ctx, cancel := context.WithCancel(context.Background())
-	logger := logging.TestLogger(t)
-	defer cancel()
-
-	shares := []*ssvtypes.SSVShare{
-		{
-			Share: *spectestingutils.TestingShare(spectestingutils.Testing4SharesSet(), spectestingutils.TestingValidatorIndex),
-			Metadata: ssvtypes.Metadata{
-				BeaconMetadata: &beaconprotocol.ValidatorMetadata{
-					Status: eth2apiv1.ValidatorStateActiveOngoing,
-					Index:  spectestingutils.TestingShare(spectestingutils.Testing4SharesSet(), spectestingutils.TestingValidatorIndex).ValidatorIndex,
-				},
-				Liquidated: false,
-			},
-		},
-	}
-
-	ln, _, err := createNetworkAndSubscribe(t, ctx, LocalNetOptions{
-		Nodes:        n,
-		MinConnected: n/2 - 1,
-		UseDiscv5:    false,
-		Shares:       shares,
-	})
-
-	defer func() {
-		for _, node := range ln.Nodes {
-			require.NoError(t, node.(*p2pNetwork).Close())
-		}
-	}()
-	require.NoError(t, err)
-	require.Len(t, ln.Nodes, n)
-
-	mid := spectypes.NewMsgID(networkconfig.TestNetwork.DomainType(), shares[0].ValidatorPubKey[:], spectypes.RoleCommittee)
-	rounds := []specqbft.Round{
-		1, 1, 1,
-		1, 2, 2,
-		3, 3, 1,
-		1, 1, 1,
-	}
-	heights := []specqbft.Height{
-		0, 0, 2,
-		10, 20, 20,
-		23, 23, 1,
-		1, 1, 1,
-	}
-	msgCounter := int64(0)
-	errors := make(chan error, len(ln.Nodes))
-	for i, node := range ln.Nodes {
-		registerHandler(logger, node, mid, heights[i], rounds[i], &msgCounter, errors)
-	}
-
-	<-time.After(time.Second)
-
-	node := ln.Nodes[0]
-	res, err := node.(*p2pNetwork).LastDecided(logger, mid)
-	require.NoError(t, err)
-	select {
-	case err := <-errors:
-		require.NoError(t, err)
-	default:
-	}
-	require.GreaterOrEqual(t, len(res), 2) // got at least 2 results
-	require.LessOrEqual(t, len(res), 6)    // less than 6 unique heights
-	require.GreaterOrEqual(t, msgCounter, int64(2))
-
-}
-
-func TestWaitSubsetOfPeers(t *testing.T) {
-	logger, _ := zap.NewProduction()
-
-	tests := []struct {
-		name             string
-		minPeers         int
-		maxPeers         int
-		timeout          time.Duration
-		expectedPeersLen int
-		expectedErr      string
-	}{
-		{"Valid input", 5, 5, time.Millisecond * 30, 5, ""},
-		{"Zero minPeers", 0, 10, time.Millisecond * 30, 0, ""},
-		{"maxPeers less than minPeers", 10, 5, time.Millisecond * 30, 0, "minPeers should not be greater than maxPeers"},
-		{"Negative minPeers", -1, 10, time.Millisecond * 30, 0, "minPeers and maxPeers should not be negative"},
-		{"Negative timeout", 10, 50, time.Duration(-1), 0, "timeout should be positive"},
-	}
-
-	for _, tt := range tests {
-		tt := tt
-		t.Run(tt.name, func(t *testing.T) {
-			t.Parallel()
-
-			vpk := spectypes.ValidatorPK{} // replace with a valid value
-			// The mock function increments the number of peers by 1 for each call, up to maxPeers
-			peersCount := 0
-			start := time.Now()
-			mockGetSubsetOfPeers := func(logger *zap.Logger, senderID []byte, maxPeers int, filter func(peer.ID) bool) (peers []peer.ID, err error) {
-				if tt.minPeers == 0 {
-					return []peer.ID{}, nil
-				}
-
-				peersCount++
-				if peersCount > maxPeers || time.Since(start) > (tt.timeout-tt.timeout/5) {
-					peersCount = maxPeers
-				}
-				peers = make([]peer.ID, peersCount)
-				return peers, nil
-			}
-
-			peers, err := waitSubsetOfPeers(logger, mockGetSubsetOfPeers, vpk[:], tt.minPeers, tt.maxPeers, tt.timeout, nil)
-			if err != nil && err.Error() != tt.expectedErr {
-				t.Errorf("waitSubsetOfPeers() error = %v, wantErr %v", err, tt.expectedErr)
-				return
-			}
-
-			if len(peers) != tt.expectedPeersLen {
-				t.Errorf("waitSubsetOfPeers() len(peers) = %v, want %v", len(peers), tt.expectedPeersLen)
-			}
-		})
-	}
-}
-
 func generateMsg(ks *spectestingutils.TestKeySet, round specqbft.Round) *spectypes.SignedSSVMessage {
 	netCfg := networkconfig.TestNetwork
 	height := specqbft.Height(netCfg.Beacon.EstimatedCurrentSlot())
@@ -315,7 +175,6 @@
 
 	index := (firstRoundIndex + int(round) - int(specqbft.FirstRound)) % len(share.Committee)
 	return share.Committee[index].Signer
->>>>>>> 4967c4f5
 }
 
 func dummyMsg(t *testing.T, pkHex string, height int, role spectypes.RunnerRole) (spectypes.MessageID, *spectypes.SignedSSVMessage) {
