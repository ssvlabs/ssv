package p2pv1

import (
	"bytes"
	"context"
	"encoding/hex"
	"sync"
	"sync/atomic"
	"testing"
	"time"

	spectestingutils "github.com/ssvlabs/ssv-spec/types/testingutils"
	"github.com/ssvlabs/ssv/logging"
	"github.com/ssvlabs/ssv/network/commons"
	"github.com/ssvlabs/ssv/networkconfig"
	"github.com/ssvlabs/ssv/protocol/v2/message"
	"github.com/ssvlabs/ssv/protocol/v2/ssv/queue"

	"github.com/libp2p/go-libp2p/core/peer"
	"github.com/pkg/errors"
	specqbft "github.com/ssvlabs/ssv-spec/qbft"
	spectypes "github.com/ssvlabs/ssv-spec/types"
	"github.com/stretchr/testify/require"
	"go.uber.org/zap"

	"github.com/ssvlabs/ssv/network"
	p2pprotocol "github.com/ssvlabs/ssv/protocol/v2/p2p"
)

<<<<<<< HEAD
func TestRSAUsage(t *testing.T) {
	privateKey, err := rsa.GenerateKey(rand.Reader, 2048)
	require.NoError(t, err)

	testMessage := &spectypes.SSVMessage{
		MsgType: spectypes.SSVConsensusMsgType,
		MsgID:   spectypes.MessageID(make([]byte, 56)),
		Data:    []byte("test message"),
	}
	testMessageEnc, err := testMessage.Encode()
	require.NoError(t, err)

	hash := sha256.Sum256(testMessageEnc)

	signature, err := rsa.SignPKCS1v15(nil, privateKey, crypto.SHA256, hash[:])
	require.NoError(t, err)

	publicKey := &privateKey.PublicKey

	pubKeyBytes, err := x509.MarshalPKIXPublicKey(publicKey)
	if err != nil {
		fmt.Println("Error marshalling public key:", err)
		return
	}

	pubPEM := pem.EncodeToMemory(&pem.Block{
		Type:  "RSA PUBLIC KEY",
		Bytes: pubKeyBytes,
	})

	operatorIDs := []spectypes.OperatorID{spectypes.OperatorID(0x12345678)}

	sigs := make([][]byte, 0)
	sigs = append(sigs, signature)
	signedSSVMsg := &spectypes.SignedSSVMessage{
		Signatures:  sigs,
		OperatorIDs: operatorIDs,
		SSVMessage:  testMessage,
		FullData:    testMessageEnc,
	}

	encodedSignedSSVMessage, err := signedSSVMsg.Encode()
	require.NoError(t, err)

	decodedMsg := &spectypes.SignedSSVMessage{}
	err = decodedMsg.Decode(encodedSignedSSVMessage)
	require.NoError(t, err)

	require.NoError(t, err)
	require.Equal(t, operatorIDs, decodedMsg.OperatorIDs)
	require.Equal(t, sigs, decodedMsg.Signatures)

	messageHash := sha256.Sum256(decodedMsg.FullData)

	block, rest := pem.Decode(pubPEM)
	require.NotNil(t, block)
	require.Empty(t, rest, "extra data after PEM decoding")

	pub, err := x509.ParsePKIXPublicKey(block.Bytes)
	require.NoError(t, err)

	rsaPubKey, ok := pub.(*rsa.PublicKey)
	require.True(t, ok)

	require.NoError(t, rsa.VerifyPKCS1v15(rsaPubKey, crypto.SHA256, messageHash[:], decodedMsg.Signatures[0][:]))
	require.Equal(t, testMessageEnc, decodedMsg.FullData)
}

=======
>>>>>>> def8109c
func TestGetMaxPeers(t *testing.T) {
	n := &p2pNetwork{
		cfg: &Config{MaxPeers: 40, TopicMaxPeers: 8},
	}

	require.Equal(t, 40, n.getMaxPeers(""))
	require.Equal(t, 8, n.getMaxPeers("100"))
}

func TestP2pNetwork_SubscribeBroadcast(t *testing.T) {
	ctx, cancel := context.WithCancel(context.Background())
	defer cancel()
	ks := spectestingutils.Testing4SharesSet()
	pks := []string{"8e80066551a81b318258709edaf7dd1f63cd686a0e4db8b29bbb7acfe65608677af5a527d9448ee47835485e02b50bc0"}
	ln, routers, err := createNetworkAndSubscribeFromKeySet(t, ctx, LocalNetOptions{
		Nodes:        len(ks.OperatorKeys),
		MinConnected: len(ks.OperatorKeys)/2 - 1,
		UseDiscv5:    false,
	}, ks, pks...)
	require.NoError(t, err)
	require.NotNil(t, routers)
	require.NotNil(t, ln)

	defer func() {
		for _, node := range ln.Nodes {
			require.NoError(t, node.(*p2pNetwork).Close())
		}
	}()

	node1, node2 := ln.Nodes[1], ln.Nodes[2]

	var wg sync.WaitGroup
	wg.Add(1)

	go func() {
		defer wg.Done()
		msgID1, msg1 := dummyMsgCommittee(t, pks[0], 1)
		msgID3, msg3 := dummyMsgCommittee(t, pks[0], 3)
		require.NoError(t, node1.Broadcast(msgID1, msg1))
		<-time.After(time.Millisecond * 10)
		require.NoError(t, node2.Broadcast(msgID3, msg3))
		<-time.After(time.Millisecond * 2)
		require.NoError(t, node2.Broadcast(msgID1, msg1))
	}()

	wg.Add(1)

	go func() {
		defer wg.Done()
<<<<<<< HEAD
		msgID1, msg1 := dummyMsgAttester(t, pks[0], 1)
		msgID2, msg2 := dummyMsgAttester(t, pks[0], 2)
		msgID3, msg3 := dummyMsgAttester(t, pks[0], 3)
=======
		msgID1, msg1 := dummyMsgCommittee(t, pks[0], 1)
		msgID2, msg2 := dummyMsgCommittee(t, pks[1], 2)
		msgID3, msg3 := dummyMsgCommittee(t, pks[0], 3)
>>>>>>> def8109c
		require.NoError(t, err)
		time.Sleep(time.Millisecond * 10)
		require.NoError(t, node1.Broadcast(msgID2, msg2))
		time.Sleep(time.Millisecond * 2)
		require.NoError(t, node2.Broadcast(msgID1, msg1))
		require.NoError(t, node1.Broadcast(msgID3, msg3))
	}()

	wg.Wait()

	// waiting for messages
	wg.Add(1)
	go func() {
		ct, cancel := context.WithTimeout(ctx, time.Second*5)
		defer cancel()
		defer wg.Done()
		for _, r := range routers {
			for ct.Err() == nil && atomic.LoadUint64(&r.count) < uint64(2) {
				time.Sleep(100 * time.Millisecond)
			}
		}
	}()
	wg.Wait()

	for _, r := range routers {
		require.GreaterOrEqual(t, atomic.LoadUint64(&r.count), uint64(2), "router", r.i)
	}

	<-time.After(time.Millisecond * 10)
}

func TestP2pNetwork_Stream(t *testing.T) {
	ctx, cancel := context.WithCancel(context.Background())
	logger := logging.TestLogger(t)
	defer cancel()

	ks := spectestingutils.Testing13SharesSet()
	pkHex := "8e80066551a81b318258709edaf7dd1f63cd686a0e4db8b29bbb7acfe65608677af5a527d9448ee47835485e02b50bc0"

	ln, _, err := createNetworkAndSubscribeFromKeySet(t, ctx, LocalNetOptions{
		Nodes:        len(ks.OperatorKeys),
		MinConnected: len(ks.OperatorKeys)/2 - 1,
		UseDiscv5:    false,
	}, ks, pkHex)

	defer func() {
		for _, node := range ln.Nodes {
			require.NoError(t, node.(*p2pNetwork).Close())
		}
	}()
	require.NoError(t, err)
	require.Len(t, ln.Nodes, len(ks.OperatorKeys))

	pk, err := hex.DecodeString(pkHex)
	require.NoError(t, err)
<<<<<<< HEAD
=======

>>>>>>> def8109c
	mid := spectypes.NewMsgID(networkconfig.TestNetwork.Domain, pk, spectypes.RoleCommittee)
	rounds := []specqbft.Round{
		1, 1, 1,
		1, 2, 2,
		3, 3, 1,
		1, 1, 1, 1,
	}
	heights := []specqbft.Height{
		0, 0, 2,
		10, 20, 20,
		23, 23, 1,
		1, 1, 1, 1,
	}
	msgCounter := int64(0)
	errors := make(chan error, len(ln.Nodes))
	for i, node := range ln.Nodes {
		registerHandler(logger, node, mid, heights[i], rounds[i], &msgCounter, errors)
	}

	<-time.After(time.Second)

	node := ln.Nodes[0]
	res, err := node.(*p2pNetwork).LastDecided(logger, mid, spectypes.ValidatorPK(pk))
	require.NoError(t, err)
	select {
	case err := <-errors:
		require.NoError(t, err)
	default:
	}
	require.GreaterOrEqual(t, len(res), 2) // got at least 2 results
	require.LessOrEqual(t, len(res), 6)    // less than 6 unique heights
	require.GreaterOrEqual(t, msgCounter, int64(2))

}

func TestWaitSubsetOfPeers(t *testing.T) {
	logger, _ := zap.NewProduction()

	tests := []struct {
		name             string
		minPeers         int
		maxPeers         int
		timeout          time.Duration
		expectedPeersLen int
		expectedErr      string
	}{
		{"Valid input", 5, 5, time.Millisecond * 30, 5, ""},
		{"Zero minPeers", 0, 10, time.Millisecond * 30, 0, ""},
		{"maxPeers less than minPeers", 10, 5, time.Millisecond * 30, 0, "minPeers should not be greater than maxPeers"},
		{"Negative minPeers", -1, 10, time.Millisecond * 30, 0, "minPeers and maxPeers should not be negative"},
		{"Negative timeout", 10, 50, time.Duration(-1), 0, "timeout should be positive"},
	}

	for _, tt := range tests {
		tt := tt
		t.Run(tt.name, func(t *testing.T) {
			t.Parallel()

			vpk := spectypes.ValidatorPK{} // replace with a valid value
			// The mock function increments the number of peers by 1 for each call, up to maxPeers
			peersCount := 0
			start := time.Now()
			mockGetSubsetOfPeers := func(logger *zap.Logger, senderID []byte, maxPeers int, filter func(peer.ID) bool) (peers []peer.ID, err error) {
				if tt.minPeers == 0 {
					return []peer.ID{}, nil
				}

				peersCount++
				if peersCount > maxPeers || time.Since(start) > (tt.timeout-tt.timeout/5) {
					peersCount = maxPeers
				}
				peers = make([]peer.ID, peersCount)
				return peers, nil
			}

			peers, err := waitSubsetOfPeers(logger, mockGetSubsetOfPeers, vpk[:], tt.minPeers, tt.maxPeers, tt.timeout, nil)
			if err != nil && err.Error() != tt.expectedErr {
				t.Errorf("waitSubsetOfPeers() error = %v, wantErr %v", err, tt.expectedErr)
				return
			}

			if len(peers) != tt.expectedPeersLen {
				t.Errorf("waitSubsetOfPeers() len(peers) = %v, want %v", len(peers), tt.expectedPeersLen)
			}
		})
	}
}

func (n *p2pNetwork) LastDecided(logger *zap.Logger, mid spectypes.MessageID, vpk spectypes.ValidatorPK) ([]p2pprotocol.SyncResult, error) {
	const (
		minPeers = 3
		waitTime = time.Second * 24
	)
	if !n.isReady() {
		return nil, p2pprotocol.ErrNetworkIsNotReady
	}
	pid, maxPeers := commons.ProtocolID(p2pprotocol.LastDecidedProtocol)
<<<<<<< HEAD
	peers, err := waitSubsetOfPeers(logger, n.getSubsetOfPeers, vpk, minPeers, maxPeers, waitTime, allPeersFilter)
=======
	peers, err := waitSubsetOfPeers(logger, n.getSubsetOfPeers, mid.GetDutyExecutorID(), minPeers, maxPeers, waitTime, allPeersFilter)
>>>>>>> def8109c
	if err != nil {
		return nil, errors.Wrap(err, "could not get subset of peers")
	}
	return n.makeSyncRequest(logger, peers, mid, pid, &message.SyncMessage{
		Params: &message.SyncParams{
			Identifier: mid,
		},
		Protocol: message.LastDecidedType,
	})
}

func registerHandler(logger *zap.Logger, node network.P2PNetwork, mid spectypes.MessageID, height specqbft.Height, round specqbft.Round, counter *int64, errors chan<- error) {
	node.RegisterHandlers(logger, &p2pprotocol.SyncHandler{
		Protocol: p2pprotocol.LastDecidedProtocol,
		Handler: func(message *spectypes.SSVMessage) (*spectypes.SSVMessage, error) {
			atomic.AddInt64(counter, 1)
<<<<<<< HEAD
			sm := specqbft.Message{
=======
			qbftMessage := specqbft.Message{
>>>>>>> def8109c
				MsgType:    specqbft.CommitMsgType,
				Height:     height,
				Round:      round,
				Identifier: mid[:],
				Root:       [32]byte{1, 2, 3},
			}
			data, err := qbftMessage.Encode()
			if err != nil {
				errors <- err
				return nil, err
			}
			return &spectypes.SSVMessage{
				MsgType: spectypes.SSVConsensusMsgType,
				MsgID:   mid,
				Data:    data,
			}, nil
		},
	})
}

func createNetworkAndSubscribeFromKeySet(t *testing.T, ctx context.Context, options LocalNetOptions, ks *spectestingutils.TestKeySet, pks ...string) (*LocalNet, []*dummyRouter, error) {
	logger, err := zap.NewDevelopment()
	require.NoError(t, err)
	ln, err := CreateAndStartLocalNetFromKeySet(t, ctx, logger.Named("createNetworkAndSubscribe"), options, ks)
	if err != nil {
		return nil, nil, err
	}
	if len(ln.Nodes) != options.Nodes {
		return nil, nil, errors.Errorf("only %d peers created, expected %d", len(ln.Nodes), options.Nodes)
	}

	logger.Debug("created local network")

	routers := make([]*dummyRouter, options.Nodes)
	for i, node := range ln.Nodes {
		routers[i] = &dummyRouter{
			i: i,
		}
		node.UseMessageRouter(routers[i])
	}

	logger.Debug("subscribing to topics")

	var wg sync.WaitGroup
	for _, pk := range pks {
		vpkBytes, err := hex.DecodeString(pk)
		vpk := spectypes.ValidatorPK(vpkBytes)
		if err != nil {
			return nil, nil, errors.Wrap(err, "could not decode validator public key")
		}
		for _, node := range ln.Nodes {
			wg.Add(1)
			go func(node network.P2PNetwork, vpk spectypes.ValidatorPK) {
				defer wg.Done()
				if err := node.Subscribe(vpk); err != nil {
					logger.Warn("could not subscribe to topic", zap.Error(err))
				}
			}(node, spectypes.ValidatorPK(vpk))
		}
	}
	wg.Wait()
	// let the nodes subscribe
	<-time.After(time.Second)
	for _, pk := range pks {
		vpkBytes, err := hex.DecodeString(pk)
		vpk := spectypes.ValidatorPK(vpkBytes)
		if err != nil {
			return nil, nil, errors.Wrap(err, "could not decode validator public key")
		}
		for _, node := range ln.Nodes {
			peers := make([]peer.ID, 0)
			for len(peers) < 2 {
				peers, err = node.Peers(spectypes.ValidatorPK(vpk))
				if err != nil {
					return nil, nil, err
				}
				time.Sleep(time.Millisecond * 100)
			}
		}
	}

	return ln, routers, nil
}

type dummyRouter struct {
	count uint64
	i     int
}

func (r *dummyRouter) Route(_ context.Context, _ *queue.DecodedSSVMessage) {
	atomic.AddUint64(&r.count, 1)
}

func dummyMsg(t *testing.T, pkHex string, height int, role spectypes.RunnerRole) (spectypes.MessageID, *spectypes.SignedSSVMessage) {
	pk, err := hex.DecodeString(pkHex)
	require.NoError(t, err)

	id := spectypes.NewMsgID(networkconfig.TestNetwork.Domain, pk, role)
<<<<<<< HEAD
	msg := &specqbft.Message{
=======
	qbftMsg := &specqbft.Message{
>>>>>>> def8109c
		MsgType:    specqbft.CommitMsgType,
		Round:      2,
		Identifier: id[:],
		Height:     specqbft.Height(height),
		Root:       [32]byte{0x1, 0x2, 0x3},
	}
<<<<<<< HEAD
	data, err := msg.Encode()
=======
	data, err := qbftMsg.Encode()
>>>>>>> def8109c
	require.NoError(t, err)

	ssvMsg := &spectypes.SSVMessage{
		MsgType: spectypes.SSVConsensusMsgType,
		MsgID:   id,
		Data:    data,
	}

	signedSSVMsg, err := spectypes.SSVMessageToSignedSSVMessage(ssvMsg, 1, dummySignSSVMessage)
	require.NoError(t, err)

	return id, signedSSVMsg
}

<<<<<<< HEAD
func dummyMsgAttester(t *testing.T, pkHex string, height int) (spectypes.MessageID, *spectypes.SignedSSVMessage) {
	return dummyMsg(t, pkHex, height, spectypes.RoleCommittee)
}

func dummySignSSVMessage(ssvMessage *spectypes.SSVMessage) ([]byte, error) {
	return []byte{}, nil
=======
func dummyMsgCommittee(t *testing.T, pkHex string, height int) (spectypes.MessageID, *spectypes.SignedSSVMessage) {
	return dummyMsg(t, pkHex, height, spectypes.RoleCommittee)
}

func dummySignSSVMessage(msg *spectypes.SSVMessage) ([]byte, error) {
	return bytes.Repeat([]byte{}, 256), nil
>>>>>>> def8109c
}<|MERGE_RESOLUTION|>--- conflicted
+++ resolved
@@ -9,95 +9,23 @@
 	"testing"
 	"time"
 
+	"github.com/libp2p/go-libp2p/core/peer"
+	"github.com/pkg/errors"
+	"github.com/stretchr/testify/require"
+	"go.uber.org/zap"
+
 	spectestingutils "github.com/ssvlabs/ssv-spec/types/testingutils"
 	"github.com/ssvlabs/ssv/logging"
 	"github.com/ssvlabs/ssv/network/commons"
 	"github.com/ssvlabs/ssv/networkconfig"
 	"github.com/ssvlabs/ssv/protocol/v2/message"
 	"github.com/ssvlabs/ssv/protocol/v2/ssv/queue"
-
-	"github.com/libp2p/go-libp2p/core/peer"
-	"github.com/pkg/errors"
 	specqbft "github.com/ssvlabs/ssv-spec/qbft"
 	spectypes "github.com/ssvlabs/ssv-spec/types"
-	"github.com/stretchr/testify/require"
-	"go.uber.org/zap"
-
 	"github.com/ssvlabs/ssv/network"
 	p2pprotocol "github.com/ssvlabs/ssv/protocol/v2/p2p"
 )
 
-<<<<<<< HEAD
-func TestRSAUsage(t *testing.T) {
-	privateKey, err := rsa.GenerateKey(rand.Reader, 2048)
-	require.NoError(t, err)
-
-	testMessage := &spectypes.SSVMessage{
-		MsgType: spectypes.SSVConsensusMsgType,
-		MsgID:   spectypes.MessageID(make([]byte, 56)),
-		Data:    []byte("test message"),
-	}
-	testMessageEnc, err := testMessage.Encode()
-	require.NoError(t, err)
-
-	hash := sha256.Sum256(testMessageEnc)
-
-	signature, err := rsa.SignPKCS1v15(nil, privateKey, crypto.SHA256, hash[:])
-	require.NoError(t, err)
-
-	publicKey := &privateKey.PublicKey
-
-	pubKeyBytes, err := x509.MarshalPKIXPublicKey(publicKey)
-	if err != nil {
-		fmt.Println("Error marshalling public key:", err)
-		return
-	}
-
-	pubPEM := pem.EncodeToMemory(&pem.Block{
-		Type:  "RSA PUBLIC KEY",
-		Bytes: pubKeyBytes,
-	})
-
-	operatorIDs := []spectypes.OperatorID{spectypes.OperatorID(0x12345678)}
-
-	sigs := make([][]byte, 0)
-	sigs = append(sigs, signature)
-	signedSSVMsg := &spectypes.SignedSSVMessage{
-		Signatures:  sigs,
-		OperatorIDs: operatorIDs,
-		SSVMessage:  testMessage,
-		FullData:    testMessageEnc,
-	}
-
-	encodedSignedSSVMessage, err := signedSSVMsg.Encode()
-	require.NoError(t, err)
-
-	decodedMsg := &spectypes.SignedSSVMessage{}
-	err = decodedMsg.Decode(encodedSignedSSVMessage)
-	require.NoError(t, err)
-
-	require.NoError(t, err)
-	require.Equal(t, operatorIDs, decodedMsg.OperatorIDs)
-	require.Equal(t, sigs, decodedMsg.Signatures)
-
-	messageHash := sha256.Sum256(decodedMsg.FullData)
-
-	block, rest := pem.Decode(pubPEM)
-	require.NotNil(t, block)
-	require.Empty(t, rest, "extra data after PEM decoding")
-
-	pub, err := x509.ParsePKIXPublicKey(block.Bytes)
-	require.NoError(t, err)
-
-	rsaPubKey, ok := pub.(*rsa.PublicKey)
-	require.True(t, ok)
-
-	require.NoError(t, rsa.VerifyPKCS1v15(rsaPubKey, crypto.SHA256, messageHash[:], decodedMsg.Signatures[0][:]))
-	require.Equal(t, testMessageEnc, decodedMsg.FullData)
-}
-
-=======
->>>>>>> def8109c
 func TestGetMaxPeers(t *testing.T) {
 	n := &p2pNetwork{
 		cfg: &Config{MaxPeers: 40, TopicMaxPeers: 8},
@@ -147,15 +75,9 @@
 
 	go func() {
 		defer wg.Done()
-<<<<<<< HEAD
-		msgID1, msg1 := dummyMsgAttester(t, pks[0], 1)
-		msgID2, msg2 := dummyMsgAttester(t, pks[0], 2)
-		msgID3, msg3 := dummyMsgAttester(t, pks[0], 3)
-=======
 		msgID1, msg1 := dummyMsgCommittee(t, pks[0], 1)
 		msgID2, msg2 := dummyMsgCommittee(t, pks[1], 2)
 		msgID3, msg3 := dummyMsgCommittee(t, pks[0], 3)
->>>>>>> def8109c
 		require.NoError(t, err)
 		time.Sleep(time.Millisecond * 10)
 		require.NoError(t, node1.Broadcast(msgID2, msg2))
@@ -211,10 +133,6 @@
 
 	pk, err := hex.DecodeString(pkHex)
 	require.NoError(t, err)
-<<<<<<< HEAD
-=======
-
->>>>>>> def8109c
 	mid := spectypes.NewMsgID(networkconfig.TestNetwork.Domain, pk, spectypes.RoleCommittee)
 	rounds := []specqbft.Round{
 		1, 1, 1,
@@ -312,11 +230,7 @@
 		return nil, p2pprotocol.ErrNetworkIsNotReady
 	}
 	pid, maxPeers := commons.ProtocolID(p2pprotocol.LastDecidedProtocol)
-<<<<<<< HEAD
-	peers, err := waitSubsetOfPeers(logger, n.getSubsetOfPeers, vpk, minPeers, maxPeers, waitTime, allPeersFilter)
-=======
 	peers, err := waitSubsetOfPeers(logger, n.getSubsetOfPeers, mid.GetDutyExecutorID(), minPeers, maxPeers, waitTime, allPeersFilter)
->>>>>>> def8109c
 	if err != nil {
 		return nil, errors.Wrap(err, "could not get subset of peers")
 	}
@@ -333,11 +247,7 @@
 		Protocol: p2pprotocol.LastDecidedProtocol,
 		Handler: func(message *spectypes.SSVMessage) (*spectypes.SSVMessage, error) {
 			atomic.AddInt64(counter, 1)
-<<<<<<< HEAD
-			sm := specqbft.Message{
-=======
 			qbftMessage := specqbft.Message{
->>>>>>> def8109c
 				MsgType:    specqbft.CommitMsgType,
 				Height:     height,
 				Round:      round,
@@ -436,22 +346,14 @@
 	require.NoError(t, err)
 
 	id := spectypes.NewMsgID(networkconfig.TestNetwork.Domain, pk, role)
-<<<<<<< HEAD
-	msg := &specqbft.Message{
-=======
 	qbftMsg := &specqbft.Message{
->>>>>>> def8109c
 		MsgType:    specqbft.CommitMsgType,
 		Round:      2,
 		Identifier: id[:],
 		Height:     specqbft.Height(height),
 		Root:       [32]byte{0x1, 0x2, 0x3},
 	}
-<<<<<<< HEAD
-	data, err := msg.Encode()
-=======
 	data, err := qbftMsg.Encode()
->>>>>>> def8109c
 	require.NoError(t, err)
 
 	ssvMsg := &spectypes.SSVMessage{
@@ -466,19 +368,10 @@
 	return id, signedSSVMsg
 }
 
-<<<<<<< HEAD
-func dummyMsgAttester(t *testing.T, pkHex string, height int) (spectypes.MessageID, *spectypes.SignedSSVMessage) {
-	return dummyMsg(t, pkHex, height, spectypes.RoleCommittee)
-}
-
-func dummySignSSVMessage(ssvMessage *spectypes.SSVMessage) ([]byte, error) {
-	return []byte{}, nil
-=======
 func dummyMsgCommittee(t *testing.T, pkHex string, height int) (spectypes.MessageID, *spectypes.SignedSSVMessage) {
 	return dummyMsg(t, pkHex, height, spectypes.RoleCommittee)
 }
 
 func dummySignSSVMessage(msg *spectypes.SSVMessage) ([]byte, error) {
 	return bytes.Repeat([]byte{}, 256), nil
->>>>>>> def8109c
 }