package p2pv1

import (
	"context"
	"crypto/ecdsa"
	"crypto/rsa"
	"fmt"
	"strings"
	"time"

	spectypes "github.com/bloxapp/ssv-spec/types"
	"github.com/libp2p/go-libp2p"
	"github.com/libp2p/go-libp2p/p2p/security/noise"
	libp2ptcp "github.com/libp2p/go-libp2p/p2p/transport/tcp"
	ma "github.com/multiformats/go-multiaddr"
	"github.com/pkg/errors"
	"go.uber.org/zap"

	"github.com/bloxapp/ssv/message/validation"
	"github.com/bloxapp/ssv/monitoring/metricsreporter"
	"github.com/bloxapp/ssv/network"
	"github.com/bloxapp/ssv/network/commons"
	"github.com/bloxapp/ssv/networkconfig"
	"github.com/bloxapp/ssv/operator/storage"
	uc "github.com/bloxapp/ssv/utils/commons"
)

const (
	localDiscvery  = "mdns"
	minPeersBuffer = 10
)

// Config holds the configuration options for p2p network
type Config struct {
	Ctx       context.Context
	Bootnodes string `yaml:"Bootnodes" env:"BOOTNODES" env-description:"Bootnodes to use to start discovery, seperated with ';'" env-default:""`
	Discovery string `yaml:"Discovery" env:"P2P_DISCOVERY" env-description:"Discovery system to use" env-default:"discv5"`

	TCPPort     int    `yaml:"TcpPort" env:"TCP_PORT" env-default:"13001" env-description:"TCP port for p2p transport"`
	UDPPort     int    `yaml:"UdpPort" env:"UDP_PORT" env-default:"12001" env-description:"UDP port for discovery"`
	HostAddress string `yaml:"HostAddress" env:"HOST_ADDRESS" env-description:"External ip node is exposed for discovery"`
	HostDNS     string `yaml:"HostDNS" env:"HOST_DNS" env-description:"External DNS node is exposed for discovery"`

	RequestTimeout   time.Duration `yaml:"RequestTimeout" env:"P2P_REQUEST_TIMEOUT"  env-default:"10s"`
	MaxBatchResponse uint64        `yaml:"MaxBatchResponse" env:"P2P_MAX_BATCH_RESPONSE" env-default:"25" env-description:"Maximum number of returned objects in a batch"`
	MaxPeers         int           `yaml:"MaxPeers" env:"P2P_MAX_PEERS" env-default:"60" env-description:"Connected peers limit for connections"`
	TopicMaxPeers    int           `yaml:"TopicMaxPeers" env:"P2P_TOPIC_MAX_PEERS" env-default:"10" env-description:"Connected peers limit per pubsub topic"`

	// Subnets is a static bit list of subnets that this node will register upon start.
	Subnets string `yaml:"Subnets" env:"SUBNETS" env-description:"Hex string that represents the subnets that this node will join upon start"`
	// PubSubScoring is a flag to turn on/off pubsub scoring
	PubSubScoring bool `yaml:"PubSubScoring" env:"PUBSUB_SCORING" env-default:"true" env-description:"Flag to turn on/off pubsub scoring"`
	// PubSubTrace is a flag to turn on/off pubsub tracing in logs
	PubSubTrace bool `yaml:"PubSubTrace" env:"PUBSUB_TRACE" env-description:"Flag to turn on/off pubsub tracing in logs"`
	// DiscoveryTrace is a flag to turn on/off discovery tracing in logs
	DiscoveryTrace bool `yaml:"DiscoveryTrace" env:"DISCOVERY_TRACE" env-description:"Flag to turn on/off discovery tracing in logs"`
	// NetworkPrivateKey is used for network identity, MUST be injected
	NetworkPrivateKey *ecdsa.PrivateKey
	// OperatorPrivateKey is used for operator identity, MUST be injected
	OperatorPrivateKey *rsa.PrivateKey
<<<<<<< HEAD
	// OperatorPublicKey is used for operator identity, optional
	OperatorPublicKey string
	// OperatorID contains operator ID
=======
	// OperatorPubKeyHash is hash of operator public key, used for identity, optional
	OperatorPubKeyHash string
	// OperatorID contains numeric operator ID
>>>>>>> d32102b4
	OperatorID spectypes.OperatorID
	// Router propagate incoming network messages to the responsive components
	Router network.MessageRouter
	// UserAgent to use by libp2p identify protocol
	UserAgent string
	// NodeStorage is used to get operator metadata.
	NodeStorage storage.Storage
	// Network defines a network configuration.
	Network networkconfig.NetworkConfig
	// MessageValidator validates incoming messages.
	MessageValidator validation.MessageValidator
	// Metrics report metrics.
	Metrics *metricsreporter.MetricsReporter

	PubsubMsgCacheTTL         time.Duration `yaml:"PubsubMsgCacheTTL" env:"PUBSUB_MSG_CACHE_TTL" env-description:"How long a message ID will be remembered as seen"`
	PubsubOutQueueSize        int           `yaml:"PubsubOutQueueSize" env:"PUBSUB_OUT_Q_SIZE" env-description:"The size that we assign to the outbound pubsub message queue"`
	PubsubValidationQueueSize int           `yaml:"PubsubValidationQueueSize" env:"PUBSUB_VAL_Q_SIZE" env-description:"The size that we assign to the pubsub validation queue"`
	PubsubValidateThrottle    int           `yaml:"PubsubPubsubValidateThrottle" env:"PUBSUB_VAL_THROTTLE" env-description:"The amount of goroutines used for pubsub msg validation"`

	// FullNode determines whether the network should sync decided history from peers.
	// If false, SyncDecidedByRange becomes a no-op.
	FullNode bool

	GetValidatorStats network.GetValidatorStats

	PermissionedActivateEpoch   uint64 `yaml:"PermissionedActivateEpoch" env:"PERMISSIONED_ACTIVE_EPOCH" env-default:"0" env-description:"On which epoch to start only accepting peers that are operators registered in the contract"`
	PermissionedDeactivateEpoch uint64 `yaml:"PermissionedDeactivateEpoch" env:"PERMISSIONED_DEACTIVE_EPOCH" env-default:"99999999999999" env-description:"On which epoch to start accepting operators all peers"`

	Permissioned func() bool // this is not loaded from config file but set up in full node setup
	// WhitelistedOperatorKeys is an array of Operator Public Key PEMs not registered in the contract with which the node will accept connections
	WhitelistedOperatorKeys []string `yaml:"WhitelistedOperatorKeys" env:"WHITELISTED_KEYS" env-description:"Operators' keys not registered in the contract with which the node will accept connections"`
}

// Libp2pOptions creates options list for the libp2p host
// these are the most basic options required to start a network instance,
// other options and libp2p components can be configured on top
func (c *Config) Libp2pOptions(logger *zap.Logger) ([]libp2p.Option, error) {
	if c.NetworkPrivateKey == nil {
		return nil, errors.New("could not create options w/o network key")
	}
	sk, err := commons.ECDSAPrivToInterface(c.NetworkPrivateKey)
	if err != nil {
		return nil, errors.Wrap(err, "could not convert to interface priv key")
	}

	opts := []libp2p.Option{
		libp2p.Identity(sk),
		libp2p.Transport(libp2ptcp.NewTCPTransport),
		libp2p.UserAgent(c.UserAgent),
	}

	opts, err = c.configureAddrs(logger, opts)
	if err != nil {
		return opts, errors.Wrap(err, "could not setup addresses")
	}

	opts = append(opts, libp2p.Security(noise.ID, noise.New))

	opts = commons.AddOptions(opts)

	return opts, nil
}

func (c *Config) configureAddrs(logger *zap.Logger, opts []libp2p.Option) ([]libp2p.Option, error) {
	addrs := make([]ma.Multiaddr, 0)
	maZero, err := commons.BuildMultiAddress("0.0.0.0", "tcp", uint(c.TCPPort), "")
	if err != nil {
		return opts, errors.Wrap(err, "could not build multi address for zero address")
	}
	addrs = append(addrs, maZero)
	ipAddr, err := commons.IPAddr()
	if err != nil {
		return opts, errors.Wrap(err, "could not get ip addr")
	}

	if c.Discovery != localDiscvery {
		maIP, err := commons.BuildMultiAddress(ipAddr.String(), "tcp", uint(c.TCPPort), "")
		if err != nil {
			return opts, errors.Wrap(err, "could not build multi address for zero address")
		}
		addrs = append(addrs, maIP)
	}
	opts = append(opts, libp2p.ListenAddrs(addrs...))

	// AddrFactory for host address if provided
	if c.HostAddress != "" {
		opts = append(opts, libp2p.AddrsFactory(func(addrs []ma.Multiaddr) []ma.Multiaddr {
			external, err := commons.BuildMultiAddress(c.HostAddress, "tcp", uint(c.TCPPort), "")
			if err != nil {
				logger.Error("unable to create external multiaddress", zap.Error(err))
			} else {
				addrs = append(addrs, external)
			}
			return addrs
		}))
	}
	// AddrFactory for DNS address if provided
	if c.HostDNS != "" {
		opts = append(opts, libp2p.AddrsFactory(func(addrs []ma.Multiaddr) []ma.Multiaddr {
			external, err := ma.NewMultiaddr(fmt.Sprintf("/dns4/%s/tcp/%d", c.HostDNS, c.TCPPort))
			if err != nil {
				logger.Warn("unable to create external multiaddress", zap.Error(err))
			} else {
				addrs = append(addrs, external)
			}
			return addrs
		}))
	}

	return opts, nil
}

// TransformBootnodes converts bootnodes string and convert it to slice
func (c *Config) TransformBootnodes() []string {

	if c.Bootnodes == "" {
		return c.Network.Bootnodes
	}

	// extend additional bootnodes from config
	extraBootnodes := strings.Split(c.Bootnodes, ";")
	return append(extraBootnodes, c.Network.Bootnodes...)
}

func userAgent(fromCfg string) string {
	if len(fromCfg) > 0 {
		return fromCfg
	}
	return uc.GetBuildData()
}<|MERGE_RESOLUTION|>--- conflicted
+++ resolved
@@ -58,15 +58,9 @@
 	NetworkPrivateKey *ecdsa.PrivateKey
 	// OperatorPrivateKey is used for operator identity, MUST be injected
 	OperatorPrivateKey *rsa.PrivateKey
-<<<<<<< HEAD
-	// OperatorPublicKey is used for operator identity, optional
-	OperatorPublicKey string
-	// OperatorID contains operator ID
-=======
 	// OperatorPubKeyHash is hash of operator public key, used for identity, optional
 	OperatorPubKeyHash string
 	// OperatorID contains numeric operator ID
->>>>>>> d32102b4
 	OperatorID spectypes.OperatorID
 	// Router propagate incoming network messages to the responsive components
 	Router network.MessageRouter
