--- conflicted
+++ resolved
@@ -139,14 +139,11 @@
 		RegisteredOperatorPublicKeyPEMs: []string{},
 	}
 	cfg.MessageValidator = validation.NewMessageValidator(networkconfig.TestNetwork)
-<<<<<<< HEAD
+	cfg.Network = networkconfig.TestNetwork
+
 	mr := metricsreporter.New()
+
 	p := New(logger, cfg, mr)
-=======
-	cfg.Network = networkconfig.TestNetwork
-
-	p := New(logger, cfg)
->>>>>>> e1e46304
 	err = p.Setup(logger)
 	if err != nil {
 		return nil, err
