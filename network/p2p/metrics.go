--- conflicted
+++ resolved
@@ -81,19 +81,13 @@
 func (n *p2pNetwork) reportTopics() func() {
 	return func() {
 		topics := n.topicsCtrl.Topics()
-<<<<<<< HEAD
-		nTopics := len(topics)
-		n.logger.Debug("connected topics", fields.Count(nTopics))
-		for _, name := range topics {
-			n.reportTopicPeers(name)
-=======
-		logger.Debug("connected topics", fields.Count(len(topics)))
+		n.logger.Debug("connected topics", fields.Count(len(topics)))
 
 		subnetPeerCounts := []int{}
 		deadSubnets := 0
 		unhealthySubnets := 0
 		for _, name := range topics {
-			count := n.reportTopicPeers(logger, name)
+			count := n.reportTopicPeers(name)
 			subnetPeerCounts = append(subnetPeerCounts, count)
 
 			if count == 0 {
@@ -101,7 +95,6 @@
 			} else if count <= 2 {
 				unhealthySubnets++
 			}
->>>>>>> 4ed1fad3
 		}
 
 		// Calculate min, median, max
@@ -110,7 +103,7 @@
 		median := subnetPeerCounts[len(subnetPeerCounts)/2]
 		max := subnetPeerCounts[len(subnetPeerCounts)-1]
 
-		logger.Debug("topic peers distribution",
+		n.logger.Debug("topic peers distribution",
 			zap.Int("min", min),
 			zap.Int("median", median),
 			zap.Int("max", max),
@@ -120,19 +113,11 @@
 	}
 }
 
-<<<<<<< HEAD
-func (n *p2pNetwork) reportTopicPeers(name string) {
+func (n *p2pNetwork) reportTopicPeers(name string) (peerCount int) {
 	peers, err := n.topicsCtrl.Peers(name)
 	if err != nil {
 		n.logger.Warn("could not get topic peers", fields.Topic(name), zap.Error(err))
-		return
-=======
-func (n *p2pNetwork) reportTopicPeers(logger *zap.Logger, name string) (peerCount int) {
-	peers, err := n.topicsCtrl.Peers(name)
-	if err != nil {
-		logger.Warn("could not get topic peers", fields.Topic(name), zap.Error(err))
 		return 0
->>>>>>> 4ed1fad3
 	}
 	n.logger.Debug("topic peers status", fields.Topic(name), fields.Count(len(peers)), zap.Any("peers", peers))
 	MetricsConnectedPeers.WithLabelValues(name).Set(float64(len(peers)))
