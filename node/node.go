--- conflicted
+++ resolved
@@ -15,26 +15,6 @@
 	"github.com/bloxapp/ssv/ibft"
 )
 
-<<<<<<< HEAD
-=======
-// Options contains options to create the node
-type Options struct {
-	ValidatorStorage collections.IValidatorStorage
-	IbftStorage      collections.Iibft
-	ETHNetwork       core.Network
-	Network          network.Network
-	Consensus        string
-	Beacon           beacon.Beacon
-	Logger           *zap.Logger
-	// timeouts
-	SignatureCollectionTimeout time.Duration
-	// genesis epoch
-	GenesisEpoch uint64
-	// max slots for duty to wait
-	DutySlotsLimit uint64
-}
-
->>>>>>> b35a3ae1
 // Node represents the behavior of SSV node
 type Node interface {
 	// Start starts the SSV node
@@ -60,7 +40,6 @@
 
 // ssvNode implements Node interface
 type ssvNode struct {
-<<<<<<< HEAD
 	//validatorStorage collections.IValidator
 	//ibftStorage      collections.Iibft
 	//network          network.Network
@@ -70,20 +49,6 @@
 	validatorController validator.IController
 	logger              *zap.Logger
 	beacon              beacon.Beacon
-
-=======
-	validatorStorage collections.IValidatorStorage
-	ibftStorage      collections.Iibft
-	ethNetwork       core.Network
-	network          network.Network
-	consensus        string
-	slotQueue        slotqueue.Queue
-	beacon           beacon.Beacon
-	logger           *zap.Logger
-
-	// timeouts
-	signatureCollectionTimeout time.Duration
->>>>>>> b35a3ae1
 	// genesis epoch
 	genesisEpoch uint64
 	// max slots for duty to wait
@@ -181,32 +146,6 @@
 	return nil
 }
 
-<<<<<<< HEAD
-=======
-// setupValidators for each validatorShare with proper ibft wrappers
-func (n *ssvNode) setupValidators(ctx context.Context, validatorsShare []*collections.ValidatorShare) map[string]*validator.Validator {
-	res := make(map[string]*validator.Validator)
-	for _, validatorShare := range validatorsShare {
-		res[validatorShare.ValidatorPK.SerializeToHexStr()] = validator.New(ctx, n.logger, validatorShare, n.ibftStorage, n.network, n.ethNetwork, n.beacon, validator.Options{
-			SlotQueue:                  n.slotQueue,
-			SignatureCollectionTimeout: n.signatureCollectionTimeout,
-		})
-	}
-	n.logger.Info("setup validators done successfully", zap.Int("count", len(res)))
-	return res
-}
-
-// startValidators functions (queue streaming, msgQueue listen, etc)
-func (n *ssvNode) startValidators(validators map[string]*validator.Validator) {
-	for _, v := range validators {
-		if err := v.Start(); err != nil {
-			n.logger.Error("failed to start validator", zap.Error(err))
-			continue
-		}
-	}
-}
-
->>>>>>> b35a3ae1
 // getSlotStartTime returns the start time for the given slot
 func (n *ssvNode) getSlotStartTime(slot uint64) time.Time {
 	timeSinceGenesisStart := slot * uint64(n.ethNetwork.SlotDurationSec().Seconds())
