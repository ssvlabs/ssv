package node

import (
	"context"
	"github.com/bloxapp/eth2-key-manager/core"
	"github.com/bloxapp/ssv/beacon"
	"github.com/bloxapp/ssv/eth1"
	"github.com/bloxapp/ssv/slotqueue"
	"github.com/bloxapp/ssv/storage/basedb"
	"github.com/bloxapp/ssv/utils/tasks"
	"github.com/bloxapp/ssv/validator"
	"github.com/herumi/bls-eth-go-binary/bls"
	"time"

	ethpb "github.com/prysmaticlabs/ethereumapis/eth/v1alpha1"
	"go.uber.org/zap"
)

// Node represents the behavior of SSV node
type Node interface {
	// Start starts the SSV node
	Start() error
}

// Options contains options to create the node
type Options struct {
	ETHNetwork *core.Network
	Beacon     *beacon.Beacon
	Context    context.Context
	Logger     *zap.Logger
	Eth1Client eth1.Client
	DB         basedb.IDb

	// genesis epoch
	GenesisEpoch uint64 `yaml:"GenesisEpoch" env:"GENESIS_EPOCH" env-description:"Genesis Epoch SSV node will start"`
	// max slots for duty to wait
	//TODO switch to time frame?
	DutyLimit        uint64                      `yaml:"DutyLimit" env:"DUTY_LIMIT" env-default:"32" env-description:"max slots to wait for duty to start"`
	ValidatorOptions validator.ControllerOptions `yaml:"ValidatorOptions"`
}

// ssvNode implements Node interface
type ssvNode struct {
	ethNetwork          core.Network
	slotQueue           slotqueue.Queue
	context             context.Context
	validatorController validator.IController
	logger              *zap.Logger
	beacon              beacon.Beacon
	storage             Storage
	genesisEpoch        uint64
	dutyLimit           uint64
	streamDuties        <-chan *ethpb.DutiesResponse_Duty
	pubkeysUpdateChan   chan bool

	eth1Client eth1.Client
}

// New is the constructor of ssvNode
func New(opts Options) Node {
	slotQueue := slotqueue.New(*opts.ETHNetwork)
	opts.ValidatorOptions.SlotQueue = slotQueue
	ssv := &ssvNode{
		context:             opts.Context,
		logger:              opts.Logger,
		genesisEpoch:        opts.GenesisEpoch,
		dutyLimit:           opts.DutyLimit,
		validatorController: validator.NewController(opts.ValidatorOptions),
		ethNetwork:          *opts.ETHNetwork,
		beacon:              *opts.Beacon,
		storage:             NewSSVNodeStorage(opts.DB, opts.Logger),
		// TODO do we really need to pass the whole object or just SlotDurationSec
		slotQueue:  slotQueue,
		eth1Client: opts.Eth1Client,
	}

	return ssv
}

// Start implements Node interface
func (n *ssvNode) Start() error {
	n.logger.Info("starting ssv node")
	if completed, _, _ := tasks.ExecWithTimeout(n.context, func() (interface{}, error) {
		n.startEth1()
		return struct{}{}, nil
	}, 10*time.Second); !completed {
		n.logger.Warn("eth1 sync timeout")
	}

	n.validatorController.StartValidators()
	n.startStreamDuties()

<<<<<<< HEAD
	validatorsSubject := n.validatorController.ValidatorSubject()
=======
	validatorsSubject := n.validatorController.NewValidatorSubject()
>>>>>>> 22a4f187
	cnValidators, err := validatorsSubject.Register("SsvNodeObserver")
	if err != nil {
		n.logger.Error("failed to register on validators events subject", zap.Error(err))
	}

	for {
		select {
		case <-cnValidators:
			n.logger.Debug("new processed validator, restarting stream duties")
			n.startStreamDuties()
			continue
		case <-n.pubkeysUpdateChan:
			n.logger.Debug("public keys updated, restart stream duties listener")
			continue
		case duty := <-n.streamDuties:
			go n.onDuty(duty)
		}
	}
}

<<<<<<< HEAD
func (n *ssvNode) startEth1() {
	// setup validator controller to listen to ValidatorAdded events
	cn, err := n.eth1Client.EventsSubject().Register("ValidatorControllerObserver")
	if err != nil {
		n.logger.Error("failed to register on contract events subject", zap.Error(err))
=======
func (n *ssvNode) onDuty(duty *ethpb.DutiesResponse_Duty) {
	slots := collectSlots(duty)
	if len(slots) == 0 {
		n.logger.Debug("no slots found for the given duty")
		return
>>>>>>> 22a4f187
	}

	for _, slot := range slots {
		if slot < n.getEpochFirstSlot(n.genesisEpoch) {
			// wait until genesis epoch starts
			n.logger.Debug("skipping slot, lower than genesis", zap.Uint64("genesis_slot", n.getEpochFirstSlot(n.genesisEpoch)), zap.Uint64("slot", slot))
			continue
		}
		go func(slot uint64) {
			currentSlot := uint64(n.getCurrentSlot())
			logger := n.logger.
				With(zap.Uint64("committee_index", duty.GetCommitteeIndex())).
				With(zap.Uint64("current slot", currentSlot)).
				With(zap.Uint64("slot", slot)).
				With(zap.Time("start_time", n.getSlotStartTime(slot)))
			// execute task if slot already began and not pass 1 epoch
			if slot >= currentSlot && slot-currentSlot <= n.dutyLimit {
				pubKey := &bls.PublicKey{}
				if err := pubKey.Deserialize(duty.PublicKey); err != nil {
					n.logger.Error("failed to deserialize pubkey from duty")
				}
				v, ok := n.validatorController.GetValidator(pubKey.SerializeToHexStr())
				if ok {
					logger.Info("starting duty processing start for slot")
					go v.ExecuteDuty(n.context, slot, duty)
				} else {
					logger.Info("could not find validator")
				}
			} else {
				logger.Info("scheduling duty processing start for slot")
				if err := n.slotQueue.Schedule(duty.PublicKey, slot, duty); err != nil {
					n.logger.Error("failed to schedule slot")
				}
			}
		}(slot)
	}
}

// startStreamDuties start to stream duties from the beacon chain
func (n *ssvNode) startStreamDuties() {
	var err error
	pubKeys := n.validatorController.GetValidatorsPubKeys()
	n.streamDuties, err = n.beacon.StreamDuties(n.context, pubKeys)
	if err != nil {
		n.logger.Error("failed to open duties stream", zap.Error(err))
	}
	if n.pubkeysUpdateChan == nil {
		n.pubkeysUpdateChan = make(chan bool) // first init
	} else {
		n.pubkeysUpdateChan <- true // update stream duty listener in order to fetch newly added pubkeys
	}

	n.logger.Info("start streaming duties")
}

// getSlotStartTime returns the start time for the given slot
func (n *ssvNode) getSlotStartTime(slot uint64) time.Time {
	timeSinceGenesisStart := slot * uint64(n.ethNetwork.SlotDurationSec().Seconds())
	start := time.Unix(int64(n.ethNetwork.MinGenesisTime()+timeSinceGenesisStart), 0)
	return start
}

// getCurrentSlot returns the current beacon node slot
func (n *ssvNode) getCurrentSlot() int64 {
	genesisTime := int64(n.ethNetwork.MinGenesisTime())
	currentTime := time.Now().Unix()
	return (currentTime - genesisTime) / 12
}

// getEpochFirstSlot returns the beacon node first slot in epoch
func (n *ssvNode) getEpochFirstSlot(epoch uint64) uint64 {
	return epoch * 32
}

// collectSlots collects slots from the given duty
func collectSlots(duty *ethpb.DutiesResponse_Duty) []uint64 {
	var slots []uint64
	slots = append(slots, duty.GetAttesterSlot())
	slots = append(slots, duty.GetProposerSlots()...)
	return slots
}<|MERGE_RESOLUTION|>--- conflicted
+++ resolved
@@ -83,18 +83,14 @@
 	if completed, _, _ := tasks.ExecWithTimeout(n.context, func() (interface{}, error) {
 		n.startEth1()
 		return struct{}{}, nil
-	}, 10*time.Second); !completed {
+	}, 10 * time.Second); !completed {
 		n.logger.Warn("eth1 sync timeout")
 	}
 
 	n.validatorController.StartValidators()
 	n.startStreamDuties()
 
-<<<<<<< HEAD
-	validatorsSubject := n.validatorController.ValidatorSubject()
-=======
 	validatorsSubject := n.validatorController.NewValidatorSubject()
->>>>>>> 22a4f187
 	cnValidators, err := validatorsSubject.Register("SsvNodeObserver")
 	if err != nil {
 		n.logger.Error("failed to register on validators events subject", zap.Error(err))
@@ -115,19 +111,11 @@
 	}
 }
 
-<<<<<<< HEAD
-func (n *ssvNode) startEth1() {
-	// setup validator controller to listen to ValidatorAdded events
-	cn, err := n.eth1Client.EventsSubject().Register("ValidatorControllerObserver")
-	if err != nil {
-		n.logger.Error("failed to register on contract events subject", zap.Error(err))
-=======
 func (n *ssvNode) onDuty(duty *ethpb.DutiesResponse_Duty) {
 	slots := collectSlots(duty)
 	if len(slots) == 0 {
 		n.logger.Debug("no slots found for the given duty")
 		return
->>>>>>> 22a4f187
 	}
 
 	for _, slot := range slots {
