[<img src="./resources/ssv_header_image.png" >](https://www.ssvlabs.io/)

<br>
<br>

# SSV - Threading

## Background

iBFT and SSV are both message driven protocols, changing their internal state by incoming messages from the network.\
This presents a challenge as the messages are asynchronous.\
Every message has its own pipeline of validations and upon procedures.

### iBFT round instance design pattern
<<<<<<< HEAD
=======

>>>>>>> a64d23de
The iBFT [instance](https://github.com/ssvlabs/ssv/blob/stage/ibft/instance.go#L37) struct adopted a single thread design with an event queue as a message broker.\
Several events (round messages, timers, stop command, etc.) are added into an async queue, popped by a single event loop running on a single thread.

#### iBFT round wrapper

TBD<|MERGE_RESOLUTION|>--- conflicted
+++ resolved
@@ -12,10 +12,7 @@
 Every message has its own pipeline of validations and upon procedures.
 
 ### iBFT round instance design pattern
-<<<<<<< HEAD
-=======
 
->>>>>>> a64d23de
 The iBFT [instance](https://github.com/ssvlabs/ssv/blob/stage/ibft/instance.go#L37) struct adopted a single thread design with an event queue as a message broker.\
 Several events (round messages, timers, stop command, etc.) are added into an async queue, popped by a single event loop running on a single thread.
 
