[<img src="./resources/bloxstaking_header_image.png" >](https://www.bloxstaking.com/)

<br>
<br>

# SSV - Development Guide

- [SSV - Development Guide](#ssv---development-guide)
  - [Usage](#usage)
    - [Common Commands](#common-commands)
      - [Build](#build)
      - [Test](#test)
      - [Lint](#lint)
      - [Specify Version](#specify-version)
      - [Splitting a Validator Key](#splitting-a-validator-key)
      - [Generating an Operator Key](#generating-an-operator-key)
    - [Config Files](#config-files)
      - [Node Config](#node-config)
  - [Running a Local Network of Operators](#running-a-local-network-of-operators)
    - [Install](#install)
      - [Prerequisites](#prerequisites)
      - [Clone Repository](#clone-repository)
      - [Build Binary](#build-binary)
    - [Configuration](#configuration)
      - [Use script](#use-script)
      - [Use manual steps](#use-manual-steps)
    - [Run](#run)
      - [Local network with 4 nodes with Docker Compose](#local-network-with-4-nodes-with-docker-compose)
      - [Local network with 4 nodes for debugging with Docker Compose](#local-network-with-4-nodes-for-debugging-with-docker-compose)
      - [Prometheus and Grafana for local network](#prometheus-and-grafana-for-local-network)
  - [Coding Standards](#coding-standards)

## Usage

### Common Commands

#### Build

```bash
$ make build
```

#### Test

```bash
$ make full-test
```

#### Lint

```bash
$ make lint-prepare
$ make lint
```

#### Specify Version

```bash
$ ./bin/ssvnode version
```

#### Splitting a Validator Key

We split an eth2 BLS validator key into shares via Shamir-Secret-Sharing(SSS) to be used between the SSV nodes.

```bash
# Extract Private keys from mnemonic (optional, skip if you have the public/private keys )
$ ./bin/ssvnode export-keys --mnemonic="<mnemonic>" --index={keyIndex}

# Generate threshold keys
$ ./bin/ssvnode create-threshold --count <number of ssv nodes> --private-key <privateKey>
```

#### Generating an Operator Key
<<<<<<< HEAD
To generate an operator key, you can use `ssvnode generate-operator-keys`. This command can generate the key in two ways: raw format or encrypted format.

**IMPORTANT**: The raw format is **NOT recommended** for production use, as it can expose sensitive data. Use the encrypted format for added security.

**Raw Operator Key Generation:**
This is the default mode of operation and does not require any additional parameters.
```bash
$ ./bin/ssvnode generate-operator-keys
```
This will generate an operator key in raw format.

**Encrypted Operator Key Generation:**

To generate an operator key in encrypted format, use the `--password-file option` followed by your desired password.

```bash
$ ./bin/ssvnode generate-operator-keys --password-file=<your-password-here>
```

Please replace `<your-password-here>` with your chosen password. This will generate an operator key in encrypted format.

Keep your password safe as it will be required to decrypt the operator key for use.


=======
To generate an operator key, you can use the `ssvnode generate-operator-keys`.
>>>>>>> 30714abd

### Config Files

Config files are located in `./config` directory:

#### Node Config

Specifies general configuration regards the current node. \
Example yaml - [config.yaml](../config/config.yaml)

## Operator Private Key

The operator private key can be provided in the `config.yaml` file in two different ways:

1) As a base64-encoded private key:
     ```yaml
    OperatorPrivateKey: LS0tLS1CRUdJTiBSU0EgUFJJVkFURSBLRVktLS0tLQpNSUlFb3dJQkFBS0NBUUVBbCtQT05ocUxpMDRtMUVpMlVjV0NEbzVaRE5SNzVaamF3cTZ1elFnTkFwb0E5aUxNClJ0ZzU2SHF3d0x3NnpIYWVVZmRHMlRNQm5sL0YwQW54MWFtd2RUcGRLcEIvbDNjRnpHWXl2Z3FZaVFpaDYxalYKNU1IV1JqTG9NWjFiQUJLWmJ5OGZaYnYvRi9oQVVNditRZ3EyMWw2SDVMeUF1UEhqSDhoczJGS0RDWUxWelRhdgpXWGYremRQdGZMdExoSURTd3lvYnQrS0pJTHlabjR1Mzl0M1E2WFFSSjNWNHBXOVNHNGw4TUJVMmVSRDgvV3lRCmVrb3dQUm1CSUw0dVhQU01oR3EzQUhTdWxVYnFYZ1R4TFBnTWxUYkNvWXFvU00wYXIvME9XOWpPV3AvSGllMW4KSTRFTC9VRXhpV2dhV0kwTENYTTZ6Z0NLdzI4cE1SNDgzTnBmQVFJREFRQUJBb0lCQUZkWUdnSkUyNUFkUGZqLwpZMUM4cW1DaWZSVUNyOGpGVUs5NWNtM1hQbHdMb1pmcFJOMU1oR2hxL1crb0RvdjdmbW1XTURqQXV5S080cHNTCnpPM1lhZS9Qd3pteDVKMStSV2hZTUwvV0tnZExYb21QQ1ZsR0dtazk1d1o0L1phYUczK3pjbk8zV3ljMmpBMnEKY1NrYkxpOHlKeVZqUFFhZG1zVnhKUjUwdklQZnhUWmYxQkVSbjBUa2sybmhkWlZkWmxFS3VWN3NLY2FTRkFtWAp2eElKazFjUzZWN2xFTk1iazlITXpwbjkxYm1vK3JITEd0R1dsZHN6dXRTTHcxNXE3N3ZyZm0xZ29rdE9YUlFqCmNCU3RIZGVkdEJYUE1EYnMyS3V1WFVYR3JZeWtKZUkwb1hLNjIzU0JRcmlSa0wxQ2cydCtZdEVWd1RhWWtOakgKcmZYTWlFRUNnWUVBeFpCY1NSYzQ0amhFLzV6VDBZVERuangyVEV4c2pHL3VvY2ZPRWRSUHVKTEJuL3VTNXRhNAoxTlZMcDBSTnFGYlNxNHppbHByS1F1ZU1US0VoSlJjMWxwZ2M1MzhyT2srYkZXM1lJUlJweldzWHQxNnNOdXdLCnRlSGFNTUNrbkxpRTNWMEgva1BXOGlkZkVoRkJTTkhFWXEzZHdzMGpDL0c5SzRSWk9WRTVrUWtDZ1lFQXhORDcKdU00MUZVeUF2S29lcHJsVE9lY3YyMy93QWhESDZ4MkMxUnZPTUhaV0Rwdjd5VXZ2YlZLRXhkNmE5bUxkZ3ZsbApEWlo3TWorZTFzVUlJQXdsMUdVU1MrcDVFUzNtRll3K0pZY3lBUDN1TVRkQ0Y4cXpScGdWOEhTUFhWS0NYWXh1CjZ5UzN5WUljRlpTSHJNQmlqcTVTUjNWNUpMZVYxTytubHRnSmREa0NnWUVBd3oxYzFpYUs0cFQxS3g3Uy9aV1UKdEVYUUtxckVBeTJDeUlKcWxaZ1ppTEFQaFlqYXJpRzQyeXhHN1hCRXhuMjNDQzNjcHpVbGVXVFdjOHd3c3pUeQprbmFVNmZuMHdGVjNUNEFVUE95dGVvSEJHRWdKTE9XcjEvN3czNGtocEhkOVpqM1A3bWtnZklLSUk1VEZ6YTd2Cnd3MUx3SDExaXhKRS9rSjI0bnZ3eGZFQ2dZQUw0N0FCSnZ2UDhKSXFVNENNZzgrQ1JQUUFKNGRoS0pCYkpLbzkKbzNOZVBCZlF4QjErdUlhYkxRdjJSQTlLYVFpR20vZzl6T1JlVWJlUHM5RmMxajhHeUtCRlU4SENodXBLVFBHSQpKTldoZDdXRzVaYXBoMFl6TW9iSXd0SFNTbVN6c0FNWFUxMkMzOGhBaVh0MHRSNS9EZ3JNWkUxUUtZTDBuUkdiCnJDdE9DUUtCZ0FJL0dtd2tUcHlVNHBNWEFsRWU0UXFuZjVoS09vMXp3NHJXTTBQaGFXRnRlZzJ1aUR2ODNHYXMKbUxOMkx0NGcyb0dYZDM5RGFZazFsdG5taU1ScUJBTG5JdUhSMjFiR1pMQ3RCWUtUMllNRDRBUlRyd0I4bzJiSQpMQlFwN3FLRC9BVzZhbkVYT1hLbE9zT01vZG5QZjUyS3o2STZMMXpyVmhlVWlXc2NBancxCi0tLS0tRU5EIFJTQSBQUklWQVRFIEtFWS0tLS0tCg==
    ```
   This private key can be generated using the CLI command `./bin/ssvnode generate-operator-keys`. However,
   this method merely encodes the private key, it doesn't provide additional encryption.
   For a more secure approach, it's recommended to use an encrypted keystore file with a password.

2) As an Encrypted Keystore file:
    ```yaml
    KeyStore:
     PrivateKeyFile: /path/to/your/file
     PasswordFile: /path/to/your/file
    ```
   In this approach, the private key is not only encoded but also encrypted, adding an extra layer of security.
   To generate the encrypted keystore file, run the `./bin/ssvnode generate-operator-keys` command with the `--password-file=****` flag.
   Replace <path/to/your/file> with your desired output file path for the encrypted keystore and the corresponding password file.
   This command will generate an encrypted keystore file that can be used securely in the `config.yaml` file.
   It's a more secure approach because the private key is not only encoded but also encrypted, adding an extra layer of security.

## Running a Local Network of Operators

This section details the steps to run a local network of operator nodes.

### Install

#### Prerequisites

In order to run a local environment, install the following:

* git
* go (1.19)
* docker
* make
* yq

#### Clone Repository

```shell
$ git clone https://github.com/bloxapp/ssv.git
```

#### Build Binary

```shell
$ make build
```

### Configuration

#### Use script

By using this script, developers can simulate a real SSV environment, run multiple nodes, and start those nodes performing duties with the passed validator's keystore. This is incredibly beneficial for debugging, testing functionalities, or preparing for deployment in a live setting. It provides a realistic but controlled environment where developers can observe the interaction of multiple nodes in the SSV network. \
The script simplifies configuration by automatically generating YAML files for each operator and an 'events.yaml' file. The 'events.yaml' emulates a 'happy flow' scenario, which includes the registration of four operators and one validator

1. Download the latest executable version (v1.0.0 or later) from [ssv-keys](https://github.com/bloxapp/ssv-keys/releases).
    - After downloading, follow these [steps](https://github.com/bloxapp/ssv-keys#option-1-running-an-executable-recommended-route) to provide the necessary permissions to the executable.

2. Generate a local configuration using the provided [script](../scripts/generate_local_config.sh).
    - Execute the script by typing the following command in your terminal:
      ```shell
        ./generate_local_config.sh $OP_SIZE $KS_PATH $KS_PASSWORD $OA $NONCE $SSV_KEYS_PATH
      ```
    - Please replace each variable with the following details:
        - `OP_SIZE`: Number of operators to create [3f+1]. (e.g., 4 or 7 or 10, etc.)
        - `KS_PATH`: Path to your keystore.json file (e.g., ./keystore-m_12381_3600_0_0_0-1639058279.json).
        - `KS_PASSWORD`: Your keystore password (e.g., 12345678).
        - `OA`: Owner address (e.g., 0x1234567890123456789012345678901234567890).
        - `NONCE`: Nonce (e.g., 0).
        - `SSV_KEYS_PATH`: Path to ssv-keys executable [optional]. The default path is ./bin/ssv-keys-mac.

3. Move the generated .yaml files to the `./config` [directory](../config).

4. Update the [config.yaml](../config/config.yaml) file to include the local events path:
    ```yaml
    LocalEventsPath: ./config/events.yaml
    ```

5. Add "mdns" under the p2p configuration in the [config.yaml](../config/config.yaml) file:
    ```yaml
    p2p:
      Discovery: mdns
    ```

6. To enable debugging for all components, add the debug services line in the [config.yaml](../config/config.yaml) file:
    ```yaml 
    global:
      DebugServices: ssv/.*
    ```   

7. Finally, build and run 4 local nodes with this command:
    ```shell
    docker-compose up --build ssv-node-1 ssv-node-2 ssv-node-3 ssv-node-4
    ``` 

#### Use manual steps

These steps offer a detailed manual alternative to the script. They provide a step-by-step guide for setting up a local SSV environment, generating the necessary keys, creating and configuring YAML files, and building and running multiple SSV nodes. They are beneficial for those who prefer more control over the setup process or need to understand it in greater detail.

1. Generate 4 operator keys. You can refer to the [Generating an Operator Key](#generating-an-operator-key) section for guidance.

2. Create 4 .yaml files (`share1.yaml`, `share2.yaml`, `share3.yaml`, `share4.yaml`) with the corresponding configurations, based on the provided [template file](../config/example_share.yaml).
    - Save these files in the `./config` directory.

3. Populate the `OperatorPrivateKey` field in the `share[1..4].yaml` files with the operator private keys that you generated in step 1.

4. Generate share keys using the 4 operator public keys generated in step 1. You can do this using [ssv-keys](https://github.com/bloxapp/ssv-keys#example).

5. Create an `events.yaml` file based on the provided [template file](../config/events.example.yaml). Follow the validator registration happy flow example for proper configuration.
    - Populate the operator registration events with the data generated in step 4.
    - Populate the validator registration event with the data generated in step 4.

6. Place the `events.yaml` file in the `./config` directory (`./config/events.yaml`).

7. Add the local events path to the [config.yaml](../config/config.yaml) file:
    ```yaml
    LocalEventsPath: ./config/events.yaml
    ```

8. If you want to debug all components, add debug services to the [config.yaml](../config/config.yaml) file:
    ```yaml 
    global:
      DebugServices: ssv/.*
    ```

9. Add the discovery "mdns" under the p2p section in the [config.yaml](../config/config.yaml) file:
    ```yaml
    p2p:
      Discovery: mdns
    ```

10. Finally, build and run 4 local nodes with the following command:
    ```bash
    docker-compose up --build ssv-node-1 ssv-node-2 ssv-node-3 ssv-node-4
    ```

### Run

Run a local network using `docker`

#### Local network with 4 nodes with Docker Compose

```shell
$ make docker-all
```

#### Local network with 4 nodes for debugging with Docker Compose

```shell
$ make docker-debug
```

#### Prometheus and Grafana for local network

In order to spin up local prometheus and grafana use:

```shell
$ make docker-monitor
```

For a grafana dashboard, use the [SSV Operator dashboard](../monitoring/grafana/dashboard_ssv_operator.json) as
explained in [monitoring/README.md#grafana](../monitoring/README.md#grafana)

## Coding Standards

Please make sure your contributions adhere to our coding guidelines:

* Code must adhere to the official Go [formatting](https://golang.org/doc/effective_go.html#formatting)
  guidelines (i.e. uses [gofmt](https://golang.org/cmd/gofmt/)).
* Code must be documented adhering to the official Go [commentary](https://golang.org/doc/effective_go.html#commentary)
  guidelines.
* Pull requests need to be based on and opened against the `stage` branch, and its commits should be squashed on merge.<|MERGE_RESOLUTION|>--- conflicted
+++ resolved
@@ -72,7 +72,6 @@
 ```
 
 #### Generating an Operator Key
-<<<<<<< HEAD
 To generate an operator key, you can use `ssvnode generate-operator-keys`. This command can generate the key in two ways: raw format or encrypted format.
 
 **IMPORTANT**: The raw format is **NOT recommended** for production use, as it can expose sensitive data. Use the encrypted format for added security.
@@ -95,11 +94,6 @@
 Please replace `<your-password-here>` with your chosen password. This will generate an operator key in encrypted format.
 
 Keep your password safe as it will be required to decrypt the operator key for use.
-
-
-=======
-To generate an operator key, you can use the `ssvnode generate-operator-keys`.
->>>>>>> 30714abd
 
 ### Config Files
 
