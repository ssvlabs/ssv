--- conflicted
+++ resolved
@@ -136,15 +136,9 @@
 	ctx, cancel := context.WithTimeout(ctx, h.beaconConfig.GetSlotDuration()/2)
 	defer cancel()
 
-<<<<<<< HEAD
 	epoch := h.beaconConfig.EstimatedCurrentEpoch()
 	period := h.beaconConfig.EstimatedSyncCommitteePeriodAtEpoch(epoch)
-	h.processFetching(ctx, period, false)
-=======
-	epoch := h.network.Beacon.EstimatedCurrentEpoch()
-	period := h.network.Beacon.EstimatedSyncCommitteePeriodAtEpoch(epoch)
 	h.processFetching(ctx, epoch, period, false)
->>>>>>> 47ea4bc1
 }
 
 func (h *SyncCommitteeHandler) processFetching(ctx context.Context, epoch phase0.Epoch, period uint64, waitForInitial bool) {
@@ -191,18 +185,9 @@
 // The epoch passed is always the current epoch.
 func (h *SyncCommitteeHandler) fetchAndProcessDuties(ctx context.Context, epoch phase0.Epoch, period uint64, waitForInitial bool) error {
 	start := time.Now()
-<<<<<<< HEAD
-	firstEpoch := h.beaconConfig.FirstEpochOfSyncPeriod(period)
-	currentEpoch := h.beaconConfig.EstimatedCurrentEpoch()
-	if firstEpoch < currentEpoch {
-		firstEpoch = currentEpoch
-	}
-	lastEpoch := h.beaconConfig.FirstEpochOfSyncPeriod(period+1) - 1
-=======
->>>>>>> 47ea4bc1
-
-	if period > h.network.Beacon.EstimatedSyncCommitteePeriodAtEpoch(epoch) {
-		epoch = h.network.Beacon.FirstEpochOfSyncPeriod(period)
+
+	if period > h.beaconConfig.EstimatedSyncCommitteePeriodAtEpoch(epoch) {
+		epoch = h.beaconConfig.FirstEpochOfSyncPeriod(period)
 	}
 
 	eligibleIndices := h.validatorController.FilterIndices(waitForInitial, func(s *types.SSVShare) bool {
@@ -239,7 +224,7 @@
 	h.prepareDutiesResultLog(period, duties, start)
 
 	// lastEpoch + 1 due to the fact that we need to subscribe "until" the end of the period
-	lastEpoch := h.network.Beacon.FirstEpochOfSyncPeriod(period+1) - 1
+	lastEpoch := h.beaconConfig.FirstEpochOfSyncPeriod(period+1) - 1
 	subscriptions := calculateSubscriptions(lastEpoch+1, duties)
 	if len(subscriptions) > 0 {
 		if deadline, ok := ctx.Deadline(); ok {
