--- conflicted
+++ resolved
@@ -187,6 +187,7 @@
 	if h.exporterMode {
 		return
 	}
+
 	ctx, span := tracer.Start(ctx,
 		observability.InstrumentName(observabilityNamespace, "sync_committee_contribution.execute"),
 		trace.WithAttributes(
@@ -300,16 +301,11 @@
 	span.AddEvent("submitting beacon sync committee subscriptions", trace.WithAttributes(
 		attribute.Int("ssv.validator.duty.subscriptions", len(subscriptions)),
 	))
-<<<<<<< HEAD
 
 	go func() {
 		// Cannot use parent-context itself here, have to create independent instance
 		// to be able to continue working in background.
 		subscriptionCtx, cancel, withDeadline := ctxWithParentDeadline(ctx)
-=======
-	go func(ctx context.Context, h *SyncCommitteeHandler, subscriptions []*eth2apiv1.SyncCommitteeSubscription) {
-		subscriptionCtx, cancel := context.WithDeadline(context.Background(), deadline)
->>>>>>> 3ae13aa6
 		defer cancel()
 		if !withDeadline {
 			h.logger.Warn("parent-context has no deadline set")
