--- conflicted
+++ resolved
@@ -1,12 +1,6 @@
 package duties
 
 import (
-<<<<<<< HEAD
-	"fmt"
-=======
-	"context"
->>>>>>> 5d81881d
-
 	"go.opentelemetry.io/otel"
 	"go.opentelemetry.io/otel/metric"
 
@@ -28,24 +22,4 @@
 			metric.WithUnit("s"),
 			metric.WithDescription("delay of the slot ticker in seconds"),
 			metric.WithExplicitBucketBoundaries(observability.SecondsHistogramBuckets...)))
-<<<<<<< HEAD
-)
-
-func metricName(name string) string {
-	return fmt.Sprintf("%s.%s", observabilityNamespace, name)
-=======
-
-	dutiesExecutedCounter = observability.NewMetric(
-		meter.Int64Counter(
-			observability.InstrumentName(observabilityNamespace, "scheduler.executions"),
-			metric.WithUnit("{duty}"),
-			metric.WithDescription("total number of duties executed by scheduler")))
-)
-
-func recordDutyExecuted(ctx context.Context, role types.RunnerRole) {
-	dutiesExecutedCounter.Add(ctx, 1,
-		metric.WithAttributes(
-			observability.RunnerRoleAttribute(role),
-		))
->>>>>>> 5d81881d
-}+)