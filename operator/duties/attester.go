--- conflicted
+++ resolved
@@ -284,14 +284,9 @@
 	h.logger.Debug("🗂 got duties",
 		fields.Count(len(duties)),
 		fields.Epoch(epoch),
-<<<<<<< HEAD
-		fields.Duties(epoch, specDuties),
+		fields.Duties(epoch, specDuties, truncate),
 		fields.Took(time.Since(start)),
 	)
-=======
-		fields.Duties(epoch, specDuties, truncate),
-		fields.Duration(start))
->>>>>>> 3ae13aa6
 
 	// Further processing is not needed in exporter mode, terminate early
 	// avoiding CL subscriptions saves some CPU & Network resources
