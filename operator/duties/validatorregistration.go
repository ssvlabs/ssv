--- conflicted
+++ resolved
@@ -9,12 +9,8 @@
 	"go.uber.org/zap"
 )
 
-<<<<<<< HEAD
-const validatorRegistrationEpochInterval = phase0.Epoch(10)
-=======
 // frequencyEpochs defines how frequently we want to submit validator-registrations.
-const frequencyEpochs = uint64(10)
->>>>>>> 3e6d4b08
+const frequencyEpochs = phase0.Epoch(10)
 
 type ValidatorRegistrationHandler struct {
 	baseHandler
@@ -41,13 +37,8 @@
 	h.logger.Info("starting duty handler")
 	defer h.logger.Info("duty handler exited")
 
-<<<<<<< HEAD
-	// should be registered within validatorRegistrationEpochInterval epochs time in a corresponding slot
-	registrationSlotInterval := h.network.SlotsPerEpoch() * phase0.Slot(validatorRegistrationEpochInterval)
-=======
 	// validator should be registered within frequencyEpochs epochs time in a corresponding slot
-	registrationSlots := h.network.SlotsPerEpoch() * frequencyEpochs
->>>>>>> 3e6d4b08
+	registrationSlots := h.network.SlotsPerEpoch() * phase0.Slot(frequencyEpochs)
 
 	next := h.ticker.Next()
 	for {
@@ -58,21 +49,12 @@
 		case <-next:
 			slot := h.ticker.Slot()
 			next = h.ticker.Next()
-<<<<<<< HEAD
 			epoch := h.network.EstimatedEpochAtSlot(slot)
-			shares := h.validatorProvider.SelfParticipatingValidators(epoch + validatorRegistrationEpochInterval)
-
-			var vrs []ValidatorRegistration
-			for _, share := range shares {
-				if phase0.Slot(share.ValidatorIndex)%registrationSlotInterval != (slot)%registrationSlotInterval {
-=======
-			epoch := h.network.Beacon.EstimatedEpochAtSlot(slot)
 			shares := h.validatorProvider.SelfParticipatingValidators(epoch + phase0.Epoch(frequencyEpochs))
 
 			var vrs []ValidatorRegistration
 			for _, share := range shares {
-				if uint64(share.ValidatorIndex)%registrationSlots != uint64(slot)%registrationSlots {
->>>>>>> 3e6d4b08
+				if phase0.Slot(share.ValidatorIndex)%registrationSlots != (slot)%registrationSlots {
 					continue
 				}
 
