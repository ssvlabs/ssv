package duties

import (
	"context"
	"encoding/hex"

	"github.com/attestantio/go-eth2-client/spec/phase0"
	spectypes "github.com/ssvlabs/ssv-spec/types"
	"go.uber.org/zap"
)

const validatorRegistrationEpochInterval = phase0.Epoch(10)

type ValidatorRegistrationHandler struct {
	baseHandler
}

type ValidatorRegistration struct {
	ValidatorIndex phase0.ValidatorIndex
	FeeRecipient   string
}

func NewValidatorRegistrationHandler() *ValidatorRegistrationHandler {
	return &ValidatorRegistrationHandler{}
}

func (h *ValidatorRegistrationHandler) Name() string {
	return spectypes.BNRoleValidatorRegistration.String()
}

func (h *ValidatorRegistrationHandler) HandleDuties(ctx context.Context) {
	h.logger.Info("starting duty handler")
	defer h.logger.Info("duty handler exited")

	// should be registered within validatorRegistrationEpochInterval epochs time in a corresponding slot
	registrationSlotInterval := h.network.SlotsPerEpoch() * phase0.Slot(validatorRegistrationEpochInterval)

	next := h.ticker.Next()
	for {
		select {
		case <-ctx.Done():
			return

		case <-next:
			slot := h.ticker.Slot()
			next = h.ticker.Next()
			epoch := h.network.EstimatedEpochAtSlot(slot)
			shares := h.validatorProvider.SelfParticipatingValidators(epoch + validatorRegistrationEpochInterval)

			var vrs []ValidatorRegistration
			for _, share := range shares {
<<<<<<< HEAD
				if phase0.Slot(share.BeaconMetadata.Index)%registrationSlotInterval != (slot)%registrationSlotInterval {
=======
				if uint64(share.ValidatorIndex)%registrationSlotInterval != uint64(slot)%registrationSlotInterval {
>>>>>>> 3e76188c
					continue
				}

				pk := phase0.BLSPubKey{}
				copy(pk[:], share.ValidatorPubKey[:])
				h.dutiesExecutor.ExecuteDuties(ctx, h.logger, []*spectypes.ValidatorDuty{{
					Type:           spectypes.BNRoleValidatorRegistration,
					ValidatorIndex: share.ValidatorIndex,
					PubKey:         pk,
					Slot:           slot,
					// no need for other params
				}})

				vrs = append(vrs, ValidatorRegistration{
					ValidatorIndex: share.ValidatorIndex,
					FeeRecipient:   hex.EncodeToString(share.FeeRecipientAddress[:]),
				})
			}
			h.logger.Debug("validator registration duties sent",
				zap.Uint64("slot", uint64(slot)),
				zap.Any("validator_registrations", vrs))

		case <-h.indicesChange:
			continue

		case <-h.reorg:
			continue
		}
	}
}<|MERGE_RESOLUTION|>--- conflicted
+++ resolved
@@ -49,11 +49,7 @@
 
 			var vrs []ValidatorRegistration
 			for _, share := range shares {
-<<<<<<< HEAD
-				if phase0.Slot(share.BeaconMetadata.Index)%registrationSlotInterval != (slot)%registrationSlotInterval {
-=======
-				if uint64(share.ValidatorIndex)%registrationSlotInterval != uint64(slot)%registrationSlotInterval {
->>>>>>> 3e76188c
+				if phase0.Slot(share.ValidatorIndex)%registrationSlotInterval != (slot)%registrationSlotInterval {
 					continue
 				}
 
