--- conflicted
+++ resolved
@@ -159,16 +159,9 @@
 func (s *Scheduler) Start(ctx context.Context) error {
 	s.logger.Info("duty scheduler started")
 
-<<<<<<< HEAD
-	// Subscribe to head events. This allows us to go early for attestations & sync committees if a block arrives,
-	// as well as re-request duties if there is a change in beacon block.
-	if err := s.beaconNode.Events(ctx, []string{"head"}, s.HandleHeadEvent()); err != nil {
-		return fmt.Errorf("failed to subscribe to head events: %w", err)
-=======
-	logger.Info("subscribing to head events")
-	if err := s.listenToHeadEvents(ctx, logger); err != nil {
+	s.logger.Info("subscribing to head events")
+	if err := s.listenToHeadEvents(ctx); err != nil {
 		return fmt.Errorf("failed to listen to head events: %w", err)
->>>>>>> 8bff9909
 	}
 
 	s.pool = pool.New().WithContext(ctx).WithCancelOnError()
@@ -215,8 +208,8 @@
 	return nil
 }
 
-func (s *Scheduler) listenToHeadEvents(ctx context.Context, logger *zap.Logger) error {
-	headEventHandler := s.HandleHeadEvent(logger)
+func (s *Scheduler) listenToHeadEvents(ctx context.Context) error {
+	headEventHandler := s.HandleHeadEvent()
 
 	// Subscribe to head events. This allows us to go early for attestations & sync committees if a block arrives,
 	// as well as re-request duties if there is a change in beacon block.
@@ -233,10 +226,10 @@
 				return
 			case headEvent := <-ch:
 				if headEvent == nil {
-					logger.Warn("head event was nil, skipping")
+					s.logger.Warn("head event was nil, skipping")
 					continue
 				}
-				logger.
+				s.logger.
 					With(fields.Slot(headEvent.Slot)).
 					With(fields.BlockRoot(headEvent.Block)).
 					Info("received head event. Processing...")
@@ -313,32 +306,17 @@
 }
 
 // HandleHeadEvent handles the "head" events from the beacon node.
-<<<<<<< HEAD
-func (s *Scheduler) HandleHeadEvent() func(event *eth2apiv1.Event) {
-	return func(event *eth2apiv1.Event) {
-		if event.Data == nil {
-			return
-		}
-
-=======
-func (s *Scheduler) HandleHeadEvent(logger *zap.Logger) func(event *eth2apiv1.HeadEvent) {
+func (s *Scheduler) HandleHeadEvent() func(event *eth2apiv1.HeadEvent) {
 	return func(event *eth2apiv1.HeadEvent) {
->>>>>>> 8bff9909
 		var zeroRoot phase0.Root
 		if event.Slot != s.network.Beacon.EstimatedCurrentSlot() {
 			return
 		}
 
 		// check for reorg
-<<<<<<< HEAD
-		epoch := s.network.Beacon.EstimatedEpochAtSlot(data.Slot)
-		buildStr := fmt.Sprintf("e%v-s%v-#%v", epoch, data.Slot, data.Slot%32+1)
-		logger := s.logger.With(zap.String("epoch_slot_pos", buildStr))
-=======
 		epoch := s.network.Beacon.EstimatedEpochAtSlot(event.Slot)
 		buildStr := fmt.Sprintf("e%v-s%v-#%v", epoch, event.Slot, event.Slot%32+1)
-		logger := logger.With(zap.String("epoch_slot_pos", buildStr))
->>>>>>> 8bff9909
+		logger := s.logger.With(zap.String("epoch_slot_pos", buildStr))
 		if s.lastBlockEpoch != 0 {
 			if epoch > s.lastBlockEpoch {
 				// Change of epoch.
