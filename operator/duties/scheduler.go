package duties

import (
	"bytes"
	"context"
	"fmt"
	"math/big"
	"sync"
	"time"

	eth2apiv1 "github.com/attestantio/go-eth2-client/api/v1"
	"github.com/attestantio/go-eth2-client/spec/phase0"
	ethtypes "github.com/ethereum/go-ethereum/core/types"
	"github.com/prysmaticlabs/prysm/v4/async/event"
	"github.com/sourcegraph/conc/pool"
	spectypes "github.com/ssvlabs/ssv-spec/types"
	"go.uber.org/zap"

	"github.com/ssvlabs/ssv/logging"
	"github.com/ssvlabs/ssv/logging/fields"
	"github.com/ssvlabs/ssv/network"
	"github.com/ssvlabs/ssv/networkconfig"
	"github.com/ssvlabs/ssv/operator/duties/dutystore"
	"github.com/ssvlabs/ssv/operator/slotticker"
	"github.com/ssvlabs/ssv/protocol/v2/types"
)

//go:generate go tool -modfile=../../tool.mod mockgen -package=duties -destination=./scheduler_mock.go -source=./scheduler.go

const (
	// blockPropagationDelay time to propagate around the nodes
	// before kicking off duties for the block's slot.
	blockPropagationDelay = 300 * time.Millisecond
)

// DutiesExecutor is an interface for executing duties.
type DutiesExecutor interface {
	ExecuteDuties(ctx context.Context, duties []*spectypes.ValidatorDuty)
	ExecuteCommitteeDuties(ctx context.Context, duties committeeDutiesMap)
}

// DutyExecutor is an interface for executing duty.
type DutyExecutor interface {
	ExecuteDuty(ctx context.Context, logger *zap.Logger, duty *spectypes.ValidatorDuty)
	ExecuteCommitteeDuty(ctx context.Context, logger *zap.Logger, committeeID spectypes.CommitteeID, duty *spectypes.CommitteeDuty)
}

type BeaconNode interface {
	AttesterDuties(ctx context.Context, epoch phase0.Epoch, validatorIndices []phase0.ValidatorIndex) ([]*eth2apiv1.AttesterDuty, error)
	ProposerDuties(ctx context.Context, epoch phase0.Epoch, validatorIndices []phase0.ValidatorIndex) ([]*eth2apiv1.ProposerDuty, error)
	SyncCommitteeDuties(ctx context.Context, epoch phase0.Epoch, indices []phase0.ValidatorIndex) ([]*eth2apiv1.SyncCommitteeDuty, error)
	SubmitBeaconCommitteeSubscriptions(ctx context.Context, subscription []*eth2apiv1.BeaconCommitteeSubscription) error
	SubmitSyncCommitteeSubscriptions(ctx context.Context, subscription []*eth2apiv1.SyncCommitteeSubscription) error
	SubscribeToHeadEvents(ctx context.Context, subscriberIdentifier string, ch chan<- *eth2apiv1.HeadEvent) error
}

type ExecutionClient interface {
	BlockByNumber(ctx context.Context, blockNumber *big.Int) (*ethtypes.Block, error)
}

// ValidatorProvider represents the component that controls validators via the scheduler
type ValidatorProvider interface {
	Validators() []*types.SSVShare
	SelfValidators() []*types.SSVShare
	SelfParticipatingValidators(epoch phase0.Epoch) []*types.SSVShare
	Validator(pubKey []byte) (*types.SSVShare, bool)
}

// ValidatorController represents the component that controls validators via the scheduler
type ValidatorController interface {
	FilterIndices(afterInit bool, filter func(*types.SSVShare) bool) []phase0.ValidatorIndex
}

type SchedulerOptions struct {
<<<<<<< HEAD
	Ctx                     context.Context
	BeaconNode              BeaconNode
	ExecutionClient         ExecutionClient
	Network                 networkconfig.NetworkConfig
	ValidatorProvider       ValidatorProvider
	ValidatorController     ValidatorController
	DutyExecutor            DutyExecutor
	IndicesChg              chan struct{}
	ValidatorRegistrationCh <-chan RegistrationDescriptor
	ValidatorExitCh         <-chan ExitDescriptor
	SlotTickerProvider      slotticker.Provider
	DutyStore               *dutystore.Store
	P2PNetwork              network.P2PNetwork
=======
	Ctx                 context.Context
	BeaconNode          BeaconNode
	ExecutionClient     ExecutionClient
	BeaconConfig        networkconfig.Beacon
	ValidatorProvider   ValidatorProvider
	ValidatorController ValidatorController
	DutyExecutor        DutyExecutor
	IndicesChg          chan struct{}
	ValidatorExitCh     <-chan ExitDescriptor
	SlotTickerProvider  slotticker.Provider
	DutyStore           *dutystore.Store
	P2PNetwork          network.P2PNetwork
>>>>>>> c2bf1778
}

type Scheduler struct {
	logger              *zap.Logger
	beaconNode          BeaconNode
	executionClient     ExecutionClient
	beaconConfig        networkconfig.Beacon
	validatorProvider   ValidatorProvider
	validatorController ValidatorController
	slotTickerProvider  slotticker.Provider
	dutyExecutor        DutyExecutor

	handlers            []dutyHandler
	blockPropagateDelay time.Duration

	reorg      chan ReorgEvent
	indicesChg chan struct{}
	ticker     slotticker.SlotTicker
	pool       *pool.ContextPool

	// waitCond coordinates access to headSlot for different go-routines
	waitCond *sync.Cond
	headSlot phase0.Slot

	lastBlockEpoch            phase0.Epoch
	currentDutyDependentRoot  phase0.Root
	previousDutyDependentRoot phase0.Root
}

func NewScheduler(logger *zap.Logger, opts *SchedulerOptions) *Scheduler {
	dutyStore := opts.DutyStore
	if dutyStore == nil {
		dutyStore = dutystore.New()
	}

	s := &Scheduler{
		logger:              logger.Named(logging.NameDutyScheduler),
		beaconNode:          opts.BeaconNode,
		executionClient:     opts.ExecutionClient,
		beaconConfig:        opts.BeaconConfig,
		slotTickerProvider:  opts.SlotTickerProvider,
		dutyExecutor:        opts.DutyExecutor,
		validatorProvider:   opts.ValidatorProvider,
		validatorController: opts.ValidatorController,
		indicesChg:          opts.IndicesChg,
		blockPropagateDelay: blockPropagationDelay,

		handlers: []dutyHandler{
			NewAttesterHandler(dutyStore.Attester),
			NewProposerHandler(dutyStore.Proposer),
			NewSyncCommitteeHandler(dutyStore.SyncCommittee),
			NewValidatorRegistrationHandler(opts.ValidatorRegistrationCh),
			NewVoluntaryExitHandler(dutyStore.VoluntaryExit, opts.ValidatorExitCh),
			NewCommitteeHandler(dutyStore.Attester, dutyStore.SyncCommittee),
		},

		ticker:   opts.SlotTickerProvider(),
		reorg:    make(chan ReorgEvent),
		waitCond: sync.NewCond(&sync.Mutex{}),
	}

	return s
}

type ReorgEvent struct {
	Slot     phase0.Slot
	Previous bool
	Current  bool
}

// Start initializes the Scheduler and begins its operation.
// Note: This function includes blocking operations, especially within the handler's HandleInitialDuties call,
// which will block until initial duties are fully handled.
func (s *Scheduler) Start(ctx context.Context) error {
	s.logger.Info("duty scheduler started")

	s.logger.Info("subscribing to head events")
	if err := s.listenToHeadEvents(ctx); err != nil {
		return fmt.Errorf("failed to listen to head events: %w", err)
	}

	s.pool = pool.New().WithContext(ctx).WithCancelOnError()

	indicesChangeFeed := NewEventFeed[struct{}]()
	reorgFeed := NewEventFeed[ReorgEvent]()

	for _, handler := range s.handlers {
		indicesChangeCh := make(chan struct{})
		indicesChangeFeed.Subscribe(indicesChangeCh)
		reorgCh := make(chan ReorgEvent)
		reorgFeed.Subscribe(reorgCh)

		handler.Setup(
			handler.Name(),
			s.logger,
			s.beaconNode,
			s.executionClient,
			s.beaconConfig,
			s.validatorProvider,
			s.validatorController,
			s,
			s.slotTickerProvider,
			reorgCh,
			indicesChangeCh,
		)

		// This call is blocking.
		handler.HandleInitialDuties(ctx)
		s.pool.Go(func(ctx context.Context) error {
			// Wait for the head event subscription to complete before starting the handler.
			handler.HandleDuties(ctx)
			return nil
		})
	}

	go s.SlotTicker(ctx)

	go indicesChangeFeed.FanOut(ctx, s.indicesChg)
	go reorgFeed.FanOut(ctx, s.reorg)

	return nil
}

func (s *Scheduler) listenToHeadEvents(ctx context.Context) error {
	headEventHandler := s.HandleHeadEvent()

	// Subscribe to head events. This allows us to go early for attestations & sync committees if a block arrives,
	// as well as re-request duties if there is a change in beacon block.
	ch := make(chan *eth2apiv1.HeadEvent, 32)
	err := s.beaconNode.SubscribeToHeadEvents(ctx, "duty_scheduler", ch)
	if err != nil {
		return fmt.Errorf("failed to subscribe to head events: %w", err)
	}

	go func() {
		for {
			select {
			case <-ctx.Done():
				return
			case headEvent := <-ch:
				if headEvent == nil {
					s.logger.Warn("head event was nil, skipping")
					continue
				}
				s.logger.
					With(fields.Slot(headEvent.Slot)).
					With(fields.BlockRoot(headEvent.Block)).
					Info("received head event. Processing...")

				headEventHandler(headEvent)
			}
		}
	}()

	return nil
}

func (s *Scheduler) Wait() error {
	return s.pool.Wait()
}

type EventFeed[T any] struct {
	feed *event.Feed
}

func NewEventFeed[T any]() *EventFeed[T] {
	return &EventFeed[T]{
		feed: &event.Feed{},
	}
}

func (f *EventFeed[T]) Subscribe(ch chan<- T) event.Subscription {
	return f.feed.Subscribe(ch)
}

func (f *EventFeed[T]) Send(item T) {
	_ = f.feed.Send(item)
}

func (f *EventFeed[T]) FanOut(ctx context.Context, in <-chan T) {
	for {
		select {
		case <-ctx.Done():
			return
		case item, ok := <-in:
			if !ok {
				return
			}
			// Fan out the message to all subscribers.
			f.Send(item)
		}
	}
}

// SlotTicker advances "head" slot every slot-tick once we are 1/3 of slot-time past slot start
// and only if necessary. Normally Beacon node events would trigger "head" slot updates, but in
// case event is delayed or didn't arrive for some reason we still need to advance "head" slot
// for duties to keep executing normally - so SlotTicker is a secondary mechanism for that.
func (s *Scheduler) SlotTicker(ctx context.Context) {
	for {
		select {
		case <-ctx.Done():
			return
		case <-s.ticker.Next():
			slot := s.ticker.Slot()

			delay := s.beaconConfig.IntervalDuration()
			finalTime := s.beaconConfig.GetSlotStartTime(slot).Add(delay)
			waitDuration := time.Until(finalTime)
			if waitDuration > 0 {
				time.Sleep(waitDuration)
			}

			s.advanceHeadSlot(slot)
		}
	}
}

// HandleHeadEvent handles the "head" events from the beacon node.
func (s *Scheduler) HandleHeadEvent() func(event *eth2apiv1.HeadEvent) {
	return func(event *eth2apiv1.HeadEvent) {
		var zeroRoot phase0.Root

		if event.Slot != s.beaconConfig.EstimatedCurrentSlot() {
			// No need to process outdated events here.
			return
		}

		// check for reorg
		epoch := s.beaconConfig.EstimatedEpochAtSlot(event.Slot)
		buildStr := fmt.Sprintf("e%v-s%v-#%v", epoch, event.Slot, event.Slot%32+1)
		logger := s.logger.With(zap.String("epoch_slot_pos", buildStr))
		if s.lastBlockEpoch != 0 {
			if epoch > s.lastBlockEpoch {
				// Change of epoch.
				// Ensure that the new previous dependent root is the same as the old current root.
				if !bytes.Equal(s.previousDutyDependentRoot[:], zeroRoot[:]) &&
					!bytes.Equal(s.currentDutyDependentRoot[:], event.PreviousDutyDependentRoot[:]) {
					logger.Debug("🔀 Previous duty dependent root has changed on epoch transition",
						zap.String("old_current_dependent_root", fmt.Sprintf("%#x", s.currentDutyDependentRoot[:])),
						zap.String("new_previous_dependent_root", fmt.Sprintf("%#x", event.PreviousDutyDependentRoot[:])))

					s.reorg <- ReorgEvent{
						Slot:     event.Slot,
						Previous: true,
					}
				}
			} else {
				// Same epoch
				// Ensure that the previous dependent roots are the same.
				if !bytes.Equal(s.previousDutyDependentRoot[:], zeroRoot[:]) &&
					!bytes.Equal(s.previousDutyDependentRoot[:], event.PreviousDutyDependentRoot[:]) {
					logger.Debug("🔀 Previous duty dependent root has changed",
						zap.String("old_previous_dependent_root", fmt.Sprintf("%#x", s.previousDutyDependentRoot[:])),
						zap.String("new_previous_dependent_root", fmt.Sprintf("%#x", event.PreviousDutyDependentRoot[:])))

					s.reorg <- ReorgEvent{
						Slot:     event.Slot,
						Previous: true,
					}
				}

				// Ensure that the current dependent roots are the same.
				if !bytes.Equal(s.currentDutyDependentRoot[:], zeroRoot[:]) &&
					!bytes.Equal(s.currentDutyDependentRoot[:], event.CurrentDutyDependentRoot[:]) {
					logger.Debug("🔀 Current duty dependent root has changed",
						zap.String("old_current_dependent_root", fmt.Sprintf("%#x", s.currentDutyDependentRoot[:])),
						zap.String("new_current_dependent_root", fmt.Sprintf("%#x", event.CurrentDutyDependentRoot[:])))

					s.reorg <- ReorgEvent{
						Slot:    event.Slot,
						Current: true,
					}
				}
			}
		}

		s.lastBlockEpoch = epoch
		s.previousDutyDependentRoot = event.PreviousDutyDependentRoot
		s.currentDutyDependentRoot = event.CurrentDutyDependentRoot

		currentTime := time.Now()
		delay := s.beaconConfig.IntervalDuration()
		slotStartTimeWithDelay := s.beaconConfig.GetSlotStartTime(event.Slot).Add(delay)
		if currentTime.Before(slotStartTimeWithDelay) {
			logger.Debug("🏁 Head event: Block arrived before 1/3 slot", zap.Duration("time_saved", slotStartTimeWithDelay.Sub(currentTime)))

			// We give the block some time to propagate around the rest of the
			// nodes before kicking off duties for the block's slot.
			time.Sleep(s.blockPropagateDelay)

			s.advanceHeadSlot(event.Slot)
		}
	}
}

// ExecuteDuties tries to execute the given duties
func (s *Scheduler) ExecuteDuties(ctx context.Context, duties []*spectypes.ValidatorDuty) {
	for _, duty := range duties {
		logger := s.loggerWithDutyContext(duty)
		slotDelay := time.Since(s.beaconConfig.GetSlotStartTime(duty.Slot))
		if slotDelay >= 100*time.Millisecond {
			logger.Debug("⚠️ late duty execution", zap.Int64("slot_delay", slotDelay.Milliseconds()))
		}
		slotDelayHistogram.Record(ctx, slotDelay.Seconds())
		go func() {
			if duty.Type == spectypes.BNRoleAttester || duty.Type == spectypes.BNRoleSyncCommittee {
				s.waitOneThirdOrValidBlock(duty.Slot)
			}
			s.dutyExecutor.ExecuteDuty(ctx, logger, duty)
		}()
	}
}

// ExecuteCommitteeDuties tries to execute the given committee duties
func (s *Scheduler) ExecuteCommitteeDuties(ctx context.Context, duties committeeDutiesMap) {
	for _, committee := range duties {
		duty := committee.duty
		logger := s.loggerWithCommitteeDutyContext(committee) // TODO: extract this in dutyExecutor (validator controller), don't pass logger to ExecuteCommitteeDuty
		dutyEpoch := s.beaconConfig.EstimatedEpochAtSlot(duty.Slot)
		logger.Debug("🔧 executing committee duty", fields.Duties(dutyEpoch, duty.ValidatorDuties))

		slotDelay := time.Since(s.beaconConfig.GetSlotStartTime(duty.Slot))
		if slotDelay >= 100*time.Millisecond {
			logger.Debug("⚠️ late duty execution", zap.Int64("slot_delay", slotDelay.Milliseconds()))
		}
		slotDelayHistogram.Record(ctx, slotDelay.Seconds())
		go func() {
			s.waitOneThirdOrValidBlock(duty.Slot)
			s.dutyExecutor.ExecuteCommitteeDuty(ctx, logger, committee.id, duty)
		}()
	}
}

// loggerWithDutyContext returns an instance of logger with the given duty's information
func (s *Scheduler) loggerWithDutyContext(duty *spectypes.ValidatorDuty) *zap.Logger {
	return s.logger.
		With(fields.BeaconRole(duty.Type)).
		With(zap.Uint64("committee_index", uint64(duty.CommitteeIndex))).
		With(fields.CurrentSlot(s.beaconConfig.EstimatedCurrentSlot())).
		With(fields.Slot(duty.Slot)).
		With(fields.Epoch(s.beaconConfig.EstimatedEpochAtSlot(duty.Slot))).
		With(fields.PubKey(duty.PubKey[:])).
		With(fields.StartTimeUnixMilli(s.beaconConfig.GetSlotStartTime(duty.Slot)))
}

// loggerWithCommitteeDutyContext returns an instance of logger with the given committee duty's information
func (s *Scheduler) loggerWithCommitteeDutyContext(committeeDuty *committeeDuty) *zap.Logger {
	duty := committeeDuty.duty
	dutyEpoch := s.beaconConfig.EstimatedEpochAtSlot(duty.Slot)
	committeeDutyID := fields.FormatCommitteeDutyID(committeeDuty.operatorIDs, dutyEpoch, duty.Slot)

	return s.logger.
		With(fields.CommitteeID(committeeDuty.id)).
		With(fields.DutyID(committeeDutyID)).
		With(fields.Role(duty.RunnerRole())).
		With(fields.CurrentSlot(s.beaconConfig.EstimatedCurrentSlot())).
		With(fields.Slot(duty.Slot)).
		With(fields.Epoch(dutyEpoch)).
		With(fields.StartTimeUnixMilli(s.beaconConfig.GetSlotStartTime(duty.Slot)))
}

// advanceHeadSlot will set s.headSlot to the provided slot (but only if the provided slot is higher,
// meaning s.headSlot value can never decrease) and notify the go-routines waiting for it to happen.
func (s *Scheduler) advanceHeadSlot(slot phase0.Slot) {
	s.waitCond.L.Lock()
	if slot > s.headSlot {
		s.headSlot = slot
		s.waitCond.Broadcast()
	}
	s.waitCond.L.Unlock()
}

// waitOneThirdOrValidBlock waits until one-third of the slot has passed (SECONDS_PER_SLOT / 3 seconds after
// slot start time), or for head block event that might come in even sooner than one-third of the slot passes.
func (s *Scheduler) waitOneThirdOrValidBlock(slot phase0.Slot) {
	s.waitCond.L.Lock()
	for s.headSlot < slot {
		s.waitCond.Wait()
	}
	s.waitCond.L.Unlock()
}

func indicesFromShares(shares []*types.SSVShare) []phase0.ValidatorIndex {
	indices := make([]phase0.ValidatorIndex, len(shares))
	for i, share := range shares {
		indices[i] = share.ValidatorIndex
	}
	return indices
}<|MERGE_RESOLUTION|>--- conflicted
+++ resolved
@@ -72,21 +72,6 @@
 }
 
 type SchedulerOptions struct {
-<<<<<<< HEAD
-	Ctx                     context.Context
-	BeaconNode              BeaconNode
-	ExecutionClient         ExecutionClient
-	Network                 networkconfig.NetworkConfig
-	ValidatorProvider       ValidatorProvider
-	ValidatorController     ValidatorController
-	DutyExecutor            DutyExecutor
-	IndicesChg              chan struct{}
-	ValidatorRegistrationCh <-chan RegistrationDescriptor
-	ValidatorExitCh         <-chan ExitDescriptor
-	SlotTickerProvider      slotticker.Provider
-	DutyStore               *dutystore.Store
-	P2PNetwork              network.P2PNetwork
-=======
 	Ctx                 context.Context
 	BeaconNode          BeaconNode
 	ExecutionClient     ExecutionClient
@@ -95,11 +80,11 @@
 	ValidatorController ValidatorController
 	DutyExecutor        DutyExecutor
 	IndicesChg          chan struct{}
+	ValidatorRegistrationCh <-chan RegistrationDescriptor
 	ValidatorExitCh     <-chan ExitDescriptor
 	SlotTickerProvider  slotticker.Provider
 	DutyStore           *dutystore.Store
 	P2PNetwork          network.P2PNetwork
->>>>>>> c2bf1778
 }
 
 type Scheduler struct {
