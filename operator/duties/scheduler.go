package duties

import (
	"bytes"
	"context"
	"fmt"
	"math/big"
	"sync"
	"time"

	eth2apiv1 "github.com/attestantio/go-eth2-client/api/v1"
	"github.com/attestantio/go-eth2-client/spec/phase0"
	ethtypes "github.com/ethereum/go-ethereum/core/types"
	"github.com/prysmaticlabs/prysm/v4/async/event"
	"github.com/sourcegraph/conc/pool"
	spectypes "github.com/ssvlabs/ssv-spec/types"
	"go.opentelemetry.io/otel/attribute"
	"go.opentelemetry.io/otel/codes"
	"go.opentelemetry.io/otel/trace"
	"go.uber.org/zap"

	"github.com/ssvlabs/ssv/beacon/goclient"
	"github.com/ssvlabs/ssv/logging"
	"github.com/ssvlabs/ssv/logging/fields"
	"github.com/ssvlabs/ssv/network"
	"github.com/ssvlabs/ssv/networkconfig"
	"github.com/ssvlabs/ssv/observability"
	"github.com/ssvlabs/ssv/operator/duties/dutystore"
	"github.com/ssvlabs/ssv/operator/slotticker"
	"github.com/ssvlabs/ssv/protocol/v2/types"
	"github.com/ssvlabs/ssv/utils/casts"
)

//go:generate go tool -modfile=../../tool.mod mockgen -package=duties -destination=./scheduler_mock.go -source=./scheduler.go

const (
	// blockPropagationDelay time to propagate around the nodes
	// before kicking off duties for the block's slot.
	blockPropagationDelay = 300 * time.Millisecond
)

// DutiesExecutor is an interface for executing duties.
type DutiesExecutor interface {
	ExecuteDuties(ctx context.Context, duties []*spectypes.ValidatorDuty)
	ExecuteCommitteeDuties(ctx context.Context, duties committeeDutiesMap)
}

// DutyExecutor is an interface for executing duty.
type DutyExecutor interface {
	ExecuteDuty(ctx context.Context, logger *zap.Logger, duty *spectypes.ValidatorDuty)
	ExecuteCommitteeDuty(ctx context.Context, logger *zap.Logger, committeeID spectypes.CommitteeID, duty *spectypes.CommitteeDuty)
}

type BeaconNode interface {
	AttesterDuties(ctx context.Context, epoch phase0.Epoch, validatorIndices []phase0.ValidatorIndex) ([]*eth2apiv1.AttesterDuty, error)
	ProposerDuties(ctx context.Context, epoch phase0.Epoch, validatorIndices []phase0.ValidatorIndex) ([]*eth2apiv1.ProposerDuty, error)
	SyncCommitteeDuties(ctx context.Context, epoch phase0.Epoch, indices []phase0.ValidatorIndex) ([]*eth2apiv1.SyncCommitteeDuty, error)
	SubmitBeaconCommitteeSubscriptions(ctx context.Context, subscription []*eth2apiv1.BeaconCommitteeSubscription) error
	SubmitSyncCommitteeSubscriptions(ctx context.Context, subscription []*eth2apiv1.SyncCommitteeSubscription) error
	SubscribeToHeadEvents(ctx context.Context, subscriberIdentifier string, ch chan<- *eth2apiv1.HeadEvent) error
}

type ExecutionClient interface {
	BlockByNumber(ctx context.Context, blockNumber *big.Int) (*ethtypes.Block, error)
}

// ValidatorProvider represents the component that controls validators via the scheduler
type ValidatorProvider interface {
	Validators() []*types.SSVShare
	SelfValidators() []*types.SSVShare
	SelfParticipatingValidators(epoch phase0.Epoch) []*types.SSVShare
	Validator(pubKey []byte) (*types.SSVShare, bool)
}

// ValidatorController represents the component that controls validators via the scheduler
type ValidatorController interface {
	FilterIndices(afterInit bool, filter func(*types.SSVShare) bool) []phase0.ValidatorIndex
}

type SchedulerOptions struct {
	Ctx                 context.Context
	BeaconNode          BeaconNode
	ExecutionClient     ExecutionClient
	Network             networkconfig.NetworkConfig
	ValidatorProvider   ValidatorProvider
	ValidatorController ValidatorController
	DutyExecutor        DutyExecutor
	IndicesChg          chan struct{}
	ValidatorExitCh     <-chan ExitDescriptor
	SlotTickerProvider  slotticker.Provider
	DutyStore           *dutystore.Store
	P2PNetwork          network.P2PNetwork
}

type Scheduler struct {
	logger              *zap.Logger
	beaconNode          BeaconNode
	executionClient     ExecutionClient
	network             networkconfig.NetworkConfig
	validatorProvider   ValidatorProvider
	validatorController ValidatorController
	slotTickerProvider  slotticker.Provider
	dutyExecutor        DutyExecutor

	handlers            []dutyHandler
	blockPropagateDelay time.Duration

	reorg      chan ReorgEvent
	indicesChg chan struct{}
	ticker     slotticker.SlotTicker
	pool       *pool.ContextPool

	// waitCond coordinates access to headSlot for different go-routines
	waitCond *sync.Cond
	headSlot phase0.Slot

	lastBlockEpoch            phase0.Epoch
	currentDutyDependentRoot  phase0.Root
	previousDutyDependentRoot phase0.Root
}

func NewScheduler(logger *zap.Logger, opts *SchedulerOptions) *Scheduler {
	dutyStore := opts.DutyStore
	if dutyStore == nil {
		dutyStore = dutystore.New()
	}

	s := &Scheduler{
		logger:              logger.Named(logging.NameDutyScheduler),
		beaconNode:          opts.BeaconNode,
		executionClient:     opts.ExecutionClient,
		network:             opts.Network,
		slotTickerProvider:  opts.SlotTickerProvider,
		dutyExecutor:        opts.DutyExecutor,
		validatorProvider:   opts.ValidatorProvider,
		validatorController: opts.ValidatorController,
		indicesChg:          opts.IndicesChg,
		blockPropagateDelay: blockPropagationDelay,

		handlers: []dutyHandler{
			NewAttesterHandler(dutyStore.Attester),
			NewProposerHandler(dutyStore.Proposer),
			NewSyncCommitteeHandler(dutyStore.SyncCommittee),
			NewVoluntaryExitHandler(dutyStore.VoluntaryExit, opts.ValidatorExitCh),
			NewCommitteeHandler(dutyStore.Attester, dutyStore.SyncCommittee),
			NewValidatorRegistrationHandler(),
		},

		ticker:   opts.SlotTickerProvider(),
		reorg:    make(chan ReorgEvent),
		waitCond: sync.NewCond(&sync.Mutex{}),
	}

	return s
}

type ReorgEvent struct {
	Slot     phase0.Slot
	Previous bool
	Current  bool
}

// Start initializes the Scheduler and begins its operation.
// Note: This function includes blocking operations, especially within the handler's HandleInitialDuties call,
// which will block until initial duties are fully handled.
func (s *Scheduler) Start(ctx context.Context) error {
	s.logger.Info("duty scheduler started")

	s.logger.Info("subscribing to head events")
	if err := s.listenToHeadEvents(ctx); err != nil {
		return fmt.Errorf("failed to listen to head events: %w", err)
	}

	s.pool = pool.New().WithContext(ctx).WithCancelOnError()

	indicesChangeFeed := NewEventFeed[struct{}]()
	reorgFeed := NewEventFeed[ReorgEvent]()

	for _, handler := range s.handlers {
		indicesChangeCh := make(chan struct{})
		indicesChangeFeed.Subscribe(indicesChangeCh)
		reorgCh := make(chan ReorgEvent)
		reorgFeed.Subscribe(reorgCh)

		handler.Setup(
			handler.Name(),
			s.logger,
			s.beaconNode,
			s.executionClient,
			s.network,
			s.validatorProvider,
			s.validatorController,
			s,
			s.slotTickerProvider,
			reorgCh,
			indicesChangeCh,
		)

		// This call is blocking.
		handler.HandleInitialDuties(ctx)
		s.pool.Go(func(ctx context.Context) error {
			// Wait for the head event subscription to complete before starting the handler.
			handler.HandleDuties(ctx)
			return nil
		})
	}

	go s.SlotTicker(ctx)

	go indicesChangeFeed.FanOut(ctx, s.indicesChg)
	go reorgFeed.FanOut(ctx, s.reorg)

	return nil
}

func (s *Scheduler) listenToHeadEvents(ctx context.Context) error {
	headEventHandler := s.HandleHeadEvent()

	// Subscribe to head events. This allows us to go early for attestations & sync committees if a block arrives,
	// as well as re-request duties if there is a change in beacon block.
	ch := make(chan *eth2apiv1.HeadEvent, 32)
	err := s.beaconNode.SubscribeToHeadEvents(ctx, "duty_scheduler", ch)
	if err != nil {
		return fmt.Errorf("failed to subscribe to head events: %w", err)
	}

	go func() {
		for {
			select {
			case <-ctx.Done():
				return
			case headEvent := <-ch:
				if headEvent == nil {
					s.logger.Warn("head event was nil, skipping")
					continue
				}
				s.logger.
					With(fields.Slot(headEvent.Slot)).
					With(fields.BlockRoot(headEvent.Block)).
					Info("received head event. Processing...")

				headEventHandler(headEvent)
			}
		}
	}()

	return nil
}

func (s *Scheduler) Wait() error {
	return s.pool.Wait()
}

type EventFeed[T any] struct {
	feed *event.Feed
}

func NewEventFeed[T any]() *EventFeed[T] {
	return &EventFeed[T]{
		feed: &event.Feed{},
	}
}

func (f *EventFeed[T]) Subscribe(ch chan<- T) event.Subscription {
	return f.feed.Subscribe(ch)
}

func (f *EventFeed[T]) Send(item T) {
	_ = f.feed.Send(item)
}

func (f *EventFeed[T]) FanOut(ctx context.Context, in <-chan T) {
	for {
		select {
		case <-ctx.Done():
			return
		case item, ok := <-in:
			if !ok {
				return
			}
			// Fan out the message to all subscribers.
			f.Send(item)
		}
	}
}

// SlotTicker advances "head" slot every slot-tick once we are 1/3 of slot-time past slot start
// and only if necessary. Normally Beacon node events would trigger "head" slot updates, but in
// case event is delayed or didn't arrive for some reason we still need to advance "head" slot
// for duties to keep executing normally - so SlotTicker is a secondary mechanism for that.
func (s *Scheduler) SlotTicker(ctx context.Context) {
	for {
		select {
		case <-ctx.Done():
			return
		case <-s.ticker.Next():
			slot := s.ticker.Slot()

			delayThirdOfSlot := s.network.SlotDurationSec() / casts.DurationFromUint64(goclient.IntervalsPerSlot)
			finalTime := s.network.Beacon.GetSlotStartTime(slot).Add(delayThirdOfSlot)
			waitDuration := time.Until(finalTime)
			if waitDuration > 0 {
				time.Sleep(waitDuration)
			}

			s.advanceHeadSlot(slot)
		}
	}
}

// HandleHeadEvent handles the "head" events from the beacon node.
func (s *Scheduler) HandleHeadEvent() func(event *eth2apiv1.HeadEvent) {
	return func(event *eth2apiv1.HeadEvent) {
		var zeroRoot phase0.Root

		if event.Slot != s.network.Beacon.EstimatedCurrentSlot() {
			// No need to process outdated events here.
			return
		}

		// check for reorg
		epoch := s.network.Beacon.EstimatedEpochAtSlot(event.Slot)
		buildStr := fmt.Sprintf("e%v-s%v-#%v", epoch, event.Slot, event.Slot%32+1)
		logger := s.logger.With(zap.String("epoch_slot_pos", buildStr))
		if s.lastBlockEpoch != 0 {
			if epoch > s.lastBlockEpoch {
				// Change of epoch.
				// Ensure that the new previous dependent root is the same as the old current root.
				if !bytes.Equal(s.previousDutyDependentRoot[:], zeroRoot[:]) &&
					!bytes.Equal(s.currentDutyDependentRoot[:], event.PreviousDutyDependentRoot[:]) {
					logger.Debug("🔀 Previous duty dependent root has changed on epoch transition",
						zap.String("old_current_dependent_root", fmt.Sprintf("%#x", s.currentDutyDependentRoot[:])),
						zap.String("new_previous_dependent_root", fmt.Sprintf("%#x", event.PreviousDutyDependentRoot[:])))

					s.reorg <- ReorgEvent{
						Slot:     event.Slot,
						Previous: true,
					}
				}
			} else {
				// Same epoch
				// Ensure that the previous dependent roots are the same.
				if !bytes.Equal(s.previousDutyDependentRoot[:], zeroRoot[:]) &&
					!bytes.Equal(s.previousDutyDependentRoot[:], event.PreviousDutyDependentRoot[:]) {
					logger.Debug("🔀 Previous duty dependent root has changed",
						zap.String("old_previous_dependent_root", fmt.Sprintf("%#x", s.previousDutyDependentRoot[:])),
						zap.String("new_previous_dependent_root", fmt.Sprintf("%#x", event.PreviousDutyDependentRoot[:])))

					s.reorg <- ReorgEvent{
						Slot:     event.Slot,
						Previous: true,
					}
				}

				// Ensure that the current dependent roots are the same.
				if !bytes.Equal(s.currentDutyDependentRoot[:], zeroRoot[:]) &&
					!bytes.Equal(s.currentDutyDependentRoot[:], event.CurrentDutyDependentRoot[:]) {
					logger.Debug("🔀 Current duty dependent root has changed",
						zap.String("old_current_dependent_root", fmt.Sprintf("%#x", s.currentDutyDependentRoot[:])),
						zap.String("new_current_dependent_root", fmt.Sprintf("%#x", event.CurrentDutyDependentRoot[:])))

					s.reorg <- ReorgEvent{
						Slot:    event.Slot,
						Current: true,
					}
				}
			}
		}

		s.lastBlockEpoch = epoch
		s.previousDutyDependentRoot = event.PreviousDutyDependentRoot
		s.currentDutyDependentRoot = event.CurrentDutyDependentRoot

		currentTime := time.Now()
		delay := s.network.SlotDurationSec() / casts.DurationFromUint64(goclient.IntervalsPerSlot) /* a third of the slot duration */
		slotStartTimeWithDelay := s.network.Beacon.GetSlotStartTime(event.Slot).Add(delay)
		if currentTime.Before(slotStartTimeWithDelay) {
			logger.Debug("🏁 Head event: Block arrived before 1/3 slot", zap.Duration("time_saved", slotStartTimeWithDelay.Sub(currentTime)))

			// We give the block some time to propagate around the rest of the
			// nodes before kicking off duties for the block's slot.
			time.Sleep(s.blockPropagateDelay)

			s.advanceHeadSlot(event.Slot)
		}
	}
}

// ExecuteDuties tries to execute the given duties
<<<<<<< HEAD
func (s *Scheduler) ExecuteDuties(ctx context.Context, logger *zap.Logger, duties []*spectypes.ValidatorDuty) {
	ctx, span := tracer.Start(ctx,
		observability.InstrumentName(observabilityNamespace, "scheduler.execute_duties"),
		trace.WithAttributes(observability.DutyCountAttribute(len(duties))),
	)
	defer span.End()

	for _, duty := range duties {
		duty := duty
		logger := s.loggerWithDutyContext(logger, duty)

=======
func (s *Scheduler) ExecuteDuties(ctx context.Context, duties []*spectypes.ValidatorDuty) {
	for _, duty := range duties {
		logger := s.loggerWithDutyContext(duty)
>>>>>>> 54f8a5c1
		slotDelay := time.Since(s.network.Beacon.GetSlotStartTime(duty.Slot))
		if slotDelay >= 100*time.Millisecond {
			const eventMsg = "⚠️ late duty execution"
			logger.Debug(eventMsg, zap.Int64("slot_delay", slotDelay.Milliseconds()))
			span.AddEvent(eventMsg,
				trace.WithAttributes(
					attribute.Int64("ssv.beacon.slot_delay_ms", slotDelay.Milliseconds()),
					observability.BeaconRoleAttribute(duty.Type),
					observability.RunnerRoleAttribute(duty.RunnerRole())))
		}

		slotDelayHistogram.Record(ctx, slotDelay.Seconds())

		go func(ctx context.Context) {
			if duty.Type == spectypes.BNRoleAttester || duty.Type == spectypes.BNRoleSyncCommittee {
				s.waitOneThirdOrValidBlock(duty.Slot)
			}
			recordDutyExecuted(ctx, duty.RunnerRole())
			s.dutyExecutor.ExecuteDuty(ctx, logger, duty)
		}(ctx)
	}

	span.SetStatus(codes.Ok, "")
}

// ExecuteCommitteeDuties tries to execute the given committee duties
<<<<<<< HEAD
func (s *Scheduler) ExecuteCommitteeDuties(ctx context.Context, logger *zap.Logger, duties committeeDutiesMap) {
	ctx, span := tracer.Start(ctx, observability.InstrumentName(observabilityNamespace, "scheduler.execute_committee_duties"))
	defer span.End()

=======
func (s *Scheduler) ExecuteCommitteeDuties(ctx context.Context, duties committeeDutiesMap) {
>>>>>>> 54f8a5c1
	for _, committee := range duties {
		duty := committee.duty
		logger := s.loggerWithCommitteeDutyContext(committee) // TODO: extract this in dutyExecutor (validator controller), don't pass logger to ExecuteCommitteeDuty
		dutyEpoch := s.network.Beacon.EstimatedEpochAtSlot(duty.Slot)

		const eventMsg = "🔧 executing committee duty"
		logger.Debug(eventMsg, fields.Duties(dutyEpoch, duty.ValidatorDuties))
		span.AddEvent(eventMsg, trace.WithAttributes(
			observability.CommitteeIDAttribute(committee.id),
			observability.DutyCountAttribute(len(duty.ValidatorDuties)),
		))

		slotDelay := time.Since(s.network.Beacon.GetSlotStartTime(duty.Slot))
		if slotDelay >= 100*time.Millisecond {
			const eventMsg = "⚠️ late duty execution"
			logger.Debug(eventMsg, zap.Int64("slot_delay", slotDelay.Milliseconds()))
			span.AddEvent(eventMsg, trace.WithAttributes(
				observability.CommitteeIDAttribute(committee.id),
				attribute.Int64("ssv.beacon.slot_delay_ms", slotDelay.Milliseconds())))
		}

		slotDelayHistogram.Record(ctx, slotDelay.Seconds())

		go func(ctx context.Context) {
			s.waitOneThirdOrValidBlock(duty.Slot)
			recordDutyExecuted(ctx, duty.RunnerRole())
			s.dutyExecutor.ExecuteCommitteeDuty(ctx, logger, committee.id, duty)
		}(ctx)
	}

	span.SetStatus(codes.Ok, "")
}

// loggerWithDutyContext returns an instance of logger with the given duty's information
func (s *Scheduler) loggerWithDutyContext(duty *spectypes.ValidatorDuty) *zap.Logger {
	return s.logger.
		With(fields.BeaconRole(duty.Type)).
		With(zap.Uint64("committee_index", uint64(duty.CommitteeIndex))).
		With(fields.CurrentSlot(s.network.Beacon.EstimatedCurrentSlot())).
		With(fields.Slot(duty.Slot)).
		With(fields.Epoch(s.network.Beacon.EstimatedEpochAtSlot(duty.Slot))).
		With(fields.PubKey(duty.PubKey[:])).
		With(fields.StartTimeUnixMilli(s.network.Beacon.GetSlotStartTime(duty.Slot)))
}

// loggerWithCommitteeDutyContext returns an instance of logger with the given committee duty's information
func (s *Scheduler) loggerWithCommitteeDutyContext(committeeDuty *committeeDuty) *zap.Logger {
	duty := committeeDuty.duty
	dutyEpoch := s.network.Beacon.EstimatedEpochAtSlot(duty.Slot)
	committeeDutyID := fields.FormatCommitteeDutyID(committeeDuty.operatorIDs, dutyEpoch, duty.Slot)

	return s.logger.
		With(fields.CommitteeID(committeeDuty.id)).
		With(fields.DutyID(committeeDutyID)).
		With(fields.Role(duty.RunnerRole())).
		With(fields.CurrentSlot(s.network.Beacon.EstimatedCurrentSlot())).
		With(fields.Slot(duty.Slot)).
		With(fields.Epoch(dutyEpoch)).
		With(fields.StartTimeUnixMilli(s.network.Beacon.GetSlotStartTime(duty.Slot)))
}

// advanceHeadSlot will set s.headSlot to the provided slot (but only if the provided slot is higher,
// meaning s.headSlot value can never decrease) and notify the go-routines waiting for it to happen.
func (s *Scheduler) advanceHeadSlot(slot phase0.Slot) {
	s.waitCond.L.Lock()
	if slot > s.headSlot {
		s.headSlot = slot
		s.waitCond.Broadcast()
	}
	s.waitCond.L.Unlock()
}

// waitOneThirdOrValidBlock waits until one-third of the slot has passed (SECONDS_PER_SLOT / 3 seconds after
// slot start time), or for head block event that might come in even sooner than one-third of the slot passes.
func (s *Scheduler) waitOneThirdOrValidBlock(slot phase0.Slot) {
	s.waitCond.L.Lock()
	for s.headSlot < slot {
		s.waitCond.Wait()
	}
	s.waitCond.L.Unlock()
}

func indicesFromShares(shares []*types.SSVShare) []phase0.ValidatorIndex {
	indices := make([]phase0.ValidatorIndex, len(shares))
	for i, share := range shares {
		indices[i] = share.ValidatorIndex
	}
	return indices
}<|MERGE_RESOLUTION|>--- conflicted
+++ resolved
@@ -387,8 +387,7 @@
 }
 
 // ExecuteDuties tries to execute the given duties
-<<<<<<< HEAD
-func (s *Scheduler) ExecuteDuties(ctx context.Context, logger *zap.Logger, duties []*spectypes.ValidatorDuty) {
+func (s *Scheduler) ExecuteDuties(ctx context.Context, duties []*spectypes.ValidatorDuty) {
 	ctx, span := tracer.Start(ctx,
 		observability.InstrumentName(observabilityNamespace, "scheduler.execute_duties"),
 		trace.WithAttributes(observability.DutyCountAttribute(len(duties))),
@@ -397,13 +396,8 @@
 
 	for _, duty := range duties {
 		duty := duty
-		logger := s.loggerWithDutyContext(logger, duty)
-
-=======
-func (s *Scheduler) ExecuteDuties(ctx context.Context, duties []*spectypes.ValidatorDuty) {
-	for _, duty := range duties {
 		logger := s.loggerWithDutyContext(duty)
->>>>>>> 54f8a5c1
+
 		slotDelay := time.Since(s.network.Beacon.GetSlotStartTime(duty.Slot))
 		if slotDelay >= 100*time.Millisecond {
 			const eventMsg = "⚠️ late duty execution"
@@ -430,14 +424,10 @@
 }
 
 // ExecuteCommitteeDuties tries to execute the given committee duties
-<<<<<<< HEAD
-func (s *Scheduler) ExecuteCommitteeDuties(ctx context.Context, logger *zap.Logger, duties committeeDutiesMap) {
+func (s *Scheduler) ExecuteCommitteeDuties(ctx context.Context, duties committeeDutiesMap) {
 	ctx, span := tracer.Start(ctx, observability.InstrumentName(observabilityNamespace, "scheduler.execute_committee_duties"))
 	defer span.End()
 
-=======
-func (s *Scheduler) ExecuteCommitteeDuties(ctx context.Context, duties committeeDutiesMap) {
->>>>>>> 54f8a5c1
 	for _, committee := range duties {
 		duty := committee.duty
 		logger := s.loggerWithCommitteeDutyContext(committee) // TODO: extract this in dutyExecutor (validator controller), don't pass logger to ExecuteCommitteeDuty
