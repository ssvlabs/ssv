package duties

import (
	"bytes"
	"context"
	"fmt"
	"math/big"
	"sync"
	"time"

	eth2apiv1 "github.com/attestantio/go-eth2-client/api/v1"
	"github.com/attestantio/go-eth2-client/spec/phase0"
	ethtypes "github.com/ethereum/go-ethereum/core/types"
	"github.com/prysmaticlabs/prysm/v4/async/event"
	"github.com/sourcegraph/conc/pool"
	spectypes "github.com/ssvlabs/ssv-spec/types"
	"go.opentelemetry.io/otel/attribute"
	"go.opentelemetry.io/otel/codes"
	"go.opentelemetry.io/otel/trace"
	"go.uber.org/zap"

	"github.com/ssvlabs/ssv/network"
	"github.com/ssvlabs/ssv/networkconfig"
	"github.com/ssvlabs/ssv/observability"
	"github.com/ssvlabs/ssv/observability/log"
	"github.com/ssvlabs/ssv/observability/log/fields"
	"github.com/ssvlabs/ssv/operator/duties/dutystore"
	"github.com/ssvlabs/ssv/operator/slotticker"
	"github.com/ssvlabs/ssv/protocol/v2/types"
	"github.com/ssvlabs/ssv/utils"
)

//go:generate go tool -modfile=../../tool.mod mockgen -package=duties -destination=./scheduler_mock.go -source=./scheduler.go

const (
	// blockPropagationDelay time to propagate around the nodes
	// before kicking off duties for the block's slot.
	blockPropagationDelay = 300 * time.Millisecond
)

// DutiesExecutor is an interface for executing duties.
type DutiesExecutor interface {
	ExecuteDuties(ctx context.Context, duties []*spectypes.ValidatorDuty)
	ExecuteCommitteeDuties(ctx context.Context, duties committeeDutiesMap)
}

// DutyExecutor is an interface for executing duty.
type DutyExecutor interface {
	ExecuteDuty(ctx context.Context, logger *zap.Logger, duty *spectypes.ValidatorDuty)
	ExecuteCommitteeDuty(ctx context.Context, logger *zap.Logger, committeeID spectypes.CommitteeID, duty *spectypes.CommitteeDuty)
}

type BeaconNode interface {
	AttesterDuties(ctx context.Context, epoch phase0.Epoch, validatorIndices []phase0.ValidatorIndex) ([]*eth2apiv1.AttesterDuty, error)
	ProposerDuties(ctx context.Context, epoch phase0.Epoch, validatorIndices []phase0.ValidatorIndex) ([]*eth2apiv1.ProposerDuty, error)
	SyncCommitteeDuties(ctx context.Context, epoch phase0.Epoch, indices []phase0.ValidatorIndex) ([]*eth2apiv1.SyncCommitteeDuty, error)
	SubmitBeaconCommitteeSubscriptions(ctx context.Context, subscription []*eth2apiv1.BeaconCommitteeSubscription) error
	SubmitSyncCommitteeSubscriptions(ctx context.Context, subscription []*eth2apiv1.SyncCommitteeSubscription) error
	SubscribeToHeadEvents(ctx context.Context, subscriberIdentifier string, ch chan<- *eth2apiv1.HeadEvent) error
}

type ExecutionClient interface {
	HeaderByNumber(ctx context.Context, blockNumber *big.Int) (*ethtypes.Header, error)
}

// ValidatorProvider represents the component that controls validators via the scheduler
type ValidatorProvider interface {
	Validators() []*types.SSVShare
	SelfValidators() []*types.SSVShare
	SelfParticipatingValidators(epoch phase0.Epoch) []*types.SSVShare
	Validator(pubKey []byte) (*types.SSVShare, bool)
}

// ValidatorController represents the component that controls validators via the scheduler
type ValidatorController interface {
	FilterIndices(afterInit bool, filter func(*types.SSVShare) bool) []phase0.ValidatorIndex
}

type SchedulerOptions struct {
	Ctx                     context.Context
	BeaconNode              BeaconNode
	ExecutionClient         ExecutionClient
	BeaconConfig            *networkconfig.Beacon
	ValidatorProvider       ValidatorProvider
	ValidatorController     ValidatorController
	DutyExecutor            DutyExecutor
	IndicesChg              chan struct{}
	ValidatorRegistrationCh <-chan RegistrationDescriptor
	ValidatorExitCh         <-chan ExitDescriptor
	SlotTickerProvider      slotticker.Provider
	DutyStore               *dutystore.Store
	P2PNetwork              network.P2PNetwork
	// ExporterMode disables handlers that make sense only for operators
	// executing duties (e.g., validator registration). When true, scheduler
	// still fetches/stores duties for all validators but does not execute them.
	ExporterMode bool
}

type Scheduler struct {
	logger              *zap.Logger
	beaconNode          BeaconNode
	executionClient     ExecutionClient
	beaconConfig        *networkconfig.Beacon
	validatorProvider   ValidatorProvider
	validatorController ValidatorController
	slotTickerProvider  slotticker.Provider
	dutyExecutor        DutyExecutor

	handlers            []dutyHandler
	blockPropagateDelay time.Duration

	reorg      chan ReorgEvent
	indicesChg chan struct{}
	ticker     slotticker.SlotTicker
	pool       *pool.ContextPool

	// waitCond coordinates access to headSlot for different go-routines
	waitCond *sync.Cond
	headSlot phase0.Slot

	lastBlockEpoch            phase0.Epoch
	currentDutyDependentRoot  phase0.Root
	previousDutyDependentRoot phase0.Root

	exporterMode bool
}

func NewScheduler(logger *zap.Logger, opts *SchedulerOptions) *Scheduler {
	dutyStore := opts.DutyStore
	if dutyStore == nil {
		dutyStore = dutystore.New()
	}

	s := &Scheduler{
		logger:              logger.Named(log.NameDutyScheduler),
		beaconNode:          opts.BeaconNode,
		executionClient:     opts.ExecutionClient,
		beaconConfig:        opts.BeaconConfig,
		slotTickerProvider:  opts.SlotTickerProvider,
		dutyExecutor:        opts.DutyExecutor,
		validatorProvider:   opts.ValidatorProvider,
		validatorController: opts.ValidatorController,
		indicesChg:          opts.IndicesChg,
		blockPropagateDelay: blockPropagationDelay,

		handlers: []dutyHandler{},

		ticker:   opts.SlotTickerProvider(),
		reorg:    make(chan ReorgEvent),
		waitCond: sync.NewCond(&sync.Mutex{}),
	}

	s.exporterMode = opts.ExporterMode

	// These handlers fetch & record duties from the beacon node and are needed in both operator & exporter modes.
	// When adding a new handler here, ensure it supports both modes.
	s.handlers = append(s.handlers,
		NewAttesterHandler(dutyStore.Attester, opts.ExporterMode),
		NewProposerHandler(dutyStore.Proposer, opts.ExporterMode),
		NewSyncCommitteeHandler(dutyStore.SyncCommittee, opts.ExporterMode),
	)
	// These handlers only execute duties and are not needed in exporter mode.
	if !opts.ExporterMode {
		s.handlers = append(s.handlers,
			NewCommitteeHandler(dutyStore.Attester, dutyStore.SyncCommittee),
			NewValidatorRegistrationHandler(opts.ValidatorRegistrationCh),
			NewVoluntaryExitHandler(dutyStore.VoluntaryExit, opts.ValidatorExitCh),
		)
	}
	return s
}

type ReorgEvent struct {
	Slot     phase0.Slot
	Previous bool
	Current  bool
}

// Start initializes the Scheduler and begins its operation.
// Note: This function includes blocking operations, especially within the handler's HandleInitialDuties call,
// which will block until initial duties are fully handled.
func (s *Scheduler) Start(ctx context.Context) error {
	s.logger.Info("duty scheduler started")

	s.logger.Info("subscribing to head events")
	if err := s.listenToHeadEvents(ctx); err != nil {
		return fmt.Errorf("failed to listen to head events: %w", err)
	}

	s.pool = pool.New().WithContext(ctx).WithCancelOnError()

	indicesChangeFeed := NewEventFeed[struct{}]()
	reorgFeed := NewEventFeed[ReorgEvent]()

	for _, handler := range s.handlers {
		indicesChangeCh := make(chan struct{})
		indicesChangeFeed.Subscribe(indicesChangeCh)
		reorgCh := make(chan ReorgEvent)
		reorgFeed.Subscribe(reorgCh)

		handler.Setup(
			handler.Name(),
			s.logger,
			s.beaconNode,
			s.executionClient,
			s.beaconConfig,
			s.validatorProvider,
			s.validatorController,
			s,
			s.slotTickerProvider,
			reorgCh,
			indicesChangeCh,
		)

		// This call is blocking.
		handler.HandleInitialDuties(ctx)
		s.pool.Go(func(ctx context.Context) error {
			handler.HandleDuties(ctx)
			return nil
		})
	}

	go s.SlotTicker(ctx)

	go indicesChangeFeed.FanOut(ctx, s.indicesChg)
	go reorgFeed.FanOut(ctx, s.reorg)

	return nil
}

func (s *Scheduler) listenToHeadEvents(ctx context.Context) error {
	headEventHandler := s.HandleHeadEvent()

	// Subscribe to head events. This allows us to go early for attestations & sync committees if a block arrives,
	// as well as re-request duties if there is a change in beacon block.
	ch := make(chan *eth2apiv1.HeadEvent, 32)
	err := s.beaconNode.SubscribeToHeadEvents(ctx, "duty_scheduler", ch)
	if err != nil {
		return fmt.Errorf("failed to subscribe to head events: %w", err)
	}

	go func() {
		for {
			select {
			case <-ctx.Done():
				return
			case headEvent := <-ch:
				if headEvent == nil {
					s.logger.Warn("head event was nil, skipping")
					continue
				}
				s.logger.
					With(fields.Slot(headEvent.Slot)).
					With(fields.BlockRoot(headEvent.Block)).
					Info("received head event. Processing...")

				headEventHandler(ctx, headEvent)
			}
		}
	}()

	return nil
}

func (s *Scheduler) Wait() error {
	return s.pool.Wait()
}

type EventFeed[T any] struct {
	feed *event.Feed
}

func NewEventFeed[T any]() *EventFeed[T] {
	return &EventFeed[T]{
		feed: &event.Feed{},
	}
}

func (f *EventFeed[T]) Subscribe(ch chan<- T) event.Subscription {
	return f.feed.Subscribe(ch)
}

func (f *EventFeed[T]) Send(item T) {
	_ = f.feed.Send(item)
}

func (f *EventFeed[T]) FanOut(ctx context.Context, in <-chan T) {
	for {
		select {
		case <-ctx.Done():
			return
		case item, ok := <-in:
			if !ok {
				return
			}
			// Fan out the message to all subscribers.
			f.Send(item)
		}
	}
}

// SlotTicker advances "head" slot every slot-tick once we are 1/3 of slot-time past slot start
// and only if necessary. Normally Beacon node events would trigger "head" slot updates, but in
// case event is delayed or didn't arrive for some reason we still need to advance "head" slot
// for duties to keep executing normally - so SlotTicker is a secondary mechanism for that.
func (s *Scheduler) SlotTicker(ctx context.Context) {
	for {
		select {
		case <-ctx.Done():
			return
		case <-s.ticker.Next():
			slot := s.ticker.Slot()

			delay := s.beaconConfig.IntervalDuration()
			finalTime := s.beaconConfig.SlotStartTime(slot).Add(delay)
			waitDuration := time.Until(finalTime)
			if waitDuration > 0 {
				select {
				case <-ctx.Done():
					return
				case <-time.After(waitDuration):
				}
			}

			s.advanceHeadSlot(slot)
		}
	}
}

// HandleHeadEvent handles the "head" events from the beacon node.
func (s *Scheduler) HandleHeadEvent() func(ctx context.Context, event *eth2apiv1.HeadEvent) {
	return func(ctx context.Context, event *eth2apiv1.HeadEvent) {
		var zeroRoot phase0.Root

		if event.Slot != s.beaconConfig.EstimatedCurrentSlot() {
			// No need to process outdated events here.
			return
		}

		// check for reorg
		epoch := s.beaconConfig.EstimatedEpochAtSlot(event.Slot)
		buildStr := fmt.Sprintf("e%v-s%v-#%v", epoch, event.Slot, event.Slot%32+1)
		logger := s.logger.With(zap.String("epoch_slot_pos", buildStr))
		if s.lastBlockEpoch != 0 {
			if epoch > s.lastBlockEpoch {
				// Change of epoch.
				// Ensure that the new previous dependent root is the same as the old current root.
				if !bytes.Equal(s.previousDutyDependentRoot[:], zeroRoot[:]) &&
					!bytes.Equal(s.currentDutyDependentRoot[:], event.PreviousDutyDependentRoot[:]) {
					logger.Debug("🔀 Previous duty dependent root has changed on epoch transition",
						zap.String("old_current_dependent_root", fmt.Sprintf("%#x", s.currentDutyDependentRoot[:])),
						zap.String("new_previous_dependent_root", fmt.Sprintf("%#x", event.PreviousDutyDependentRoot[:])))

					s.reorg <- ReorgEvent{
						Slot:     event.Slot,
						Previous: true,
					}
				}
			} else {
				// Same epoch
				// Ensure that the previous dependent roots are the same.
				if !bytes.Equal(s.previousDutyDependentRoot[:], zeroRoot[:]) &&
					!bytes.Equal(s.previousDutyDependentRoot[:], event.PreviousDutyDependentRoot[:]) {
					logger.Debug("🔀 Previous duty dependent root has changed",
						zap.String("old_previous_dependent_root", fmt.Sprintf("%#x", s.previousDutyDependentRoot[:])),
						zap.String("new_previous_dependent_root", fmt.Sprintf("%#x", event.PreviousDutyDependentRoot[:])))

					s.reorg <- ReorgEvent{
						Slot:     event.Slot,
						Previous: true,
					}
				}

				// Ensure that the current dependent roots are the same.
				if !bytes.Equal(s.currentDutyDependentRoot[:], zeroRoot[:]) &&
					!bytes.Equal(s.currentDutyDependentRoot[:], event.CurrentDutyDependentRoot[:]) {
					logger.Debug("🔀 Current duty dependent root has changed",
						zap.String("old_current_dependent_root", fmt.Sprintf("%#x", s.currentDutyDependentRoot[:])),
						zap.String("new_current_dependent_root", fmt.Sprintf("%#x", event.CurrentDutyDependentRoot[:])))

					s.reorg <- ReorgEvent{
						Slot:    event.Slot,
						Current: true,
					}
				}
			}
		}

		s.lastBlockEpoch = epoch
		s.previousDutyDependentRoot = event.PreviousDutyDependentRoot
		s.currentDutyDependentRoot = event.CurrentDutyDependentRoot

		currentTime := time.Now()
		delay := s.beaconConfig.IntervalDuration()
		slotStartTimeWithDelay := s.beaconConfig.SlotStartTime(event.Slot).Add(delay)
		if currentTime.Before(slotStartTimeWithDelay) {
			logger.Debug("🏁 Head event: Block arrived before 1/3 slot", zap.Duration("time_saved", slotStartTimeWithDelay.Sub(currentTime)))

			// We give the block some time to propagate around the rest of the
			// nodes before kicking off duties for the block's slot.
			select {
			case <-ctx.Done():
				return
			case <-time.After(s.blockPropagateDelay):
			}

			s.advanceHeadSlot(event.Slot)
		}
	}
}

// ExecuteDuties tries to execute the provided validator duties
func (s *Scheduler) ExecuteDuties(ctx context.Context, duties []*spectypes.ValidatorDuty) {
	if s.exporterMode {
		// We never execute duties in exporter mode. The handler should skip calling this method.
		// Keeping check here to detect programming mistakes.
		s.logger.Error("ExecuteDuties should not be called in exporter mode. Possible code error in duty handlers?")
		return // early return is fine, we don't need to return an error
	}

	ctx, span := tracer.Start(ctx,
		observability.InstrumentName(observabilityNamespace, "scheduler.execute_duties"),
		trace.WithAttributes(observability.DutyCountAttribute(len(duties))),
	)
	defer span.End()

	for _, duty := range duties {
		logger := s.loggerWithDutyContext(duty)

		const eventMsg = "🔧 executing validator duty"
		logger.Debug(eventMsg)
		span.AddEvent(eventMsg)

		slotDelay := time.Since(s.beaconConfig.SlotStartTime(duty.Slot))
		if slotDelay >= 100*time.Millisecond {
			const eventMsg = "⚠️ late duty execution"
			logger.Warn(eventMsg, zap.Duration("slot_delay", slotDelay))
			span.AddEvent(eventMsg, trace.WithAttributes(
				attribute.Int64("ssv.beacon.slot_delay_ms", slotDelay.Milliseconds()),
				observability.BeaconRoleAttribute(duty.Type),
				observability.RunnerRoleAttribute(duty.RunnerRole())))
		}

<<<<<<< HEAD
		go func(ctx context.Context) {
			recordDutyScheduled(ctx, duty.RunnerRole(), slotDelay)
			s.dutyExecutor.ExecuteDuty(ctx, duty)
		}(ctx)
=======
		recordDutyScheduled(ctx, duty.RunnerRole(), slotDelay)

		go func() {
			// Cannot use parent-context itself here, have to create independent instance
			// to be able to continue working in background.
			dutyCtx, cancel, withDeadline := utils.CtxWithParentDeadline(ctx)
			defer cancel()
			if !withDeadline {
				logger.Warn("parent-context has no deadline set")
			}

			s.dutyExecutor.ExecuteDuty(dutyCtx, logger, duty)
		}()
>>>>>>> ef998ee0
	}

	span.SetStatus(codes.Ok, "")
}

// ExecuteCommitteeDuties tries to execute the provided committee duties
func (s *Scheduler) ExecuteCommitteeDuties(ctx context.Context, duties committeeDutiesMap) {
	if s.exporterMode {
		// We never execute duties in exporter mode. The handler should skip calling this method.
		// Keeping check here to detect programming mistakes.
		s.logger.Error("ExecuteCommitteeDuties should not be called in exporter mode. Possible code error in duty handlers?")
		return // early return is fine, we don't need to return an error
	}

	ctx, span := tracer.Start(ctx, observability.InstrumentName(observabilityNamespace, "scheduler.execute_committee_duties"))
	defer span.End()

	for _, committee := range duties {
		duty := committee.duty

		logger := s.loggerWithCommitteeDutyContext(committee)

		const eventMsg = "🔧 executing committee duty"
		dutyEpoch := s.beaconConfig.EstimatedEpochAtSlot(duty.Slot)
		logger.Debug(eventMsg, fields.Duties(dutyEpoch, duty.ValidatorDuties, -1))
		span.AddEvent(eventMsg, trace.WithAttributes(
			observability.CommitteeIDAttribute(committee.id),
			observability.DutyCountAttribute(len(duty.ValidatorDuties)),
		))

		slotDelay := time.Since(s.beaconConfig.SlotStartTime(duty.Slot))
		if slotDelay >= 100*time.Millisecond {
			const eventMsg = "⚠️ late duty execution"
			logger.Warn(eventMsg, zap.Duration("slot_delay", slotDelay))
			span.AddEvent(eventMsg, trace.WithAttributes(
				observability.CommitteeIDAttribute(committee.id),
				attribute.Int64("ssv.beacon.slot_delay_ms", slotDelay.Milliseconds())))
		}

<<<<<<< HEAD
		go func(ctx context.Context) {
			s.waitOneThirdIntoSlotOrValidBlock(duty.Slot)
			recordDutyScheduled(ctx, duty.RunnerRole(), slotDelay)
			s.dutyExecutor.ExecuteCommitteeDuty(ctx, committee.id, duty)
		}(ctx)
=======
		recordDutyScheduled(ctx, duty.RunnerRole(), slotDelay)

		go func() {
			// Cannot use parent-context itself here, have to create independent instance
			// to be able to continue working in background.
			dutyCtx, cancel, withDeadline := utils.CtxWithParentDeadline(ctx)
			defer cancel()
			if !withDeadline {
				logger.Warn("parent-context has no deadline set")
			}

			s.waitOneThirdOrValidBlock(duty.Slot)
			s.dutyExecutor.ExecuteCommitteeDuty(dutyCtx, logger, committee.id, duty)
		}()
>>>>>>> ef998ee0
	}

	span.SetStatus(codes.Ok, "")
}

// loggerWithDutyContext returns an instance of logger with the given duty's information
func (s *Scheduler) loggerWithDutyContext(duty *spectypes.ValidatorDuty) *zap.Logger {
	dutyEpoch := s.beaconConfig.EstimatedEpochAtSlot(duty.Slot)
	dutyID := fields.BuildDutyID(dutyEpoch, duty.Slot, duty.RunnerRole(), duty.ValidatorIndex)

	return s.logger.
		With(fields.RunnerRole(duty.RunnerRole())).
		With(fields.Slot(duty.Slot)).
		With(fields.DutyID(dutyID)).
		With(fields.PubKey(duty.PubKey[:])).
		With(fields.ValidatorIndex(duty.ValidatorIndex)).
		With(fields.EstimatedCurrentEpoch(s.beaconConfig.EstimatedCurrentEpoch())).
		With(fields.EstimatedCurrentSlot(s.beaconConfig.EstimatedCurrentSlot()))
}

// loggerWithCommitteeDutyContext returns an instance of logger with the given committee duty's information
func (s *Scheduler) loggerWithCommitteeDutyContext(committeeDuty *committeeDuty) *zap.Logger {
	duty := committeeDuty.duty

	dutyEpoch := s.beaconConfig.EstimatedEpochAtSlot(duty.Slot)
	committeeDutyID := fields.BuildCommitteeDutyID(committeeDuty.operatorIDs, dutyEpoch, duty.Slot)

	return s.logger.
		With(fields.RunnerRole(duty.RunnerRole())).
		With(fields.Slot(duty.Slot)).
		With(fields.DutyID(committeeDutyID)).
		With(fields.CommitteeID(committeeDuty.id)).
		With(fields.EstimatedCurrentEpoch(s.beaconConfig.EstimatedCurrentEpoch())).
		With(fields.EstimatedCurrentSlot(s.beaconConfig.EstimatedCurrentSlot()))
}

// advanceHeadSlot will set s.headSlot to the provided slot (but only if the provided slot is higher,
// meaning s.headSlot value can never decrease) and notify the go-routines waiting for it to happen.
func (s *Scheduler) advanceHeadSlot(slot phase0.Slot) {
	s.logger.Debug("advancing head slot (maybe)")
	defer s.logger.Debug("advancing head slot (done)")

	s.waitCond.L.Lock()
	if slot > s.headSlot {
		s.logger.Debug("advancing head slot",
			zap.Uint64("prev_head_slot", uint64(s.headSlot)),
			zap.Uint64("slot", uint64(slot)),
		)
		s.headSlot = slot
		s.waitCond.Broadcast()
	}
	s.waitCond.L.Unlock()
}

// waitOneThirdIntoSlotOrValidBlock waits until one-third of the slot has passed (SECONDS_PER_SLOT / 3 seconds after
// slot start time), or for a head block event that might come in even sooner than one-third of the slot passes.
func (s *Scheduler) waitOneThirdIntoSlotOrValidBlock(slot phase0.Slot) {
	s.logger.Debug("waiting 1/3 into slot (maybe)")
	defer s.logger.Debug("waiting 1/3 into slot (done)")

	s.waitCond.L.Lock()
	for s.headSlot < slot {
		s.logger.Debug("waiting 1/3 into slot",
			zap.Uint64("current_head_slot", uint64(s.headSlot)),
			zap.Uint64("slot", uint64(slot)),
		)
		s.waitCond.Wait()
	}
	s.waitCond.L.Unlock()
}

func indicesFromShares(shares []*types.SSVShare) []phase0.ValidatorIndex {
	indices := make([]phase0.ValidatorIndex, len(shares))
	for i, share := range shares {
		indices[i] = share.ValidatorIndex
	}
	return indices
}<|MERGE_RESOLUTION|>--- conflicted
+++ resolved
@@ -441,12 +441,6 @@
 				observability.RunnerRoleAttribute(duty.RunnerRole())))
 		}
 
-<<<<<<< HEAD
-		go func(ctx context.Context) {
-			recordDutyScheduled(ctx, duty.RunnerRole(), slotDelay)
-			s.dutyExecutor.ExecuteDuty(ctx, duty)
-		}(ctx)
-=======
 		recordDutyScheduled(ctx, duty.RunnerRole(), slotDelay)
 
 		go func() {
@@ -460,7 +454,6 @@
 
 			s.dutyExecutor.ExecuteDuty(dutyCtx, logger, duty)
 		}()
->>>>>>> ef998ee0
 	}
 
 	span.SetStatus(codes.Ok, "")
@@ -500,13 +493,6 @@
 				attribute.Int64("ssv.beacon.slot_delay_ms", slotDelay.Milliseconds())))
 		}
 
-<<<<<<< HEAD
-		go func(ctx context.Context) {
-			s.waitOneThirdIntoSlotOrValidBlock(duty.Slot)
-			recordDutyScheduled(ctx, duty.RunnerRole(), slotDelay)
-			s.dutyExecutor.ExecuteCommitteeDuty(ctx, committee.id, duty)
-		}(ctx)
-=======
 		recordDutyScheduled(ctx, duty.RunnerRole(), slotDelay)
 
 		go func() {
@@ -518,10 +504,9 @@
 				logger.Warn("parent-context has no deadline set")
 			}
 
-			s.waitOneThirdOrValidBlock(duty.Slot)
+			s.waitOneThirdIntoSlotOrValidBlock(duty.Slot)
 			s.dutyExecutor.ExecuteCommitteeDuty(dutyCtx, logger, committee.id, duty)
 		}()
->>>>>>> ef998ee0
 	}
 
 	span.SetStatus(codes.Ok, "")
