package duties

import (
	"bytes"
	"context"
	"fmt"
	"math/big"
	"sync"
	"time"

	eth2apiv1 "github.com/attestantio/go-eth2-client/api/v1"
	"github.com/attestantio/go-eth2-client/spec/phase0"
	ethtypes "github.com/ethereum/go-ethereum/core/types"
	"github.com/prysmaticlabs/prysm/v4/async/event"
	"github.com/sourcegraph/conc/pool"
	spectypes "github.com/ssvlabs/ssv-spec/types"
	"go.opentelemetry.io/otel/attribute"
	"go.opentelemetry.io/otel/codes"
	"go.opentelemetry.io/otel/trace"
	"go.uber.org/zap"

	"github.com/ssvlabs/ssv/logging"
	"github.com/ssvlabs/ssv/logging/fields"
	"github.com/ssvlabs/ssv/network"
	"github.com/ssvlabs/ssv/networkconfig"
	"github.com/ssvlabs/ssv/observability"
	"github.com/ssvlabs/ssv/operator/duties/dutystore"
	"github.com/ssvlabs/ssv/operator/slotticker"
	"github.com/ssvlabs/ssv/protocol/v2/types"
)

//go:generate go tool -modfile=../../tool.mod mockgen -package=duties -destination=./scheduler_mock.go -source=./scheduler.go

const (
	// blockPropagationDelay time to propagate around the nodes
	// before kicking off duties for the block's slot.
	blockPropagationDelay = 300 * time.Millisecond
)

// DutiesExecutor is an interface for executing duties.
type DutiesExecutor interface {
	ExecuteDuties(ctx context.Context, duties []*spectypes.ValidatorDuty)
	ExecuteCommitteeDuties(ctx context.Context, duties committeeDutiesMap)
}

// DutyExecutor is an interface for executing duty.
type DutyExecutor interface {
	ExecuteDuty(ctx context.Context, logger *zap.Logger, duty *spectypes.ValidatorDuty)
	ExecuteCommitteeDuty(ctx context.Context, logger *zap.Logger, committeeID spectypes.CommitteeID, duty *spectypes.CommitteeDuty)
}

type BeaconNode interface {
	AttesterDuties(ctx context.Context, epoch phase0.Epoch, validatorIndices []phase0.ValidatorIndex) ([]*eth2apiv1.AttesterDuty, error)
	ProposerDuties(ctx context.Context, epoch phase0.Epoch, validatorIndices []phase0.ValidatorIndex) ([]*eth2apiv1.ProposerDuty, error)
	SyncCommitteeDuties(ctx context.Context, epoch phase0.Epoch, indices []phase0.ValidatorIndex) ([]*eth2apiv1.SyncCommitteeDuty, error)
	SubmitBeaconCommitteeSubscriptions(ctx context.Context, subscription []*eth2apiv1.BeaconCommitteeSubscription) error
	SubmitSyncCommitteeSubscriptions(ctx context.Context, subscription []*eth2apiv1.SyncCommitteeSubscription) error
	SubscribeToHeadEvents(ctx context.Context, subscriberIdentifier string, ch chan<- *eth2apiv1.HeadEvent) error
}

type ExecutionClient interface {
	BlockByNumber(ctx context.Context, blockNumber *big.Int) (*ethtypes.Block, error)
}

// ValidatorProvider represents the component that controls validators via the scheduler
type ValidatorProvider interface {
	Validators() []*types.SSVShare
	SelfValidators() []*types.SSVShare
	SelfParticipatingValidators(epoch phase0.Epoch) []*types.SSVShare
	Validator(pubKey []byte) (*types.SSVShare, bool)
}

// ValidatorController represents the component that controls validators via the scheduler
type ValidatorController interface {
	FilterIndices(afterInit bool, filter func(*types.SSVShare) bool) []phase0.ValidatorIndex
}

type SchedulerOptions struct {
	Ctx                 context.Context
	BeaconNode          BeaconNode
	ExecutionClient     ExecutionClient
	BeaconConfig        networkconfig.Beacon
	ValidatorProvider   ValidatorProvider
	ValidatorController ValidatorController
	DutyExecutor        DutyExecutor
	IndicesChg          chan struct{}
	ValidatorExitCh     <-chan ExitDescriptor
	SlotTickerProvider  slotticker.Provider
	DutyStore           *dutystore.Store
	P2PNetwork          network.P2PNetwork
}

type Scheduler struct {
	logger              *zap.Logger
	beaconNode          BeaconNode
	executionClient     ExecutionClient
	beaconConfig        networkconfig.Beacon
	validatorProvider   ValidatorProvider
	validatorController ValidatorController
	slotTickerProvider  slotticker.Provider
	dutyExecutor        DutyExecutor

	handlers            []dutyHandler
	blockPropagateDelay time.Duration

	reorg      chan ReorgEvent
	indicesChg chan struct{}
	ticker     slotticker.SlotTicker
	pool       *pool.ContextPool

	// waitCond coordinates access to headSlot for different go-routines
	waitCond *sync.Cond
	headSlot phase0.Slot

	lastBlockEpoch            phase0.Epoch
	currentDutyDependentRoot  phase0.Root
	previousDutyDependentRoot phase0.Root
}

func NewScheduler(logger *zap.Logger, opts *SchedulerOptions) *Scheduler {
	dutyStore := opts.DutyStore
	if dutyStore == nil {
		dutyStore = dutystore.New()
	}

	s := &Scheduler{
		logger:              logger.Named(logging.NameDutyScheduler),
		beaconNode:          opts.BeaconNode,
		executionClient:     opts.ExecutionClient,
		beaconConfig:        opts.BeaconConfig,
		slotTickerProvider:  opts.SlotTickerProvider,
		dutyExecutor:        opts.DutyExecutor,
		validatorProvider:   opts.ValidatorProvider,
		validatorController: opts.ValidatorController,
		indicesChg:          opts.IndicesChg,
		blockPropagateDelay: blockPropagationDelay,

		handlers: []dutyHandler{
			NewAttesterHandler(dutyStore.Attester),
			NewProposerHandler(dutyStore.Proposer),
			NewSyncCommitteeHandler(dutyStore.SyncCommittee),
			NewVoluntaryExitHandler(dutyStore.VoluntaryExit, opts.ValidatorExitCh),
			NewCommitteeHandler(dutyStore.Attester, dutyStore.SyncCommittee),
			NewValidatorRegistrationHandler(),
		},

		ticker:   opts.SlotTickerProvider(),
		reorg:    make(chan ReorgEvent),
		waitCond: sync.NewCond(&sync.Mutex{}),
	}

	return s
}

type ReorgEvent struct {
	Slot     phase0.Slot
	Previous bool
	Current  bool
}

// Start initializes the Scheduler and begins its operation.
// Note: This function includes blocking operations, especially within the handler's HandleInitialDuties call,
// which will block until initial duties are fully handled.
func (s *Scheduler) Start(ctx context.Context) error {
	s.logger.Info("duty scheduler started")

	s.logger.Info("subscribing to head events")
	if err := s.listenToHeadEvents(ctx); err != nil {
		return fmt.Errorf("failed to listen to head events: %w", err)
	}

	s.pool = pool.New().WithContext(ctx).WithCancelOnError()

	indicesChangeFeed := NewEventFeed[struct{}]()
	reorgFeed := NewEventFeed[ReorgEvent]()

	for _, handler := range s.handlers {
		indicesChangeCh := make(chan struct{})
		indicesChangeFeed.Subscribe(indicesChangeCh)
		reorgCh := make(chan ReorgEvent)
		reorgFeed.Subscribe(reorgCh)

		handler.Setup(
			handler.Name(),
			s.logger,
			s.beaconNode,
			s.executionClient,
			s.beaconConfig,
			s.validatorProvider,
			s.validatorController,
			s,
			s.slotTickerProvider,
			reorgCh,
			indicesChangeCh,
		)

		// This call is blocking.
		handler.HandleInitialDuties(ctx)
		s.pool.Go(func(ctx context.Context) error {
			// Wait for the head event subscription to complete before starting the handler.
			handler.HandleDuties(ctx)
			return nil
		})
	}

	go s.SlotTicker(ctx)

	go indicesChangeFeed.FanOut(ctx, s.indicesChg)
	go reorgFeed.FanOut(ctx, s.reorg)

	return nil
}

func (s *Scheduler) listenToHeadEvents(ctx context.Context) error {
	headEventHandler := s.HandleHeadEvent()

	// Subscribe to head events. This allows us to go early for attestations & sync committees if a block arrives,
	// as well as re-request duties if there is a change in beacon block.
	ch := make(chan *eth2apiv1.HeadEvent, 32)
	err := s.beaconNode.SubscribeToHeadEvents(ctx, "duty_scheduler", ch)
	if err != nil {
		return fmt.Errorf("failed to subscribe to head events: %w", err)
	}

	go func() {
		for {
			select {
			case <-ctx.Done():
				return
			case headEvent := <-ch:
				if headEvent == nil {
					s.logger.Warn("head event was nil, skipping")
					continue
				}
				s.logger.
					With(fields.Slot(headEvent.Slot)).
					With(fields.BlockRoot(headEvent.Block)).
					Info("received head event. Processing...")

				headEventHandler(headEvent)
			}
		}
	}()

	return nil
}

func (s *Scheduler) Wait() error {
	return s.pool.Wait()
}

type EventFeed[T any] struct {
	feed *event.Feed
}

func NewEventFeed[T any]() *EventFeed[T] {
	return &EventFeed[T]{
		feed: &event.Feed{},
	}
}

func (f *EventFeed[T]) Subscribe(ch chan<- T) event.Subscription {
	return f.feed.Subscribe(ch)
}

func (f *EventFeed[T]) Send(item T) {
	_ = f.feed.Send(item)
}

func (f *EventFeed[T]) FanOut(ctx context.Context, in <-chan T) {
	for {
		select {
		case <-ctx.Done():
			return
		case item, ok := <-in:
			if !ok {
				return
			}
			// Fan out the message to all subscribers.
			f.Send(item)
		}
	}
}

// SlotTicker advances "head" slot every slot-tick once we are 1/3 of slot-time past slot start
// and only if necessary. Normally Beacon node events would trigger "head" slot updates, but in
// case event is delayed or didn't arrive for some reason we still need to advance "head" slot
// for duties to keep executing normally - so SlotTicker is a secondary mechanism for that.
func (s *Scheduler) SlotTicker(ctx context.Context) {
	for {
		select {
		case <-ctx.Done():
			return
		case <-s.ticker.Next():
			slot := s.ticker.Slot()

			delay := s.beaconConfig.IntervalDuration()
			finalTime := s.beaconConfig.GetSlotStartTime(slot).Add(delay)
			waitDuration := time.Until(finalTime)
			if waitDuration > 0 {
				time.Sleep(waitDuration)
			}

			s.advanceHeadSlot(slot)
		}
	}
}

// HandleHeadEvent handles the "head" events from the beacon node.
func (s *Scheduler) HandleHeadEvent() func(event *eth2apiv1.HeadEvent) {
	return func(event *eth2apiv1.HeadEvent) {
		var zeroRoot phase0.Root

		if event.Slot != s.beaconConfig.EstimatedCurrentSlot() {
			// No need to process outdated events here.
			return
		}

		// check for reorg
		epoch := s.beaconConfig.EstimatedEpochAtSlot(event.Slot)
		buildStr := fmt.Sprintf("e%v-s%v-#%v", epoch, event.Slot, event.Slot%32+1)
		logger := s.logger.With(zap.String("epoch_slot_pos", buildStr))
		if s.lastBlockEpoch != 0 {
			if epoch > s.lastBlockEpoch {
				// Change of epoch.
				// Ensure that the new previous dependent root is the same as the old current root.
				if !bytes.Equal(s.previousDutyDependentRoot[:], zeroRoot[:]) &&
					!bytes.Equal(s.currentDutyDependentRoot[:], event.PreviousDutyDependentRoot[:]) {
					logger.Debug("🔀 Previous duty dependent root has changed on epoch transition",
						zap.String("old_current_dependent_root", fmt.Sprintf("%#x", s.currentDutyDependentRoot[:])),
						zap.String("new_previous_dependent_root", fmt.Sprintf("%#x", event.PreviousDutyDependentRoot[:])))

					s.reorg <- ReorgEvent{
						Slot:     event.Slot,
						Previous: true,
					}
				}
			} else {
				// Same epoch
				// Ensure that the previous dependent roots are the same.
				if !bytes.Equal(s.previousDutyDependentRoot[:], zeroRoot[:]) &&
					!bytes.Equal(s.previousDutyDependentRoot[:], event.PreviousDutyDependentRoot[:]) {
					logger.Debug("🔀 Previous duty dependent root has changed",
						zap.String("old_previous_dependent_root", fmt.Sprintf("%#x", s.previousDutyDependentRoot[:])),
						zap.String("new_previous_dependent_root", fmt.Sprintf("%#x", event.PreviousDutyDependentRoot[:])))

					s.reorg <- ReorgEvent{
						Slot:     event.Slot,
						Previous: true,
					}
				}

				// Ensure that the current dependent roots are the same.
				if !bytes.Equal(s.currentDutyDependentRoot[:], zeroRoot[:]) &&
					!bytes.Equal(s.currentDutyDependentRoot[:], event.CurrentDutyDependentRoot[:]) {
					logger.Debug("🔀 Current duty dependent root has changed",
						zap.String("old_current_dependent_root", fmt.Sprintf("%#x", s.currentDutyDependentRoot[:])),
						zap.String("new_current_dependent_root", fmt.Sprintf("%#x", event.CurrentDutyDependentRoot[:])))

					s.reorg <- ReorgEvent{
						Slot:    event.Slot,
						Current: true,
					}
				}
			}
		}

		s.lastBlockEpoch = epoch
		s.previousDutyDependentRoot = event.PreviousDutyDependentRoot
		s.currentDutyDependentRoot = event.CurrentDutyDependentRoot

		currentTime := time.Now()
		delay := s.beaconConfig.IntervalDuration()
		slotStartTimeWithDelay := s.beaconConfig.GetSlotStartTime(event.Slot).Add(delay)
		if currentTime.Before(slotStartTimeWithDelay) {
			logger.Debug("🏁 Head event: Block arrived before 1/3 slot", zap.Duration("time_saved", slotStartTimeWithDelay.Sub(currentTime)))

			// We give the block some time to propagate around the rest of the
			// nodes before kicking off duties for the block's slot.
			time.Sleep(s.blockPropagateDelay)

			s.advanceHeadSlot(event.Slot)
		}
	}
}

// ExecuteDuties tries to execute the given duties
func (s *Scheduler) ExecuteDuties(ctx context.Context, duties []*spectypes.ValidatorDuty) {
	ctx, span := tracer.Start(ctx,
		observability.InstrumentName(observabilityNamespace, "scheduler.execute_duties"),
		trace.WithAttributes(observability.DutyCountAttribute(len(duties))),
	)
	defer span.End()

	for _, duty := range duties {
		duty := duty
		logger := s.loggerWithDutyContext(duty)
<<<<<<< HEAD

		slotDelay := time.Since(s.network.Beacon.GetSlotStartTime(duty.Slot))
=======
		slotDelay := time.Since(s.beaconConfig.GetSlotStartTime(duty.Slot))
>>>>>>> 375d3fb7
		if slotDelay >= 100*time.Millisecond {
			const eventMsg = "⚠️ late duty execution"
			logger.Debug(eventMsg, zap.Int64("slot_delay", slotDelay.Milliseconds()))
			span.AddEvent(eventMsg,
				trace.WithAttributes(
					attribute.Int64("ssv.beacon.slot_delay_ms", slotDelay.Milliseconds()),
					observability.BeaconRoleAttribute(duty.Type),
					observability.RunnerRoleAttribute(duty.RunnerRole())))
		}

		slotDelayHistogram.Record(ctx, slotDelay.Seconds())

		go func(ctx context.Context) {
			if duty.Type == spectypes.BNRoleAttester || duty.Type == spectypes.BNRoleSyncCommittee {
				s.waitOneThirdOrValidBlock(duty.Slot)
			}
			recordDutyExecuted(ctx, duty.RunnerRole())
			s.dutyExecutor.ExecuteDuty(ctx, logger, duty)
		}(ctx)
	}

	span.SetStatus(codes.Ok, "")
}

// ExecuteCommitteeDuties tries to execute the given committee duties
func (s *Scheduler) ExecuteCommitteeDuties(ctx context.Context, duties committeeDutiesMap) {
	ctx, span := tracer.Start(ctx, observability.InstrumentName(observabilityNamespace, "scheduler.execute_committee_duties"))
	defer span.End()

	for _, committee := range duties {
		duty := committee.duty
		logger := s.loggerWithCommitteeDutyContext(committee) // TODO: extract this in dutyExecutor (validator controller), don't pass logger to ExecuteCommitteeDuty
<<<<<<< HEAD
		dutyEpoch := s.network.Beacon.EstimatedEpochAtSlot(duty.Slot)

		const eventMsg = "🔧 executing committee duty"
		logger.Debug(eventMsg, fields.Duties(dutyEpoch, duty.ValidatorDuties))
		span.AddEvent(eventMsg, trace.WithAttributes(
			observability.CommitteeIDAttribute(committee.id),
			observability.DutyCountAttribute(len(duty.ValidatorDuties)),
		))
=======
		dutyEpoch := s.beaconConfig.EstimatedEpochAtSlot(duty.Slot)
		logger.Debug("🔧 executing committee duty", fields.Duties(dutyEpoch, duty.ValidatorDuties))
>>>>>>> 375d3fb7

		slotDelay := time.Since(s.beaconConfig.GetSlotStartTime(duty.Slot))
		if slotDelay >= 100*time.Millisecond {
			const eventMsg = "⚠️ late duty execution"
			logger.Debug(eventMsg, zap.Int64("slot_delay", slotDelay.Milliseconds()))
			span.AddEvent(eventMsg, trace.WithAttributes(
				observability.CommitteeIDAttribute(committee.id),
				attribute.Int64("ssv.beacon.slot_delay_ms", slotDelay.Milliseconds())))
		}

		slotDelayHistogram.Record(ctx, slotDelay.Seconds())

		go func(ctx context.Context) {
			s.waitOneThirdOrValidBlock(duty.Slot)
			recordDutyExecuted(ctx, duty.RunnerRole())
			s.dutyExecutor.ExecuteCommitteeDuty(ctx, logger, committee.id, duty)
		}(ctx)
	}

	span.SetStatus(codes.Ok, "")
}

// loggerWithDutyContext returns an instance of logger with the given duty's information
func (s *Scheduler) loggerWithDutyContext(duty *spectypes.ValidatorDuty) *zap.Logger {
	return s.logger.
		With(fields.BeaconRole(duty.Type)).
		With(zap.Uint64("committee_index", uint64(duty.CommitteeIndex))).
		With(fields.CurrentSlot(s.beaconConfig.EstimatedCurrentSlot())).
		With(fields.Slot(duty.Slot)).
		With(fields.Epoch(s.beaconConfig.EstimatedEpochAtSlot(duty.Slot))).
		With(fields.PubKey(duty.PubKey[:])).
		With(fields.StartTimeUnixMilli(s.beaconConfig.GetSlotStartTime(duty.Slot)))
}

// loggerWithCommitteeDutyContext returns an instance of logger with the given committee duty's information
func (s *Scheduler) loggerWithCommitteeDutyContext(committeeDuty *committeeDuty) *zap.Logger {
	duty := committeeDuty.duty
	dutyEpoch := s.beaconConfig.EstimatedEpochAtSlot(duty.Slot)
	committeeDutyID := fields.FormatCommitteeDutyID(committeeDuty.operatorIDs, dutyEpoch, duty.Slot)

	return s.logger.
		With(fields.CommitteeID(committeeDuty.id)).
		With(fields.DutyID(committeeDutyID)).
		With(fields.Role(duty.RunnerRole())).
		With(fields.CurrentSlot(s.beaconConfig.EstimatedCurrentSlot())).
		With(fields.Slot(duty.Slot)).
		With(fields.Epoch(dutyEpoch)).
		With(fields.StartTimeUnixMilli(s.beaconConfig.GetSlotStartTime(duty.Slot)))
}

// advanceHeadSlot will set s.headSlot to the provided slot (but only if the provided slot is higher,
// meaning s.headSlot value can never decrease) and notify the go-routines waiting for it to happen.
func (s *Scheduler) advanceHeadSlot(slot phase0.Slot) {
	s.waitCond.L.Lock()
	if slot > s.headSlot {
		s.headSlot = slot
		s.waitCond.Broadcast()
	}
	s.waitCond.L.Unlock()
}

// waitOneThirdOrValidBlock waits until one-third of the slot has passed (SECONDS_PER_SLOT / 3 seconds after
// slot start time), or for head block event that might come in even sooner than one-third of the slot passes.
func (s *Scheduler) waitOneThirdOrValidBlock(slot phase0.Slot) {
	s.waitCond.L.Lock()
	for s.headSlot < slot {
		s.waitCond.Wait()
	}
	s.waitCond.L.Unlock()
}

func indicesFromShares(shares []*types.SSVShare) []phase0.ValidatorIndex {
	indices := make([]phase0.ValidatorIndex, len(shares))
	for i, share := range shares {
		indices[i] = share.ValidatorIndex
	}
	return indices
}<|MERGE_RESOLUTION|>--- conflicted
+++ resolved
@@ -395,12 +395,8 @@
 	for _, duty := range duties {
 		duty := duty
 		logger := s.loggerWithDutyContext(duty)
-<<<<<<< HEAD
-
-		slotDelay := time.Since(s.network.Beacon.GetSlotStartTime(duty.Slot))
-=======
+
 		slotDelay := time.Since(s.beaconConfig.GetSlotStartTime(duty.Slot))
->>>>>>> 375d3fb7
 		if slotDelay >= 100*time.Millisecond {
 			const eventMsg = "⚠️ late duty execution"
 			logger.Debug(eventMsg, zap.Int64("slot_delay", slotDelay.Milliseconds()))
@@ -433,8 +429,7 @@
 	for _, committee := range duties {
 		duty := committee.duty
 		logger := s.loggerWithCommitteeDutyContext(committee) // TODO: extract this in dutyExecutor (validator controller), don't pass logger to ExecuteCommitteeDuty
-<<<<<<< HEAD
-		dutyEpoch := s.network.Beacon.EstimatedEpochAtSlot(duty.Slot)
+		dutyEpoch := s.beaconConfig.EstimatedEpochAtSlot(duty.Slot)
 
 		const eventMsg = "🔧 executing committee duty"
 		logger.Debug(eventMsg, fields.Duties(dutyEpoch, duty.ValidatorDuties))
@@ -442,10 +437,6 @@
 			observability.CommitteeIDAttribute(committee.id),
 			observability.DutyCountAttribute(len(duty.ValidatorDuties)),
 		))
-=======
-		dutyEpoch := s.beaconConfig.EstimatedEpochAtSlot(duty.Slot)
-		logger.Debug("🔧 executing committee duty", fields.Duties(dutyEpoch, duty.ValidatorDuties))
->>>>>>> 375d3fb7
 
 		slotDelay := time.Since(s.beaconConfig.GetSlotStartTime(duty.Slot))
 		if slotDelay >= 100*time.Millisecond {
