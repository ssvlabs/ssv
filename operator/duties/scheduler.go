--- conflicted
+++ resolved
@@ -293,13 +293,8 @@
 		case <-s.ticker.Next():
 			slot := s.ticker.Slot()
 
-<<<<<<< HEAD
-			delay := s.beaconConfig.GetSlotDuration() / casts.DurationFromUint64(goclient.IntervalsPerSlot) /* a third of the slot duration */
-			finalTime := s.beaconConfig.GetSlotStartTime(slot).Add(delay)
-=======
-			delayThirdOfSlot := s.network.SlotDurationSec() / casts.DurationFromUint64(goclient.IntervalsPerSlot)
-			finalTime := s.network.Beacon.GetSlotStartTime(slot).Add(delayThirdOfSlot)
->>>>>>> a82d983b
+			delayThirdOfSlot := s.beaconConfig.GetSlotDuration() / casts.DurationFromUint64(goclient.IntervalsPerSlot)
+			finalTime := s.beaconConfig.GetSlotStartTime(slot).Add(delayThirdOfSlot)
 			waitDuration := time.Until(finalTime)
 			if waitDuration > 0 {
 				time.Sleep(waitDuration)
@@ -314,13 +309,9 @@
 func (s *Scheduler) HandleHeadEvent(logger *zap.Logger) func(event *eth2apiv1.HeadEvent) {
 	return func(event *eth2apiv1.HeadEvent) {
 		var zeroRoot phase0.Root
-<<<<<<< HEAD
+
 		if event.Slot != s.beaconConfig.EstimatedCurrentSlot() {
-=======
-
-		if event.Slot != s.network.Beacon.EstimatedCurrentSlot() {
 			// No need to process outdated events here.
->>>>>>> a82d983b
 			return
 		}
 
