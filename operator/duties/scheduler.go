package duties

import (
	"bytes"
	"context"
	"fmt"
	"sync"
	"time"

	eth2client "github.com/attestantio/go-eth2-client"
	eth2apiv1 "github.com/attestantio/go-eth2-client/api/v1"
	"github.com/attestantio/go-eth2-client/spec/phase0"
	spectypes "github.com/bloxapp/ssv-spec/types"
	"github.com/prometheus/client_golang/prometheus"
	"github.com/prometheus/client_golang/prometheus/promauto"
	"github.com/prysmaticlabs/prysm/v4/async/event"
	"github.com/sourcegraph/conc/pool"
	"go.uber.org/zap"

	"github.com/bloxapp/ssv/beacon/goclient"
	"github.com/bloxapp/ssv/eth/executionclient"
	"github.com/bloxapp/ssv/logging"
	"github.com/bloxapp/ssv/logging/fields"
	"github.com/bloxapp/ssv/networkconfig"
	"github.com/bloxapp/ssv/operator/duties/dutystore"
	"github.com/bloxapp/ssv/operator/slotticker"
	"github.com/bloxapp/ssv/protocol/v2/types"
)

//go:generate mockgen -package=mocks -destination=./mocks/scheduler.go -source=./scheduler.go

var slotDelayHistogram = promauto.NewHistogram(prometheus.HistogramOpts{
	Name:    "slot_ticker_delay_milliseconds",
	Help:    "The delay in milliseconds of the slot ticker",
	Buckets: []float64{5, 10, 20, 100, 500, 5000}, // Buckets in milliseconds. Adjust as per your needs.
})

func init() {
	logger := zap.L()
	if err := prometheus.Register(slotDelayHistogram); err != nil {
		logger.Debug("could not register prometheus collector")
	}
}

const (
	// blockPropagationDelay time to propagate around the nodes
	// before kicking off duties for the block's slot.
	blockPropagationDelay = 200 * time.Millisecond
)

type SlotTicker interface {
	Next() <-chan time.Time
	Slot() phase0.Slot
}

type BeaconNode interface {
	AttesterDuties(ctx context.Context, epoch phase0.Epoch, validatorIndices []phase0.ValidatorIndex) ([]*eth2apiv1.AttesterDuty, error)
	ProposerDuties(ctx context.Context, epoch phase0.Epoch, validatorIndices []phase0.ValidatorIndex) ([]*eth2apiv1.ProposerDuty, error)
	SyncCommitteeDuties(ctx context.Context, epoch phase0.Epoch, indices []phase0.ValidatorIndex) ([]*eth2apiv1.SyncCommitteeDuty, error)
	Events(ctx context.Context, topics []string, handler eth2client.EventHandlerFunc) error
	SubmitBeaconCommitteeSubscriptions(ctx context.Context, subscription []*eth2apiv1.BeaconCommitteeSubscription) error
	SubmitSyncCommitteeSubscriptions(ctx context.Context, subscription []*eth2apiv1.SyncCommitteeSubscription) error
}

// ValidatorController represents the component that controls validators via the scheduler
type ValidatorController interface {
	CommitteeActiveIndices(epoch phase0.Epoch) []phase0.ValidatorIndex
	AllActiveIndices(epoch phase0.Epoch) []phase0.ValidatorIndex
	GetOperatorShares() []*types.SSVShare
}

type ExecuteDutyFunc func(logger *zap.Logger, duty *spectypes.Duty)

type SchedulerOptions struct {
	Ctx                 context.Context
	BeaconNode          BeaconNode
	ExecutionClient     *executionclient.ExecutionClient
	Network             networkconfig.NetworkConfig
	ValidatorController ValidatorController
	ExecuteDuty         ExecuteDutyFunc
	IndicesChg          chan struct{}
	ValidatorExitCh     <-chan ExitDescriptor
	SlotTickerProvider  slotticker.Provider
	BuilderProposals    bool
	DutyStore           *dutystore.Store
}

type Scheduler struct {
	beaconNode          BeaconNode
	executionClient     *executionclient.ExecutionClient
	network             networkconfig.NetworkConfig
	validatorController ValidatorController
	slotTickerProvider  slotticker.Provider
	executeDuty         ExecuteDutyFunc
	builderProposals    bool

	handlers            []dutyHandler
	blockPropagateDelay time.Duration

	reorg      chan ReorgEvent
	indicesChg chan struct{}
	ticker     slotticker.SlotTicker
	waitCond   *sync.Cond
	pool       *pool.ContextPool

	headSlot                  phase0.Slot
	lastBlockEpoch            phase0.Epoch
	currentDutyDependentRoot  phase0.Root
	previousDutyDependentRoot phase0.Root
}

func NewScheduler(opts *SchedulerOptions) *Scheduler {
	dutyStore := opts.DutyStore
	if dutyStore == nil {
		dutyStore = dutystore.New()
	}

	s := &Scheduler{
		beaconNode:          opts.BeaconNode,
		executionClient:     opts.ExecutionClient,
		network:             opts.Network,
		slotTickerProvider:  opts.SlotTickerProvider,
		executeDuty:         opts.ExecuteDuty,
		validatorController: opts.ValidatorController,
		builderProposals:    opts.BuilderProposals,
		indicesChg:          opts.IndicesChg,
		blockPropagateDelay: blockPropagationDelay,

		handlers: []dutyHandler{
			NewAttesterHandler(dutyStore.Attester),
			NewProposerHandler(dutyStore.Proposer),
			NewSyncCommitteeHandler(dutyStore.SyncCommittee),
			NewVoluntaryExitHandler(opts.ValidatorExitCh),
		},

		ticker:   opts.SlotTickerProvider(),
		reorg:    make(chan ReorgEvent),
		waitCond: sync.NewCond(&sync.Mutex{}),
	}
	if s.builderProposals {
		s.handlers = append(s.handlers, NewValidatorRegistrationHandler())
	}
	return s
}

type ReorgEvent struct {
	Slot     phase0.Slot
	Previous bool
	Current  bool
}

// Start initializes the Scheduler and begins its operation.
// Note: This function includes blocking operations, especially within the handler's HandleInitialDuties call,
// which will block until initial duties are fully handled.
func (s *Scheduler) Start(ctx context.Context, logger *zap.Logger) error {
	logger = logger.Named(logging.NameDutyScheduler)
	logger.Info("duty scheduler started")

	// Subscribe to head events. This allows us to go early for attestations & sync committees if a block arrives,
	// as well as re-request duties if there is a change in beacon block.
	if err := s.beaconNode.Events(ctx, []string{"head"}, s.HandleHeadEvent(logger)); err != nil {
		return fmt.Errorf("failed to subscribe to head events: %w", err)
	}

	s.pool = pool.New().WithContext(ctx).WithCancelOnError()

	indicesChangeFeed := NewEventFeed[struct{}]()
	reorgFeed := NewEventFeed[ReorgEvent]()

	for _, handler := range s.handlers {
		indicesChangeCh := make(chan struct{})
		indicesChangeFeed.Subscribe(indicesChangeCh)
		reorgCh := make(chan ReorgEvent)
		reorgFeed.Subscribe(reorgCh)

		handler.Setup(
			handler.Name(),
			logger,
			s.beaconNode,
			s.executionClient,
			s.network,
			s.validatorController,
			s.ExecuteDuties,
			s.slotTickerProvider,
			reorgCh,
			indicesChangeCh,
		)

<<<<<<< HEAD
		handler := handler
=======
		// This call is blocking
		handler.HandleInitialDuties(ctx)

>>>>>>> 6dafce32
		s.pool.Go(func(ctx context.Context) error {
			// Wait for the head event subscription to complete before starting the handler.
			handler.HandleDuties(ctx)
			return nil
		})
	}

	go s.SlotTicker(ctx)

	go indicesChangeFeed.FanOut(ctx, s.indicesChg)
	go reorgFeed.FanOut(ctx, s.reorg)

	return nil
}

func (s *Scheduler) Wait() error {
	return s.pool.Wait()
}

type EventFeed[T any] struct {
	feed *event.Feed
}

func NewEventFeed[T any]() *EventFeed[T] {
	return &EventFeed[T]{
		feed: &event.Feed{},
	}
}

func (f *EventFeed[T]) Subscribe(ch chan<- T) event.Subscription {
	return f.feed.Subscribe(ch)
}

func (f *EventFeed[T]) Send(item T) {
	_ = f.feed.Send(item)
}

func (f *EventFeed[T]) FanOut(ctx context.Context, in <-chan T) {
	for {
		select {
		case <-ctx.Done():
			return
		case item, ok := <-in:
			if !ok {
				return
			}
			// Fan out the message to all subscribers.
			f.Send(item)
		}
	}
}

// SlotTicker handles the "head" events from the beacon node.
func (s *Scheduler) SlotTicker(ctx context.Context) {
	for {
		select {
		case <-ctx.Done():
			return
		case <-s.ticker.Next():
			slot := s.ticker.Slot()

			delay := s.network.SlotDurationSec() / time.Duration(goclient.IntervalsPerSlot) /* a third of the slot duration */
			finalTime := s.network.Beacon.GetSlotStartTime(slot).Add(delay)
			waitDuration := time.Until(finalTime)

			if waitDuration > 0 {
				time.Sleep(waitDuration)

				// Lock the mutex before broadcasting
				s.waitCond.L.Lock()
				s.headSlot = slot
				s.waitCond.Broadcast()
				s.waitCond.L.Unlock()
			}
		}
	}
}

// HandleHeadEvent handles the "head" events from the beacon node.
func (s *Scheduler) HandleHeadEvent(logger *zap.Logger) func(event *eth2apiv1.Event) {
	return func(event *eth2apiv1.Event) {
		if event.Data == nil {
			return
		}

		var zeroRoot phase0.Root

		data := event.Data.(*eth2apiv1.HeadEvent)
		if data.Slot != s.network.Beacon.EstimatedCurrentSlot() {
			return
		}

		// check for reorg
		epoch := s.network.Beacon.EstimatedEpochAtSlot(data.Slot)
		buildStr := fmt.Sprintf("e%v-s%v-#%v", epoch, data.Slot, data.Slot%32+1)
		logger := logger.With(zap.String("epoch_slot_seq", buildStr))
		if s.lastBlockEpoch != 0 {
			if epoch > s.lastBlockEpoch {
				// Change of epoch.
				// Ensure that the new previous dependent root is the same as the old current root.
				if !bytes.Equal(s.previousDutyDependentRoot[:], zeroRoot[:]) &&
					!bytes.Equal(s.currentDutyDependentRoot[:], data.PreviousDutyDependentRoot[:]) {
					logger.Debug("🔀 Previous duty dependent root has changed on epoch transition",
						zap.String("old_current_dependent_root", fmt.Sprintf("%#x", s.currentDutyDependentRoot[:])),
						zap.String("new_previous_dependent_root", fmt.Sprintf("%#x", data.PreviousDutyDependentRoot[:])))

					s.reorg <- ReorgEvent{
						Slot:     data.Slot,
						Previous: true,
					}
				}
			} else {
				// Same epoch
				// Ensure that the previous dependent roots are the same.
				if !bytes.Equal(s.previousDutyDependentRoot[:], zeroRoot[:]) &&
					!bytes.Equal(s.previousDutyDependentRoot[:], data.PreviousDutyDependentRoot[:]) {
					logger.Debug("🔀 Previous duty dependent root has changed",
						zap.String("old_previous_dependent_root", fmt.Sprintf("%#x", s.previousDutyDependentRoot[:])),
						zap.String("new_previous_dependent_root", fmt.Sprintf("%#x", data.PreviousDutyDependentRoot[:])))

					s.reorg <- ReorgEvent{
						Slot:     data.Slot,
						Previous: true,
					}
				}

				// Ensure that the current dependent roots are the same.
				if !bytes.Equal(s.currentDutyDependentRoot[:], zeroRoot[:]) &&
					!bytes.Equal(s.currentDutyDependentRoot[:], data.CurrentDutyDependentRoot[:]) {
					logger.Debug("🔀 Current duty dependent root has changed",
						zap.String("old_current_dependent_root", fmt.Sprintf("%#x", s.currentDutyDependentRoot[:])),
						zap.String("new_current_dependent_root", fmt.Sprintf("%#x", data.CurrentDutyDependentRoot[:])))

					s.reorg <- ReorgEvent{
						Slot:    data.Slot,
						Current: true,
					}
				}
			}
		}

		s.lastBlockEpoch = epoch
		s.previousDutyDependentRoot = data.PreviousDutyDependentRoot
		s.currentDutyDependentRoot = data.CurrentDutyDependentRoot

		currentTime := time.Now()
		delay := s.network.SlotDurationSec() / time.Duration(goclient.IntervalsPerSlot) /* a third of the slot duration */
		slotStartTimeWithDelay := s.network.Beacon.GetSlotStartTime(data.Slot).Add(delay)
		if currentTime.Before(slotStartTimeWithDelay) {
			logger.Debug("🏁 Head event: Block arrived before 1/3 slot", zap.Duration("time_saved", slotStartTimeWithDelay.Sub(currentTime)))

			// We give the block some time to propagate around the rest of the
			// nodes before kicking off duties for the block's slot.
			time.Sleep(s.blockPropagateDelay)

			s.waitCond.L.Lock()
			s.headSlot = data.Slot
			s.waitCond.Broadcast()
			s.waitCond.L.Unlock()
		}
	}
}

// ExecuteDuties tries to execute the given duties
func (s *Scheduler) ExecuteDuties(logger *zap.Logger, duties []*spectypes.Duty) {
	for _, duty := range duties {
		duty := duty
		logger := s.loggerWithDutyContext(logger, duty)
		slotDelay := time.Since(s.network.Beacon.GetSlotStartTime(duty.Slot))
		if slotDelay >= 100*time.Millisecond {
			logger.Debug("⚠️ late duty execution", zap.Int64("slot_delay", slotDelay.Milliseconds()))
		}
		slotDelayHistogram.Observe(float64(slotDelay.Milliseconds()))
		go func() {
			if duty.Type == spectypes.BNRoleAttester || duty.Type == spectypes.BNRoleSyncCommittee {
				s.waitOneThirdOrValidBlock(duty.Slot)
			}
			s.executeDuty(logger, duty)
		}()
	}
}

// loggerWithDutyContext returns an instance of logger with the given duty's information
func (s *Scheduler) loggerWithDutyContext(logger *zap.Logger, duty *spectypes.Duty) *zap.Logger {
	return logger.
		With(fields.Role(duty.Type)).
		With(zap.Uint64("committee_index", uint64(duty.CommitteeIndex))).
		With(fields.CurrentSlot(s.network.Beacon.EstimatedCurrentSlot())).
		With(fields.Slot(duty.Slot)).
		With(fields.Epoch(s.network.Beacon.EstimatedEpochAtSlot(duty.Slot))).
		With(fields.PubKey(duty.PubKey[:])).
		With(fields.StartTimeUnixMilli(s.network.Beacon.GetSlotStartTime(duty.Slot)))
}

// waitOneThirdOrValidBlock waits until one-third of the slot has transpired (SECONDS_PER_SLOT / 3 seconds after the start of slot)
func (s *Scheduler) waitOneThirdOrValidBlock(slot phase0.Slot) {
	// Wait for the event or signal
	s.waitCond.L.Lock()
	for s.headSlot < slot {
		s.waitCond.Wait()
	}
	s.waitCond.L.Unlock()
}<|MERGE_RESOLUTION|>--- conflicted
+++ resolved
@@ -186,13 +186,10 @@
 			indicesChangeCh,
 		)
 
-<<<<<<< HEAD
-		handler := handler
-=======
 		// This call is blocking
 		handler.HandleInitialDuties(ctx)
 
->>>>>>> 6dafce32
+		handler := handler
 		s.pool.Go(func(ctx context.Context) error {
 			// Wait for the head event subscription to complete before starting the handler.
 			handler.HandleDuties(ctx)
