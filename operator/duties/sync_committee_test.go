package duties

import (
	"bytes"
	"context"
	"testing"
	"time"

	v1 "github.com/attestantio/go-eth2-client/api/v1"
	"github.com/attestantio/go-eth2-client/spec/phase0"
	"github.com/stretchr/testify/require"
	"go.uber.org/mock/gomock"

	"github.com/ssvlabs/ssv/utils/hashmap"

	spectypes "github.com/ssvlabs/ssv-spec/types"

	"github.com/ssvlabs/ssv/operator/duties/dutystore"
	mocknetwork "github.com/ssvlabs/ssv/protocol/v2/blockchain/beacon/mocks"
	ssvtypes "github.com/ssvlabs/ssv/protocol/v2/types"
)

func setupSyncCommitteeDutiesMock(
	s *Scheduler,
	activeShares []*ssvtypes.SSVShare,
	dutiesMap *hashmap.Map[uint64, []*v1.SyncCommitteeDuty],
	waitForDuties *SafeValue[bool],
) (chan struct{}, chan []*spectypes.ValidatorDuty) {
	fetchDutiesCall := make(chan struct{})
	executeDutiesCall := make(chan []*spectypes.ValidatorDuty)

	s.network.Beacon.(*mocknetwork.MockBeaconNetwork).EXPECT().EstimatedSyncCommitteePeriodAtEpoch(gomock.Any()).DoAndReturn(
		func(epoch phase0.Epoch) uint64 {
			return uint64(epoch) / s.network.Beacon.EpochsPerSyncCommitteePeriod()
		},
	).AnyTimes()

	s.network.Beacon.(*mocknetwork.MockBeaconNetwork).EXPECT().FirstEpochOfSyncPeriod(gomock.Any()).DoAndReturn(
		func(period uint64) phase0.Epoch {
			return phase0.Epoch(period * s.network.Beacon.EpochsPerSyncCommitteePeriod())
		},
	).AnyTimes()

	s.network.Beacon.(*mocknetwork.MockBeaconNetwork).EXPECT().LastSlotOfSyncPeriod(gomock.Any()).DoAndReturn(
		func(period uint64) phase0.Slot {
			lastEpoch := s.network.Beacon.FirstEpochOfSyncPeriod(period+1) - 1
			// If we are in the sync committee that ends at slot x we do not generate a message during slot x-1
			// as it will never be included, hence -1.
			return s.network.Beacon.GetEpochFirstSlot(lastEpoch+1) - 2
		},
	).AnyTimes()

	s.network.Beacon.(*mocknetwork.MockBeaconNetwork).EXPECT().GetEpochFirstSlot(gomock.Any()).DoAndReturn(
		func(epoch phase0.Epoch) phase0.Slot {
			return phase0.Slot(uint64(epoch) * s.network.Beacon.SlotsPerEpoch())
		},
	).AnyTimes()

	s.beaconNode.(*MockBeaconNode).EXPECT().SyncCommitteeDuties(gomock.Any(), gomock.Any(), gomock.Any()).DoAndReturn(
		func(ctx context.Context, epoch phase0.Epoch, indices []phase0.ValidatorIndex) ([]*v1.SyncCommitteeDuty, error) {
			if waitForDuties.Get() {
				fetchDutiesCall <- struct{}{}
			}
			period := s.network.Beacon.EstimatedSyncCommitteePeriodAtEpoch(epoch)
			duties, _ := dutiesMap.Get(period)
			return duties, nil
		}).AnyTimes()

	s.validatorProvider.(*MockValidatorProvider).EXPECT().SelfParticipatingValidators(gomock.Any()).Return(activeShares).AnyTimes()
	s.validatorProvider.(*MockValidatorProvider).EXPECT().ParticipatingValidators(gomock.Any()).Return(activeShares).AnyTimes()
	s.validatorProvider.(*MockValidatorProvider).EXPECT().Validator(gomock.Any()).DoAndReturn(
		func(pubKey []byte) (*ssvtypes.SSVShare, bool) {
			var ssvShare *ssvtypes.SSVShare
			var minEpoch phase0.Epoch
			dutiesMap.Range(func(period uint64, duties []*v1.SyncCommitteeDuty) bool {
				for _, duty := range duties {
					if bytes.Equal(duty.PubKey[:], pubKey) {
						ssvShare = &ssvtypes.SSVShare{
							Share: spectypes.Share{
								ValidatorIndex: duty.ValidatorIndex,
							},
						}
						firstEpoch := s.network.Beacon.FirstEpochOfSyncPeriod(period)
						if firstEpoch < minEpoch {
							minEpoch = firstEpoch
							ssvShare.SetMinParticipationEpoch(firstEpoch)
						}
						return true
					}
				}
				return true
			})

			if ssvShare != nil {
				return ssvShare, true
			}

			return nil, false
		},
	).AnyTimes()

	s.validatorController.(*MockValidatorController).EXPECT().AllActiveIndices(gomock.Any(), gomock.Any()).DoAndReturn(
		func(epoch phase0.Epoch, afterInit bool) []phase0.ValidatorIndex {
			return indicesFromShares(activeShares)
		}).AnyTimes()

	s.beaconNode.(*MockBeaconNode).EXPECT().SubmitSyncCommitteeSubscriptions(gomock.Any(), gomock.Any()).Return(nil).AnyTimes()

	return fetchDutiesCall, executeDutiesCall
}

func expectedExecutedSyncCommitteeDuties(handler *SyncCommitteeHandler, duties []*v1.SyncCommitteeDuty, slot phase0.Slot) []*spectypes.ValidatorDuty {
	expectedDuties := make([]*spectypes.ValidatorDuty, 0)
	for _, d := range duties {
		expectedDuties = append(expectedDuties, handler.toSpecDuty(d, slot, spectypes.BNRoleSyncCommitteeContribution))
	}
	return expectedDuties
}

func TestScheduler_SyncCommittee_Same_Period(t *testing.T) {
	var (
		handler       = NewSyncCommitteeHandler(dutystore.NewSyncCommitteeDuties())
		currentSlot   = &SafeValue[phase0.Slot]{}
		waitForDuties = &SafeValue[bool]{}
		dutiesMap     = hashmap.New[uint64, []*v1.SyncCommitteeDuty]()
		activeShares  = []*ssvtypes.SSVShare{{
			Share: spectypes.Share{
				Committee: []*spectypes.ShareMember{
					{Signer: 1}, {Signer: 2}, {Signer: 3}, {Signer: 4},
				},
				ValidatorIndex: 1,
			},
		}}
	)
	dutiesMap.Set(0, []*v1.SyncCommitteeDuty{
		{
			PubKey:         phase0.BLSPubKey{1, 2, 3},
			ValidatorIndex: phase0.ValidatorIndex(1),
		},
	})

	// STEP 1: wait for sync committee duties to be fetched (handle initial duties)
	currentSlot.Set(phase0.Slot(1))
	scheduler, logger, ticker, timeout, cancel, schedulerPool, startFn := setupSchedulerAndMocks(t, []dutyHandler{handler}, currentSlot)
	fetchDutiesCall, executeDutiesCall := setupSyncCommitteeDutiesMock(scheduler, activeShares, dutiesMap, waitForDuties)
	startFn()

	// STEP 1: wait for sync committee duties to be fetched and executed at the same slot
	duties, _ := dutiesMap.Get(0)
	expected := expectedExecutedSyncCommitteeDuties(handler, duties, currentSlot.Get())
	setExecuteDutyFunc(scheduler, executeDutiesCall, len(expected))

	ticker.Send(currentSlot.Get())
	waitForDutiesExecution(t, logger, fetchDutiesCall, executeDutiesCall, timeout, expected)

	// STEP 2: expect sync committee duties to be executed at the same period
	currentSlot.Set(phase0.Slot(2))
	duties, _ = dutiesMap.Get(0)
	expected = expectedExecutedSyncCommitteeDuties(handler, duties, currentSlot.Get())
	setExecuteDutyFunc(scheduler, executeDutiesCall, len(expected))

	ticker.Send(currentSlot.Get())
	waitForDutiesExecution(t, logger, fetchDutiesCall, executeDutiesCall, timeout, expected)

	// STEP 3: expect sync committee duties to be executed at the last slot of the period
	currentSlot.Set(scheduler.network.Beacon.LastSlotOfSyncPeriod(0))
	duties, _ = dutiesMap.Get(0)
	expected = expectedExecutedSyncCommitteeDuties(handler, duties, currentSlot.Get())
	setExecuteDutyFunc(scheduler, executeDutiesCall, len(expected))

	ticker.Send(currentSlot.Get())
	waitForDutiesExecution(t, logger, fetchDutiesCall, executeDutiesCall, timeout, expected)

	// STEP 4: expect no action to be taken as we are in the next period
	firstSlotOfNextPeriod := scheduler.network.Beacon.GetEpochFirstSlot(scheduler.network.Beacon.FirstEpochOfSyncPeriod(1))
	currentSlot.Set(firstSlotOfNextPeriod)
	ticker.Send(currentSlot.Get())
	waitForNoAction(t, logger, fetchDutiesCall, executeDutiesCall, timeout)

	// Stop scheduler & wait for graceful exit.
	cancel()
	require.NoError(t, schedulerPool.Wait())
}

func TestScheduler_SyncCommittee_Current_Next_Periods(t *testing.T) {
	var (
		handler       = NewSyncCommitteeHandler(dutystore.NewSyncCommitteeDuties())
		currentSlot   = &SafeValue[phase0.Slot]{}
		waitForDuties = &SafeValue[bool]{}
		dutiesMap     = hashmap.New[uint64, []*v1.SyncCommitteeDuty]()
		activeShares  = []*ssvtypes.SSVShare{
			{
				Share: spectypes.Share{
					Committee: []*spectypes.ShareMember{
						{Signer: 1}, {Signer: 2}, {Signer: 3}, {Signer: 4},
					},
					ValidatorIndex: 1,
				},
			},
			{
				Share: spectypes.Share{
					Committee: []*spectypes.ShareMember{
						{Signer: 1}, {Signer: 2}, {Signer: 3}, {Signer: 4},
					},
					ValidatorIndex: 2,
				},
			},
		}
	)
	dutiesMap.Set(0, []*v1.SyncCommitteeDuty{
		{
			PubKey:         phase0.BLSPubKey{1, 2, 3},
			ValidatorIndex: phase0.ValidatorIndex(1),
		},
	})
	dutiesMap.Set(1, []*v1.SyncCommitteeDuty{
		{
			PubKey:         phase0.BLSPubKey{1, 2, 4},
			ValidatorIndex: phase0.ValidatorIndex(2),
		},
	})

	// STEP 1: wait for sync committee duties to be fetched (handle initial duties)
	currentSlot.Set(phase0.Slot(256*32 - 49))
	scheduler, logger, ticker, timeout, cancel, schedulerPool, startFn := setupSchedulerAndMocks(t, []dutyHandler{handler}, currentSlot)
	fetchDutiesCall, executeDutiesCall := setupSyncCommitteeDutiesMock(scheduler, activeShares, dutiesMap, waitForDuties)
	startFn()

	duties, _ := dutiesMap.Get(0)
	expected := expectedExecutedSyncCommitteeDuties(handler, duties, currentSlot.Get())
	setExecuteDutyFunc(scheduler, executeDutiesCall, len(expected))

	ticker.Send(currentSlot.Get())
	waitForDutiesExecution(t, logger, fetchDutiesCall, executeDutiesCall, timeout, expected)

	// STEP 2: wait for sync committee duties to be executed
	currentSlot.Set(phase0.Slot(256*32 - 48))
	duties, _ = dutiesMap.Get(0)
	expected = expectedExecutedSyncCommitteeDuties(handler, duties, currentSlot.Get())
	setExecuteDutyFunc(scheduler, executeDutiesCall, len(expected))

	ticker.Send(currentSlot.Get())
	waitForDutiesExecution(t, logger, fetchDutiesCall, executeDutiesCall, timeout, expected)

	// STEP 3: wait for sync committee duties to be executed
	currentSlot.Set(phase0.Slot(256*32 - 47))
	duties, _ = dutiesMap.Get(0)
	expected = expectedExecutedSyncCommitteeDuties(handler, duties, currentSlot.Get())
	setExecuteDutyFunc(scheduler, executeDutiesCall, len(expected))

	ticker.Send(currentSlot.Get())
	waitForDutiesExecution(t, logger, fetchDutiesCall, executeDutiesCall, timeout, expected)

	// ...

	// STEP 4: new period, wait for sync committee duties to be executed
	currentSlot.Set(phase0.Slot(256 * 32))
	duties, _ = dutiesMap.Get(1)
	expected = expectedExecutedSyncCommitteeDuties(handler, duties, currentSlot.Get())
	setExecuteDutyFunc(scheduler, executeDutiesCall, len(expected))

	ticker.Send(currentSlot.Get())
	waitForDutiesExecution(t, logger, fetchDutiesCall, executeDutiesCall, timeout, expected)

	// Stop scheduler & wait for graceful exit.
	cancel()
	require.NoError(t, schedulerPool.Wait())
}

func TestScheduler_SyncCommittee_Indices_Changed(t *testing.T) {
	var (
		handler       = NewSyncCommitteeHandler(dutystore.NewSyncCommitteeDuties())
		currentSlot   = &SafeValue[phase0.Slot]{}
		waitForDuties = &SafeValue[bool]{}
		dutiesMap     = hashmap.New[uint64, []*v1.SyncCommitteeDuty]()
		activeShares  = []*ssvtypes.SSVShare{
			{
				Share: spectypes.Share{
					Committee: []*spectypes.ShareMember{
						{Signer: 1}, {Signer: 2}, {Signer: 3}, {Signer: 4},
					},
					ValidatorIndex: 1,
				},
			},
			{
				Share: spectypes.Share{
					Committee: []*spectypes.ShareMember{
						{Signer: 1}, {Signer: 2}, {Signer: 3}, {Signer: 4},
					},
					ValidatorIndex: 2,
				},
			},
		}
	)
	currentSlot.Set(phase0.Slot(256*32 - 3))
	scheduler, logger, ticker, timeout, cancel, schedulerPool, startFn := setupSchedulerAndMocks(t, []dutyHandler{handler}, currentSlot)
	fetchDutiesCall, executeDutiesCall := setupSyncCommitteeDutiesMock(scheduler, activeShares, dutiesMap, waitForDuties)
	startFn()

	dutiesMap.Set(1, []*v1.SyncCommitteeDuty{
		{
			PubKey:         phase0.BLSPubKey{1, 2, 3},
			ValidatorIndex: phase0.ValidatorIndex(1),
		},
	})

	// STEP 1: wait for sync committee duties to be fetched for next period
	waitForDuties.Set(true)
	ticker.Send(currentSlot.Get())
	waitForDutiesFetch(t, logger, fetchDutiesCall, executeDutiesCall, timeout)

	// STEP 2: trigger a change in active indices
	scheduler.indicesChg <- struct{}{}
	duties, _ := dutiesMap.Get(1)
	dutiesMap.Set(1, append(duties, &v1.SyncCommitteeDuty{
		PubKey:         phase0.BLSPubKey{1, 2, 4},
		ValidatorIndex: phase0.ValidatorIndex(2),
	}))
	waitForNoAction(t, logger, fetchDutiesCall, executeDutiesCall, timeout)

	// STEP 3: wait for sync committee duties to be fetched again
	currentSlot.Set(phase0.Slot(256*32 - 2))
	ticker.Send(currentSlot.Get())
	waitForDutiesFetch(t, logger, fetchDutiesCall, executeDutiesCall, timeout)
	waitForDutiesFetch(t, logger, fetchDutiesCall, executeDutiesCall, timeout)

	// STEP 4: no action should be taken
	currentSlot.Set(phase0.Slot(256*32 - 1))
	ticker.Send(currentSlot.Get())
	waitForNoAction(t, logger, fetchDutiesCall, executeDutiesCall, timeout)

	// STEP 5: execute duties
	currentSlot.Set(phase0.Slot(256 * 32))
	duties, _ = dutiesMap.Get(1)
	expected := expectedExecutedSyncCommitteeDuties(handler, duties, currentSlot.Get())
	setExecuteDutyFunc(scheduler, executeDutiesCall, len(expected))

	ticker.Send(currentSlot.Get())
	waitForDutiesExecution(t, logger, fetchDutiesCall, executeDutiesCall, timeout, expected)

	// Stop scheduler & wait for graceful exit.
	cancel()
	require.NoError(t, schedulerPool.Wait())
}

func TestScheduler_SyncCommittee_Multiple_Indices_Changed_Same_Slot(t *testing.T) {
	var (
		handler       = NewSyncCommitteeHandler(dutystore.NewSyncCommitteeDuties())
		currentSlot   = &SafeValue[phase0.Slot]{}
		waitForDuties = &SafeValue[bool]{}
		dutiesMap     = hashmap.New[uint64, []*v1.SyncCommitteeDuty]()
		activeShares  = []*ssvtypes.SSVShare{
			{
				Share: spectypes.Share{
					Committee: []*spectypes.ShareMember{
						{Signer: 1}, {Signer: 2}, {Signer: 3}, {Signer: 4},
					},
					ValidatorIndex: 1,
				},
			},
			{
				Share: spectypes.Share{
					Committee: []*spectypes.ShareMember{
						{Signer: 1}, {Signer: 2}, {Signer: 3}, {Signer: 4},
					},
					ValidatorIndex: 2,
				},
			},
		}
	)
	currentSlot.Set(phase0.Slot(256*32 - 3))
	scheduler, logger, ticker, timeout, cancel, schedulerPool, startFn := setupSchedulerAndMocks(t, []dutyHandler{handler}, currentSlot)
	fetchDutiesCall, executeDutiesCall := setupSyncCommitteeDutiesMock(scheduler, activeShares, dutiesMap, waitForDuties)
	startFn()

	// STEP 1: wait for no action to be taken
	ticker.Send(currentSlot.Get())
	waitForNoAction(t, logger, fetchDutiesCall, executeDutiesCall, timeout)

	// STEP 2: trigger a change in active indices
	scheduler.indicesChg <- struct{}{}
	dutiesMap.Set(1, []*v1.SyncCommitteeDuty{
		{
			PubKey:         phase0.BLSPubKey{1, 2, 3},
			ValidatorIndex: phase0.ValidatorIndex(1),
		},
	})
	waitForNoAction(t, logger, fetchDutiesCall, executeDutiesCall, timeout)

	// STEP 3: trigger a change in active indices
	scheduler.indicesChg <- struct{}{}
	duties, _ := dutiesMap.Get(1)
	dutiesMap.Set(1, append(duties, &v1.SyncCommitteeDuty{
		PubKey:         phase0.BLSPubKey{1, 2, 4},
		ValidatorIndex: phase0.ValidatorIndex(2),
	}))
	waitForNoAction(t, logger, fetchDutiesCall, executeDutiesCall, timeout)

	// STEP 4: wait for sync committee duties to be fetched again
	currentSlot.Set(phase0.Slot(256*32 - 2))
	waitForDuties.Set(true)
	ticker.Send(currentSlot.Get())
	waitForDutiesFetch(t, logger, fetchDutiesCall, executeDutiesCall, timeout)
	waitForDutiesFetch(t, logger, fetchDutiesCall, executeDutiesCall, timeout)

	// STEP 5: no action should be taken
	currentSlot.Set(phase0.Slot(256*32 - 1))
	ticker.Send(currentSlot.Get())
	waitForNoAction(t, logger, fetchDutiesCall, executeDutiesCall, timeout)

	// STEP 6: The first assigned duty should not be executed, but the second one should
	currentSlot.Set(phase0.Slot(256 * 32))
	duties, _ = dutiesMap.Get(1)
	expected := expectedExecutedSyncCommitteeDuties(handler, duties, currentSlot.Get())
	setExecuteDutyFunc(scheduler, executeDutiesCall, len(expected))

	ticker.Send(currentSlot.Get())
	waitForDutiesExecution(t, logger, fetchDutiesCall, executeDutiesCall, timeout, expected)

	// Stop scheduler & wait for graceful exit.
	cancel()
	require.NoError(t, schedulerPool.Wait())
}

// reorg current dependent root changed
func TestScheduler_SyncCommittee_Reorg_Current(t *testing.T) {
	var (
		handler       = NewSyncCommitteeHandler(dutystore.NewSyncCommitteeDuties())
		currentSlot   = &SafeValue[phase0.Slot]{}
		waitForDuties = &SafeValue[bool]{}
		dutiesMap     = hashmap.New[uint64, []*v1.SyncCommitteeDuty]()
		activeShares  = []*ssvtypes.SSVShare{
			{
				Share: spectypes.Share{
					Committee: []*spectypes.ShareMember{
						{Signer: 1}, {Signer: 2}, {Signer: 3}, {Signer: 4},
					},
					ValidatorIndex: 1,
				},
			},
			{
				Share: spectypes.Share{
					Committee: []*spectypes.ShareMember{
						{Signer: 1}, {Signer: 2}, {Signer: 3}, {Signer: 4},
					},
					ValidatorIndex: 2,
				},
			},
		}
	)
	currentSlot.Set(phase0.Slot(256*32 - 3))
	scheduler, logger, ticker, timeout, cancel, schedulerPool, startFn := setupSchedulerAndMocks(t, []dutyHandler{handler}, currentSlot)
	fetchDutiesCall, executeDutiesCall := setupSyncCommitteeDutiesMock(scheduler, activeShares, dutiesMap, waitForDuties)
	startFn()

	dutiesMap.Set(1, []*v1.SyncCommitteeDuty{
		{
			PubKey:         phase0.BLSPubKey{1, 2, 3},
			ValidatorIndex: phase0.ValidatorIndex(1),
		},
	})

	// STEP 1: wait for sync committee duties to be fetched and executed at the same slot
	waitForDuties.Set(true)
	ticker.Send(currentSlot.Get())
	waitForDutiesFetch(t, logger, fetchDutiesCall, executeDutiesCall, timeout)

	// STEP 2: trigger head event
	e := &v1.Event{
		Data: &v1.HeadEvent{
			Slot:                     currentSlot.Get(),
			CurrentDutyDependentRoot: phase0.Root{0x01},
		},
	}
<<<<<<< HEAD
	scheduler.HandleHeadEvent()(e)
=======
	scheduler.HandleHeadEvent(logger)(e.Data.(*v1.HeadEvent))
>>>>>>> 8bff9909
	waitForNoAction(t, logger, fetchDutiesCall, executeDutiesCall, timeout)

	// STEP 3: Ticker with no action
	currentSlot.Set(phase0.Slot(256*32 - 2))
	ticker.Send(currentSlot.Get())
	waitForNoAction(t, logger, fetchDutiesCall, executeDutiesCall, timeout)

	// STEP 4: trigger reorg
	e = &v1.Event{
		Data: &v1.HeadEvent{
			Slot:                     currentSlot.Get(),
			CurrentDutyDependentRoot: phase0.Root{0x02},
		},
	}
	dutiesMap.Set(1, []*v1.SyncCommitteeDuty{
		{
			PubKey:         phase0.BLSPubKey{1, 2, 4},
			ValidatorIndex: phase0.ValidatorIndex(2),
		},
	})
<<<<<<< HEAD
	scheduler.HandleHeadEvent()(e)
=======
	scheduler.HandleHeadEvent(logger)(e.Data.(*v1.HeadEvent))
>>>>>>> 8bff9909
	waitForNoAction(t, logger, fetchDutiesCall, executeDutiesCall, timeout)

	// STEP 5: wait for sync committee duties to be fetched again for the current epoch
	currentSlot.Set(phase0.Slot(256*32 - 1))
	ticker.Send(currentSlot.Get())
	waitForDutiesFetch(t, logger, fetchDutiesCall, executeDutiesCall, timeout)

	// STEP 6: The first assigned duty should not be executed, but the second one should
	currentSlot.Set(phase0.Slot(256 * 32))
	duties, _ := dutiesMap.Get(1)
	expected := expectedExecutedSyncCommitteeDuties(handler, duties, currentSlot.Get())
	setExecuteDutyFunc(scheduler, executeDutiesCall, len(expected))

	ticker.Send(currentSlot.Get())
	waitForDutiesExecution(t, logger, fetchDutiesCall, executeDutiesCall, timeout, expected)

	// Stop scheduler & wait for graceful exit.
	cancel()
	require.NoError(t, schedulerPool.Wait())
}

// reorg current dependent root changed including indices change in the same slot
func TestScheduler_SyncCommittee_Reorg_Current_Indices_Changed(t *testing.T) {
	var (
		handler       = NewSyncCommitteeHandler(dutystore.NewSyncCommitteeDuties())
		currentSlot   = &SafeValue[phase0.Slot]{}
		waitForDuties = &SafeValue[bool]{}
		dutiesMap     = hashmap.New[uint64, []*v1.SyncCommitteeDuty]()
		activeShares  = []*ssvtypes.SSVShare{
			{
				Share: spectypes.Share{
					Committee: []*spectypes.ShareMember{
						{Signer: 1}, {Signer: 2}, {Signer: 3}, {Signer: 4},
					},
					ValidatorIndex: 1,
				},
			},
			{
				Share: spectypes.Share{
					Committee: []*spectypes.ShareMember{
						{Signer: 1}, {Signer: 2}, {Signer: 3}, {Signer: 4},
					},
					ValidatorIndex: 2,
				},
			},
			{
				Share: spectypes.Share{
					Committee: []*spectypes.ShareMember{
						{Signer: 1}, {Signer: 2}, {Signer: 3}, {Signer: 4},
					},
					ValidatorIndex: 3,
				},
			},
		}
	)
	currentSlot.Set(phase0.Slot(256*32 - 3))
	scheduler, logger, ticker, timeout, cancel, schedulerPool, startFn := setupSchedulerAndMocks(t, []dutyHandler{handler}, currentSlot)
	fetchDutiesCall, executeDutiesCall := setupSyncCommitteeDutiesMock(scheduler, activeShares, dutiesMap, waitForDuties)
	startFn()

	dutiesMap.Set(1, []*v1.SyncCommitteeDuty{
		{
			PubKey:         phase0.BLSPubKey{1, 2, 3},
			ValidatorIndex: phase0.ValidatorIndex(1),
		},
	})

	// STEP 1: wait for sync committee duties to be fetched and executed at the same slot
	waitForDuties.Set(true)
	ticker.Send(currentSlot.Get())
	waitForDutiesFetch(t, logger, fetchDutiesCall, executeDutiesCall, timeout)

	// STEP 2: trigger head event
	e := &v1.Event{
		Data: &v1.HeadEvent{
			Slot:                     currentSlot.Get(),
			CurrentDutyDependentRoot: phase0.Root{0x01},
		},
	}
<<<<<<< HEAD
	scheduler.HandleHeadEvent()(e)
=======
	scheduler.HandleHeadEvent(logger)(e.Data.(*v1.HeadEvent))
>>>>>>> 8bff9909
	waitForNoAction(t, logger, fetchDutiesCall, executeDutiesCall, timeout)

	// STEP 3: Ticker with no action
	currentSlot.Set(phase0.Slot(256*32 - 2))
	ticker.Send(currentSlot.Get())
	waitForNoAction(t, logger, fetchDutiesCall, executeDutiesCall, timeout)

	// STEP 4: trigger reorg
	e = &v1.Event{
		Data: &v1.HeadEvent{
			Slot:                     currentSlot.Get(),
			CurrentDutyDependentRoot: phase0.Root{0x02},
		},
	}
	dutiesMap.Set(1, []*v1.SyncCommitteeDuty{
		{
			PubKey:         phase0.BLSPubKey{1, 2, 4},
			ValidatorIndex: phase0.ValidatorIndex(2),
		},
	})
<<<<<<< HEAD
	scheduler.HandleHeadEvent()(e)
=======
	scheduler.HandleHeadEvent(logger)(e.Data.(*v1.HeadEvent))
>>>>>>> 8bff9909
	waitForNoAction(t, logger, fetchDutiesCall, executeDutiesCall, timeout)

	// STEP 3: trigger a change in active indices
	scheduler.indicesChg <- struct{}{}
	duties, _ := dutiesMap.Get(1)
	dutiesMap.Set(1, append(duties, &v1.SyncCommitteeDuty{
		PubKey:         phase0.BLSPubKey{1, 2, 5},
		ValidatorIndex: phase0.ValidatorIndex(3),
	}))
	waitForNoAction(t, logger, fetchDutiesCall, executeDutiesCall, timeout)

	// STEP 5: wait for sync committee duties to be fetched again for the current epoch
	currentSlot.Set(phase0.Slot(256*32 - 1))
	ticker.Send(currentSlot.Get())
	waitForDutiesFetch(t, logger, fetchDutiesCall, executeDutiesCall, timeout)
	waitForDutiesFetch(t, logger, fetchDutiesCall, executeDutiesCall, timeout)

	// STEP 6: The first assigned duty should not be executed, but the second and the new from indices change should
	currentSlot.Set(phase0.Slot(256 * 32))
	duties, _ = dutiesMap.Get(1)
	expected := expectedExecutedSyncCommitteeDuties(handler, duties, currentSlot.Get())
	setExecuteDutyFunc(scheduler, executeDutiesCall, len(expected))

	ticker.Send(currentSlot.Get())
	waitForDutiesExecution(t, logger, fetchDutiesCall, executeDutiesCall, timeout, expected)

	// Stop scheduler & wait for graceful exit.
	cancel()
	require.NoError(t, schedulerPool.Wait())
}

func TestScheduler_SyncCommittee_Early_Block(t *testing.T) {
	var (
		handler       = NewSyncCommitteeHandler(dutystore.NewSyncCommitteeDuties())
		currentSlot   = &SafeValue[phase0.Slot]{}
		waitForDuties = &SafeValue[bool]{}
		dutiesMap     = hashmap.New[uint64, []*v1.SyncCommitteeDuty]()
		activeShares  = []*ssvtypes.SSVShare{{
			Share: spectypes.Share{
				Committee: []*spectypes.ShareMember{
					{Signer: 1}, {Signer: 2}, {Signer: 3}, {Signer: 4},
				},
				ValidatorIndex: 1,
			},
		}}
	)
	dutiesMap.Set(0, []*v1.SyncCommitteeDuty{
		{
			PubKey:         phase0.BLSPubKey{1, 2, 3},
			ValidatorIndex: phase0.ValidatorIndex(1),
		},
	})

	currentSlot.Set(phase0.Slot(0))
	scheduler, logger, ticker, timeout, cancel, schedulerPool, startFn := setupSchedulerAndMocks(t, []dutyHandler{handler}, currentSlot)
	fetchDutiesCall, executeDutiesCall := setupSyncCommitteeDutiesMock(scheduler, activeShares, dutiesMap, waitForDuties)
	startFn()

	duties, _ := dutiesMap.Get(0)
	expected := expectedExecutedSyncCommitteeDuties(handler, duties, currentSlot.Get())
	setExecuteDutyFunc(scheduler, executeDutiesCall, len(expected))

	// STEP 1: wait for sync committee duties to be fetched and executed at the same slot
	ticker.Send(currentSlot.Get())
	waitForDutiesExecution(t, logger, fetchDutiesCall, executeDutiesCall, timeout, expected)

	// STEP 2: expect sync committee duties to be executed at the same period
	currentSlot.Set(phase0.Slot(1))
	duties, _ = dutiesMap.Get(0)
	expected = expectedExecutedSyncCommitteeDuties(handler, duties, currentSlot.Get())
	setExecuteDutyFunc(scheduler, executeDutiesCall, len(expected))

	ticker.Send(currentSlot.Get())
	waitForDutiesExecution(t, logger, fetchDutiesCall, executeDutiesCall, timeout, expected)

	// STEP 3: wait for sync committee duties to be executed faster than 1/3 of the slot duration
	startTime := time.Now()
	currentSlot.Set(phase0.Slot(2))
	duties, _ = dutiesMap.Get(0)
	expected = expectedExecutedSyncCommitteeDuties(handler, duties, currentSlot.Get())
	setExecuteDutyFunc(scheduler, executeDutiesCall, len(expected))

	ticker.Send(currentSlot.Get())

	// STEP 4: trigger head event (block arrival)
	e := &v1.Event{
		Data: &v1.HeadEvent{
			Slot: currentSlot.Get(),
		},
	}
<<<<<<< HEAD
	scheduler.HandleHeadEvent()(e)
=======
	scheduler.HandleHeadEvent(logger)(e.Data.(*v1.HeadEvent))
>>>>>>> 8bff9909
	waitForDutiesExecution(t, logger, fetchDutiesCall, executeDutiesCall, timeout, expected)
	require.Greater(t, time.Since(startTime), time.Duration(float64(scheduler.network.Beacon.SlotDurationSec()/3)*0.90)) // 10% margin due to flakiness of the test

	// Stop scheduler & wait for graceful exit.
	cancel()
	require.NoError(t, schedulerPool.Wait())
}<|MERGE_RESOLUTION|>--- conflicted
+++ resolved
@@ -472,11 +472,7 @@
 			CurrentDutyDependentRoot: phase0.Root{0x01},
 		},
 	}
-<<<<<<< HEAD
-	scheduler.HandleHeadEvent()(e)
-=======
-	scheduler.HandleHeadEvent(logger)(e.Data.(*v1.HeadEvent))
->>>>>>> 8bff9909
+	scheduler.HandleHeadEvent()(e.Data.(*v1.HeadEvent))
 	waitForNoAction(t, logger, fetchDutiesCall, executeDutiesCall, timeout)
 
 	// STEP 3: Ticker with no action
@@ -497,11 +493,7 @@
 			ValidatorIndex: phase0.ValidatorIndex(2),
 		},
 	})
-<<<<<<< HEAD
-	scheduler.HandleHeadEvent()(e)
-=======
-	scheduler.HandleHeadEvent(logger)(e.Data.(*v1.HeadEvent))
->>>>>>> 8bff9909
+	scheduler.HandleHeadEvent()(e.Data.(*v1.HeadEvent))
 	waitForNoAction(t, logger, fetchDutiesCall, executeDutiesCall, timeout)
 
 	// STEP 5: wait for sync committee duties to be fetched again for the current epoch
@@ -581,11 +573,7 @@
 			CurrentDutyDependentRoot: phase0.Root{0x01},
 		},
 	}
-<<<<<<< HEAD
-	scheduler.HandleHeadEvent()(e)
-=======
-	scheduler.HandleHeadEvent(logger)(e.Data.(*v1.HeadEvent))
->>>>>>> 8bff9909
+	scheduler.HandleHeadEvent()(e.Data.(*v1.HeadEvent))
 	waitForNoAction(t, logger, fetchDutiesCall, executeDutiesCall, timeout)
 
 	// STEP 3: Ticker with no action
@@ -606,11 +594,7 @@
 			ValidatorIndex: phase0.ValidatorIndex(2),
 		},
 	})
-<<<<<<< HEAD
-	scheduler.HandleHeadEvent()(e)
-=======
-	scheduler.HandleHeadEvent(logger)(e.Data.(*v1.HeadEvent))
->>>>>>> 8bff9909
+	scheduler.HandleHeadEvent()(e.Data.(*v1.HeadEvent))
 	waitForNoAction(t, logger, fetchDutiesCall, executeDutiesCall, timeout)
 
 	// STEP 3: trigger a change in active indices
@@ -701,11 +685,7 @@
 			Slot: currentSlot.Get(),
 		},
 	}
-<<<<<<< HEAD
-	scheduler.HandleHeadEvent()(e)
-=======
-	scheduler.HandleHeadEvent(logger)(e.Data.(*v1.HeadEvent))
->>>>>>> 8bff9909
+	scheduler.HandleHeadEvent()(e.Data.(*v1.HeadEvent))
 	waitForDutiesExecution(t, logger, fetchDutiesCall, executeDutiesCall, timeout, expected)
 	require.Greater(t, time.Since(startTime), time.Duration(float64(scheduler.network.Beacon.SlotDurationSec()/3)*0.90)) // 10% margin due to flakiness of the test
 
