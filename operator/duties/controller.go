package duties

import (
	"bytes"
	"context"
	"encoding/hex"
	"encoding/json"
	"fmt"

	eth2apiv1 "github.com/attestantio/go-eth2-client/api/v1"
	"github.com/attestantio/go-eth2-client/spec/phase0"
	spectypes "github.com/bloxapp/ssv-spec/types"
	"github.com/cornelk/hashmap"
	"github.com/pkg/errors"
	"go.uber.org/zap"

	"github.com/bloxapp/ssv/beacon/goclient"
	"github.com/bloxapp/ssv/logging"
	"github.com/bloxapp/ssv/logging/fields"
	"github.com/bloxapp/ssv/operator/slot_ticker"
	"github.com/bloxapp/ssv/operator/validator"
	forksprotocol "github.com/bloxapp/ssv/protocol/forks"
	beaconprotocol "github.com/bloxapp/ssv/protocol/v2/blockchain/beacon"
	"github.com/bloxapp/ssv/protocol/v2/message"
	"github.com/bloxapp/ssv/protocol/v2/ssv/queue"
	"github.com/bloxapp/ssv/protocol/v2/types"
)

//go:generate mockgen -package=mocks -destination=./mocks/controller.go -source=./controller.go

// syncCommitteePreparationEpochs is the number of epochs ahead of the sync committee
// period change at which to prepare the relevant duties.
var syncCommitteePreparationEpochs = uint64(2)

const validatorRegistrationEpochInterval = uint64(10)

// DutyExecutor represents the component that executes duties
type DutyExecutor interface {
	ExecuteDuty(logger *zap.Logger, duty *spectypes.Duty) error
}

// DutyController interface for dispatching duties execution according to slot ticker
type DutyController interface {
	Start(logger *zap.Logger)
}

// ControllerOptions holds the needed dependencies
type ControllerOptions struct {
	Ctx                 context.Context
	BeaconClient        beaconprotocol.Beacon
	EthNetwork          beaconprotocol.Network
	ValidatorController validator.Controller
	Executor            DutyExecutor
	DutyLimit           uint64
	ForkVersion         forksprotocol.ForkVersion
	Ticker              slot_ticker.Ticker
	BuilderProposals    bool
}

// dutyController internal implementation of DutyController
type dutyController struct {
	ctx        context.Context
	ethNetwork beaconprotocol.Network
	// executor enables to work with a custom execution
	executor            DutyExecutor
	fetcher             DutyFetcher
	validatorController validator.Controller
	dutyLimit           uint64
	ticker              slot_ticker.Ticker
	builderProposals    bool

	// sync committee duties map [period, map[index, duty]]
	syncCommitteeDutiesMap            *hashmap.Map[uint64, *hashmap.Map[phase0.ValidatorIndex, *eth2apiv1.SyncCommitteeDuty]]
	lastBlockEpoch                    phase0.Epoch
	currentDutyDependentRoot          phase0.Root
	validatorsPassedFirstRegistration map[string]struct{}
}

var secPerSlot int64 = 12

// NewDutyController creates a new instance of DutyController
func NewDutyController(logger *zap.Logger, opts *ControllerOptions) DutyController {
	fetcher := newDutyFetcher(logger, opts.BeaconClient, opts.ValidatorController, opts.EthNetwork)
	dc := dutyController{
		ctx:                 opts.Ctx,
		ethNetwork:          opts.EthNetwork,
		fetcher:             fetcher,
		validatorController: opts.ValidatorController,
		dutyLimit:           opts.DutyLimit,
		executor:            opts.Executor,
		ticker:              opts.Ticker,
		builderProposals:    opts.BuilderProposals,

		syncCommitteeDutiesMap:            hashmap.New[uint64, *hashmap.Map[phase0.ValidatorIndex, *eth2apiv1.SyncCommitteeDuty]](),
		validatorsPassedFirstRegistration: map[string]struct{}{},
	}
	return &dc
}

// Start listens to slot ticker and dispatches duties execution
func (dc *dutyController) Start(logger *zap.Logger) {
	logger = logger.Named(logging.NameDutyController)
	// warmup
	indices := dc.validatorController.GetValidatorsIndices(logger)
	logger.Debug("warming up indices", fields.Count(len(indices)))

	// Subscribe to head events.  This allows us to go early for attestations if a block arrives, as well as
	// re-request duties if there is a change in beacon block.
	// This also allows us to re-request duties if the dependent roots change.
	if err := dc.fetcher.Events(dc.ctx, []string{"head"}, dc.HandleHeadEvent(logger)); err != nil {
		logger.Error("failed to subscribe to head events", zap.Error(err))
	}
	dc.warmUpDuties(logger)
	tickerChan := make(chan phase0.Slot, 32)
	dc.ticker.Subscribe(tickerChan)
	dc.listenToTicker(logger, tickerChan)
}

// warmUpDuties preparing duties for all validators when the node starts
// this is done to avoid missing duties for the current epoch when the node starts
// for now we are fetching duties in this way for sync committees only
func (dc *dutyController) warmUpDuties(logger *zap.Logger) {
	indices := dc.validatorController.GetValidatorsIndices(logger)
	currentEpoch := dc.ethNetwork.EstimatedCurrentEpoch()

	thisSyncCommitteePeriodStartEpoch := dc.ethNetwork.FirstEpochOfSyncPeriod(uint64(currentEpoch) / goclient.EpochsPerSyncCommitteePeriod)
	go dc.scheduleSyncCommitteeMessages(logger, thisSyncCommitteePeriodStartEpoch, indices)

	// next sync committee period.
	// TODO: we should fetch duties for validator indices that became active (active_ongoing) in the next sync committee period as well
	nextSyncCommitteePeriodStartEpoch := dc.ethNetwork.FirstEpochOfSyncPeriod(uint64(currentEpoch)/goclient.EpochsPerSyncCommitteePeriod + 1)
	if uint64(nextSyncCommitteePeriodStartEpoch-currentEpoch) <= syncCommitteePreparationEpochs {
		go dc.scheduleSyncCommitteeMessages(logger, nextSyncCommitteePeriodStartEpoch, indices)
	}
}

// ExecuteDuty tries to execute the given duty
func (dc *dutyController) ExecuteDuty(logger *zap.Logger, duty *spectypes.Duty) error {
	if dc.executor != nil {
		// enables to work with a custom executor, e.g. readOnlyDutyExec
		return dc.executor.ExecuteDuty(logger, duty)
	}

	// because we're using the same duty for more than 1 duty (e.g. attest + aggregator) there is an error in bls.Deserialize func for cgo pointer to pointer.
	// so we need to copy the pubkey val to avoid pointer
	var pk phase0.BLSPubKey
	copy(pk[:], duty.PubKey[:])

<<<<<<< HEAD
	pubKey, err := types.DeserializeBLSPublicKey(pk[:])
	if err != nil {
		return errors.Wrap(err, "failed to deserialize pubkey from duty")
	}
	if v, ok := dc.validatorController.GetValidator(pubKey.SerializeToHexStr()); ok {
		ssvMsg, err := CreateDutyExecuteMsg(duty, &pubKey, dc.ethNetwork.SSV.Domain)
=======
	if v, ok := dc.validatorController.GetValidator(hex.EncodeToString(pk[:])); ok {
		ssvMsg, err := CreateDutyExecuteMsg(duty, pk)
>>>>>>> 2bf157cc
		if err != nil {
			return err
		}
		dec, err := queue.DecodeSSVMessage(logger, ssvMsg)
		if err != nil {
			return err
		}
		if pushed := v.Queues[duty.Type].Q.TryPush(dec); !pushed {
			logger.Warn("dropping ExecuteDuty message because the queue is full")
		}
		// logger.Debug("📬 queue: pushed message", fields.MessageID(dec.MsgID), fields.MessageType(dec.MsgType))
	} else {
		logger.Warn("could not find validator")
	}

	return nil
}

// CreateDutyExecuteMsg returns ssvMsg with event type of duty execute
<<<<<<< HEAD
func CreateDutyExecuteMsg(duty *spectypes.Duty, pubKey *bls.PublicKey, domain spectypes.DomainType) (*spectypes.SSVMessage, error) {
=======
func CreateDutyExecuteMsg(duty *spectypes.Duty, pubKey phase0.BLSPubKey) (*spectypes.SSVMessage, error) {
>>>>>>> 2bf157cc
	executeDutyData := types.ExecuteDutyData{Duty: duty}
	edd, err := json.Marshal(executeDutyData)
	if err != nil {
		return nil, errors.Wrap(err, "failed to marshal execute duty data")
	}
	msg := types.EventMsg{
		Type: types.ExecuteDuty,
		Data: edd,
	}
	data, err := msg.Encode()
	if err != nil {
		return nil, errors.Wrap(err, "failed to encode event msg")
	}
	return &spectypes.SSVMessage{
		MsgType: message.SSVEventMsgType,
<<<<<<< HEAD
		MsgID:   spectypes.NewMsgID(domain, pubKey.Serialize(), duty.Type),
=======
		MsgID:   spectypes.NewMsgID(types.GetDefaultDomain(), pubKey[:], duty.Type),
>>>>>>> 2bf157cc
		Data:    data,
	}, nil
}

// HandleHeadEvent handles the "head" events from the beacon node.
func (dc *dutyController) HandleHeadEvent(logger *zap.Logger) func(event *eth2apiv1.Event) {
	return func(event *eth2apiv1.Event) {
		if event.Data == nil {
			return
		}

		var zeroRoot phase0.Root

		data := event.Data.(*eth2apiv1.HeadEvent)
		if data.Slot != dc.ethNetwork.EstimatedCurrentSlot() {
			return
		}

		// check for reorg
		epoch := dc.ethNetwork.EstimatedEpochAtSlot(data.Slot)
		if dc.lastBlockEpoch != 0 && epoch <= dc.lastBlockEpoch {
			if !bytes.Equal(dc.currentDutyDependentRoot[:], zeroRoot[:]) &&
				!bytes.Equal(dc.currentDutyDependentRoot[:], data.CurrentDutyDependentRoot[:]) {
				logger.Debug("Current duty dependent root has changed",
					zap.String("old_dependent_root", fmt.Sprintf("%#x", dc.currentDutyDependentRoot[:])),
					zap.String("new_dependent_root", fmt.Sprintf("%#x", data.CurrentDutyDependentRoot[:])))
				dc.handleCurrentDependentRootChanged(logger)
			}
		}

		dc.lastBlockEpoch = epoch
		dc.currentDutyDependentRoot = data.CurrentDutyDependentRoot
	}
}

// listenToTicker loop over the given slot channel
func (dc *dutyController) listenToTicker(logger *zap.Logger, slots <-chan phase0.Slot) {
	for currentSlot := range slots {
		dc.handleSlot(logger, currentSlot)
	}
}

func (dc *dutyController) handleSlot(logger *zap.Logger, slot phase0.Slot) {
	syncPeriod := uint64(dc.ethNetwork.EstimatedEpochAtSlot(slot)) / goclient.EpochsPerSyncCommitteePeriod
	defer func() {
		if slot == dc.ethNetwork.LastSlotOfSyncPeriod(syncPeriod) {
			// delete duties from map
			dc.syncCommitteeDutiesMap.Del(syncPeriod)
		}
	}()
	// execute duties (attester, proposal)
	duties, err := dc.fetcher.GetDuties(logger, slot)
	if err != nil {
		logger.Warn("failed to get duties", zap.Error(err))
	}
	for i := range duties {
		go dc.onDuty(logger, &duties[i])
	}

	dc.handleSyncCommittee(logger, slot, syncPeriod)
	if dc.builderProposals {
		dc.handleValidatorRegistration(logger, slot)
	}
}

func (dc *dutyController) handleValidatorRegistration(logger *zap.Logger, slot phase0.Slot) {
	shares, err := dc.validatorController.GetOperatorShares(logger)
	if err != nil {
		logger.Warn("failed to get all validators share", zap.Error(err))
		return
	}

	sent := 0
	for _, share := range shares {
		if !share.HasBeaconMetadata() {
			continue
		}

		// if not passed first registration, should be registered within one epoch time in a corresponding slot
		// if passed first registration, should be registered within validatorRegistrationEpochInterval epochs time in a corresponding slot
		registrationSlotInterval := dc.ethNetwork.SlotsPerEpoch()
		if _, ok := dc.validatorsPassedFirstRegistration[string(share.ValidatorPubKey)]; ok {
			registrationSlotInterval *= validatorRegistrationEpochInterval
		}

		if uint64(share.BeaconMetadata.Index)%registrationSlotInterval != uint64(slot)%registrationSlotInterval {
			continue
		}

		pk := phase0.BLSPubKey{}
		copy(pk[:], share.ValidatorPubKey)

		go dc.onDuty(logger, &spectypes.Duty{
			Type:   spectypes.BNRoleValidatorRegistration,
			PubKey: pk,
			Slot:   slot,
			// no need for other params
		})

		sent++
		dc.validatorsPassedFirstRegistration[string(share.ValidatorPubKey)] = struct{}{}
	}
	logger.Debug("validator registration duties sent", zap.Uint64("slot", uint64(slot)), fields.Count(sent))
}

// handleSyncCommittee preform the following processes -
//  1. execute sync committee duties
//  2. Get next period's sync committee duties, but wait until half-way through the epoch
//     This allows us to set them up at a time when the beacon node should be less busy.
func (dc *dutyController) handleSyncCommittee(logger *zap.Logger, slot phase0.Slot, syncPeriod uint64) {
	// execute sync committee duties
	if syncCommitteeDuties, found := dc.syncCommitteeDutiesMap.Get(syncPeriod); found {
		toSpecDuty := func(duty *eth2apiv1.SyncCommitteeDuty, slot phase0.Slot, role spectypes.BeaconRole) *spectypes.Duty {
			indices := make([]uint64, len(duty.ValidatorSyncCommitteeIndices))
			for i, index := range duty.ValidatorSyncCommitteeIndices {
				indices[i] = uint64(index)
			}
			return &spectypes.Duty{
				Type:                          role,
				PubKey:                        duty.PubKey,
				Slot:                          slot, // in order for the duty ctrl to execute
				ValidatorIndex:                duty.ValidatorIndex,
				ValidatorSyncCommitteeIndices: indices,
			}
		}
		syncCommitteeDuties.Range(func(index phase0.ValidatorIndex, duty *eth2apiv1.SyncCommitteeDuty) bool {
			go dc.onDuty(logger, toSpecDuty(duty, slot, spectypes.BNRoleSyncCommittee))
			go dc.onDuty(logger, toSpecDuty(duty, slot, spectypes.BNRoleSyncCommitteeContribution))
			return true
		})
	}

	// Get next period's sync committee duties, but wait until half-way through the epoch
	// This allows us to set them up at a time when the beacon node should be less busy.
	if uint64(slot)%dc.ethNetwork.SlotsPerEpoch() == dc.ethNetwork.SlotsPerEpoch()/2 {
		currentEpoch := dc.ethNetwork.EstimatedEpochAtSlot(slot)

		// Update the next period if we close to an EPOCHS_PER_SYNC_COMMITTEE_PERIOD boundary.
		if uint64(currentEpoch)%goclient.EpochsPerSyncCommitteePeriod == goclient.EpochsPerSyncCommitteePeriod-syncCommitteePreparationEpochs {
			indices := dc.validatorController.GetValidatorsIndices(logger)
			go dc.scheduleSyncCommitteeMessages(logger, currentEpoch+phase0.Epoch(syncCommitteePreparationEpochs), indices)
		}
	}
}

func (dc *dutyController) handleCurrentDependentRootChanged(logger *zap.Logger) {
	// We need to refresh the sync committee duties for the next period if we are
	// at the appropriate boundary.
	currentEpoch := dc.ethNetwork.EstimatedCurrentEpoch()
	if uint64(currentEpoch)%goclient.EpochsPerSyncCommitteePeriod == 0 {
		indices := dc.validatorController.GetValidatorsIndices(logger)
		syncPeriod := dc.ethNetwork.EstimatedSyncCommitteePeriodAtEpoch(currentEpoch)
		dc.syncCommitteeDutiesMap.Del(syncPeriod)
		go dc.scheduleSyncCommitteeMessages(logger, dc.ethNetwork.EstimatedCurrentEpoch()+phase0.Epoch(syncCommitteePreparationEpochs), indices)
	}
}

// scheduleSyncCommitteeMessages schedules sync committee messages for the given period and validator indices.
func (dc *dutyController) scheduleSyncCommitteeMessages(logger *zap.Logger, epoch phase0.Epoch, indices []phase0.ValidatorIndex) {
	if len(indices) == 0 {
		return
	}

	syncCommitteeDuties, err := dc.fetcher.SyncCommitteeDuties(logger, epoch, indices)
	if err != nil {
		logger.Warn("failed to get sync committee duties", zap.Error(err))
		return
	}

	// populate syncCommitteeDutiesMap
	syncPeriod := dc.ethNetwork.EstimatedSyncCommitteePeriodAtEpoch(epoch)
	periodMap, _ := dc.syncCommitteeDutiesMap.GetOrInsert(syncPeriod, hashmap.New[phase0.ValidatorIndex, *eth2apiv1.SyncCommitteeDuty]())
	for _, duty := range syncCommitteeDuties {
		periodMap.Set(duty.ValidatorIndex, duty)
	}
}

// onDuty handles next duty
func (dc *dutyController) onDuty(logger *zap.Logger, duty *spectypes.Duty) {
	logger = dc.loggerWithDutyContext(logger, duty)
	if dc.shouldExecute(logger, duty) {
		logger.Debug("duty was sent to execution")
		if err := dc.ExecuteDuty(logger, duty); err != nil {
			logger.Warn("could not dispatch duty", zap.Error(err))
			return
		}
		return
	}
	logger.Warn("slot is irrelevant, ignoring duty")
}

func (dc *dutyController) shouldExecute(logger *zap.Logger, duty *spectypes.Duty) bool {
	currentSlot := uint64(dc.ethNetwork.EstimatedCurrentSlot())
	// execute task if slot already began and not pass 1 epoch
	if currentSlot >= uint64(duty.Slot) && currentSlot-uint64(duty.Slot) <= dc.dutyLimit {
		return true
	} else if currentSlot+1 == uint64(duty.Slot) {
		dc.loggerWithDutyContext(logger, duty).Debug("current slot and duty slot are not aligned, "+
			"assuming diff caused by a time drift - ignoring and executing duty", zap.String("type", duty.Type.String()))
		return true
	}
	return false
}

// loggerWithDutyContext returns an instance of logger with the given duty's information
func (dc *dutyController) loggerWithDutyContext(logger *zap.Logger, duty *spectypes.Duty) *zap.Logger {
	return logger.
		With(fields.Role(duty.Type)).
		With(zap.Uint64("committee_index", uint64(duty.CommitteeIndex))).
		With(fields.CurrentSlot(dc.ethNetwork)).
		With(fields.Slot(duty.Slot)).
		With(zap.Uint64("epoch", uint64(duty.Slot)/32)).
		With(fields.PubKey(duty.PubKey[:])).
		With(fields.StartTimeUnixMilli(dc.ethNetwork, duty.Slot))
}

// NewReadOnlyExecutor creates a dummy executor that is used to run in read mode
func NewReadOnlyExecutor() DutyExecutor {
	return &readOnlyDutyExec{}
}

type readOnlyDutyExec struct{}

func (e *readOnlyDutyExec) ExecuteDuty(logger *zap.Logger, duty *spectypes.Duty) error {
	logger.Debug("skipping duty execution",
		zap.Uint64("epoch", uint64(duty.Slot)/32),
		fields.Slot(duty.Slot),
		fields.PubKey(duty.PubKey[:]))
	return nil
}<|MERGE_RESOLUTION|>--- conflicted
+++ resolved
@@ -146,17 +146,8 @@
 	var pk phase0.BLSPubKey
 	copy(pk[:], duty.PubKey[:])
 
-<<<<<<< HEAD
-	pubKey, err := types.DeserializeBLSPublicKey(pk[:])
-	if err != nil {
-		return errors.Wrap(err, "failed to deserialize pubkey from duty")
-	}
-	if v, ok := dc.validatorController.GetValidator(pubKey.SerializeToHexStr()); ok {
-		ssvMsg, err := CreateDutyExecuteMsg(duty, &pubKey, dc.ethNetwork.SSV.Domain)
-=======
 	if v, ok := dc.validatorController.GetValidator(hex.EncodeToString(pk[:])); ok {
-		ssvMsg, err := CreateDutyExecuteMsg(duty, pk)
->>>>>>> 2bf157cc
+		ssvMsg, err := CreateDutyExecuteMsg(duty, pk, dc.ethNetwork.SSV.Domain)
 		if err != nil {
 			return err
 		}
@@ -176,11 +167,7 @@
 }
 
 // CreateDutyExecuteMsg returns ssvMsg with event type of duty execute
-<<<<<<< HEAD
-func CreateDutyExecuteMsg(duty *spectypes.Duty, pubKey *bls.PublicKey, domain spectypes.DomainType) (*spectypes.SSVMessage, error) {
-=======
-func CreateDutyExecuteMsg(duty *spectypes.Duty, pubKey phase0.BLSPubKey) (*spectypes.SSVMessage, error) {
->>>>>>> 2bf157cc
+func CreateDutyExecuteMsg(duty *spectypes.Duty, pubKey phase0.BLSPubKey, domain spectypes.DomainType) (*spectypes.SSVMessage, error) {
 	executeDutyData := types.ExecuteDutyData{Duty: duty}
 	edd, err := json.Marshal(executeDutyData)
 	if err != nil {
@@ -196,11 +183,7 @@
 	}
 	return &spectypes.SSVMessage{
 		MsgType: message.SSVEventMsgType,
-<<<<<<< HEAD
-		MsgID:   spectypes.NewMsgID(domain, pubKey.Serialize(), duty.Type),
-=======
-		MsgID:   spectypes.NewMsgID(types.GetDefaultDomain(), pubKey[:], duty.Type),
->>>>>>> 2bf157cc
+		MsgID:   spectypes.NewMsgID(domain, pubKey[:], duty.Type),
 		Data:    data,
 	}, nil
 }
