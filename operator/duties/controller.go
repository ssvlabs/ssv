package duties

import (
	"context"
	"encoding/hex"
	"time"

	"github.com/herumi/bls-eth-go-binary/bls"
	"github.com/pkg/errors"
	types "github.com/prysmaticlabs/eth2-types"
	"github.com/prysmaticlabs/prysm/time/slots"
	"go.uber.org/zap"

	"github.com/bloxapp/ssv/beacon"
	"github.com/bloxapp/ssv/operator/validator"
	forksprotocol "github.com/bloxapp/ssv/protocol/forks"
	beaconprotocol "github.com/bloxapp/ssv/protocol/v1/blockchain/beacon"
)

//go:generate mockgen -package=mocks -destination=./mocks/controller.go -source=./controller.go

const (
	slotChanBuffer = 32
)

// DutyExecutor represents the component that executes duties
type DutyExecutor interface {
	ExecuteDuty(duty *beaconprotocol.Duty) error
}

// DutyController interface for dispatching duties execution according to slot ticker
type DutyController interface {
	Start()
	// CurrentSlotChan will trigger every slot
	CurrentSlotChan() <-chan uint64
}

// ControllerOptions holds the needed dependencies
type ControllerOptions struct {
	Logger              *zap.Logger
	Ctx                 context.Context
	BeaconClient        beacon.Beacon
	EthNetwork          beaconprotocol.Network
	ValidatorController validator.Controller
	Executor            DutyExecutor
	GenesisEpoch        uint64
	DutyLimit           uint64
	ForkVersion         forksprotocol.ForkVersion
}

// dutyController internal implementation of DutyController
type dutyController struct {
	logger     *zap.Logger
	ctx        context.Context
	ethNetwork beaconprotocol.Network
	// executor enables to work with a custom execution
	executor            DutyExecutor
	fetcher             DutyFetcher
	validatorController validator.Controller
	genesisEpoch        uint64
	dutyLimit           uint64

	// chan
	currentSlotC chan uint64
}

var secPerSlot int64 = 12

// NewDutyController creates a new instance of DutyController
func NewDutyController(opts *ControllerOptions) DutyController {
	fetcher := newDutyFetcher(opts.Logger, opts.BeaconClient, opts.ValidatorController, opts.EthNetwork)
	dc := dutyController{
		logger:              opts.Logger,
		ctx:                 opts.Ctx,
		ethNetwork:          opts.EthNetwork,
		fetcher:             fetcher,
		validatorController: opts.ValidatorController,
		genesisEpoch:        opts.GenesisEpoch,
		dutyLimit:           opts.DutyLimit,
		executor:            opts.Executor,
	}
	return &dc
}

// Start listens to slot ticker and dispatches duties execution
func (dc *dutyController) Start() {
	// warmup
	indices := dc.validatorController.GetValidatorsIndices()
	dc.logger.Debug("warming up indices, updating internal map (go-client)", zap.Int("count", len(indices)))

	genesisTime := time.Unix(int64(dc.ethNetwork.MinGenesisTime()), 0)
	slotTicker := slots.NewSlotTicker(genesisTime, uint64(dc.ethNetwork.SlotDurationSec().Seconds()))
	dc.listenToTicker(slotTicker.C())
}

func (dc *dutyController) CurrentSlotChan() <-chan uint64 {
	if dc.currentSlotC == nil {
		dc.currentSlotC = make(chan uint64, slotChanBuffer)
	}
	return dc.currentSlotC
}

// ExecuteDuty tries to execute the given duty
func (dc *dutyController) ExecuteDuty(duty *beaconprotocol.Duty) error {
	if dc.executor != nil {
		// enables to work with a custom executor, e.g. readOnlyDutyExec
		return dc.executor.ExecuteDuty(duty)
	}
	logger := dc.loggerWithDutyContext(dc.logger, duty)
	pubKey := &bls.PublicKey{}
	if err := pubKey.Deserialize(duty.PubKey[:]); err != nil {
		return errors.Wrap(err, "failed to deserialize pubkey from duty")
	}
	if v, ok := dc.validatorController.GetValidator(pubKey.SerializeToHexStr()); ok {
		go func() {
			// force the validator to be started (subscribed to validator's topic and synced)
			v.Start()
			logger.Info("starting duty processing")
			v.ExecuteDuty(uint64(duty.Slot), duty)
		}()
	} else {
		logger.Warn("could not find validator")
	}
	return nil
}

// listenToTicker loop over the given slot channel
func (dc *dutyController) listenToTicker(slots <-chan types.Slot) {
	for currentSlot := range slots {
		// notify current slot to channel
		go dc.notifyCurrentSlot(currentSlot)

		// execute duties
		dc.logger.Debug("slot ticker", zap.Uint64("slot", uint64(currentSlot)))
		duties, err := dc.fetcher.GetDuties(uint64(currentSlot))
		if err != nil {
			dc.logger.Error("failed to get duties", zap.Error(err))
		}
		for i := range duties {
			go dc.onDuty(&duties[i])
		}
	}
}

func (dc *dutyController) notifyCurrentSlot(slot types.Slot) {
	if dc.currentSlotC != nil {
		dc.currentSlotC <- uint64(slot)
	}
}

// onDuty handles next duty
func (dc *dutyController) onDuty(duty *beaconprotocol.Duty) {
	logger := dc.loggerWithDutyContext(dc.logger, duty)
	if dc.shouldExecute(duty) {
		logger.Debug("duty was sent to execution")
		if err := dc.ExecuteDuty(duty); err != nil {
			logger.Error("could not dispatch duty", zap.Error(err))
			return
		}
		return
	}
	logger.Warn("slot is irrelevant, ignoring duty")
}

func (dc *dutyController) shouldExecute(duty *beaconprotocol.Duty) bool {
	if uint64(duty.Slot) < dc.getEpochFirstSlot(dc.genesisEpoch) {
		// wait until genesis epoch starts
		dc.logger.Debug("skipping slot, lower than genesis",
			zap.Uint64("genesis_slot", dc.getEpochFirstSlot(dc.genesisEpoch)),
			zap.Uint64("slot", uint64(duty.Slot)))
		return false
	}

	currentSlot := uint64(dc.ethNetwork.EstimatedCurrentSlot())
	// execute task if slot already began and not pass 1 epoch
	if currentSlot >= uint64(duty.Slot) && currentSlot-uint64(duty.Slot) <= dc.dutyLimit {
		return true
	} else if currentSlot+1 == uint64(duty.Slot) {
		dc.loggerWithDutyContext(dc.logger, duty).Debug("current slot and duty slot are not aligned, " +
			"assuming diff caused by a time drift - ignoring and executing duty")
		return true
	}
	return false
}

// loggerWithDutyContext returns an instance of logger with the given duty's information
func (dc *dutyController) loggerWithDutyContext(logger *zap.Logger, duty *beacon.Duty) *zap.Logger {
	currentSlot := uint64(dc.ethNetwork.EstimatedCurrentSlot())
	return logger.
		With(zap.Uint64("committee_index", uint64(duty.CommitteeIndex))).
		With(zap.Uint64("current slot", currentSlot)).
		With(zap.Uint64("slot", uint64(duty.Slot))).
		With(zap.Uint64("epoch", uint64(duty.Slot)/32)).
		With(zap.String("pubKey", hex.EncodeToString(duty.PubKey[:]))).
<<<<<<< HEAD
		With(zap.Time("start_time", dc.getSlotStartTime(uint64(duty.Slot))))
}

// getSlotStartTime returns the start time for the given slot
func (dc *dutyController) getSlotStartTime(slot uint64) time.Time {
	dc.ethNetwork.EstimatedCurrentSlot()
	timeSinceGenesisStart := slot * uint64(dc.ethNetwork.SlotDurationSec().Seconds())
	start := time.Unix(int64(dc.ethNetwork.MinGenesisTime()+timeSinceGenesisStart), 0)
	return start
}

// getCurrentSlot returns the current beacon node slot
func (dc *dutyController) getCurrentSlot() int64 {
	genesisTime := time.Unix(int64(dc.ethNetwork.MinGenesisTime()), 0)
	if genesisTime.After(time.Now()) {
		return 0
	}
	return int64(time.Since(genesisTime).Seconds()) / secPerSlot
=======
		With(zap.Time("start_time", dc.ethNetwork.GetSlotStartTime(uint64(duty.Slot))))
>>>>>>> e660101c
}

// getEpochFirstSlot returns the beacon node first slot in epoch
func (dc *dutyController) getEpochFirstSlot(epoch uint64) uint64 {
	return epoch * 32
}

// NewReadOnlyExecutor creates a dummy executor that is used to run in read mode
func NewReadOnlyExecutor(logger *zap.Logger) DutyExecutor {
	return &readOnlyDutyExec{logger: logger}
}

type readOnlyDutyExec struct {
	logger *zap.Logger
}

func (e *readOnlyDutyExec) ExecuteDuty(duty *beaconprotocol.Duty) error {
	e.logger.Debug("skipping duty execution",
		zap.Uint64("epoch", uint64(duty.Slot)/32),
		zap.Uint64("slot", uint64(duty.Slot)),
		zap.String("pubKey", hex.EncodeToString(duty.PubKey[:])))
	return nil
}<|MERGE_RESOLUTION|>--- conflicted
+++ resolved
@@ -192,28 +192,7 @@
 		With(zap.Uint64("slot", uint64(duty.Slot))).
 		With(zap.Uint64("epoch", uint64(duty.Slot)/32)).
 		With(zap.String("pubKey", hex.EncodeToString(duty.PubKey[:]))).
-<<<<<<< HEAD
-		With(zap.Time("start_time", dc.getSlotStartTime(uint64(duty.Slot))))
-}
-
-// getSlotStartTime returns the start time for the given slot
-func (dc *dutyController) getSlotStartTime(slot uint64) time.Time {
-	dc.ethNetwork.EstimatedCurrentSlot()
-	timeSinceGenesisStart := slot * uint64(dc.ethNetwork.SlotDurationSec().Seconds())
-	start := time.Unix(int64(dc.ethNetwork.MinGenesisTime()+timeSinceGenesisStart), 0)
-	return start
-}
-
-// getCurrentSlot returns the current beacon node slot
-func (dc *dutyController) getCurrentSlot() int64 {
-	genesisTime := time.Unix(int64(dc.ethNetwork.MinGenesisTime()), 0)
-	if genesisTime.After(time.Now()) {
-		return 0
-	}
-	return int64(time.Since(genesisTime).Seconds()) / secPerSlot
-=======
 		With(zap.Time("start_time", dc.ethNetwork.GetSlotStartTime(uint64(duty.Slot))))
->>>>>>> e660101c
 }
 
 // getEpochFirstSlot returns the beacon node first slot in epoch
