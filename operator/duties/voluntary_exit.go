--- conflicted
+++ resolved
@@ -149,11 +149,7 @@
 		return 0, err
 	}
 
-<<<<<<< HEAD
-	blockSlot = h.network.Beacon.EstimatedSlotAtTime(int64(header.Time)) // #nosec G115
-=======
-	blockSlot = h.beaconConfig.EstimatedSlotAtTime(time.Unix(int64(block.Time()), 0)) // #nosec G115
->>>>>>> 1bbf193f
+	blockSlot = h.beaconConfig.EstimatedSlotAtTime(time.Unix(int64(header.Time), 0)) // #nosec G115
 
 	h.blockSlots[blockNumber] = blockSlot
 	for k, v := range h.blockSlots {
