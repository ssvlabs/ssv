--- conflicted
+++ resolved
@@ -3,10 +3,6 @@
 // TODO(nkryuchkov): remove old validator interface(s)
 import (
 	"context"
-<<<<<<< HEAD
-	spectypes "github.com/ssvlabs/ssv-spec/types"
-=======
->>>>>>> 584a779f
 	"sync"
 
 	spectypes "github.com/ssvlabs/ssv-spec/types"
