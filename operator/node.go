--- conflicted
+++ resolved
@@ -47,12 +47,7 @@
 type Node struct {
 	logger           *zap.Logger
 	network          *networkconfig.Network
-<<<<<<< HEAD
-	validatorsCtrl   validator.Controller
-=======
-	context          context.Context
 	validatorsCtrl   *validator.Controller
->>>>>>> a6898a66
 	validatorOptions validator.ControllerOptions
 	exporterOptions  exporter.Options
 	consensusClient  beaconprotocol.BeaconNode
