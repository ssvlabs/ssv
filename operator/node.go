package operator

import (
	"context"
	"fmt"

	"go.uber.org/zap"

	"github.com/ssvlabs/ssv/eth/executionclient"
	"github.com/ssvlabs/ssv/exporter/api"
	qbftstorage "github.com/ssvlabs/ssv/ibft/storage"
	"github.com/ssvlabs/ssv/logging"
	"github.com/ssvlabs/ssv/logging/fields"
	"github.com/ssvlabs/ssv/network"
	"github.com/ssvlabs/ssv/networkconfig"
	"github.com/ssvlabs/ssv/operator/duties"
	"github.com/ssvlabs/ssv/operator/duties/dutystore"
	"github.com/ssvlabs/ssv/operator/fee_recipient"
	"github.com/ssvlabs/ssv/operator/slotticker"
	"github.com/ssvlabs/ssv/operator/storage"
	"github.com/ssvlabs/ssv/operator/validator"
	beaconprotocol "github.com/ssvlabs/ssv/protocol/v2/blockchain/beacon"
	storage2 "github.com/ssvlabs/ssv/registry/storage"
	"github.com/ssvlabs/ssv/storage/basedb"
)

// Options contains options to create the node
type Options struct {
	// NetworkName is the network name of this node
	NetworkName         string             `yaml:"Network" env:"NETWORK" env-default:"mainnet" env-description:"Network is the network of this node. For backwards compatibility it's ignored if CustomNetwork is set"`
	CustomNetwork       *networkconfig.SSV `yaml:"CustomNetwork" env:"CUSTOM_NETWORK" env-description:"Custom SSV network configuration"`
	CustomDomainType    string             `yaml:"CustomDomainType" env:"CUSTOM_DOMAIN_TYPE" env-default:"" env-description:"Override the SSV domain type. This is used to isolate the node from the rest of the network. Do not set unless you know what you are doing. This would be incremented by 1 for Alan, for example: 0x01020304 becomes 0x01020305 post-fork."` // TODO: deprecate it
	Network             networkconfig.NetworkConfig
	BeaconNode          beaconprotocol.BeaconNode // TODO: consider renaming to ConsensusClient
	ExecutionClient     *executionclient.ExecutionClient
	P2PNetwork          network.P2PNetwork
	Context             context.Context
	DB                  basedb.Database
	ValidatorController validator.Controller
	ValidatorStore      storage2.ValidatorStore
	ValidatorOptions    validator.ControllerOptions `yaml:"ValidatorOptions"`
	DutyStore           *dutystore.Store
	WS                  api.WebSocketServer
	WsAPIPort           int
}

type Node struct {
	network          networkconfig.NetworkConfig
	context          context.Context
	validatorsCtrl   validator.Controller
	validatorOptions validator.ControllerOptions
	consensusClient  beaconprotocol.BeaconNode
	executionClient  *executionclient.ExecutionClient
	net              network.P2PNetwork
	storage          storage.Storage
	qbftStorage      *qbftstorage.ParticipantStores
	dutyScheduler    *duties.Scheduler
	feeRecipientCtrl fee_recipient.RecipientController

	ws        api.WebSocketServer
	wsAPIPort int
}

// New is the constructor of Node
<<<<<<< HEAD
func New(opts Options, slotTickerProvider slotticker.Provider, qbftStorage *qbftstorage.QBFTStores) *Node {
=======
func New(logger *zap.Logger, opts Options, slotTickerProvider slotticker.Provider, qbftStorage *qbftstorage.ParticipantStores) *Node {
>>>>>>> c57d7f5c
	node := &Node{
		context:          opts.Context,
		validatorsCtrl:   opts.ValidatorController,
		validatorOptions: opts.ValidatorOptions,
		network:          opts.Network,
		consensusClient:  opts.BeaconNode,
		executionClient:  opts.ExecutionClient,
		net:              opts.P2PNetwork,
		storage:          opts.ValidatorOptions.RegistryStorage,
		qbftStorage:      qbftStorage,
		dutyScheduler: duties.NewScheduler(&duties.SchedulerOptions{
			Ctx:                 opts.Context,
			BeaconNode:          opts.BeaconNode,
			ExecutionClient:     opts.ExecutionClient,
			Network:             opts.Network,
			ValidatorProvider:   opts.ValidatorStore.WithOperatorID(opts.ValidatorOptions.OperatorDataStore.GetOperatorID),
			ValidatorController: opts.ValidatorController,
			DutyExecutor:        opts.ValidatorController,
			IndicesChg:          opts.ValidatorController.IndicesChangeChan(),
			ValidatorExitCh:     opts.ValidatorController.ValidatorExitChan(),
			DutyStore:           opts.DutyStore,
			SlotTickerProvider:  slotTickerProvider,
			P2PNetwork:          opts.P2PNetwork,
		}),
		feeRecipientCtrl: fee_recipient.NewController(&fee_recipient.ControllerOptions{
			Ctx:                opts.Context,
			BeaconClient:       opts.BeaconNode,
			Network:            opts.Network,
			ShareStorage:       opts.ValidatorOptions.RegistryStorage.Shares(),
			RecipientStorage:   opts.ValidatorOptions.RegistryStorage,
			OperatorDataStore:  opts.ValidatorOptions.OperatorDataStore,
			SlotTickerProvider: slotTickerProvider,
		}),

		ws:        opts.WS,
		wsAPIPort: opts.WsAPIPort,
	}

	return node
}

// Start starts to stream duties and run IBFT instances
func (n *Node) Start(logger *zap.Logger) error {
	logger = logger.Named(logging.NameOperator)

	logger.Info("All required services are ready. OPERATOR SUCCESSFULLY CONFIGURED AND NOW RUNNING!")

	go func() {
		err := n.startWSServer(logger)
		if err != nil {
			// TODO: think if we need to panic
			return
		}
	}()

	// Start the duty scheduler, and a background goroutine to crash the node
	// in case there were any errors.
	if err := n.dutyScheduler.Start(n.context, logger); err != nil {
		return fmt.Errorf("failed to run duty scheduler: %w", err)
	}

	n.validatorsCtrl.StartNetworkHandlers()

	if n.validatorOptions.Exporter {
		// Subscribe to all subnets.
		err := n.net.SubscribeAll(logger)
		if err != nil {
			logger.Error("failed to subscribe to all subnets", zap.Error(err))
		}
	}
	go n.net.UpdateSubnets(logger)
	go n.net.UpdateScoreParams(logger)
	n.validatorsCtrl.StartValidators(n.context)
	go n.reportOperators(logger)

	go n.feeRecipientCtrl.Start(logger)
	go n.validatorsCtrl.HandleMetadataUpdates(n.context)
	go n.validatorsCtrl.ReportValidatorStatuses(n.context)

	if err := n.dutyScheduler.Wait(); err != nil {
		logger.Fatal("duty scheduler exited with error", zap.Error(err))
	}

	return nil
}

// HealthCheck returns a list of issues regards the state of the operator node
func (n *Node) HealthCheck() error {
	// TODO: previously this checked availability of consensus & execution clients.
	// However, currently the node crashes when those clients are down,
	// so this health check is currently a positive no-op.
	return nil
}

// handleQueryRequests waits for incoming messages and
func (n *Node) handleQueryRequests(logger *zap.Logger, nm *api.NetworkMessage) {
	if nm.Err != nil {
		nm.Msg = api.Message{Type: api.TypeError, Data: []string{"could not parse network message"}}
	}
	logger.Debug("got incoming export request",
		zap.String("type", string(nm.Msg.Type)))
	switch nm.Msg.Type {
	case api.TypeDecided:
		api.HandleParticipantsQuery(logger, n.qbftStorage, nm, n.network.DomainType())
	case api.TypeError:
		api.HandleErrorQuery(logger, nm)
	default:
		api.HandleUnknownQuery(logger, nm)
	}
}

func (n *Node) startWSServer(logger *zap.Logger) error {
	if n.ws != nil {
		logger.Info("starting WS server")

		n.ws.UseQueryHandler(n.handleQueryRequests)

		if err := n.ws.Start(logger, fmt.Sprintf(":%d", n.wsAPIPort)); err != nil {
			return err
		}
	}

	return nil
}

func (n *Node) reportOperators(logger *zap.Logger) {
	operators, err := n.storage.ListOperators(nil, 0, 1000) // TODO more than 1000?
	if err != nil {
		logger.Warn("failed to get all operators for reporting", zap.Error(err))
		return
	}
	logger.Debug("reporting operators", zap.Int("count", len(operators)))
	for i := range operators {
		logger.Debug("report operator public key",
			fields.OperatorID(operators[i].ID),
			fields.PubKey(operators[i].PublicKey))
	}
}<|MERGE_RESOLUTION|>--- conflicted
+++ resolved
@@ -62,11 +62,7 @@
 }
 
 // New is the constructor of Node
-<<<<<<< HEAD
-func New(opts Options, slotTickerProvider slotticker.Provider, qbftStorage *qbftstorage.QBFTStores) *Node {
-=======
-func New(logger *zap.Logger, opts Options, slotTickerProvider slotticker.Provider, qbftStorage *qbftstorage.ParticipantStores) *Node {
->>>>>>> c57d7f5c
+func New(opts Options, slotTickerProvider slotticker.Provider, qbftStorage *qbftstorage.ParticipantStores) *Node {
 	node := &Node{
 		context:          opts.Context,
 		validatorsCtrl:   opts.ValidatorController,
