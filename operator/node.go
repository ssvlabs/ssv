package operator

import (
	"context"
	"fmt"

	"go.uber.org/zap"

	"github.com/ssvlabs/ssv/eth/executionclient"
	"github.com/ssvlabs/ssv/exporter/api"
	qbftstorage "github.com/ssvlabs/ssv/ibft/storage"
	"github.com/ssvlabs/ssv/logging"
	"github.com/ssvlabs/ssv/logging/fields"
	"github.com/ssvlabs/ssv/network"
	"github.com/ssvlabs/ssv/networkconfig"
	"github.com/ssvlabs/ssv/operator/duties"
	"github.com/ssvlabs/ssv/operator/duties/dutystore"
	"github.com/ssvlabs/ssv/operator/fee_recipient"
	"github.com/ssvlabs/ssv/operator/slotticker"
	"github.com/ssvlabs/ssv/operator/storage"
	"github.com/ssvlabs/ssv/operator/validator"
	beaconprotocol "github.com/ssvlabs/ssv/protocol/v2/blockchain/beacon"
	storage2 "github.com/ssvlabs/ssv/registry/storage"
	"github.com/ssvlabs/ssv/storage/basedb"
)

// Options contains options to create the node
type Options struct {
	// NetworkName is the network name of this node
	NetworkName         string `yaml:"Network" env:"NETWORK" env-default:"mainnet" env-description:"Ethereum network to connect to (mainnet, holesky, sepolia, etc.)"`
	CustomDomainType    string `yaml:"CustomDomainType" env:"CUSTOM_DOMAIN_TYPE" env-default:"" env-description:"Override SSV domain type for network isolation. Warning: Please modify only if you are certain of the implications. This would be incremented by 1 after Alan fork (e.g., 0x01020304 → 0x01020305 post-fork)"`
	Network             networkconfig.NetworkConfig
	BeaconNode          beaconprotocol.BeaconNode // TODO: consider renaming to ConsensusClient
	ExecutionClient     executionclient.Provider
	P2PNetwork          network.P2PNetwork
	Context             context.Context
	DB                  basedb.Database
	ValidatorController validator.Controller
	ValidatorStore      storage2.ValidatorStore
	ValidatorOptions    validator.ControllerOptions `yaml:"ValidatorOptions"`
	DutyStore           *dutystore.Store
	WS                  api.WebSocketServer
	WsAPIPort           int
}

type Node struct {
	logger           *zap.Logger
	network          networkconfig.NetworkConfig
	context          context.Context
	validatorsCtrl   validator.Controller
	validatorOptions validator.ControllerOptions
	consensusClient  beaconprotocol.BeaconNode
	executionClient  executionclient.Provider
	net              network.P2PNetwork
	storage          storage.Storage
	qbftStorage      *qbftstorage.ParticipantStores
	dutyScheduler    *duties.Scheduler
	feeRecipientCtrl fee_recipient.RecipientController

	ws        api.WebSocketServer
	wsAPIPort int
}

// New is the constructor of Node
func New(logger *zap.Logger, opts Options, slotTickerProvider slotticker.Provider, qbftStorage *qbftstorage.ParticipantStores) *Node {
	node := &Node{
		logger:           logger.Named(logging.NameOperator),
		context:          opts.Context,
		validatorsCtrl:   opts.ValidatorController,
		validatorOptions: opts.ValidatorOptions,
		network:          opts.Network,
		consensusClient:  opts.BeaconNode,
		executionClient:  opts.ExecutionClient,
		net:              opts.P2PNetwork,
		storage:          opts.ValidatorOptions.RegistryStorage,
		qbftStorage:      qbftStorage,
		dutyScheduler: duties.NewScheduler(logger, &duties.SchedulerOptions{
			Ctx:                 opts.Context,
			BeaconNode:          opts.BeaconNode,
			ExecutionClient:     opts.ExecutionClient,
			Network:             opts.Network,
			ValidatorProvider:   opts.ValidatorStore.WithOperatorID(opts.ValidatorOptions.OperatorDataStore.GetOperatorID),
			ValidatorController: opts.ValidatorController,
			DutyExecutor:        opts.ValidatorController,
			IndicesChg:          opts.ValidatorController.IndicesChangeChan(),
			ValidatorExitCh:     opts.ValidatorController.ValidatorExitChan(),
			DutyStore:           opts.DutyStore,
			SlotTickerProvider:  slotTickerProvider,
			P2PNetwork:          opts.P2PNetwork,
		}),
		feeRecipientCtrl: fee_recipient.NewController(logger, &fee_recipient.ControllerOptions{
			Ctx:                opts.Context,
			BeaconClient:       opts.BeaconNode,
			Network:            opts.Network,
			ShareStorage:       opts.ValidatorOptions.RegistryStorage.Shares(),
			RecipientStorage:   opts.ValidatorOptions.RegistryStorage,
			OperatorDataStore:  opts.ValidatorOptions.OperatorDataStore,
			SlotTickerProvider: slotTickerProvider,
		}),

		ws:        opts.WS,
		wsAPIPort: opts.WsAPIPort,
	}

	return node
}

// Start starts to stream duties and run IBFT instances
<<<<<<< HEAD
func (n *Node) Start() error {
	n.logger.Info("All required services are ready. OPERATOR SUCCESSFULLY CONFIGURED AND NOW RUNNING!")
=======
func (n *Node) Start(logger *zap.Logger) error {
	ctx := n.context // TODO: pass it to Start

	logger = logger.Named(logging.NameOperator)

	logger.Info("All required services are ready. OPERATOR SUCCESSFULLY CONFIGURED AND NOW RUNNING!")
>>>>>>> 55d09f7d

	go func() {
		err := n.startWSServer()
		if err != nil {
			// TODO: think if we need to panic
			return
		}
	}()

	// Start the duty scheduler, and a background goroutine to crash the node
	// in case there were any errors.
<<<<<<< HEAD
	if err := n.dutyScheduler.Start(n.context); err != nil {
=======
	if err := n.dutyScheduler.Start(ctx, logger); err != nil {
>>>>>>> 55d09f7d
		return fmt.Errorf("failed to run duty scheduler: %w", err)
	}

	n.validatorsCtrl.StartNetworkHandlers()

	if n.validatorOptions.Exporter {
		// Subscribe to all subnets.
		err := n.net.SubscribeAll()
		if err != nil {
			n.logger.Error("failed to subscribe to all subnets", zap.Error(err))
		}
	}
<<<<<<< HEAD
	go n.net.UpdateSubnets()
	go n.net.UpdateScoreParams()
	n.validatorsCtrl.StartValidators(n.context)
	go n.reportOperators()

	go n.feeRecipientCtrl.Start()
	go n.validatorsCtrl.HandleMetadataUpdates(n.context)
	go n.validatorsCtrl.ReportValidatorStatuses(n.context)

	go func() {
		if err := n.validatorOptions.DoppelgangerHandler.Start(n.context); err != nil {
			n.logger.Error("Doppelganger monitoring exited with error", zap.Error(err))
=======
	go n.net.UpdateSubnets(logger)
	go n.net.UpdateScoreParams(logger)
	n.validatorsCtrl.StartValidators(ctx)
	go n.reportOperators(logger)

	go n.feeRecipientCtrl.Start(ctx, logger)
	go n.validatorsCtrl.HandleMetadataUpdates(ctx)
	go n.validatorsCtrl.ReportValidatorStatuses(ctx)

	go func() {
		if err := n.validatorOptions.DoppelgangerHandler.Start(ctx); err != nil {
			logger.Error("Doppelganger monitoring exited with error", zap.Error(err))
>>>>>>> 55d09f7d
		}
	}()

	if err := n.dutyScheduler.Wait(); err != nil {
		n.logger.Fatal("duty scheduler exited with error", zap.Error(err))
	}

	return nil
}

// HealthCheck returns a list of issues regards the state of the operator node
func (n *Node) HealthCheck() error {
	// TODO: previously this checked availability of consensus & execution clients.
	// However, currently the node crashes when those clients are down,
	// so this health check is currently a positive no-op.
	return nil
}

// handleQueryRequests waits for incoming messages and
func (n *Node) handleQueryRequests(nm *api.NetworkMessage) {
	if nm.Err != nil {
		nm.Msg = api.Message{Type: api.TypeError, Data: []string{"could not parse network message"}}
	}
	n.logger.Debug("got incoming export request",
		zap.String("type", string(nm.Msg.Type)))

	h := api.NewHandler(n.logger)

	switch nm.Msg.Type {
	case api.TypeDecided:
		h.HandleParticipantsQuery(n.qbftStorage, nm, n.network.DomainType)
	case api.TypeError:
		h.HandleErrorQuery(nm)
	default:
		h.HandleUnknownQuery(nm)
	}
}

func (n *Node) startWSServer() error {
	if n.ws != nil {
		n.logger.Info("starting WS server")

		n.ws.UseQueryHandler(n.handleQueryRequests)

		if err := n.ws.Start(fmt.Sprintf(":%d", n.wsAPIPort)); err != nil {
			return err
		}
	}

	return nil
}

func (n *Node) reportOperators() {
	operators, err := n.storage.ListOperators(nil, 0, 1000) // TODO more than 1000?
	if err != nil {
		n.logger.Warn("failed to get all operators for reporting", zap.Error(err))
		return
	}
	n.logger.Debug("reporting operators", zap.Int("count", len(operators)))
	for i := range operators {
		n.logger.Debug("report operator public key",
			fields.OperatorID(operators[i].ID),
			fields.PubKey(operators[i].PublicKey))
	}
}<|MERGE_RESOLUTION|>--- conflicted
+++ resolved
@@ -106,17 +106,9 @@
 }
 
 // Start starts to stream duties and run IBFT instances
-<<<<<<< HEAD
 func (n *Node) Start() error {
+	ctx := n.context // TODO: pass it to Start
 	n.logger.Info("All required services are ready. OPERATOR SUCCESSFULLY CONFIGURED AND NOW RUNNING!")
-=======
-func (n *Node) Start(logger *zap.Logger) error {
-	ctx := n.context // TODO: pass it to Start
-
-	logger = logger.Named(logging.NameOperator)
-
-	logger.Info("All required services are ready. OPERATOR SUCCESSFULLY CONFIGURED AND NOW RUNNING!")
->>>>>>> 55d09f7d
 
 	go func() {
 		err := n.startWSServer()
@@ -128,11 +120,7 @@
 
 	// Start the duty scheduler, and a background goroutine to crash the node
 	// in case there were any errors.
-<<<<<<< HEAD
-	if err := n.dutyScheduler.Start(n.context); err != nil {
-=======
-	if err := n.dutyScheduler.Start(ctx, logger); err != nil {
->>>>>>> 55d09f7d
+	if err := n.dutyScheduler.Start(ctx); err != nil {
 		return fmt.Errorf("failed to run duty scheduler: %w", err)
 	}
 
@@ -145,33 +133,18 @@
 			n.logger.Error("failed to subscribe to all subnets", zap.Error(err))
 		}
 	}
-<<<<<<< HEAD
 	go n.net.UpdateSubnets()
 	go n.net.UpdateScoreParams()
-	n.validatorsCtrl.StartValidators(n.context)
+	n.validatorsCtrl.StartValidators(ctx)
 	go n.reportOperators()
 
-	go n.feeRecipientCtrl.Start()
-	go n.validatorsCtrl.HandleMetadataUpdates(n.context)
-	go n.validatorsCtrl.ReportValidatorStatuses(n.context)
-
-	go func() {
-		if err := n.validatorOptions.DoppelgangerHandler.Start(n.context); err != nil {
-			n.logger.Error("Doppelganger monitoring exited with error", zap.Error(err))
-=======
-	go n.net.UpdateSubnets(logger)
-	go n.net.UpdateScoreParams(logger)
-	n.validatorsCtrl.StartValidators(ctx)
-	go n.reportOperators(logger)
-
-	go n.feeRecipientCtrl.Start(ctx, logger)
+	go n.feeRecipientCtrl.Start(ctx)
 	go n.validatorsCtrl.HandleMetadataUpdates(ctx)
 	go n.validatorsCtrl.ReportValidatorStatuses(ctx)
 
 	go func() {
 		if err := n.validatorOptions.DoppelgangerHandler.Start(ctx); err != nil {
-			logger.Error("Doppelganger monitoring exited with error", zap.Error(err))
->>>>>>> 55d09f7d
+			n.logger.Error("Doppelganger monitoring exited with error", zap.Error(err))
 		}
 	}()
 
