--- conflicted
+++ resolved
@@ -189,12 +189,8 @@
 
 	handler := n.validatorsCtrl.Eth1EventHandler(logger, false)
 	// sync past events
-<<<<<<< HEAD
+	// todo(align-contract-v0.3.1-rc.0) find a proper way to pass the event handler interface
 	if err := eth1.SyncEth1Events(logger, n.eth1Client, n.storage, n.ethNetwork.BeaconNetwork, syncOffset, handler); err != nil {
-=======
-	// todo(align-contract-v0.3.1-rc.0) find a proper way to pass the event handler interface
-	if err := eth1.SyncEth1Events(logger, n.eth1Client, n.storage, syncOffset, handler); err != nil {
->>>>>>> eb626085
 		return errors.Wrap(err, "failed to sync contract events")
 	}
 	logger.Info("manage to sync contract events")
