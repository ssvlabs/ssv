package operator

import (
	"context"
	"fmt"

	"github.com/attestantio/go-eth2-client/spec/phase0"
	spectypes "github.com/bloxapp/ssv-spec/types"
	"go.uber.org/zap"

	"github.com/bloxapp/ssv/eth/executionclient"
	"github.com/bloxapp/ssv/exporter/api"
	qbftstorage "github.com/bloxapp/ssv/ibft/storage"
	"github.com/bloxapp/ssv/logging"
	"github.com/bloxapp/ssv/logging/fields"
	"github.com/bloxapp/ssv/network"
	"github.com/bloxapp/ssv/networkconfig"
	"github.com/bloxapp/ssv/operator/duties"
	"github.com/bloxapp/ssv/operator/fee_recipient"
	"github.com/bloxapp/ssv/operator/slot_ticker"
	"github.com/bloxapp/ssv/operator/storage"
	"github.com/bloxapp/ssv/operator/validator"
	forksprotocol "github.com/bloxapp/ssv/protocol/forks"
	beaconprotocol "github.com/bloxapp/ssv/protocol/v2/blockchain/beacon"
	"github.com/bloxapp/ssv/storage/basedb"
)

// Node represents the behavior of SSV node
type Node interface {
	Start(logger *zap.Logger) error
}

// Options contains options to create the node
type Options struct {
	// NetworkName is the network name of this node
	NetworkName         string `yaml:"Network" env:"NETWORK" env-default:"mainnet" env-description:"Network is the network of this node"`
	Network             networkconfig.NetworkConfig
	BeaconNode          beaconprotocol.BeaconNode // TODO: consider renaming to ConsensusClient
	ExecutionClient     *executionclient.ExecutionClient
	P2PNetwork          network.P2PNetwork
	Context             context.Context
	DB                  basedb.Database
	ValidatorController validator.Controller
	ValidatorOptions    validator.ControllerOptions `yaml:"ValidatorOptions"`

	ForkVersion forksprotocol.ForkVersion

	WS        api.WebSocketServer
	WsAPIPort int

	Metrics nodeMetrics
}

// operatorNode implements Node interface
type operatorNode struct {
	network          networkconfig.NetworkConfig
	context          context.Context
	ticker           slot_ticker.Ticker
	validatorsCtrl   validator.Controller
	consensusClient  beaconprotocol.BeaconNode
	executionClient  *executionclient.ExecutionClient
	net              network.P2PNetwork
	storage          storage.Storage
	qbftStorage      *qbftstorage.QBFTStores
<<<<<<< HEAD
	dutyCtrl         duties.DutyController
=======
	eth1Client       eth1.Client
	dutyScheduler    *duties.Scheduler
>>>>>>> 693722cd
	feeRecipientCtrl fee_recipient.RecipientController
	// fork           *forks.Forker

	forkVersion forksprotocol.ForkVersion

	ws        api.WebSocketServer
	wsAPIPort int

	metrics nodeMetrics
}

// New is the constructor of operatorNode
func New(logger *zap.Logger, opts Options, slotTicker slot_ticker.Ticker) Node {
	storageMap := qbftstorage.NewStores()

	roles := []spectypes.BeaconRole{
		spectypes.BNRoleAttester,
		spectypes.BNRoleProposer,
		spectypes.BNRoleAggregator,
		spectypes.BNRoleSyncCommittee,
		spectypes.BNRoleSyncCommitteeContribution,
		spectypes.BNRoleValidatorRegistration,
	}
	for _, role := range roles {
		storageMap.Add(role, qbftstorage.New(opts.DB, role.String(), opts.ForkVersion))
	}

	node := &operatorNode{
<<<<<<< HEAD
		context:         opts.Context,
		ticker:          slotTicker,
		validatorsCtrl:  opts.ValidatorController,
		network:         opts.Network,
		consensusClient: opts.BeaconNode,
		executionClient: opts.ExecutionClient,
		net:             opts.P2PNetwork,
		storage:         opts.ValidatorOptions.RegistryStorage,
		qbftStorage:     storageMap,
		dutyCtrl: duties.NewDutyController(logger, &duties.ControllerOptions{
=======
		context:        opts.Context,
		ticker:         slotTicker,
		validatorsCtrl: opts.ValidatorController,
		network:        opts.Network,
		beacon:         opts.BeaconNode,
		net:            opts.P2PNetwork,
		eth1Client:     opts.Eth1Client,
		storage:        opts.ValidatorOptions.RegistryStorage,
		qbftStorage:    storageMap,
		dutyScheduler: duties.NewScheduler(&duties.SchedulerOptions{
>>>>>>> 693722cd
			Ctx:                 opts.Context,
			BeaconNode:          opts.BeaconNode,
			Network:             opts.Network,
			ValidatorController: opts.ValidatorController,
			IndicesChg:          opts.ValidatorController.IndicesChangeChan(),
			ExecuteDuty:         opts.ValidatorController.ExecuteDuty,
			Ticker:              slotTicker,
			BuilderProposals:    opts.ValidatorOptions.BuilderProposals,
		}),
		feeRecipientCtrl: fee_recipient.NewController(&fee_recipient.ControllerOptions{
			Ctx:              opts.Context,
			BeaconClient:     opts.BeaconNode,
			Network:          opts.Network,
			ShareStorage:     opts.ValidatorOptions.RegistryStorage.Shares(),
			RecipientStorage: opts.ValidatorOptions.RegistryStorage,
			Ticker:           slotTicker,
			OperatorData:     opts.ValidatorOptions.OperatorData,
		}),
		forkVersion: opts.ForkVersion,

		ws:        opts.WS,
		wsAPIPort: opts.WsAPIPort,

		metrics: opts.Metrics,
	}

	if node.metrics == nil {
		node.metrics = nopMetrics{}
	}

	return node
}

// Start starts to stream duties and run IBFT instances
func (n *operatorNode) Start(logger *zap.Logger) error {
	logger.Named(logging.NameOperator)

	logger.Info("All required services are ready. OPERATOR SUCCESSFULLY CONFIGURED AND NOW RUNNING!")

	go func() {
		err := n.startWSServer(logger)
		if err != nil {
			// TODO: think if we need to panic
			return
		}
	}()

	// slot ticker init
	go n.ticker.Start(logger)

	n.validatorsCtrl.StartNetworkHandlers()
	n.validatorsCtrl.StartValidators()
	go n.net.UpdateSubnets(logger)
	go n.validatorsCtrl.UpdateValidatorMetaDataLoop()
	go n.listenForCurrentSlot(logger)
	go n.reportOperators(logger)

	go n.feeRecipientCtrl.Start(logger)

	// Start the duty scheduler, and a background goroutine to crash the node
	// in case there were any errors.
	if err := n.dutyScheduler.Start(n.context, logger); err != nil {
		return fmt.Errorf("failed to run duty scheduler: %w", err)
	}

	if err := n.dutyScheduler.Wait(); err != nil {
		logger.Fatal("duty scheduler exited with error", zap.Error(err))
	}

	return nil
}

// listenForCurrentSlot listens to current slot and trigger relevant components if needed
func (n *operatorNode) listenForCurrentSlot(logger *zap.Logger) {
	tickerChan := make(chan phase0.Slot, 32)
	n.ticker.Subscribe(tickerChan)
	for slot := range tickerChan {
		n.setFork(logger, slot)
	}
}

// HealthCheck returns a list of issues regards the state of the operator node
func (n *operatorNode) HealthCheck() error {
	// TODO: previously this checked availability of consensus & execution clients.
	// However, currently the node crashes when those clients are down,
	// so this health check is currently a positive no-op.
	return nil
}

// handleQueryRequests waits for incoming messages and
func (n *operatorNode) handleQueryRequests(logger *zap.Logger, nm *api.NetworkMessage) {
	if nm.Err != nil {
		nm.Msg = api.Message{Type: api.TypeError, Data: []string{"could not parse network message"}}
	}
	logger.Debug("got incoming export request",
		zap.String("type", string(nm.Msg.Type)))
	switch nm.Msg.Type {
	case api.TypeDecided:
		api.HandleDecidedQuery(logger, n.qbftStorage, nm)
	case api.TypeError:
		api.HandleErrorQuery(logger, nm)
	default:
		api.HandleUnknownQuery(logger, nm)
	}
}

func (n *operatorNode) startWSServer(logger *zap.Logger) error {
	if n.ws != nil {
		logger.Info("starting WS server")

		n.ws.UseQueryHandler(n.handleQueryRequests)

		if err := n.ws.Start(logger, fmt.Sprintf(":%d", n.wsAPIPort)); err != nil {
			return err
		}
	}

	return nil
}

func (n *operatorNode) reportOperators(logger *zap.Logger) {
	operators, err := n.storage.ListOperators(nil, 0, 1000) // TODO more than 1000?
	if err != nil {
		logger.Warn("failed to get all operators for reporting", zap.Error(err))
		return
	}
	logger.Debug("reporting operators", zap.Int("count", len(operators)))
	for i := range operators {
		n.metrics.OperatorPublicKey(operators[i].ID, operators[i].PublicKey)
		logger.Debug("report operator public key",
			fields.OperatorID(operators[i].ID),
			fields.PubKey(operators[i].PublicKey))
	}
}<|MERGE_RESOLUTION|>--- conflicted
+++ resolved
@@ -62,12 +62,7 @@
 	net              network.P2PNetwork
 	storage          storage.Storage
 	qbftStorage      *qbftstorage.QBFTStores
-<<<<<<< HEAD
-	dutyCtrl         duties.DutyController
-=======
-	eth1Client       eth1.Client
 	dutyScheduler    *duties.Scheduler
->>>>>>> 693722cd
 	feeRecipientCtrl fee_recipient.RecipientController
 	// fork           *forks.Forker
 
@@ -96,7 +91,6 @@
 	}
 
 	node := &operatorNode{
-<<<<<<< HEAD
 		context:         opts.Context,
 		ticker:          slotTicker,
 		validatorsCtrl:  opts.ValidatorController,
@@ -106,19 +100,7 @@
 		net:             opts.P2PNetwork,
 		storage:         opts.ValidatorOptions.RegistryStorage,
 		qbftStorage:     storageMap,
-		dutyCtrl: duties.NewDutyController(logger, &duties.ControllerOptions{
-=======
-		context:        opts.Context,
-		ticker:         slotTicker,
-		validatorsCtrl: opts.ValidatorController,
-		network:        opts.Network,
-		beacon:         opts.BeaconNode,
-		net:            opts.P2PNetwork,
-		eth1Client:     opts.Eth1Client,
-		storage:        opts.ValidatorOptions.RegistryStorage,
-		qbftStorage:    storageMap,
 		dutyScheduler: duties.NewScheduler(&duties.SchedulerOptions{
->>>>>>> 693722cd
 			Ctx:                 opts.Context,
 			BeaconNode:          opts.BeaconNode,
 			Network:             opts.Network,
