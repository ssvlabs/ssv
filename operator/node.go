--- conflicted
+++ resolved
@@ -50,17 +50,13 @@
 func New(opts Options) Node {
 	ssv := &operatorNode{
 		context:             opts.Context,
-<<<<<<< HEAD
-		logger:              opts.Logger,
-=======
 		logger:              opts.Logger.With(zap.String("component", "operatorNode")),
-		genesisEpoch:        opts.GenesisEpoch,
-		dutyLimit:           opts.DutyLimit,
->>>>>>> 9e536472
 		validatorController: opts.ValidatorController,
 		ethNetwork:          *opts.ETHNetwork,
 		beacon:              *opts.Beacon,
+		eth1Client:          opts.Eth1Client,
 		storage:             NewOperatorNodeStorage(opts.DB, opts.Logger),
+
 		dutyCtrl: duties.NewDutyController(&duties.ControllerOptions{
 			Logger:              opts.Logger,
 			Ctx:                 opts.Context,
@@ -70,7 +66,6 @@
 			GenesisEpoch:        opts.GenesisEpoch,
 			DutyLimit:           opts.DutyLimit,
 		}),
-		eth1Client: opts.Eth1Client,
 	}
 
 	return ssv
@@ -78,13 +73,8 @@
 
 // Start starts to stream duties and run IBFT instances
 func (n *operatorNode) Start() error {
-<<<<<<< HEAD
-	n.logger.Info("starting node -> IBFT")
-=======
 	n.logger.Info("All required services are ready. OPERATOR SUCCESSFULLY CONFIGURED AND NOW RUNNING!")
->>>>>>> 9e536472
 	n.validatorController.StartValidators()
-	go n.beacon.StartReceivingBlocks() // in order to get the latest slot (for attestation purposes)
 	n.dutyCtrl.Start()
 	return nil
 }
