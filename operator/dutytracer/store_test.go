package validator

import (
	"encoding/binary"
	"testing"

	"github.com/attestantio/go-eth2-client/spec/phase0"
	"github.com/stretchr/testify/assert"
	"github.com/stretchr/testify/require"
	"go.uber.org/mock/gomock"
	"go.uber.org/zap"

	spectypes "github.com/ssvlabs/ssv-spec/types"

	eth2apiv1 "github.com/attestantio/go-eth2-client/api/v1"

	model "github.com/ssvlabs/ssv/exporter"
	"github.com/ssvlabs/ssv/exporter/store"
	"github.com/ssvlabs/ssv/networkconfig"
	"github.com/ssvlabs/ssv/protocol/v2/types"
	registrystorage "github.com/ssvlabs/ssv/registry/storage"
	registrymocks "github.com/ssvlabs/ssv/registry/storage/mocks"
	kv "github.com/ssvlabs/ssv/storage/badger"
	"github.com/ssvlabs/ssv/storage/basedb"
	"github.com/ssvlabs/ssv/utils/hashmap"
)

func TestValidatorCommitteeMapping(t *testing.T) {
	db, err := kv.NewInMemory(zap.NewNop(), basedb.Options{})
	if err != nil {
		t.Fatal(err)
	}

	dutyStore := store.New(db)
	_, vstore, _ := registrystorage.NewSharesStorage(networkconfig.TestNetwork.Beacon, db, &noOpRecipientReader{}, nil)

	collector := New(zap.NewNop(), vstore, nil, dutyStore, networkconfig.TestNetwork.Beacon, nil)

	var committeeID1 spectypes.CommitteeID
	committeeID1[0] = 1

	var committeeID2 spectypes.CommitteeID
	committeeID2[0] = 2

	slot4 := phase0.Slot(4)
	collector.saveValidatorToCommitteeLink(slot4, &spectypes.PartialSignatureMessages{
		Messages: []*spectypes.PartialSignatureMessage{{ValidatorIndex: 2}},
	}, committeeID1)
	collector.saveValidatorToCommitteeLink(slot4, &spectypes.PartialSignatureMessages{
		Messages: []*spectypes.PartialSignatureMessage{{ValidatorIndex: 1}},
	}, committeeID2)

	slot5 := phase0.Slot(5)
	collector.saveValidatorToCommitteeLink(slot5, &spectypes.PartialSignatureMessages{
		Messages: []*spectypes.PartialSignatureMessage{{ValidatorIndex: 1}},
	}, committeeID1)
	collector.saveValidatorToCommitteeLink(slot5, &spectypes.PartialSignatureMessages{
		Messages: []*spectypes.PartialSignatureMessage{{ValidatorIndex: 2}},
	}, committeeID2)

	// assert that validator committee mapping is available (in memory)
	cmt1, err := collector.getCommitteeIDBySlotAndIndex(slot4, 1)
	require.NoError(t, err)
	require.Equal(t, committeeID2, cmt1)

	cmt2, err := collector.getCommitteeIDBySlotAndIndex(slot4, 2)
	require.NoError(t, err)
	require.Equal(t, committeeID1, cmt2)

	cmt1, err = collector.getCommitteeIDBySlotAndIndex(slot5, 1)
	require.NoError(t, err)
	require.Equal(t, committeeID1, cmt1)

	cmt2, err = collector.getCommitteeIDBySlotAndIndex(slot5, 2)
	require.NoError(t, err)
	require.Equal(t, committeeID2, cmt2)

	// evict validator committee mapping in slot 4
	thresholdSlot := phase0.Slot(4)
	collector.dumpLinkToDBPeriodically(thresholdSlot)

	// check that slot 4 is evicted from cache
	indexToSlotMap, found := collector.validatorIndexToCommitteeLinks.Get(1)
	require.True(t, found)

	assert.False(t, indexToSlotMap.Has(slot4))
	assert.True(t, indexToSlotMap.Has(slot5))

	// assert that validator committee mapping is available (on disk and in memory)
	cmt1, err = collector.getCommitteeIDBySlotAndIndex(slot4, 1)
	require.NoError(t, err)
	require.Equal(t, committeeID2, cmt1)

	cmt2, err = collector.getCommitteeIDBySlotAndIndex(slot4, 2)
	require.NoError(t, err)
	require.Equal(t, committeeID1, cmt2)

	cmt1, err = collector.getCommitteeIDBySlotAndIndex(slot5, 1)
	require.NoError(t, err)
	require.Equal(t, committeeID1, cmt1)

	cmt2, err = collector.getCommitteeIDBySlotAndIndex(slot5, 2)
	require.NoError(t, err)
	require.Equal(t, committeeID2, cmt2)

	// check that slot 4 is still in the database
	link4_1, err := dutyStore.GetCommitteeDutyLink(slot4, 1)
	require.NoError(t, err)
	require.Equal(t, committeeID2, link4_1)

	link4_2, err := dutyStore.GetCommitteeDutyLink(slot4, 2)
	require.NoError(t, err)
	require.Equal(t, committeeID1, link4_2)

	// check that slot 5 is not in the database
	_, err = dutyStore.GetCommitteeDutyLink(slot5, 1)
	require.ErrorIs(t, err, store.ErrNotFound)

	_, err = dutyStore.GetCommitteeDutyLink(slot5, 2)
	require.ErrorIs(t, err, store.ErrNotFound)
}

func TestCommitteeDutyStore(t *testing.T) {
	ctrl := gomock.NewController(t)
	defer ctrl.Finish()
	vstore := registrymocks.NewMockValidatorStore(ctrl)

	db, err := kv.NewInMemory(zap.NewNop(), basedb.Options{})
	if err != nil {
		t.Fatal(err)
	}
	dutyStore := store.New(db)

<<<<<<< HEAD
	// setup validator validatorPK -> index mapping
	var validatorPK spectypes.ValidatorPK
	validatorPK[0] = 7

	var index = phase0.ValidatorIndex(1)
	value := make([]byte, 8)
	binary.LittleEndian.PutUint64(value, uint64(index))

	err = db.Set([]byte("val_pki"), validatorPK[:], value)
	require.NoError(t, err)

	_, vstore, _ := registrystorage.NewSharesStorage(networkconfig.TestNetwork.Beacon, db, &noOpRecipientReader{}, nil)
=======
	// setup validator validatorPK1 -> index mapping
	index1, validatorPK1 := setupValidatorStoreMock(vstore, 1)
>>>>>>> dedbac93

	collector := New(zap.NewNop(), vstore, nil, dutyStore, networkconfig.TestNetwork.Beacon, nil)

	var committeeID1 spectypes.CommitteeID
	committeeID1[0] = 1

	var committeeID2 spectypes.CommitteeID
	committeeID2[0] = 2

	// three slots X two committees
	slot4 := phase0.Slot(4)

	dutyTrace3, _, err := collector.getOrCreateCommitteeTrace(slot4, committeeID1)
	require.NoError(t, err)
	dutyTrace3.Decideds = append(dutyTrace3.Decideds, &model.DecidedTrace{
		Signers: []spectypes.OperatorID{1},
	})
	require.NotNil(t, dutyTrace3)

	dutyTrace4, _, err := collector.getOrCreateCommitteeTrace(slot4, committeeID2)
	require.NoError(t, err)
	require.NotNil(t, dutyTrace4)

	slot7 := phase0.Slot(7)

	dutyTrace5, _, err := collector.getOrCreateCommitteeTrace(slot7, committeeID1)
	require.NoError(t, err)
	dutyTrace5.Decideds = append(dutyTrace5.Decideds, &model.DecidedTrace{
		Signers: []spectypes.OperatorID{1},
	})
	require.NotNil(t, dutyTrace5)

	dutyTrace6, _, err := collector.getOrCreateCommitteeTrace(slot7, committeeID2)
	require.NoError(t, err)
	require.NotNil(t, dutyTrace6)

	// breakdown duties by committee
	dutiesC1 := []*committeeDutyTrace{dutyTrace3, dutyTrace5}
	dutiesC2 := []*committeeDutyTrace{dutyTrace4, dutyTrace6}

	// assert that traces are in available (in memory)
	{
		for i, slot := range []phase0.Slot{slot4, slot7} {
			dutyTrace, err := collector.GetCommitteeDuty(slot, committeeID1)
			require.NoError(t, err)
			require.NotNil(t, dutyTrace)
			assert.Equal(t, slot, dutyTrace.Slot)
			assert.Equal(t, slot, dutiesC1[i].Slot)
		}
		for i, slot := range []phase0.Slot{slot4, slot7} {
			dutyTrace, err := collector.GetCommitteeDuty(slot, committeeID2)
			require.NoError(t, err)
			require.NotNil(t, dutyTrace)
			assert.Equal(t, slot, dutyTrace.Slot)
			assert.Equal(t, slot, dutiesC2[i].Slot)
		}

		// assert that decideds are available (in memory)
		for _, slot := range []phase0.Slot{slot4, slot7} {
			collector.saveValidatorToCommitteeLink(slot, &spectypes.PartialSignatureMessages{
				Messages: []*spectypes.PartialSignatureMessage{{ValidatorIndex: index1}},
			}, committeeID1)
			dd, err := collector.GetCommitteeDecideds(slot, validatorPK1)
			require.NoError(t, err)
			require.NotNil(t, dd)
			require.Len(t, dd, 1)
			require.Equal(t, []spectypes.OperatorID{1}, dd[0].Signers)
		}
	}

	// step 2: evict traces at threshold 4
	// meaning that slot 4 should be evicted to disk
	// but slot 7 should be in memory
	slot8 := phase0.Slot(4)
	collector.dumpCommitteeToDBPeriodically(slot8)
	collector.dumpLinkToDBPeriodically(slot8)

	// step 3: retrieve trace from disk (4) and memory (7)
	{
		for i, slot := range []phase0.Slot{slot4, slot7} {
			dutyTrace, err := collector.GetCommitteeDuty(slot, committeeID1)
			require.NoError(t, err)
			require.NotNil(t, dutyTrace)
			assert.Equal(t, slot, dutyTrace.Slot)
			assert.Equal(t, slot, dutiesC1[i].Slot)
			assert.Equal(t, committeeID1, dutiesC1[i].CommitteeID)
		}
		for i, slot := range []phase0.Slot{slot4, slot7} {
			dutyTrace, err := collector.GetCommitteeDuty(slot, committeeID2)
			require.NoError(t, err)
			require.NotNil(t, dutyTrace)
			assert.Equal(t, slot, dutyTrace.Slot)
			assert.Equal(t, slot, dutiesC2[i].Slot)
			assert.Equal(t, committeeID2, dutiesC2[i].CommitteeID)
		}

		for _, slot := range []phase0.Slot{slot4, slot7} {
			dd, err := collector.GetCommitteeDecideds(slot, validatorPK1)
			require.NoError(t, err)
			require.NotNil(t, dd)
			require.Len(t, dd, 1)
			require.Equal(t, []spectypes.OperatorID{1}, dd[0].Signers)
		}
	}

	// assert that only slot 7 is in memory
	var inMem = make(map[phase0.Slot]struct{})
	collector.committeeTraces.Range(func(key spectypes.CommitteeID, slotToTraceMap *hashmap.Map[phase0.Slot, *committeeDutyTrace]) bool {
		slotToTraceMap.Range(func(slot phase0.Slot, dutyTrace *committeeDutyTrace) bool {
			inMem[slot] = struct{}{}
			return true
		})
		return true
	})

	require.Len(t, inMem, 1)
	_, found := inMem[slot7]
	require.True(t, found)

	// assert that evicted traces are on disk
	storedDuty4_1, err := dutyStore.GetCommitteeDuty(slot4, committeeID1)
	require.NoError(t, err)
	require.NotNil(t, storedDuty4_1)
	assert.Equal(t, slot4, storedDuty4_1.Slot)

	storedDuty4_2, err := dutyStore.GetCommitteeDuty(slot4, committeeID2)
	require.NoError(t, err)
	require.NotNil(t, storedDuty4_2)
	assert.Equal(t, slot4, storedDuty4_2.Slot)

	// assert that non-evicted traces are not on disk
	storedDuty7_1, err := dutyStore.GetCommitteeDuty(slot7, committeeID1)
	assert.ErrorIs(t, err, store.ErrNotFound)
	require.Nil(t, storedDuty7_1)

	storedDuty7_2, err := dutyStore.GetCommitteeDuty(slot7, committeeID2)
	assert.ErrorIs(t, err, store.ErrNotFound)
	require.Nil(t, storedDuty7_2)

	{ // check that sync committee and attester signers are included in decideds
		dutyTrace5.SyncCommittee = append(dutyTrace5.SyncCommittee, &model.SignerData{Signer: 1})
		dutyTrace5.SyncCommittee = append(dutyTrace5.SyncCommittee, &model.SignerData{Signer: 2})
		dutyTrace5.Attester = append(dutyTrace5.Attester, &model.SignerData{Signer: 3})
		dd, err := collector.GetCommitteeDecideds(slot7, validatorPK1)
		require.NoError(t, err)
		require.NotNil(t, dd)
		require.Len(t, dd, 1)
		require.Equal(t, []spectypes.OperatorID{1, 2, 3}, dd[0].Signers)
	}

	err = dutyStore.SaveCommitteeDutyLink(slot7, index1, committeeID1)
	require.NoError(t, err)

	dd, err := collector.GetAllCommitteeDecideds(slot7)
	require.NoError(t, err)
	require.NotNil(t, dd)
	require.Len(t, dd, 2)

	signers := []spectypes.OperatorID{}
	for _, decided := range dd {
		signers = append(signers, decided.Signers...)
	}
	require.Equal(t, []spectypes.OperatorID{1, 2, 3}, signers)
}

func TestCommitteeDutyStore_GetAllCommitteeDecideds(t *testing.T) {
	validatorPK7 := spectypes.ValidatorPK{7}
	committeeID1 := spectypes.CommitteeID{1}
	slot4 := phase0.Slot(4)
	index1 := phase0.ValidatorIndex(1)

	// Setup db, shares & collector
	db, err := kv.NewInMemory(zap.NewNop(), basedb.Options{})
	require.NoError(t, err)
	dutyStore := store.New(db)
	err = db.Set([]byte("val_pki"), validatorPK7[:], encodeLittleEndian(index1))
	require.NoError(t, err)
	shares, vstore, _ := registrystorage.NewSharesStorage(networkconfig.TestNetwork.Beacon, db, &noOpRecipientReader{}, nil)
	shares.Save(db, &types.SSVShare{
		Status: eth2apiv1.ValidatorStateActiveOngoing,
		Share: spectypes.Share{
			ValidatorIndex:  index1,
			ValidatorPubKey: validatorPK7,
		},
	})
	collector := New(zap.NewNop(), vstore, nil, dutyStore, networkconfig.TestNetwork.Beacon, nil)

	// Create a new trace
	dutyTrace, _, err := collector.getOrCreateCommitteeTrace(slot4, committeeID1)
	require.NoError(t, err)
	dutyTrace.Decideds = append(dutyTrace.Decideds, &model.DecidedTrace{
		Signers: []spectypes.OperatorID{1},
	})
	require.NotNil(t, dutyTrace)
	collector.saveValidatorToCommitteeLink(slot4, &spectypes.PartialSignatureMessages{
		Messages: []*spectypes.PartialSignatureMessage{{ValidatorIndex: index1}},
	}, committeeID1)

	// Fetch trace from memory cache and check
	{
		dd, err := collector.GetAllCommitteeDecideds(slot4)
		require.NoError(t, err)
		require.NotNil(t, dd)
		require.Len(t, dd, 1)
		require.Equal(t, validatorPK7, dd[0].PubKey)
	}

	// Evict to disk
	collector.dumpCommitteeToDBPeriodically(slot4)
	collector.dumpLinkToDBPeriodically(slot4)

	// Fetch trace from disk and check
	{
		dd, err := collector.GetAllCommitteeDecideds(slot4)
		require.NoError(t, err)
		require.NotNil(t, dd)
		require.Len(t, dd, 1)
		require.Equal(t, validatorPK7, dd[0].PubKey)
	}
}

func setupValidatorStoreMock(store *registrymocks.MockValidatorStore, idx int) (phase0.ValidatorIndex, spectypes.ValidatorPK) {
	index := phase0.ValidatorIndex(idx)
	var validatorPK spectypes.ValidatorPK
	binary.BigEndian.PutUint32(validatorPK[:], uint32(idx))

	store.EXPECT().Validator(validatorPK).Return(&types.SSVShare{Share: spectypes.Share{ValidatorIndex: index, ValidatorPubKey: validatorPK}}, true).AnyTimes()
	store.EXPECT().ValidatorIndex(validatorPK).Return(index, true).AnyTimes()
	store.EXPECT().ValidatorByIndex(index).Return(&types.SSVShare{Share: spectypes.Share{ValidatorIndex: index, ValidatorPubKey: validatorPK}}, true).AnyTimes()
	return index, validatorPK
}

func TestValidatorDutyStore(t *testing.T) {
	ctrl := gomock.NewController(t)
	defer ctrl.Finish()
	vstore := registrymocks.NewMockValidatorStore(ctrl)

	db, err := kv.NewInMemory(zap.NewNop(), basedb.Options{})
	if err != nil {
		t.Fatal(err)
	}
	dutyStore := store.New(db)

	// setup validator pubkey -> index mapping
	// this is used to get the validator index from the pubkey
	// when the duty is not found in the cache
	// because on disk the validator index is stored
<<<<<<< HEAD
	var validatorPK1 spectypes.ValidatorPK
	validatorPK1[0] = 1

	var validatorPK2 spectypes.ValidatorPK
	validatorPK2[0] = 2

	var index = phase0.ValidatorIndex(1)
	value := make([]byte, 8)
	binary.LittleEndian.PutUint64(value, uint64(index))

	err = db.Set([]byte("val_pki"), validatorPK1[:], value)
	require.NoError(t, err)

	_, vstore, _ := registrystorage.NewSharesStorage(networkconfig.TestNetwork.Beacon, db, &noOpRecipientReader{}, nil)
=======
	index1, validatorPK1 := setupValidatorStoreMock(vstore, 1)
	index2, validatorPK2 := setupValidatorStoreMock(vstore, 2)
>>>>>>> dedbac93

	collector := New(zap.NewNop(), vstore, nil, dutyStore, networkconfig.TestNetwork.Beacon, nil)

	slot4 := phase0.Slot(4)

	dutyTrace, _, err := collector.getOrCreateValidatorTrace(slot4, spectypes.BNRoleProposer, validatorPK1)
	require.NoError(t, err)
	roleDutyTrace := dutyTrace.getOrCreate(slot4, spectypes.BNRoleProposer)
	roleDutyTrace.Validator = index1
	roleDutyTrace.Decideds = append(roleDutyTrace.Decideds, &model.DecidedTrace{
		Signers: []spectypes.OperatorID{1},
	})

	require.NotNil(t, dutyTrace)

	dutyTrace, _, err = collector.getOrCreateValidatorTrace(slot4, spectypes.BNRoleProposer, validatorPK2)
	require.NoError(t, err)
	roleDutyTrace = dutyTrace.getOrCreate(slot4, spectypes.BNRoleProposer)
	roleDutyTrace.Validator = index2
	require.NotNil(t, dutyTrace)

	slot7 := phase0.Slot(7)

	dutyTrace, _, err = collector.getOrCreateValidatorTrace(slot7, spectypes.BNRoleProposer, validatorPK1)
	require.NoError(t, err)
	roleDutyTrace = dutyTrace.getOrCreate(slot7, spectypes.BNRoleProposer)
	roleDutyTrace.Validator = index1
	roleDutyTrace.Decideds = append(roleDutyTrace.Decideds, &model.DecidedTrace{
		Signers: []spectypes.OperatorID{5},
	})

	require.NotNil(t, dutyTrace)

	dutyTrace, _, err = collector.getOrCreateValidatorTrace(slot7, spectypes.BNRoleProposer, validatorPK2)
	require.NoError(t, err)
	roleDutyTrace = dutyTrace.getOrCreate(slot7, spectypes.BNRoleProposer)
	roleDutyTrace.Validator = index2
	require.NotNil(t, dutyTrace)

	dd, err := collector.GetValidatorDecideds(spectypes.BNRoleProposer, slot4, []spectypes.ValidatorPK{validatorPK1})
	require.NoError(t, err)
	require.NotNil(t, dd)
	require.Len(t, dd, 1)
	require.Equal(t, []spectypes.OperatorID{1}, dd[0].Signers)

	dd, err = collector.GetValidatorDecideds(spectypes.BNRoleProposer, slot7, []spectypes.ValidatorPK{validatorPK1})
	require.NoError(t, err)
	require.NotNil(t, dd)
	require.Len(t, dd, 1)
	require.Equal(t, []spectypes.OperatorID{5}, dd[0].Signers)

	// test that decideds include signers in the 'Post' consensus messages
	roleDutyTrace = dutyTrace.getOrCreate(slot7, spectypes.BNRoleProposer)
	roleDutyTrace.Post = append(roleDutyTrace.Post, &model.PartialSigTrace{Signer: 99})
	roleDutyTrace.Post = append(roleDutyTrace.Post, &model.PartialSigTrace{Signer: 100})
	roleDutyTrace.Decideds = append(roleDutyTrace.Decideds, &model.DecidedTrace{
		Signers: []spectypes.OperatorID{100},
	})
	dd, err = collector.GetValidatorDecideds(spectypes.BNRoleProposer, slot7, []spectypes.ValidatorPK{validatorPK2})
	require.NoError(t, err)
	require.NotNil(t, dd)
	require.Len(t, dd, 1)
	require.Equal(t, []spectypes.OperatorID{99, 100}, dd[0].Signers)

	// evict slot 4
	threshold := phase0.Slot(4)
	collector.dumpValidatorToDBPeriodically(threshold)

	var inMem = make(map[phase0.Slot]struct{})
	collector.validatorTraces.Range(func(key spectypes.ValidatorPK, slotToTraceMap *hashmap.Map[phase0.Slot, *validatorDutyTrace]) bool {
		slotToTraceMap.Range(func(slot phase0.Slot, dutyTrace *validatorDutyTrace) bool {
			inMem[slot] = struct{}{}
			return true
		})
		return true
	})

	require.Len(t, inMem, 1)
	_, found := inMem[slot7]
	require.True(t, found)

	// assert that decideds are available after eviction
	dd, err = collector.GetValidatorDecideds(spectypes.BNRoleProposer, slot4, []spectypes.ValidatorPK{validatorPK1})
	require.NoError(t, err)
	require.NotNil(t, dd)
	require.Len(t, dd, 1)
	require.Equal(t, []spectypes.OperatorID{1}, dd[0].Signers)

	dd, err = collector.GetValidatorDecideds(spectypes.BNRoleProposer, slot7, []spectypes.ValidatorPK{validatorPK1})
	require.NoError(t, err)
	require.NotNil(t, dd)
	require.Len(t, dd, 1)
	require.Equal(t, []spectypes.OperatorID{5}, dd[0].Signers)

	// assert that evicted traces are on disk
	storedDuty4_1, err := dutyStore.GetValidatorDuty(slot4, spectypes.BNRoleProposer, 1)
	require.NoError(t, err)
	require.NotNil(t, storedDuty4_1)
	assert.Equal(t, slot4, storedDuty4_1.Slot)
	assert.Equal(t, phase0.ValidatorIndex(1), storedDuty4_1.Validator)

	storedDuty4_2, err := dutyStore.GetValidatorDuty(slot4, spectypes.BNRoleProposer, 2)
	require.NoError(t, err)
	require.NotNil(t, storedDuty4_2)
	assert.Equal(t, slot4, storedDuty4_2.Slot)
	assert.Equal(t, index2, storedDuty4_2.Validator)

	// assert non-evicted traces are not on disk
	storedDuty7_1, err := dutyStore.GetValidatorDuty(slot7, spectypes.BNRoleProposer, 1)
	require.ErrorIs(t, err, store.ErrNotFound)
	require.Nil(t, storedDuty7_1)

	storedDuty7_2, err := dutyStore.GetValidatorDuty(slot7, spectypes.BNRoleProposer, 2)
	require.ErrorIs(t, err, store.ErrNotFound)
	require.Nil(t, storedDuty7_2)

	_, err = collector.GetAllValidatorDecideds(spectypes.BNRoleProposer, slot4)
	require.NoError(t, err)
}

// --- helpers -------------------------------------------

func encodeLittleEndian(i phase0.ValidatorIndex) []byte {
	value := make([]byte, 8)
	binary.LittleEndian.PutUint64(value, uint64(i))
	return value
}<|MERGE_RESOLUTION|>--- conflicted
+++ resolved
@@ -131,23 +131,8 @@
 	}
 	dutyStore := store.New(db)
 
-<<<<<<< HEAD
-	// setup validator validatorPK -> index mapping
-	var validatorPK spectypes.ValidatorPK
-	validatorPK[0] = 7
-
-	var index = phase0.ValidatorIndex(1)
-	value := make([]byte, 8)
-	binary.LittleEndian.PutUint64(value, uint64(index))
-
-	err = db.Set([]byte("val_pki"), validatorPK[:], value)
-	require.NoError(t, err)
-
-	_, vstore, _ := registrystorage.NewSharesStorage(networkconfig.TestNetwork.Beacon, db, &noOpRecipientReader{}, nil)
-=======
 	// setup validator validatorPK1 -> index mapping
 	index1, validatorPK1 := setupValidatorStoreMock(vstore, 1)
->>>>>>> dedbac93
 
 	collector := New(zap.NewNop(), vstore, nil, dutyStore, networkconfig.TestNetwork.Beacon, nil)
 
@@ -395,25 +380,8 @@
 	// this is used to get the validator index from the pubkey
 	// when the duty is not found in the cache
 	// because on disk the validator index is stored
-<<<<<<< HEAD
-	var validatorPK1 spectypes.ValidatorPK
-	validatorPK1[0] = 1
-
-	var validatorPK2 spectypes.ValidatorPK
-	validatorPK2[0] = 2
-
-	var index = phase0.ValidatorIndex(1)
-	value := make([]byte, 8)
-	binary.LittleEndian.PutUint64(value, uint64(index))
-
-	err = db.Set([]byte("val_pki"), validatorPK1[:], value)
-	require.NoError(t, err)
-
-	_, vstore, _ := registrystorage.NewSharesStorage(networkconfig.TestNetwork.Beacon, db, &noOpRecipientReader{}, nil)
-=======
 	index1, validatorPK1 := setupValidatorStoreMock(vstore, 1)
 	index2, validatorPK2 := setupValidatorStoreMock(vstore, 2)
->>>>>>> dedbac93
 
 	collector := New(zap.NewNop(), vstore, nil, dutyStore, networkconfig.TestNetwork.Beacon, nil)
 
