--- conflicted
+++ resolved
@@ -32,11 +32,7 @@
 	dutyStore := store.New(db)
 	_, vstore, _ := registrystorage.NewSharesStorage(networkconfig.TestNetwork.Beacon, db, nil)
 
-<<<<<<< HEAD
-	collector := New(zap.NewNop(), vstore, nil, dutyStore, networkconfig.TestNetwork.Beacon)
-=======
-	collector := New(zap.NewNop(), vstore, nil, dutyStore, networkconfig.TestNetwork.BeaconConfig, nil)
->>>>>>> fa566507
+	collector := New(zap.NewNop(), vstore, nil, dutyStore, networkconfig.TestNetwork.Beacon, nil)
 
 	var committeeID1 spectypes.CommitteeID
 	committeeID1[0] = 1
@@ -143,11 +139,7 @@
 
 	_, vstore, _ := registrystorage.NewSharesStorage(networkconfig.TestNetwork.Beacon, db, nil)
 
-<<<<<<< HEAD
-	collector := New(zap.NewNop(), vstore, nil, dutyStore, networkconfig.TestNetwork.Beacon)
-=======
-	collector := New(zap.NewNop(), vstore, nil, dutyStore, networkconfig.TestNetwork.BeaconConfig, nil)
->>>>>>> fa566507
+	collector := New(zap.NewNop(), vstore, nil, dutyStore, networkconfig.TestNetwork.Beacon, nil)
 
 	var committeeID1 spectypes.CommitteeID
 	committeeID1[0] = 1
@@ -331,11 +323,7 @@
 			ValidatorPubKey: validatorPK7,
 		},
 	})
-<<<<<<< HEAD
-	collector := New(zap.NewNop(), vstore, nil, dutyStore, networkconfig.TestNetwork.Beacon)
-=======
-	collector := New(zap.NewNop(), vstore, nil, dutyStore, networkconfig.TestNetwork.BeaconConfig, nil)
->>>>>>> fa566507
+	collector := New(zap.NewNop(), vstore, nil, dutyStore, networkconfig.TestNetwork.Beacon, nil)
 
 	// Create a new trace
 	dutyTrace, _, err := collector.getOrCreateCommitteeTrace(slot4, committeeID1)
@@ -398,11 +386,7 @@
 
 	_, vstore, _ := registrystorage.NewSharesStorage(networkconfig.TestNetwork.Beacon, db, nil)
 
-<<<<<<< HEAD
-	collector := New(zap.NewNop(), vstore, nil, dutyStore, networkconfig.TestNetwork.Beacon)
-=======
-	collector := New(zap.NewNop(), vstore, nil, dutyStore, networkconfig.TestNetwork.BeaconConfig, nil)
->>>>>>> fa566507
+	collector := New(zap.NewNop(), vstore, nil, dutyStore, networkconfig.TestNetwork.Beacon, nil)
 
 	slot4 := phase0.Slot(4)
 
