package validator

import (
	"encoding/binary"
	"testing"

	"github.com/attestantio/go-eth2-client/spec/phase0"
	"github.com/stretchr/testify/assert"
	"github.com/stretchr/testify/require"
	"go.uber.org/zap"

	spectypes "github.com/ssvlabs/ssv-spec/types"

	eth2apiv1 "github.com/attestantio/go-eth2-client/api/v1"

	model "github.com/ssvlabs/ssv/exporter"
	"github.com/ssvlabs/ssv/exporter/store"
	"github.com/ssvlabs/ssv/networkconfig"
	"github.com/ssvlabs/ssv/protocol/v2/types"
	registrystorage "github.com/ssvlabs/ssv/registry/storage"
	kv "github.com/ssvlabs/ssv/storage/badger"
	"github.com/ssvlabs/ssv/storage/basedb"
	"github.com/ssvlabs/ssv/utils/hashmap"
)

func TestValidatorCommitteeMapping(t *testing.T) {
	db, err := kv.NewInMemory(zap.NewNop(), basedb.Options{})
	if err != nil {
		t.Fatal(err)
	}

	dutyStore := store.New(db)
	_, vstore, _ := registrystorage.NewSharesStorage(networkconfig.TestNetwork.Beacon, db, nil)

<<<<<<< HEAD
	collector := New(t.Context(), zap.NewNop(), vstore, nil, dutyStore, networkconfig.TestNetwork.Beacon)
=======
	collector := New(zap.NewNop(), vstore, nil, dutyStore, networkconfig.TestNetwork.BeaconConfig)
>>>>>>> 4a5238ec

	var committeeID1 spectypes.CommitteeID
	committeeID1[0] = 1

	var committeeID2 spectypes.CommitteeID
	committeeID2[0] = 2

	slot4 := phase0.Slot(4)
	collector.saveValidatorToCommitteeLink(slot4, &spectypes.PartialSignatureMessages{
		Messages: []*spectypes.PartialSignatureMessage{{ValidatorIndex: 2}},
	}, committeeID1)
	collector.saveValidatorToCommitteeLink(slot4, &spectypes.PartialSignatureMessages{
		Messages: []*spectypes.PartialSignatureMessage{{ValidatorIndex: 1}},
	}, committeeID2)

	slot5 := phase0.Slot(5)
	collector.saveValidatorToCommitteeLink(slot5, &spectypes.PartialSignatureMessages{
		Messages: []*spectypes.PartialSignatureMessage{{ValidatorIndex: 1}},
	}, committeeID1)
	collector.saveValidatorToCommitteeLink(slot5, &spectypes.PartialSignatureMessages{
		Messages: []*spectypes.PartialSignatureMessage{{ValidatorIndex: 2}},
	}, committeeID2)

	// assert that validator committee mapping is available (in memory)
	cmt1, err := collector.getCommitteeIDBySlotAndIndex(slot4, 1)
	require.NoError(t, err)
	require.Equal(t, committeeID2, cmt1)

	cmt2, err := collector.getCommitteeIDBySlotAndIndex(slot4, 2)
	require.NoError(t, err)
	require.Equal(t, committeeID1, cmt2)

	cmt1, err = collector.getCommitteeIDBySlotAndIndex(slot5, 1)
	require.NoError(t, err)
	require.Equal(t, committeeID1, cmt1)

	cmt2, err = collector.getCommitteeIDBySlotAndIndex(slot5, 2)
	require.NoError(t, err)
	require.Equal(t, committeeID2, cmt2)

	// evict validator committee mapping in slot 4
	thresholdSlot := phase0.Slot(4)
	collector.dumpLinkToDBPeriodically(thresholdSlot)

	// check that slot 4 is evicted from cache
	indexToSlotMap, found := collector.validatorIndexToCommitteeLinks.Get(1)
	require.True(t, found)

	assert.False(t, indexToSlotMap.Has(slot4))
	assert.True(t, indexToSlotMap.Has(slot5))

	// assert that validator committee mapping is available (on disk and in memory)
	cmt1, err = collector.getCommitteeIDBySlotAndIndex(slot4, 1)
	require.NoError(t, err)
	require.Equal(t, committeeID2, cmt1)

	cmt2, err = collector.getCommitteeIDBySlotAndIndex(slot4, 2)
	require.NoError(t, err)
	require.Equal(t, committeeID1, cmt2)

	cmt1, err = collector.getCommitteeIDBySlotAndIndex(slot5, 1)
	require.NoError(t, err)
	require.Equal(t, committeeID1, cmt1)

	cmt2, err = collector.getCommitteeIDBySlotAndIndex(slot5, 2)
	require.NoError(t, err)
	require.Equal(t, committeeID2, cmt2)

	// check that slot 4 is still in the database
	link4_1, err := dutyStore.GetCommitteeDutyLink(slot4, 1)
	require.NoError(t, err)
	require.Equal(t, committeeID2, link4_1)

	link4_2, err := dutyStore.GetCommitteeDutyLink(slot4, 2)
	require.NoError(t, err)
	require.Equal(t, committeeID1, link4_2)

	// check that slot 5 is not in the database
	_, err = dutyStore.GetCommitteeDutyLink(slot5, 1)
	require.ErrorIs(t, err, store.ErrNotFound)

	_, err = dutyStore.GetCommitteeDutyLink(slot5, 2)
	require.ErrorIs(t, err, store.ErrNotFound)
}

func TestCommitteeDutyStore(t *testing.T) {
	db, err := kv.NewInMemory(zap.NewNop(), basedb.Options{})
	if err != nil {
		t.Fatal(err)
	}

	dutyStore := store.New(db)

	// setup validator validatorPK -> index mapping
	var validatorPK spectypes.ValidatorPK
	validatorPK[0] = 7

	var index = phase0.ValidatorIndex(1)
	value := make([]byte, 8)
	binary.LittleEndian.PutUint64(value, uint64(index))

	err = db.Set([]byte("val_pki"), validatorPK[:], value)
	require.NoError(t, err)

	_, vstore, _ := registrystorage.NewSharesStorage(networkconfig.TestNetwork.Beacon, db, nil)

<<<<<<< HEAD
	collector := New(t.Context(), zap.NewNop(), vstore, nil, dutyStore, networkconfig.TestNetwork.Beacon)
=======
	collector := New(zap.NewNop(), vstore, nil, dutyStore, networkconfig.TestNetwork.BeaconConfig)
>>>>>>> 4a5238ec

	var committeeID1 spectypes.CommitteeID
	committeeID1[0] = 1

	var committeeID2 spectypes.CommitteeID
	committeeID2[0] = 2

	// three slots X two committees
	slot4 := phase0.Slot(4)

	dutyTrace3, _, err := collector.getOrCreateCommitteeTrace(slot4, committeeID1)
	require.NoError(t, err)
	dutyTrace3.Decideds = append(dutyTrace3.Decideds, &model.DecidedTrace{
		Signers: []spectypes.OperatorID{1},
	})
	require.NotNil(t, dutyTrace3)

	dutyTrace4, _, err := collector.getOrCreateCommitteeTrace(slot4, committeeID2)
	require.NoError(t, err)
	require.NotNil(t, dutyTrace4)

	slot7 := phase0.Slot(7)

	dutyTrace5, _, err := collector.getOrCreateCommitteeTrace(slot7, committeeID1)
	require.NoError(t, err)
	dutyTrace5.Decideds = append(dutyTrace5.Decideds, &model.DecidedTrace{
		Signers: []spectypes.OperatorID{1},
	})
	require.NotNil(t, dutyTrace5)

	dutyTrace6, _, err := collector.getOrCreateCommitteeTrace(slot7, committeeID2)
	require.NoError(t, err)
	require.NotNil(t, dutyTrace6)

	// breakdown duties by committee
	dutiesC1 := []*committeeDutyTrace{dutyTrace3, dutyTrace5}
	dutiesC2 := []*committeeDutyTrace{dutyTrace4, dutyTrace6}

	// assert that traces are in available (in memory)
	{
		for i, slot := range []phase0.Slot{slot4, slot7} {
			dutyTrace, err := collector.GetCommitteeDuty(slot, committeeID1)
			require.NoError(t, err)
			require.NotNil(t, dutyTrace)
			assert.Equal(t, slot, dutyTrace.Slot)
			assert.Equal(t, slot, dutiesC1[i].Slot)
		}
		for i, slot := range []phase0.Slot{slot4, slot7} {
			dutyTrace, err := collector.GetCommitteeDuty(slot, committeeID2)
			require.NoError(t, err)
			require.NotNil(t, dutyTrace)
			assert.Equal(t, slot, dutyTrace.Slot)
			assert.Equal(t, slot, dutiesC2[i].Slot)
		}

		// assert that decideds are available (in memory)
		for _, slot := range []phase0.Slot{slot4, slot7} {
			collector.saveValidatorToCommitteeLink(slot, &spectypes.PartialSignatureMessages{
				Messages: []*spectypes.PartialSignatureMessage{{ValidatorIndex: index}},
			}, committeeID1)
			dd, err := collector.GetCommitteeDecideds(slot, validatorPK)
			require.NoError(t, err)
			require.NotNil(t, dd)
			require.Len(t, dd, 1)
			require.Equal(t, []spectypes.OperatorID{1}, dd[0].Signers)
		}
	}

	// step 2: evict traces at threshold 4
	// meaning that slot 4 should be evicted to disk
	// but slot 7 should be in memory
	slot8 := phase0.Slot(4)
	collector.dumpCommitteeToDBPeriodically(slot8)
	collector.dumpLinkToDBPeriodically(slot8)

	// step 3: retrieve trace from disk (4) and memory (7)
	{
		for i, slot := range []phase0.Slot{slot4, slot7} {
			dutyTrace, err := collector.GetCommitteeDuty(slot, committeeID1)
			require.NoError(t, err)
			require.NotNil(t, dutyTrace)
			assert.Equal(t, slot, dutyTrace.Slot)
			assert.Equal(t, slot, dutiesC1[i].Slot)
			assert.Equal(t, committeeID1, dutiesC1[i].CommitteeID)
		}
		for i, slot := range []phase0.Slot{slot4, slot7} {
			dutyTrace, err := collector.GetCommitteeDuty(slot, committeeID2)
			require.NoError(t, err)
			require.NotNil(t, dutyTrace)
			assert.Equal(t, slot, dutyTrace.Slot)
			assert.Equal(t, slot, dutiesC2[i].Slot)
			assert.Equal(t, committeeID2, dutiesC2[i].CommitteeID)
		}

		for _, slot := range []phase0.Slot{slot4, slot7} {
			dd, err := collector.GetCommitteeDecideds(slot, validatorPK)
			require.NoError(t, err)
			require.NotNil(t, dd)
			require.Len(t, dd, 1)
			require.Equal(t, []spectypes.OperatorID{1}, dd[0].Signers)
		}
	}

	// assert that only slot 7 is in memory
	var inMem = make(map[phase0.Slot]struct{})
	collector.committeeTraces.Range(func(key spectypes.CommitteeID, slotToTraceMap *hashmap.Map[phase0.Slot, *committeeDutyTrace]) bool {
		slotToTraceMap.Range(func(slot phase0.Slot, dutyTrace *committeeDutyTrace) bool {
			inMem[slot] = struct{}{}
			return true
		})
		return true
	})

	require.Len(t, inMem, 1)
	_, found := inMem[slot7]
	require.True(t, found)

	// assert that evicted traces are on disk
	storedDuty4_1, err := dutyStore.GetCommitteeDuty(slot4, committeeID1)
	require.NoError(t, err)
	require.NotNil(t, storedDuty4_1)
	assert.Equal(t, slot4, storedDuty4_1.Slot)

	storedDuty4_2, err := dutyStore.GetCommitteeDuty(slot4, committeeID2)
	require.NoError(t, err)
	require.NotNil(t, storedDuty4_2)
	assert.Equal(t, slot4, storedDuty4_2.Slot)

	// assert that non-evicted traces are not on disk
	storedDuty7_1, err := dutyStore.GetCommitteeDuty(slot7, committeeID1)
	assert.ErrorIs(t, err, store.ErrNotFound)
	require.Nil(t, storedDuty7_1)

	storedDuty7_2, err := dutyStore.GetCommitteeDuty(slot7, committeeID2)
	assert.ErrorIs(t, err, store.ErrNotFound)
	require.Nil(t, storedDuty7_2)

	{ // check that sync committee and attester signers are included in decideds
		dutyTrace5.SyncCommittee = append(dutyTrace5.SyncCommittee, &model.SignerData{Signer: 1})
		dutyTrace5.SyncCommittee = append(dutyTrace5.SyncCommittee, &model.SignerData{Signer: 2})
		dutyTrace5.Attester = append(dutyTrace5.Attester, &model.SignerData{Signer: 3})
		dd, err := collector.GetCommitteeDecideds(slot7, validatorPK)
		require.NoError(t, err)
		require.NotNil(t, dd)
		require.Len(t, dd, 1)
		require.Equal(t, []spectypes.OperatorID{1, 2, 3}, dd[0].Signers)
	}

	err = dutyStore.SaveCommitteeDutyLink(slot7, index, committeeID1)
	require.NoError(t, err)

	dd, err := collector.GetAllCommitteeDecideds(slot7)
	require.NoError(t, err)
	require.NotNil(t, dd)
	require.Len(t, dd, 2)

	signers := []spectypes.OperatorID{}
	for _, decided := range dd {
		signers = append(signers, decided.Signers...)
	}
	require.Equal(t, []spectypes.OperatorID{1, 2, 3}, signers)
}

func TestCommitteeDutyStore_GetAllCommitteeDecideds(t *testing.T) {
	validatorPK7 := spectypes.ValidatorPK{7}
	committeeID1 := spectypes.CommitteeID{1}
	slot4 := phase0.Slot(4)
	index1 := phase0.ValidatorIndex(1)

	// Setup db, shares & collector
	db, err := kv.NewInMemory(zap.NewNop(), basedb.Options{})
	require.NoError(t, err)
	dutyStore := store.New(db)
	err = db.Set([]byte("val_pki"), validatorPK7[:], encodeLittleEndian(index1))
	require.NoError(t, err)
	shares, vstore, _ := registrystorage.NewSharesStorage(networkconfig.NetworkConfig{}, db, nil)
	shares.Save(db, &types.SSVShare{
		Status: eth2apiv1.ValidatorStateActiveOngoing,
		Share: spectypes.Share{
			ValidatorIndex:  index1,
			ValidatorPubKey: validatorPK7,
		},
	})
	collector := New(zap.NewNop(), vstore, nil, dutyStore, networkconfig.TestNetwork.BeaconConfig)

	// Create a new trace
	dutyTrace, _, err := collector.getOrCreateCommitteeTrace(slot4, committeeID1)
	require.NoError(t, err)
	dutyTrace.Decideds = append(dutyTrace.Decideds, &model.DecidedTrace{
		Signers: []spectypes.OperatorID{1},
	})
	require.NotNil(t, dutyTrace)
	collector.saveValidatorToCommitteeLink(slot4, &spectypes.PartialSignatureMessages{
		Messages: []*spectypes.PartialSignatureMessage{{ValidatorIndex: index1}},
	}, committeeID1)

	// Fetch trace from memory cache and check
	{
		dd, err := collector.GetAllCommitteeDecideds(slot4)
		require.NoError(t, err)
		require.NotNil(t, dd)
		require.Len(t, dd, 1)
		require.Equal(t, validatorPK7, dd[0].PubKey)
	}

	// Evict to disk
	collector.dumpCommitteeToDBPeriodically(slot4)
	collector.dumpLinkToDBPeriodically(slot4)

	// Fetch trace from disk and check
	{
		dd, err := collector.GetAllCommitteeDecideds(slot4)
		require.NoError(t, err)
		require.NotNil(t, dd)
		require.Len(t, dd, 1)
		require.Equal(t, validatorPK7, dd[0].PubKey)
	}
}

func TestValidatorDutyStore(t *testing.T) {
	db, err := kv.NewInMemory(zap.NewNop(), basedb.Options{})
	if err != nil {
		t.Fatal(err)
	}

	dutyStore := store.New(db)

	// setup validator pubkey -> index mapping
	// this is used to get the validator index from the pubkey
	// when the duty is not found in the cache
	// because on disk the validator index is stored
	var validatorPK1 spectypes.ValidatorPK
	validatorPK1[0] = 1

	var validatorPK2 spectypes.ValidatorPK
	validatorPK2[0] = 2

	var index = phase0.ValidatorIndex(1)
	value := make([]byte, 8)
	binary.LittleEndian.PutUint64(value, uint64(index))

	err = db.Set([]byte("val_pki"), validatorPK1[:], value)
	require.NoError(t, err)

	_, vstore, _ := registrystorage.NewSharesStorage(networkconfig.TestNetwork.Beacon, db, nil)

<<<<<<< HEAD
	collector := New(t.Context(), zap.NewNop(), vstore, nil, dutyStore, networkconfig.TestNetwork.Beacon)
=======
	collector := New(zap.NewNop(), vstore, nil, dutyStore, networkconfig.TestNetwork.BeaconConfig)
>>>>>>> 4a5238ec

	slot4 := phase0.Slot(4)

	dutyTrace, _, err := collector.getOrCreateValidatorTrace(slot4, spectypes.BNRoleProposer, validatorPK1)
	require.NoError(t, err)
	roleDutyTrace := dutyTrace.getOrCreate(slot4, spectypes.BNRoleProposer)
	roleDutyTrace.Validator = index
	roleDutyTrace.Decideds = append(roleDutyTrace.Decideds, &model.DecidedTrace{
		Signers: []spectypes.OperatorID{1},
	})

	require.NotNil(t, dutyTrace)

	dutyTrace, _, err = collector.getOrCreateValidatorTrace(slot4, spectypes.BNRoleProposer, validatorPK2)
	require.NoError(t, err)
	roleDutyTrace = dutyTrace.getOrCreate(slot4, spectypes.BNRoleProposer)
	roleDutyTrace.Validator = phase0.ValidatorIndex(2)
	require.NotNil(t, dutyTrace)

	slot7 := phase0.Slot(7)

	dutyTrace, _, err = collector.getOrCreateValidatorTrace(slot7, spectypes.BNRoleProposer, validatorPK1)
	require.NoError(t, err)
	roleDutyTrace = dutyTrace.getOrCreate(slot7, spectypes.BNRoleProposer)
	roleDutyTrace.Validator = index
	roleDutyTrace.Decideds = append(roleDutyTrace.Decideds, &model.DecidedTrace{
		Signers: []spectypes.OperatorID{5},
	})

	require.NotNil(t, dutyTrace)

	dutyTrace, _, err = collector.getOrCreateValidatorTrace(slot7, spectypes.BNRoleProposer, validatorPK2)
	require.NoError(t, err)
	roleDutyTrace = dutyTrace.getOrCreate(slot7, spectypes.BNRoleProposer)
	roleDutyTrace.Validator = phase0.ValidatorIndex(2)
	require.NotNil(t, dutyTrace)

	dd, err := collector.GetValidatorDecideds(spectypes.BNRoleProposer, slot4, []spectypes.ValidatorPK{validatorPK1})
	require.NoError(t, err)
	require.NotNil(t, dd)
	require.Len(t, dd, 1)
	require.Equal(t, []spectypes.OperatorID{1}, dd[0].Signers)

	dd, err = collector.GetValidatorDecideds(spectypes.BNRoleProposer, slot7, []spectypes.ValidatorPK{validatorPK1})
	require.NoError(t, err)
	require.NotNil(t, dd)
	require.Len(t, dd, 1)
	require.Equal(t, []spectypes.OperatorID{5}, dd[0].Signers)

	// test that decideds include signers in the 'Post' consensus messages
	roleDutyTrace = dutyTrace.getOrCreate(slot7, spectypes.BNRoleProposer)
	roleDutyTrace.Post = append(roleDutyTrace.Post, &model.PartialSigTrace{Signer: 99})
	roleDutyTrace.Post = append(roleDutyTrace.Post, &model.PartialSigTrace{Signer: 100})
	roleDutyTrace.Decideds = append(roleDutyTrace.Decideds, &model.DecidedTrace{
		Signers: []spectypes.OperatorID{100},
	})
	dd, err = collector.GetValidatorDecideds(spectypes.BNRoleProposer, slot7, []spectypes.ValidatorPK{validatorPK2})
	require.NoError(t, err)
	require.NotNil(t, dd)
	require.Len(t, dd, 1)
	require.Equal(t, []spectypes.OperatorID{99, 100}, dd[0].Signers)

	// evict slot 4
	threshold := phase0.Slot(4)
	collector.dumpValidatorToDBPeriodically(threshold)

	var inMem = make(map[phase0.Slot]struct{})
	collector.validatorTraces.Range(func(key spectypes.ValidatorPK, slotToTraceMap *hashmap.Map[phase0.Slot, *validatorDutyTrace]) bool {
		slotToTraceMap.Range(func(slot phase0.Slot, dutyTrace *validatorDutyTrace) bool {
			inMem[slot] = struct{}{}
			return true
		})
		return true
	})

	require.Len(t, inMem, 1)
	_, found := inMem[slot7]
	require.True(t, found)

	// assert that decideds are available after eviction
	dd, err = collector.GetValidatorDecideds(spectypes.BNRoleProposer, slot4, []spectypes.ValidatorPK{validatorPK1})
	require.NoError(t, err)
	require.NotNil(t, dd)
	require.Len(t, dd, 1)
	require.Equal(t, []spectypes.OperatorID{1}, dd[0].Signers)

	dd, err = collector.GetValidatorDecideds(spectypes.BNRoleProposer, slot7, []spectypes.ValidatorPK{validatorPK1})
	require.NoError(t, err)
	require.NotNil(t, dd)
	require.Len(t, dd, 1)
	require.Equal(t, []spectypes.OperatorID{5}, dd[0].Signers)

	// assert that evicted traces are on disk
	storedDuty4_1, err := dutyStore.GetValidatorDuty(slot4, spectypes.BNRoleProposer, 1)
	require.NoError(t, err)
	require.NotNil(t, storedDuty4_1)
	assert.Equal(t, slot4, storedDuty4_1.Slot)
	assert.Equal(t, phase0.ValidatorIndex(1), storedDuty4_1.Validator)

	storedDuty4_2, err := dutyStore.GetValidatorDuty(slot4, spectypes.BNRoleProposer, 2)
	require.NoError(t, err)
	require.NotNil(t, storedDuty4_2)
	assert.Equal(t, slot4, storedDuty4_2.Slot)
	assert.Equal(t, phase0.ValidatorIndex(2), storedDuty4_2.Validator)

	// assert non-evicted traces are not on disk
	storedDuty7_1, err := dutyStore.GetValidatorDuty(slot7, spectypes.BNRoleProposer, 1)
	require.ErrorIs(t, err, store.ErrNotFound)
	require.Nil(t, storedDuty7_1)

	storedDuty7_2, err := dutyStore.GetValidatorDuty(slot7, spectypes.BNRoleProposer, 2)
	require.ErrorIs(t, err, store.ErrNotFound)
	require.Nil(t, storedDuty7_2)

	_, err = collector.GetAllValidatorDecideds(spectypes.BNRoleProposer, slot4)
	require.NoError(t, err)
}

// --- helpers -------------------------------------------

func encodeLittleEndian(i phase0.ValidatorIndex) []byte {
	value := make([]byte, 8)
	binary.LittleEndian.PutUint64(value, uint64(i))
	return value
}<|MERGE_RESOLUTION|>--- conflicted
+++ resolved
@@ -32,11 +32,7 @@
 	dutyStore := store.New(db)
 	_, vstore, _ := registrystorage.NewSharesStorage(networkconfig.TestNetwork.Beacon, db, nil)
 
-<<<<<<< HEAD
-	collector := New(t.Context(), zap.NewNop(), vstore, nil, dutyStore, networkconfig.TestNetwork.Beacon)
-=======
-	collector := New(zap.NewNop(), vstore, nil, dutyStore, networkconfig.TestNetwork.BeaconConfig)
->>>>>>> 4a5238ec
+	collector := New(zap.NewNop(), vstore, nil, dutyStore, networkconfig.TestNetwork.Beacon)
 
 	var committeeID1 spectypes.CommitteeID
 	committeeID1[0] = 1
@@ -143,11 +139,7 @@
 
 	_, vstore, _ := registrystorage.NewSharesStorage(networkconfig.TestNetwork.Beacon, db, nil)
 
-<<<<<<< HEAD
-	collector := New(t.Context(), zap.NewNop(), vstore, nil, dutyStore, networkconfig.TestNetwork.Beacon)
-=======
-	collector := New(zap.NewNop(), vstore, nil, dutyStore, networkconfig.TestNetwork.BeaconConfig)
->>>>>>> 4a5238ec
+	collector := New(zap.NewNop(), vstore, nil, dutyStore, networkconfig.TestNetwork.Beacon)
 
 	var committeeID1 spectypes.CommitteeID
 	committeeID1[0] = 1
@@ -394,11 +386,7 @@
 
 	_, vstore, _ := registrystorage.NewSharesStorage(networkconfig.TestNetwork.Beacon, db, nil)
 
-<<<<<<< HEAD
-	collector := New(t.Context(), zap.NewNop(), vstore, nil, dutyStore, networkconfig.TestNetwork.Beacon)
-=======
-	collector := New(zap.NewNop(), vstore, nil, dutyStore, networkconfig.TestNetwork.BeaconConfig)
->>>>>>> 4a5238ec
+	collector := New(zap.NewNop(), vstore, nil, dutyStore, networkconfig.TestNetwork.Beacon)
 
 	slot4 := phase0.Slot(4)
 
