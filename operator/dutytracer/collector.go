package validator

import (
	"bytes"
	"context"
	"errors"
	"fmt"
	"slices"
	"strings"
	"sync"
	"sync/atomic"
	"time"

	"github.com/attestantio/go-eth2-client/spec/phase0"
	"github.com/jellydator/ttlcache/v3"
	"go.uber.org/zap"
	"golang.org/x/sync/singleflight"

	specqbft "github.com/ssvlabs/ssv-spec/qbft"
	spectypes "github.com/ssvlabs/ssv-spec/types"

	"github.com/ssvlabs/ssv/exporter"
	"github.com/ssvlabs/ssv/exporter/rolemask"
	"github.com/ssvlabs/ssv/exporter/store"
	"github.com/ssvlabs/ssv/networkconfig"
	"github.com/ssvlabs/ssv/observability/log/fields"
	"github.com/ssvlabs/ssv/operator/duties/dutystore"
	"github.com/ssvlabs/ssv/operator/slotticker"
	"github.com/ssvlabs/ssv/protocol/v2/ssv/queue"
	registrystorage "github.com/ssvlabs/ssv/registry/storage"
	"github.com/ssvlabs/ssv/utils/hashmap"
)

type DecidedInfo struct {
	Index   phase0.ValidatorIndex
	Slot    phase0.Slot
	Role    spectypes.BeaconRole
	Signers []spectypes.OperatorID
}

type Collector struct {
	logger *zap.Logger

	// committeeID:slot:committeeDutyTrace
	committeeTraces *hashmap.Map[spectypes.CommitteeID, *hashmap.Map[phase0.Slot, *committeeDutyTrace]]

	// validatorIndex:slot:validatorDutyTrace
	validatorTraces *hashmap.Map[phase0.ValidatorIndex, *hashmap.Map[phase0.Slot, *validatorDutyTrace]]

	// validatorIndex:slot:committeeID
	validatorIndexToCommitteeLinks *hashmap.Map[phase0.ValidatorIndex, *hashmap.Map[phase0.Slot, spectypes.CommitteeID]]

	syncCommitteeRootsCache *ttlcache.Cache[scRootKey, phase0.Root]
	syncCommitteeRootsSf    singleflight.Group

	beacon *networkconfig.Beacon

	store      DutyTraceStore
	client     DomainDataProvider
	validators registrystorage.ValidatorStore

	lastEvictedSlot atomic.Uint64

	inFlightCommittee hashmap.Map[spectypes.CommitteeID, struct{}]
	inFlightValidator hashmap.Map[phase0.ValidatorIndex, struct{}]

	decidedListenerFunc func(msg DecidedInfo)

	// duties is the runtime duty store used to derive per-slot scheduled roles.
	duties *dutystore.Store

	// scheduleJobs is a bounded queue for async schedule computation to avoid
	// blocking the hot path and DB with synchronous writes.
	scheduleJobs chan phase0.Slot
}

type DomainDataProvider interface {
	DomainData(context.Context, phase0.Epoch, phase0.DomainType) (phase0.Domain, error)
}

func New(
	logger *zap.Logger,
	validators registrystorage.ValidatorStore,
	client DomainDataProvider,
	store DutyTraceStore,
	beaconNetwork *networkconfig.Beacon,
	decidedListenerFunc func(msg DecidedInfo),
	duties *dutystore.Store,
) *Collector {
	ttl := time.Duration(slotTTL) * beaconNetwork.SlotDuration

	collector := &Collector{
		logger:                         logger.Named("dutytracer"),
		store:                          store,
		client:                         client,
		beacon:                         beaconNetwork,
		validators:                     validators,
		committeeTraces:                hashmap.New[spectypes.CommitteeID, *hashmap.Map[phase0.Slot, *committeeDutyTrace]](),
		validatorTraces:                hashmap.New[phase0.ValidatorIndex, *hashmap.Map[phase0.Slot, *validatorDutyTrace]](),
		validatorIndexToCommitteeLinks: hashmap.New[phase0.ValidatorIndex, *hashmap.Map[phase0.Slot, spectypes.CommitteeID]](),
		syncCommitteeRootsCache:        ttlcache.New(ttlcache.WithTTL[scRootKey, phase0.Root](ttl)),
		inFlightCommittee:              hashmap.Map[spectypes.CommitteeID, struct{}]{},
		inFlightValidator:              hashmap.Map[phase0.ValidatorIndex, struct{}]{},
		decidedListenerFunc:            decidedListenerFunc,
		duties:                         duties,
		scheduleJobs:                   make(chan phase0.Slot, 32),
	}

	return collector
}

// scRootKey is a key for the sync committee root cache
type scRootKey struct {
	slot      phase0.Slot
	blockRoot phase0.Root
}

func (c *Collector) Start(ctx context.Context, tickerProvider slotticker.Provider) {
	c.logger.Info("start duty tracer cache to disk evictor")
	ticker := tickerProvider()
	// Start schedule filler in a separate goroutine to avoid blocking eviction.
	go c.startScheduleFiller(ctx, tickerProvider)
	// Start a single worker to process schedule writes asynchronously.
	go c.runScheduleWorker(ctx)
	for {
		select {
		case <-ctx.Done():
			return
		case <-ticker.Next():
			currentSlot := ticker.Slot()
			c.evict(currentSlot)
		}
	}
}

const slotTTL = 4

func (c *Collector) evict(currentSlot phase0.Slot) {
	// evict committee traces
	start := time.Now()
	threshold := currentSlot - slotTTL

	// CRITICAL: Update lastEvictedSlot BEFORE dumping to ensure messages arriving
	// during eviction take the late path and fetch from disk instead of creating
	// new incomplete in-memory traces
	c.lastEvictedSlot.Store(uint64(threshold))

	evicted := c.dumpCommitteeToDBPeriodically(threshold)
	c.logger.Info("evicted committee duty traces to disk", fields.Slot(threshold), zap.Int("count", evicted), fields.Took(time.Since(start)))

	// evict validator traces
	start = time.Now()
	evicted = c.dumpValidatorToDBPeriodically(threshold)
	c.logger.Info("evicted validator duty traces to disk", fields.Slot(threshold), zap.Int("count", evicted), fields.Took(time.Since(start)))

	// evict validator committee links
	start = time.Now()
	evicted = c.dumpLinkToDBPeriodically(threshold)
	c.logger.Info("evicted validator mappings to disk", fields.Slot(threshold), zap.Int("count", evicted), fields.Took(time.Since(start)))

	// remove old SC roots
	c.syncCommitteeRootsCache.DeleteExpired()
}

func (c *Collector) getOrCreateValidatorTrace(slot phase0.Slot, role spectypes.BeaconRole, index phase0.ValidatorIndex) (*validatorDutyTrace, bool, error) {
	// check late arrival
	if uint64(slot) <= c.lastEvictedSlot.Load() {
		if _, found := c.inFlightValidator.GetOrSet(index, struct{}{}); found {
			return nil, false, errInFlight
		}

		trace, err := c.getValidatorDutyFromDiskIndex(role, slot, index)
		if errors.Is(err, store.ErrNotFound) {
			roleDutyTrace := &exporter.ValidatorDutyTrace{
				Slot: slot,
				Role: role,
			}
			wrappedTrace := &validatorDutyTrace{
				roles: []*exporter.ValidatorDutyTrace{roleDutyTrace},
			}
			return wrappedTrace, true, nil
		}
		if err != nil {
			_ = c.inFlightValidator.Delete(index)
			return nil, false, err
		}

		wrappedTrace := &validatorDutyTrace{
			roles: []*exporter.ValidatorDutyTrace{trace},
		}

		return wrappedTrace, true, nil
	}

	validatorSlots, found := c.validatorTraces.Get(index)
	if !found {
		validatorSlots, _ = c.validatorTraces.GetOrSet(index, hashmap.New[phase0.Slot, *validatorDutyTrace]())
	}

	traces, found := validatorSlots.Get(slot)

	if !found {
		roleDutyTrace := &exporter.ValidatorDutyTrace{
			Slot: slot,
			Role: role,
		}
		newTrace := &validatorDutyTrace{
			roles: []*exporter.ValidatorDutyTrace{roleDutyTrace},
		}
		traces, _ = validatorSlots.GetOrSet(slot, newTrace)
		return traces, false, nil
	}

	return traces, false, nil
}

var errInFlight = errors.New("in flight")

func (c *Collector) getOrCreateCommitteeTrace(slot phase0.Slot, committeeID spectypes.CommitteeID) (*committeeDutyTrace, bool, error) {
	// check late arrival
	if uint64(slot) <= c.lastEvictedSlot.Load() {
		if _, found := c.inFlightCommittee.GetOrSet(committeeID, struct{}{}); found {
			return nil, false, errInFlight
		}

		diskTrace, err := c.getCommitteeDutyFromDisk(slot, committeeID)
		if errors.Is(err, store.ErrNotFound) {
			trace := &committeeDutyTrace{
				CommitteeDutyTrace: exporter.CommitteeDutyTrace{
					CommitteeID: committeeID,
					Slot:        slot,
				},
			}
			return trace, true, nil
		}
		if err != nil {
			_ = c.inFlightCommittee.Delete(committeeID)
			return nil, false, fmt.Errorf("get late committee duty data: %w", err)
		}

		trace := &committeeDutyTrace{
			CommitteeDutyTrace: *diskTrace,
		}

		return trace, true, nil
	}

	committeeSlots, found := c.committeeTraces.Get(committeeID)
	if !found {
		committeeSlots, _ = c.committeeTraces.GetOrSet(committeeID, hashmap.New[phase0.Slot, *committeeDutyTrace]())
	}

	committeeTrace, found := committeeSlots.Get(slot)

	if !found {
		trace := &committeeDutyTrace{
			CommitteeDutyTrace: exporter.CommitteeDutyTrace{
				CommitteeID: committeeID,
				Slot:        slot,
			},
		}

		committeeTrace, _ = committeeSlots.GetOrSet(slot, trace)
	}

	return committeeTrace, false, nil
}

func (c *Collector) decodeJustificationWithPrepares(justifications [][]byte) []*exporter.QBFTTrace {
	var traces = make([]*exporter.QBFTTrace, 0, len(justifications))
	for _, rcj := range justifications {
		var signedMsg = new(spectypes.SignedSSVMessage)
		err := signedMsg.Decode(rcj)
		if err != nil {
			c.logger.Error("decode round change justification", zap.Error(err))
			continue
		}

		var qbftMsg = new(specqbft.Message)
		err = qbftMsg.Decode(signedMsg.SSVMessage.GetData())
		if err != nil {
			c.logger.Error("decode signed message data", zap.Error(err))
			continue
		}

		justificationTrace := exporter.QBFTTrace{
			Round:      uint64(qbftMsg.Round),
			BeaconRoot: qbftMsg.Root,
			Signer:     signedMsg.OperatorIDs[0],
		}

		traces = append(traces, &justificationTrace)
	}

	return traces
}

func (c *Collector) decodeJustificationWithRoundChanges(justifications [][]byte) []*exporter.RoundChangeTrace {
	var traces = make([]*exporter.RoundChangeTrace, 0, len(justifications))
	for _, rcj := range justifications {
		var signedMsg = new(spectypes.SignedSSVMessage)
		err := signedMsg.Decode(rcj)
		if err != nil {
			c.logger.Error("decode round change justification", zap.Error(err))
			continue
		}

		var qbftMsg = new(specqbft.Message)
		err = qbftMsg.Decode(signedMsg.SSVMessage.GetData())
		if err != nil {
			c.logger.Error("decode round change justification", zap.Error(err))
			continue
		}

		var roundChangeTrace = c.createRoundChangeTrace(0, qbftMsg, signedMsg) // zero time
		traces = append(traces, roundChangeTrace)
	}

	return traces
}

func (c *Collector) createRoundChangeTrace(receivedAt uint64, msg *specqbft.Message, signedMsg *spectypes.SignedSSVMessage) *exporter.RoundChangeTrace {
	return &exporter.RoundChangeTrace{
		QBFTTrace: exporter.QBFTTrace{
			Round:        uint64(msg.Round),
			BeaconRoot:   msg.Root,
			Signer:       signedMsg.OperatorIDs[0],
			ReceivedTime: receivedAt,
		},
		PreparedRound:   uint64(msg.DataRound),
		PrepareMessages: c.decodeJustificationWithPrepares(msg.RoundChangeJustification),
	}
}

func (c *Collector) createProposalTrace(receivedAt uint64, msg *specqbft.Message, signedMsg *spectypes.SignedSSVMessage) *exporter.ProposalTrace {
	return &exporter.ProposalTrace{
		QBFTTrace: exporter.QBFTTrace{
			Round:        uint64(msg.Round),
			BeaconRoot:   msg.Root,
			Signer:       signedMsg.OperatorIDs[0],
			ReceivedTime: receivedAt,
		},
		RoundChanges:    c.decodeJustificationWithRoundChanges(msg.RoundChangeJustification),
		PrepareMessages: c.decodeJustificationWithPrepares(msg.PrepareJustification),
	}
}

func (c *Collector) processConsensus(receivedAt uint64, msg *specqbft.Message, signedMsg *spectypes.SignedSSVMessage, round *exporter.RoundTrace) *exporter.DecidedTrace {
	switch msg.MsgType {
	case specqbft.ProposalMsgType:
		round.ProposalTrace = c.createProposalTrace(receivedAt, msg, signedMsg)

	case specqbft.PrepareMsgType:
		prepare := &exporter.QBFTTrace{
			Round:        uint64(msg.Round),
			BeaconRoot:   msg.Root,
			Signer:       signedMsg.OperatorIDs[0],
			ReceivedTime: receivedAt,
		}

		round.Prepares = append(round.Prepares, prepare)

	case specqbft.CommitMsgType:
		if len(signedMsg.OperatorIDs) > 1 {
			return &exporter.DecidedTrace{
				Round:        uint64(msg.Round),
				BeaconRoot:   msg.Root,
				Signers:      signedMsg.OperatorIDs,
				ReceivedTime: receivedAt,
			}
		}

		commit := &exporter.QBFTTrace{
			Round:        uint64(msg.Round),
			BeaconRoot:   msg.Root,
			Signer:       signedMsg.OperatorIDs[0],
			ReceivedTime: receivedAt,
		}

		round.Commits = append(round.Commits, commit)

	case specqbft.RoundChangeMsgType:
		roundChangeTrace := c.createRoundChangeTrace(receivedAt, msg, signedMsg)

		round.RoundChanges = append(round.RoundChanges, roundChangeTrace)
	}

	return nil // we're exhausting all cases in the switch
}

func (c *Collector) processPartialSigCommittee(receivedAt uint64, msg *spectypes.PartialSignatureMessages, committeeID spectypes.CommitteeID, trace *committeeDutyTrace) {
	// add operator ids to the trace
	cmt, found := c.validators.Committee(committeeID)
	if found && len(cmt.Operators) > 0 {
		trace.OperatorIDs = cmt.Operators
	}

	signer := msg.Messages[0].Signer
	var attIdxs []phase0.ValidatorIndex
	var scIdxs []phase0.ValidatorIndex

	for _, partialSigMsg := range msg.Messages {
		root := partialSigMsg.SigningRoot
		if trace.roleRootsReady {
			if bytes.Equal(trace.syncCommitteeRoot[:], root[:]) {
				scIdxs = append(scIdxs, partialSigMsg.ValidatorIndex)
			} else if bytes.Equal(trace.attestationRoot[:], root[:]) {
				attIdxs = append(attIdxs, partialSigMsg.ValidatorIndex)
			} else {
				trace.addPending(root, signer, partialSigMsg.ValidatorIndex, receivedAt)
			}
			continue
		}
		// Not ready: buffer for later classification
		trace.addPending(root, signer, partialSigMsg.ValidatorIndex, receivedAt)
	}

	if len(scIdxs) > 0 {
		slices.Sort(scIdxs)
		scIdxs = slices.Compact(scIdxs)
		trace.SyncCommittee = append(trace.SyncCommittee, &exporter.SignerData{
			Signer:       signer,
			ValidatorIdx: scIdxs,
			ReceivedTime: receivedAt,
		})
	}
	if len(attIdxs) > 0 {
		slices.Sort(attIdxs)
		attIdxs = slices.Compact(attIdxs)
		trace.Attester = append(trace.Attester, &exporter.SignerData{
			Signer:       signer,
			ValidatorIdx: attIdxs,
			ReceivedTime: receivedAt,
		})
	}
}

func (c *Collector) getSyncCommitteeRoot(ctx context.Context, slot phase0.Slot, in []byte) (phase0.Root, error) {
	var beaconVote = new(spectypes.BeaconVote)
	if err := beaconVote.Decode(in); err != nil {
		return phase0.Root{}, fmt.Errorf("decode beacon vote: %w", err)
	}

	key := scRootKey{slot: slot, blockRoot: beaconVote.BlockRoot}

	// lookup in cache first
	cacheItem := c.syncCommitteeRootsCache.Get(key)
	if cacheItem != nil {
		return cacheItem.Value(), nil
	}

	// Use singleflight to ensure only one goroutine computes the root for a given key
	sfKey := fmt.Sprintf("%d-%s", slot, beaconVote.BlockRoot.String())
	val, err, _ := c.syncCommitteeRootsSf.Do(sfKey, func() (any, error) {
		// Check cache again in case another goroutine has populated it while we were waiting
		if cacheItem := c.syncCommitteeRootsCache.Get(key); cacheItem != nil {
			return cacheItem.Value(), nil
		}

		c.logger.Info("fetching sync committee root", fields.Slot(slot), fields.Root(beaconVote.BlockRoot))

		epoch := c.beacon.EstimatedEpochAtSlot(slot)

		domain, err := c.client.DomainData(ctx, epoch, spectypes.DomainSyncCommittee)
		if err != nil {
			return phase0.Root{}, fmt.Errorf("get sync committee domain data: %w", err)
		}

		// Beacon root
		blockRoot := spectypes.SSZBytes(beaconVote.BlockRoot[:])
		signingRoot, err := spectypes.ComputeETHSigningRoot(blockRoot, domain)
		if err != nil {
			return phase0.Root{}, fmt.Errorf("compute sync committee root: %w", err)
		}

		_ = c.syncCommitteeRootsCache.Set(key, signingRoot, ttlcache.DefaultTTL)

		return signingRoot, nil
	})

	if err != nil {
		return phase0.Root{}, err
	}

	return val.(phase0.Root), nil
}

// computeRoleRoots derives both sync-committee and attestation signing roots
// from a proposal FullData (BeaconVote) for the given slot.
func (c *Collector) computeRoleRoots(ctx context.Context, slot phase0.Slot, in []byte) (phase0.Root, phase0.Root, error) {
	syncRoot, err := c.getSyncCommitteeRoot(ctx, slot, in)
	if err != nil {
		return phase0.Root{}, phase0.Root{}, err
	}

	var vote spectypes.BeaconVote
	if err := vote.Decode(in); err != nil {
		return phase0.Root{}, phase0.Root{}, fmt.Errorf("decode beacon vote: %w", err)
	}
	epoch := c.beacon.EstimatedEpochAtSlot(slot)
	domain, err := c.client.DomainData(ctx, epoch, spectypes.DomainAttester)
	if err != nil {
		return phase0.Root{}, phase0.Root{}, fmt.Errorf("get attester domain data: %w", err)
	}
	attData := &phase0.AttestationData{
		Slot:            slot,
		Index:           0, // Electra semantics (EIP-7549)
		BeaconBlockRoot: vote.BlockRoot,
		Source:          vote.Source,
		Target:          vote.Target,
	}
	attRoot, err := spectypes.ComputeETHSigningRoot(attData, domain)
	if err != nil {
		return phase0.Root{}, phase0.Root{}, fmt.Errorf("compute attester root: %w", err)
	}
	return syncRoot, attRoot, nil
}

func (c *Collector) Collect(ctx context.Context, msg *queue.SSVMessage, verifySig func(*spectypes.PartialSignatureMessages) error) error {
	err := c.collect(ctx, msg, verifySig)
	if errors.Is(err, errInFlight) {
		go c.collectLateMessage(ctx, msg, verifySig)
		return nil
	}
	return err
}

const maxRetryCount = 3

func (c *Collector) collectLateMessage(ctx context.Context, msg *queue.SSVMessage, verifySig func(*spectypes.PartialSignatureMessages) error) {
	var (
		err   error
		tries int
	)

	defer func() {
		if err != nil {
			c.logger.Error("collect late message", zap.Error(err), fields.MessageID(msg.MsgID))
		}
	}()

	// if another late message is in flight (for the same ID) - try `maxRetryCount` times before giving up
	for tries < maxRetryCount {
		err = c.collect(ctx, msg, verifySig)
		if !errors.Is(err, errInFlight) {
			return
		}
		tries++
		select {
		case <-ctx.Done():
			return
		case <-time.After(time.Second):
		}
	}
	c.logger.Warn("exhausted retries for late message", fields.MessageID(msg.MsgID), zap.Int("tries", tries))
}

func (c *Collector) collect(ctx context.Context, msg *queue.SSVMessage, verifySig func(*spectypes.PartialSignatureMessages) error) error {
	start := time.Now()
	//nolint:gosec
	startTime := uint64(start.UnixMilli())

	tracerInFlightMessageCounter.Add(ctx, 1)
	defer func() {
		tracerInFlightMessageHist.Record(ctx, time.Since(start).Seconds())
	}()

	if msg.MsgType == spectypes.SSVConsensusMsgType {
		subMsg, ok := msg.Body.(*specqbft.Message)
		if !ok {
			return nil
		}

		slot := phase0.Slot(subMsg.Height)
		msgID := spectypes.MessageID(subMsg.Identifier[:])
		executorID := msgID.GetDutyExecutorID()

		switch role := msgID.GetRoleType(); role {
		case spectypes.RoleCommittee:
			var committeeID spectypes.CommitteeID
			// committeeID is the last 16 bytes of the executorID
			copy(committeeID[:], executorID[16:])

			trace, late, err := c.getOrCreateCommitteeTrace(slot, committeeID)
			if err != nil {
				return err
			}

			trace.Lock()
			defer trace.Unlock()

			if len(msg.SignedSSVMessage.FullData) > 0 && subMsg.MsgType == specqbft.ProposalMsgType {
				// save proposal data and compute role roots
				trace.ProposalData = msg.SignedSSVMessage.FullData

				if syncRoot, attRoot, err := c.computeRoleRoots(ctx, slot, msg.SignedSSVMessage.FullData); err == nil {
					trace.syncCommitteeRoot = syncRoot
					trace.attestationRoot = attRoot
					trace.roleRootsReady = true
					trace.flushPending()
					// Check quorum for all validators after flushing pending signatures.
					// This ensures quorum detection happens immediately when signatures that
					// arrived before the proposal are reclassified into role buckets.
					c.checkQuorumAfterFlush(c.logger, committeeID, slot, trace)
				} else {
					// CRITICAL: If we fail to compute role roots, pending signatures will be dropped.
					pendingCount := 0
					pendingRoots := len(trace.pendingByRoot)
					for _, perSigner := range trace.pendingByRoot {
						for _, byTs := range perSigner {
							for _, idxs := range byTs {
								pendingCount += len(idxs)
							}
						}
					}
					c.logger.Error("CRITICAL: failed to compute role roots from proposal - pending signatures will be dropped",
						zap.Error(err),
						fields.Slot(slot),
						fields.CommitteeID(committeeID),
						zap.Int("pending_signature_count", pendingCount),
						zap.Int("pending_roots_count", pendingRoots))
				}
			}

			round := getOrCreateRound(&trace.ConsensusTrace, uint64(subMsg.Round))

			decided := c.processConsensus(startTime, subMsg, msg.SignedSSVMessage, round)
			if decided != nil {
				trace.Decideds = append(trace.Decideds, decided)
			}

			if late {
				err := c.store.SaveCommitteeDuty(&trace.CommitteeDutyTrace)
				_ = c.inFlightCommittee.Delete(committeeID)
				return err
			}

			return nil

		default:
			var validatorPK spectypes.ValidatorPK
			copy(validatorPK[:], executorID)

			bnRole, err := toBNRole(role)
			if err != nil {
				return err
			}

			// map pubkey to validator index for internal storage
			index, found := c.validators.ValidatorIndex(validatorPK)
			if !found {
				c.logger.Error("validator not found by pubkey", fields.Validator(validatorPK[:]))
				return fmt.Errorf("validator not found by pubkey: %x", validatorPK[:])
			}

			trace, late, err := c.getOrCreateValidatorTrace(slot, bnRole, index)
			if err != nil {
				return err
			}

			var qbftMsg = new(specqbft.Message)
			if err = qbftMsg.Decode(msg.Data); err == nil {
				if qbftMsg.MsgType == specqbft.ProposalMsgType {
					var data = new(spectypes.ValidatorConsensusData)
					if err := data.Decode(msg.SignedSSVMessage.FullData); err == nil {
						func() {
							trace.Lock()
							defer trace.Unlock()

							roleDutyTrace := trace.getOrCreate(slot, bnRole)

							if roleDutyTrace.Validator == 0 {
								roleDutyTrace.Validator = data.Duty.ValidatorIndex
							}
							// non-committee duty will contain the proposal data
							roleDutyTrace.ProposalData = data.DataSSZ
						}()
					}
				}
			}

			trace.Lock()
			defer trace.Unlock()

			roleDutyTrace := trace.getOrCreate(slot, bnRole)

			round := getOrCreateRound(&roleDutyTrace.ConsensusTrace, uint64(subMsg.Round))

			decided := c.processConsensus(startTime, subMsg, msg.SignedSSVMessage, round)
			if decided != nil {
				roleDutyTrace.Decideds = append(roleDutyTrace.Decideds, decided)
			}

			if late {
				err := c.store.SaveValidatorDuty(roleDutyTrace)
				_ = c.inFlightValidator.Delete(index)
				return err
			}

			return nil
		}
	}

	if msg.MsgType == spectypes.SSVPartialSignatureMsgType {
		logger := c.logger.With(zap.String("msg_id", msg.MsgID.String()))

		pSigMessages := new(spectypes.PartialSignatureMessages)
		err := pSigMessages.Decode(msg.SignedSSVMessage.SSVMessage.GetData())
		if err != nil {
			return fmt.Errorf("decode partial signature messages: %w", err)
		}

		if len(pSigMessages.Messages) == 0 {
			return fmt.Errorf("no partial sig messages")
		}

		if pSigMessages.Type == spectypes.PostConsensusPartialSig {
			if err := pSigMessages.Validate(); err != nil {
				return fmt.Errorf("validate partial sig: %w", err)
			}

			if err := verifySig(pSigMessages); err != nil {
				return fmt.Errorf("verify partial sig: %w", err)
			}
		}

		executorID := msg.MsgID.GetDutyExecutorID()

		// process partial sig for committee
		if msg.MsgID.GetRoleType() == spectypes.RoleCommittee {
			var committeeID spectypes.CommitteeID
			// committeeID is the last 16 bytes of the executorID
			copy(committeeID[:], executorID[16:])

			slot := pSigMessages.Slot

			trace, late, err := c.getOrCreateCommitteeTrace(slot, committeeID)
			if err != nil {
				return err
			}

			trace.Lock()
			defer trace.Unlock()

			c.processPartialSigCommittee(startTime, pSigMessages, committeeID, trace)
			c.checkAndPublishQuorum(logger, pSigMessages, committeeID, trace)

			if late {
<<<<<<< HEAD
				c.saveLateValidatorToCommiteeLinks(slot, pSigMessages, committeeID)
				err := c.store.SaveCommitteeDuty(&trace.CommitteeDutyTrace)
				_ = c.inFlightCommittee.Delete(committeeID)
				return err
=======
				_ = c.inFlightCommittee.Delete(committeeID)
				return c.store.SaveCommitteeDuty(&trace.CommitteeDutyTrace)
>>>>>>> f1a83db3
			}

			return nil
		}

		// process partial sig for validator
		role, err := toBNRole(msg.MsgID.GetRoleType())
		if err != nil {
			return err
		}

		trace, late, err := c.getOrCreateValidatorTrace(pSigMessages.Slot, role, pSigMessages.Messages[0].ValidatorIndex)
		if err != nil {
			return err
		}

		trace.Lock()
		defer trace.Unlock()

		roleDutyTrace := trace.getOrCreate(pSigMessages.Slot, role)

		if roleDutyTrace.Validator == 0 {
			roleDutyTrace.Validator = pSigMessages.Messages[0].ValidatorIndex
		}

		tr := &exporter.PartialSigTrace{
			Type:         pSigMessages.Type,
			BeaconRoot:   pSigMessages.Messages[0].SigningRoot,
			Signer:       pSigMessages.Messages[0].Signer,
			ReceivedTime: startTime,
		}

		if pSigMessages.Type == spectypes.PostConsensusPartialSig {
			roleDutyTrace.Post = append(roleDutyTrace.Post, tr)
		} else {
			roleDutyTrace.Pre = append(roleDutyTrace.Pre, tr)
		}

		if late {
			err := c.store.SaveValidatorDuty(roleDutyTrace)
			_ = c.inFlightValidator.Delete(pSigMessages.Messages[0].ValidatorIndex)
			return err
		}

		return nil
	}

	return nil
}

func toBNRole(r spectypes.RunnerRole) (bnRole spectypes.BeaconRole, err error) {
	switch r {
	case spectypes.RoleCommittee:
		return spectypes.BNRoleUnknown, errors.New("unexpected committee role")
	case spectypes.RoleProposer:
		bnRole = spectypes.BNRoleProposer
	case spectypes.RoleAggregator:
		bnRole = spectypes.BNRoleAggregator
	case spectypes.RoleSyncCommitteeContribution:
		bnRole = spectypes.BNRoleSyncCommitteeContribution
	case spectypes.RoleValidatorRegistration:
		bnRole = spectypes.BNRoleValidatorRegistration
	case spectypes.RoleVoluntaryExit:
		bnRole = spectypes.BNRoleVoluntaryExit
	}

	return
}

type validatorDutyTrace struct {
	sync.Mutex
	roles []*exporter.ValidatorDutyTrace
}

func (dt *validatorDutyTrace) getOrCreate(slot phase0.Slot, role spectypes.BeaconRole) *exporter.ValidatorDutyTrace {
	// find the trace for the role
	for _, t := range dt.roles {
		if t.Role == role {
			return t
		}
	}

	// or create a new one
	roleDutyTrace := &exporter.ValidatorDutyTrace{
		Slot: slot,
		Role: role,
	}
	dt.roles = append(dt.roles, roleDutyTrace)

	return roleDutyTrace
}

func (dt *validatorDutyTrace) roleTraces() (roles []*exporter.ValidatorDutyTrace) {
	dt.Lock()
	defer dt.Unlock()

	for _, role := range dt.roles {
		roles = append(roles, role.DeepCopy())
	}

	return
}

type committeeDutyTrace struct {
	sync.Mutex
	// Derived roots for classifying committee partial signatures
	syncCommitteeRoot phase0.Root
	attestationRoot   phase0.Root
	roleRootsReady    bool
	exporter.CommitteeDutyTrace

	// Track published quorums to avoid duplicates (validator -> role -> signers hash)
	// Not part of the model.CommitteeDutyTrace, because it's not persisted to disk
	publishedQuorums map[phase0.ValidatorIndex]map[spectypes.BeaconRole]string

	// Pending signatures grouped by SigningRoot and signer until role roots are known.
	// Shape: pendingByRoot[root][signer][receivedAt] = []validatorIndices
	pendingByRoot map[phase0.Root]map[spectypes.OperatorID]map[uint64][]phase0.ValidatorIndex
}

func (dt *committeeDutyTrace) trace() *exporter.CommitteeDutyTrace {
	dt.Lock()
	defer dt.Unlock()
	return dt.DeepCopy()
}

// addPending buffers a validator index for a given root and signer.
func (dt *committeeDutyTrace) addPending(root phase0.Root, signer spectypes.OperatorID, idx phase0.ValidatorIndex, receivedAt uint64) {
	if dt.pendingByRoot == nil {
		dt.pendingByRoot = make(map[phase0.Root]map[spectypes.OperatorID]map[uint64][]phase0.ValidatorIndex)
	}
	m := dt.pendingByRoot[root]
	if m == nil {
		m = make(map[spectypes.OperatorID]map[uint64][]phase0.ValidatorIndex)
		dt.pendingByRoot[root] = m
	}
	buckets := m[signer]
	if buckets == nil {
		buckets = make(map[uint64][]phase0.ValidatorIndex)
		m[signer] = buckets
	}
	buckets[receivedAt] = append(buckets[receivedAt], idx)
}

// flushPending routes buffered entries into Attester/SyncCommittee buckets
// according to derived role roots. Caller must hold dt.Lock().
func (dt *committeeDutyTrace) flushPending() {
	if len(dt.pendingByRoot) == 0 {
		return
	}
	for root, perSigner := range dt.pendingByRoot {
		var role spectypes.BeaconRole
		switch root {
		case dt.syncCommitteeRoot:
			role = spectypes.BNRoleSyncCommittee
		case dt.attestationRoot:
			role = spectypes.BNRoleAttester
		default:
			// Unknown root; keep buffered
			continue
		}
		for signer, byTs := range perSigner {
			if len(byTs) == 0 {
				continue
			}
			// For each timestamp bucket, sort/compact indices and emit a SignerData record
			for ts, idxs := range byTs {
				if len(idxs) == 0 {
					continue
				}
				slices.Sort(idxs)
				idxs = slices.Compact(idxs)
				sd := &exporter.SignerData{Signer: signer, ValidatorIdx: idxs, ReceivedTime: ts}
				if role == spectypes.BNRoleSyncCommittee {
					dt.SyncCommittee = append(dt.SyncCommittee, sd)
				} else {
					dt.Attester = append(dt.Attester, sd)
				}
			}
		}
		delete(dt.pendingByRoot, root)
	}
}

func getOrCreateRound(trace *exporter.ConsensusTrace, rnd uint64) *exporter.RoundTrace {
	var count = len(trace.Rounds)
	for rnd > uint64(count) { //nolint:gosec
		trace.Rounds = append(trace.Rounds, &exporter.RoundTrace{})
		count = len(trace.Rounds)
	}

	return trace.Rounds[rnd-1]
}

// checkAndPublishQuorum detects when quorum is reached and publishes decisions to websocket.
// IMPORTANT: trace must be locked by the caller before calling this function.
func (c *Collector) checkAndPublishQuorum(logger *zap.Logger, msg *spectypes.PartialSignatureMessages, committeeID spectypes.CommitteeID, trace *committeeDutyTrace) {
	if c.decidedListenerFunc == nil {
		return
	}

	committee, found := c.validators.Committee(committeeID)
	if !found || len(committee.Operators) == 0 {
		return
	}

	threshold := uint64(len(committee.Operators))*2/3 + 1

	if trace.publishedQuorums == nil {
		trace.publishedQuorums = make(map[phase0.ValidatorIndex]map[spectypes.BeaconRole]string)
	}

	// Check each validator in the partial signature for quorum
	for _, partialMsg := range msg.Messages {
		_, exists := c.validators.ValidatorByIndex(partialMsg.ValidatorIndex)
		if !exists {
			logger.Debug("validator not found by index",
				zap.Uint64("validator_index", uint64(partialMsg.ValidatorIndex)))
			continue
		}
		// Initialize tracking for this validator if needed
		if trace.publishedQuorums[partialMsg.ValidatorIndex] == nil {
			trace.publishedQuorums[partialMsg.ValidatorIndex] = make(map[spectypes.BeaconRole]string)
		}

		// Determine role from the signing root and check quorum only for that role.
		// This prevents false positives where signatures for one role are counted toward another.
		if trace.roleRootsReady {
			// Compare against derived per-duty roots
			if bytes.Equal(trace.syncCommitteeRoot[:], partialMsg.SigningRoot[:]) {
				c.checkAndPublishQuorumForRole(logger, trace, spectypes.BNRoleSyncCommittee, msg, partialMsg, threshold)
				continue
			}
			if bytes.Equal(trace.attestationRoot[:], partialMsg.SigningRoot[:]) {
				c.checkAndPublishQuorumForRole(logger, trace, spectypes.BNRoleAttester, msg, partialMsg, threshold)
				continue
			}
			// Unknown root; skip quorum check (signature will be in pending)
			continue
		}
		// If roots are not ready yet, signatures are in pending buffer.
		// Quorum will be checked after flushPending() is called when proposal arrives.
	}
}

// checkAndPublishQuorumForRole checks if quorum is reached for a specific role and publishes if it's the first time
func (c *Collector) checkAndPublishQuorumForRole(
	logger *zap.Logger,
	trace *committeeDutyTrace,
	role spectypes.BeaconRole,
	msg *spectypes.PartialSignatureMessages,
	partialMsg *spectypes.PartialSignatureMessage,
	threshold uint64,
) {
	var signerData []*exporter.SignerData

	switch role {
	case spectypes.BNRoleAttester:
		signerData = trace.Attester
	case spectypes.BNRoleSyncCommittee:
		signerData = trace.SyncCommittee
	default:
		return
	}

	signers := c.countUniqueSignersForValidatorAndRoot(logger, signerData, partialMsg.ValidatorIndex, partialMsg.SigningRoot)
	if uint64(len(signers)) < threshold {
		return
	}

	signersKey := c.signersToKey(signers)
	lastPublished := trace.publishedQuorums[partialMsg.ValidatorIndex][role]

	// Only publish the FIRST time quorum is reached, not for every signer set change
	if lastPublished == "" {
		trace.publishedQuorums[partialMsg.ValidatorIndex][role] = signersKey

		decidedInfo := DecidedInfo{
			Index:   partialMsg.ValidatorIndex,
			Slot:    msg.Slot,
			Role:    role,
			Signers: signers,
		}
		c.decidedListenerFunc(decidedInfo)
	}
}

// countUniqueSignersForValidatorAndRoot counts unique signers for a specific validator and signing root
// Note: signerData should already be filtered by role (Attester or SyncCommittee bucket), ensuring
// all signatures are for the expected root as validated during classification.
func (c *Collector) countUniqueSignersForValidatorAndRoot(logger *zap.Logger, signerData []*exporter.SignerData, validatorIndex phase0.ValidatorIndex, _ phase0.Root) []spectypes.OperatorID {
	signers := make(map[spectypes.OperatorID]struct{})

	for _, data := range signerData {
		if slices.Contains(data.ValidatorIdx, validatorIndex) {
			signers[data.Signer] = struct{}{}
		}
	}

	// Convert map to sorted slice
	result := make([]spectypes.OperatorID, 0, len(signers))
	for signer := range signers {
		result = append(result, signer)
	}
	slices.Sort(result)

	return result
}

// signersToKey creates a string key from sorted signers for deduplication
func (c *Collector) signersToKey(signers []spectypes.OperatorID) string {
	parts := make([]string, 0, len(signers))
	for _, signer := range signers {
		parts = append(parts, fmt.Sprintf("%d", signer))
	}
	return strings.Join(parts, ",")
}

// checkQuorumAfterFlush checks quorum for all validators after flushing pending signatures.
// This handles the case where signatures arrived before the proposal and were buffered.
// IMPORTANT: trace must be locked by the caller before calling this function.
func (c *Collector) checkQuorumAfterFlush(logger *zap.Logger, committeeID spectypes.CommitteeID, slot phase0.Slot, trace *committeeDutyTrace) {
	if c.decidedListenerFunc == nil {
		return
	}

	committee, found := c.validators.Committee(committeeID)
	if !found || len(committee.Operators) == 0 {
		return
	}

	threshold := uint64(len(committee.Operators))*2/3 + 1

	if trace.publishedQuorums == nil {
		trace.publishedQuorums = make(map[phase0.ValidatorIndex]map[spectypes.BeaconRole]string)
	}

	// Check quorum for both roles
	c.checkRoleQuorumForValidators(logger, trace, spectypes.BNRoleAttester, trace.Attester, slot, threshold)
	c.checkRoleQuorumForValidators(logger, trace, spectypes.BNRoleSyncCommittee, trace.SyncCommittee, slot, threshold)
}

// checkRoleQuorumForValidators checks quorum for all validators in the given role's signer data.
// IMPORTANT: trace must be locked by the caller before calling this function.
func (c *Collector) checkRoleQuorumForValidators(
	logger *zap.Logger,
	trace *committeeDutyTrace,
	role spectypes.BeaconRole,
	signerData []*exporter.SignerData,
	slot phase0.Slot,
	threshold uint64,
) {
	// Collect all unique validator indices for this role
	validators := make(map[phase0.ValidatorIndex]struct{})
	for _, sd := range signerData {
		for _, idx := range sd.ValidatorIdx {
			validators[idx] = struct{}{}
		}
	}

	// Check quorum for each validator
	for validatorIndex := range validators {
		_, exists := c.validators.ValidatorByIndex(validatorIndex)
		if !exists {
			logger.Debug("validator not found by index during quorum check after flush",
				zap.Uint64("validator_index", uint64(validatorIndex)),
				fields.BeaconRole(role),
				fields.Slot(slot))
			continue
		}
		if trace.publishedQuorums[validatorIndex] == nil {
			trace.publishedQuorums[validatorIndex] = make(map[spectypes.BeaconRole]string)
		}
		c.checkAndPublishQuorumForRoleByIndex(logger, trace, role, slot, validatorIndex, threshold)
	}
}

// checkAndPublishQuorumForRoleByIndex checks quorum for a specific validator and role after flush.
// Similar to checkAndPublishQuorumForRole but works with validator index directly.
// IMPORTANT: trace must be locked by the caller before calling this function.
func (c *Collector) checkAndPublishQuorumForRoleByIndex(
	logger *zap.Logger,
	trace *committeeDutyTrace,
	role spectypes.BeaconRole,
	slot phase0.Slot,
	validatorIndex phase0.ValidatorIndex,
	threshold uint64,
) {
	var signerData []*exporter.SignerData

	switch role {
	case spectypes.BNRoleAttester:
		signerData = trace.Attester
	case spectypes.BNRoleSyncCommittee:
		signerData = trace.SyncCommittee
	default:
		return
	}

	signers := c.countUniqueSignersForValidatorAndRoot(logger, signerData, validatorIndex, phase0.Root{})
	if uint64(len(signers)) < threshold {
		return
	}

	// Initialize the maps if needed
	if trace.publishedQuorums == nil {
		trace.publishedQuorums = make(map[phase0.ValidatorIndex]map[spectypes.BeaconRole]string)
	}
	if trace.publishedQuorums[validatorIndex] == nil {
		trace.publishedQuorums[validatorIndex] = make(map[spectypes.BeaconRole]string)
	}

	signersKey := c.signersToKey(signers)
	lastPublished := trace.publishedQuorums[validatorIndex][role]

	// Only publish the FIRST time quorum is reached
	if lastPublished == "" {
		trace.publishedQuorums[validatorIndex][role] = signersKey

		decidedInfo := DecidedInfo{
			Index:   validatorIndex,
			Slot:    slot,
			Role:    role,
			Signers: signers,
		}
		c.decidedListenerFunc(decidedInfo)

		logger.Debug("quorum reached after flush",
			zap.Uint64("validator_index", uint64(validatorIndex)),
			fields.BeaconRole(role),
			zap.Int("signers_count", len(signers)))
	}
}

// SaveScheduled stores a compact schedule map for a slot (pass-through to disk store).
func (c *Collector) SaveScheduled(slot phase0.Slot, schedule map[phase0.ValidatorIndex]rolemask.Mask) error {
	if c.store == nil {
		return fmt.Errorf("store not initialized")
	}
	return c.store.SaveScheduled(slot, schedule)
}

// GetScheduled loads the compact schedule for a slot (pass-through to disk store).
func (c *Collector) GetScheduled(slot phase0.Slot) (map[phase0.ValidatorIndex]rolemask.Mask, error) {
	if c.store == nil {
		return nil, fmt.Errorf("store not initialized")
	}
	return c.store.GetScheduled(slot)
}

// startScheduleFiller runs a background loop that derives scheduled duties
// from the duty store each slot and persists them compactly.
func (c *Collector) startScheduleFiller(ctx context.Context, tickerProvider slotticker.Provider) {
	if c.duties == nil || c.beacon == nil || c.store == nil {
		c.logger.Debug("schedule filler disabled (missing deps)")
		return
	}
	t := tickerProvider()
	for {
		select {
		case <-ctx.Done():
			return
		case <-t.Next():
			slot := t.Slot()
			// Enqueue current slot quickly; if queue is full, drop to avoid backpressure.
			select {
			case c.scheduleJobs <- slot:
			default:
			}
			// Enqueue a tiny backfill (previous slot) to reduce races if queue permits.
			if slot > 0 {
				select {
				case c.scheduleJobs <- slot - 1:
				default:
				}
			}
		}
	}
}

// computeAndPersistScheduleForSlot builds a per-slot role mask map from dutystore
// for (ATTESTER, PROPOSER, SYNC_COMMITTEE). Idempotent and best-effort.
func (c *Collector) computeAndPersistScheduleForSlot(slot phase0.Slot) error {
	epoch := c.beacon.EstimatedEpochAtSlot(slot)
	schedule := make(map[phase0.ValidatorIndex]rolemask.Mask)

	// Attester indices for this slot (InCommittee only)
	if c.duties.Attester != nil {
		for _, d := range c.duties.Attester.CommitteeSlotDuties(epoch, slot) {
			if d == nil {
				continue
			}
			schedule[d.ValidatorIndex] |= rolemask.BitAttester
		}
	}

	// Proposer indices for this slot
	if c.duties.Proposer != nil {
		for _, idx := range c.duties.Proposer.SlotIndices(epoch, slot) {
			schedule[idx] |= rolemask.BitProposer
		}
	}

	// Sync-committee membership for this slot (period members are scheduled every slot)
	if c.duties.SyncCommittee != nil {
		period := c.beacon.EstimatedSyncCommitteePeriodAtEpoch(epoch)
		for _, sc := range c.duties.SyncCommittee.CommitteePeriodDuties(period) {
			if sc == nil {
				continue
			}
			schedule[sc.ValidatorIndex] |= rolemask.BitSyncCommittee
		}
	}

	if len(schedule) == 0 {
		return nil
	}

	if err := c.store.SaveScheduled(slot, schedule); err != nil {
		return fmt.Errorf("save scheduled: %w", err)
	}

	// Populate committee links only for validators with scheduled duties
	committees := c.validators.ParticipatingCommittees(epoch)
	committeeByValidator := buildValidatorToCommitteeIndex(committees)

	for validatorIndex := range schedule {
		if committeeID, found := committeeByValidator[validatorIndex]; found {
			slotToCommittee, _ := c.validatorIndexToCommitteeLinks.GetOrSet(validatorIndex, hashmap.New[phase0.Slot, spectypes.CommitteeID]())
			slotToCommittee.Set(slot, committeeID)
		}
	}

	return nil
}

// buildValidatorToCommitteeIndex creates a reverse lookup map from validator index to committee ID.
func buildValidatorToCommitteeIndex(committees []*registrystorage.Committee) map[phase0.ValidatorIndex]spectypes.CommitteeID {
	result := make(map[phase0.ValidatorIndex]spectypes.CommitteeID)
	for _, cmt := range committees {
		for _, validatorIndex := range cmt.Indices {
			result[validatorIndex] = cmt.ID
		}
	}
	return result
}

// runScheduleWorker performs schedule computations and DB writes off the hot path.
func (c *Collector) runScheduleWorker(ctx context.Context) {
	for {
		select {
		case <-ctx.Done():
			return
		case s := <-c.scheduleJobs:
			if err := c.computeAndPersistScheduleForSlot(s); err != nil {
				c.logger.Debug("schedule worker compute/persist", fields.Slot(s), zap.Error(err))
			}
		}
	}
}<|MERGE_RESOLUTION|>--- conflicted
+++ resolved
@@ -746,15 +746,9 @@
 			c.checkAndPublishQuorum(logger, pSigMessages, committeeID, trace)
 
 			if late {
-<<<<<<< HEAD
-				c.saveLateValidatorToCommiteeLinks(slot, pSigMessages, committeeID)
 				err := c.store.SaveCommitteeDuty(&trace.CommitteeDutyTrace)
 				_ = c.inFlightCommittee.Delete(committeeID)
 				return err
-=======
-				_ = c.inFlightCommittee.Delete(committeeID)
-				return c.store.SaveCommitteeDuty(&trace.CommitteeDutyTrace)
->>>>>>> f1a83db3
 			}
 
 			return nil
