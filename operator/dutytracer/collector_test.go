package validator

import (
	"context"
	"encoding/hex"
	"errors"
	"sync"
	"testing"
	"time"

	"github.com/attestantio/go-eth2-client/spec/phase0"
	"github.com/stretchr/testify/assert"
	"github.com/stretchr/testify/require"
	"go.uber.org/mock/gomock"
	"go.uber.org/zap"
	"go.uber.org/zap/zaptest/observer"

	specqbft "github.com/ssvlabs/ssv-spec/qbft"
	spectypes "github.com/ssvlabs/ssv-spec/types"

	model "github.com/ssvlabs/ssv/exporter"
	"github.com/ssvlabs/ssv/exporter/store"
	"github.com/ssvlabs/ssv/networkconfig"
	"github.com/ssvlabs/ssv/protocol/v2/ssv/queue"
	ssvtypes "github.com/ssvlabs/ssv/protocol/v2/types"
	"github.com/ssvlabs/ssv/registry/storage"
	registrystoragemocks "github.com/ssvlabs/ssv/registry/storage/mocks"
	kv "github.com/ssvlabs/ssv/storage/badger"
	"github.com/ssvlabs/ssv/storage/basedb"
	"github.com/ssvlabs/ssv/utils/hashmap"
)

// These tests are deliberately written in a progressive manner to ensure that only the expected values are
// changing at any given iteration.

func TestValidatorDuty(t *testing.T) {
	logger := zap.NewNop()
	ctrl := gomock.NewController(t)
	t.Cleanup(ctrl.Finish)

	const (
		slot         = phase0.Slot(1)
		role, bnRole = spectypes.RoleAggregator, spectypes.BNRoleAggregator
		vIndex       = phase0.ValidatorIndex(55)
	)

	identifier := spectypes.NewMsgID([4]byte{}, []byte("pk"), role)

	var committeeID spectypes.CommitteeID
	copy(committeeID[:], identifier.GetDutyExecutorID()[16:])

	validators := registrystoragemocks.NewMockValidatorStore(ctrl)

<<<<<<< HEAD
	collector := New(logger, validators, nil, nil, networkconfig.TestNetwork.Beacon)
=======
	collector := New(logger, validators, nil, nil, networkconfig.TestNetwork.BeaconConfig, nil)
>>>>>>> fa566507

	var wantBeaconRoot phase0.Root
	bnVal := [32]byte{1, 2, 3}
	copy(wantBeaconRoot[:], bnVal[:])

	var validatorPK spectypes.ValidatorPK
	copy(validatorPK[:], identifier.GetDutyExecutorID()[:])

	fakeSig := [96]byte{}

	partialSigType := spectypes.VoluntaryExitPartialSig
	var partSigMessages = spectypes.PartialSignatureMessages{
		Type: partialSigType,
		Slot: 1,
		Messages: []*spectypes.PartialSignatureMessage{
			{
				ValidatorIndex:   vIndex,
				Signer:           99,
				PartialSignature: fakeSig[:],
				SigningRoot:      [32]byte{1, 2, 3},
			},
		},
	}

	partSigMessagesData, err := partSigMessages.Encode()
	require.NoError(t, err)

	{ // TC 1 - PartialSig - Aggregator - pre-consensus
		partSigMsg := buildPartialSigMessage(identifier, partSigMessagesData)
		err := collector.Collect(t.Context(), partSigMsg, dummyVerify)
		require.NoError(t, err)

		duty, err := collector.GetValidatorDuty(bnRole, slot, validatorPK)
		require.NoError(t, err)
		require.NotNil(t, duty)

		assert.Equal(t, slot, duty.Slot)
		assert.Equal(t, bnRole, duty.Role)
		assert.Equal(t, vIndex, duty.Validator)
		assert.Len(t, duty.Pre, 1)

		pre := duty.Pre[0]
		assert.Equal(t, partialSigType, pre.Type)
		assert.Equal(t, wantBeaconRoot, pre.BeaconRoot)
		assert.Equal(t, uint64(99), pre.Signer)
		assert.NotNil(t, pre.ReceivedTime)
	}

	partialSigType = spectypes.PostConsensusPartialSig
	partSigMessages.Type = partialSigType
	partSigMessagesData, err = partSigMessages.Encode()
	require.NoError(t, err)

	{ // TC 2 - PartialSig - Aggregator - post-consensus
		partSigMsg := buildPartialSigMessage(identifier, partSigMessagesData)
		err := collector.Collect(t.Context(), partSigMsg, dummyVerify)
		require.NoError(t, err)

		duty, err := collector.GetValidatorDuty(bnRole, slot, validatorPK)
		require.NoError(t, err)
		require.NotNil(t, duty)

		assert.Equal(t, slot, duty.Slot)
		assert.Equal(t, bnRole, duty.Role)
		assert.Equal(t, vIndex, duty.Validator)
		assert.Len(t, duty.Post, 1)

		post := duty.Post[0]
		assert.Equal(t, partialSigType, post.Type)
		assert.Equal(t, wantBeaconRoot, post.BeaconRoot)
		assert.Equal(t, uint64(99), post.Signer)
		assert.NotNil(t, post.ReceivedTime)

		require.NotNil(t, duty.ConsensusTrace)
		require.Empty(t, duty.Decideds)
		require.Empty(t, duty.Rounds)
	}

	// consensus

	{ // TC - 3 - Proposal
		proposalMsg := buildConsensusMsg(identifier, specqbft.ProposalMsgType, slot, nil)
		err := collector.Collect(t.Context(), proposalMsg, dummyVerify)
		require.NoError(t, err)

		duty, err := collector.GetValidatorDuty(bnRole, slot, validatorPK)
		require.NoError(t, err)
		require.NotNil(t, duty)

		assert.Equal(t, slot, duty.Slot)
		assert.Equal(t, bnRole, duty.Role)
		assert.Equal(t, vIndex, duty.Validator)

		require.NotNil(t, duty.ConsensusTrace)
		assert.Len(t, duty.Rounds, 1)

		round := duty.Rounds[0]
		require.NotNil(t, round)
		require.Len(t, duty.Rounds, 1)

		require.NotNil(t, round.ProposalTrace)
		require.NotNil(t, round.ProposalTrace.QBFTTrace)

		qbtf := round.ProposalTrace.QBFTTrace
		assert.Equal(t, uint64(1), qbtf.Round)
		assert.Equal(t, wantBeaconRoot, qbtf.BeaconRoot)
		assert.Equal(t, uint64(1), qbtf.Signer)
		require.NotNil(t, qbtf.ReceivedTime)

		require.Len(t, round.ProposalTrace.RoundChanges, 1)
		rc := round.ProposalTrace.RoundChanges[0]
		assert.Equal(t, uint64(1), rc.Round)
		assert.Equal(t, wantBeaconRoot, rc.BeaconRoot)
		assert.Equal(t, uint64(1), rc.Signer)
		assert.Equal(t, uint64(1), rc.PreparedRound)

		assert.Len(t, rc.PrepareMessages, 1)
		pm := rc.PrepareMessages[0]
		assert.Equal(t, uint64(1), pm.Round)
		assert.Equal(t, wantBeaconRoot, pm.BeaconRoot)
		assert.Equal(t, uint64(1), pm.Signer)
		require.NotNil(t, pm.ReceivedTime)

		require.NotNil(t, rc.ReceivedTime)

		require.Empty(t, duty.Decideds)
	}

	{ // TC - 4 - Prepare
		prepareMsg := buildConsensusMsg(identifier, specqbft.PrepareMsgType, slot, nil)
		err := collector.Collect(t.Context(), prepareMsg, dummyVerify)
		require.NoError(t, err)

		duty, err := collector.GetValidatorDuty(bnRole, slot, validatorPK)
		require.NoError(t, err)
		require.NotNil(t, duty)

		assert.Equal(t, slot, duty.Slot)
		assert.Equal(t, bnRole, duty.Role)
		assert.Equal(t, vIndex, duty.Validator)

		require.NotNil(t, duty.ConsensusTrace)
		assert.Len(t, duty.Rounds, 1)

		round := duty.Rounds[0]
		require.NotNil(t, round)
		require.Len(t, round.Prepares, 1)

		prepare := round.Prepares[0]
		require.NotNil(t, prepare)
		assert.Equal(t, uint64(1), prepare.Round)
		assert.Equal(t, wantBeaconRoot, prepare.BeaconRoot)
		assert.Equal(t, uint64(1), prepare.Signer)
		require.NotNil(t, prepare.ReceivedTime)
	}

	{ // TC - 5 - Decided
		decidedMsg := buildConsensusMsg(identifier, specqbft.CommitMsgType, slot, nil)
		err := collector.Collect(t.Context(), decidedMsg, dummyVerify)
		require.NoError(t, err)

		duty, err := collector.GetValidatorDuty(bnRole, slot, validatorPK)
		require.NoError(t, err)
		require.NotNil(t, duty)

		assert.Equal(t, slot, duty.Slot)
		assert.Equal(t, bnRole, duty.Role)
		assert.Equal(t, vIndex, duty.Validator)

		require.NotNil(t, duty.ConsensusTrace)
		assert.Len(t, duty.Rounds, 1)

		round := duty.Rounds[0]
		require.NotNil(t, round)

		require.Len(t, duty.Decideds, 1)

		decided := duty.Decideds[0]
		require.NotNil(t, decided)
		assert.Equal(t, uint64(1), decided.Round)
		assert.Equal(t, wantBeaconRoot, decided.BeaconRoot)
		require.NotNil(t, decided.ReceivedTime)

		require.Empty(t, round.Commits)
		require.Empty(t, round.RoundChanges)
	}

	{ // TC - 6 - Commit
		commitMsg := buildConsensusMsg(identifier, specqbft.CommitMsgType, slot, nil)
		commitMsg.SignedSSVMessage.OperatorIDs = []spectypes.OperatorID{1}
		err := collector.Collect(t.Context(), commitMsg, dummyVerify)
		require.NoError(t, err)

		duty, err := collector.GetValidatorDuty(bnRole, slot, validatorPK)
		require.NoError(t, err)
		require.NotNil(t, duty)

		assert.Equal(t, slot, duty.Slot)
		assert.Equal(t, bnRole, duty.Role)
		assert.Equal(t, vIndex, duty.Validator)

		require.NotNil(t, duty.ConsensusTrace)
		assert.Len(t, duty.Rounds, 1)

		round := duty.Rounds[0]
		require.NotNil(t, round)

		require.Len(t, round.Commits, 1)

		commit := round.Commits[0]
		require.NotNil(t, commit)
		assert.Equal(t, uint64(1), commit.Round)
		assert.Equal(t, wantBeaconRoot, commit.BeaconRoot)
		require.NotNil(t, commit.ReceivedTime)
	}

	{ // TC - 7 - RoundChange
		roundChangeMsg := buildConsensusMsg(identifier, specqbft.RoundChangeMsgType, slot, nil)
		err := collector.Collect(t.Context(), roundChangeMsg, dummyVerify)
		require.NoError(t, err)

		duty, err := collector.GetValidatorDuty(bnRole, slot, validatorPK)
		require.NoError(t, err)
		require.NotNil(t, duty)

		assert.Equal(t, slot, duty.Slot)
		assert.Equal(t, bnRole, duty.Role)
		assert.Equal(t, vIndex, duty.Validator)

		require.NotNil(t, duty.ConsensusTrace)
		assert.Len(t, duty.Rounds, 1)

		round := duty.Rounds[0]
		require.NotNil(t, round)
		require.NotNil(t, round.RoundChanges)
		require.Len(t, round.RoundChanges, 1)

		roundChange := round.RoundChanges[0]
		require.NotNil(t, roundChange)
		assert.Equal(t, uint64(1), roundChange.Round)
		assert.Equal(t, wantBeaconRoot, roundChange.BeaconRoot)
		assert.Equal(t, uint64(1), roundChange.Signer)
		require.NotNil(t, roundChange.ReceivedTime)
	}

	{ // TC - 8 - Second RoundChange
		roundChangeMsg := buildConsensusMsg(identifier, specqbft.RoundChangeMsgType, slot, nil)
		roundChangeMsg.Body.(*specqbft.Message).Round = 2
		err := collector.Collect(t.Context(), roundChangeMsg, dummyVerify)
		require.NoError(t, err)

		duty, err := collector.GetValidatorDuty(bnRole, slot, validatorPK)
		require.NoError(t, err)
		require.NotNil(t, duty)

		assert.Equal(t, slot, duty.Slot)
		assert.Equal(t, bnRole, duty.Role)
		assert.Equal(t, vIndex, duty.Validator)

		require.NotNil(t, duty.ConsensusTrace)
		assert.Len(t, duty.Rounds, 2)

		round := duty.Rounds[0]
		require.NotNil(t, round)
		require.NotNil(t, round.RoundChanges)
		require.Len(t, round.RoundChanges, 1)

		roundChange := round.RoundChanges[0]
		require.NotNil(t, roundChange)
		assert.Equal(t, uint64(1), roundChange.Round)
		assert.Equal(t, wantBeaconRoot, roundChange.BeaconRoot)
		assert.Equal(t, uint64(1), roundChange.Signer)
		require.NotNil(t, roundChange.ReceivedTime)
	}

	{ // TC - 9 Proposal with proposal data
		proposalMsg := buildConsensusMsg(identifier, specqbft.ProposalMsgType, slot, nil)
		data, err := new(specqbft.Message).Encode()
		require.NoError(t, err)

		proposalMsg.Data = data

		pData, err := new(spectypes.ValidatorConsensusData).Encode()
		require.NoError(t, err)

		proposalMsg.SignedSSVMessage.FullData = pData

		err = collector.Collect(t.Context(), proposalMsg, dummyVerify)
		require.NoError(t, err)

		duty, err := collector.GetValidatorDuty(bnRole, slot, validatorPK)
		require.NoError(t, err)
		require.NotNil(t, duty)

		assert.Equal(t, slot, duty.Slot)
		assert.Equal(t, bnRole, duty.Role)
		assert.Equal(t, vIndex, duty.Validator)

		require.NotNil(t, duty.ConsensusTrace)
		assert.Len(t, duty.Rounds, 2)

		round := duty.Rounds[0]
		require.NotNil(t, round)
		require.NotNil(t, round.RoundChanges)
		require.Len(t, round.RoundChanges, 1)

		roundChange := round.RoundChanges[0]
		require.NotNil(t, roundChange)
		assert.Equal(t, uint64(1), roundChange.Round)
		assert.Equal(t, wantBeaconRoot, roundChange.BeaconRoot)
		assert.Equal(t, uint64(1), roundChange.Signer)
		require.NotNil(t, roundChange.ReceivedTime)
	}
}

func TestCommitteeDuty(t *testing.T) {
	logger := zap.NewNop()
	ctrl := gomock.NewController(t)
	t.Cleanup(ctrl.Finish)

	const (
		slot   = phase0.Slot(1)
		vIndex = phase0.ValidatorIndex(55)
	)

	identifier := spectypes.NewMsgID([4]byte{}, []byte("pk"), spectypes.RoleCommittee)

	var committeeID spectypes.CommitteeID
	copy(committeeID[:], identifier.GetDutyExecutorID()[16:])

	committee := &storage.Committee{
		ID:        committeeID,
		Operators: []spectypes.OperatorID{1, 2, 3, 4},
	}
	validators := registrystoragemocks.NewMockValidatorStore(ctrl)
	validators.EXPECT().Committee(committeeID).Return(committee, true)

	dutyStore := new(mockDutyTraceStore)
<<<<<<< HEAD
	tracer := New(logger, validators, nil, dutyStore, networkconfig.TestNetwork.Beacon)
=======
	tracer := New(logger, validators, nil, dutyStore, networkconfig.TestNetwork.BeaconConfig, nil)
>>>>>>> fa566507

	var wantBeaconRoot phase0.Root
	bnVal := [32]byte{1, 2, 3}
	copy(wantBeaconRoot[:], bnVal[:])

	{ // TC 1 - process partial sig messages
		fakeSig := [96]byte{}

		var partSigMessages = spectypes.PartialSignatureMessages{
			Slot: 1,
			Messages: []*spectypes.PartialSignatureMessage{
				{
					ValidatorIndex:   vIndex,
					Signer:           99,
					PartialSignature: fakeSig[:],
					SigningRoot:      [32]byte{1, 2, 3},
				},
			},
		}

		partSigMessagesData, err := partSigMessages.Encode()
		require.NoError(t, err)

		partSigMsg := buildPartialSigMessage(identifier, partSigMessagesData)
		tracer.Collect(t.Context(), partSigMsg, dummyVerify)

		duty, err := tracer.GetCommitteeDuty(slot, committeeID)
		require.NoError(t, err)
		require.NotNil(t, duty)
		assert.Equal(t, slot, duty.Slot)
		assert.Equal(t, duty.CommitteeID, committeeID)

		require.NotNil(t, duty.Attester)
		require.NotEmpty(t, duty.Attester)

		attester := duty.Attester[0]
		require.NotEmpty(t, attester.Signer)
		assert.Equal(t, uint64(99), attester.Signer)

		require.NotNil(t, duty.ConsensusTrace)
		require.Empty(t, duty.Decideds)
		require.Empty(t, duty.Rounds)
		require.Empty(t, duty.SyncCommittee)
		require.Equal(t, committee.Operators, duty.OperatorIDs)
		assert.Equal(t, committeeID, committeeID)
	}

	validators.EXPECT().Committee(committeeID).Return(committee, true)

	{ // TC 1b - process partial sig messages with sc root
		fakeSig := [96]byte{}

		var partSigMessages = spectypes.PartialSignatureMessages{
			Slot: 1,
			Messages: []*spectypes.PartialSignatureMessage{
				{
					ValidatorIndex:   vIndex,
					Signer:           99,
					PartialSignature: fakeSig[:],
					SigningRoot:      [32]byte{1, 2, 3},
				},
			},
		}

		partSigMessagesData, err := partSigMessages.Encode()
		require.NoError(t, err)

		trace, _, err := tracer.getOrCreateCommitteeTrace(slot, committeeID)
		require.NoError(t, err)
		trace.syncCommitteeRoot = [32]byte{1, 2, 3}

		partSigMsg := buildPartialSigMessage(identifier, partSigMessagesData)
		tracer.Collect(t.Context(), partSigMsg, dummyVerify)

		duty, err := tracer.GetCommitteeDuty(slot, committeeID)
		require.NoError(t, err)
		require.NotNil(t, duty)
		assert.Equal(t, slot, duty.Slot)
		assert.Equal(t, duty.CommitteeID, committeeID)

		require.NotNil(t, duty.SyncCommittee)
		require.NotEmpty(t, duty.SyncCommittee)

		require.NotNil(t, duty.ConsensusTrace)
		require.Empty(t, duty.Decideds)
		require.Empty(t, duty.Rounds)
		require.Equal(t, committee.Operators, duty.OperatorIDs)
		assert.Equal(t, committeeID, committeeID)
	}

	{ // TC 2 - Proposal
		proposalMsg := buildConsensusMsg(identifier, specqbft.ProposalMsgType, slot, nil)
		tracer.Collect(t.Context(), proposalMsg, dummyVerify)

		duty, err := tracer.GetCommitteeDuty(slot, committeeID)
		require.NoError(t, err)
		require.NotNil(t, duty)
		assert.Equal(t, slot, duty.Slot)
		assert.Equal(t, duty.CommitteeID, committeeID)

		require.Len(t, duty.Rounds, 1)
		round0 := duty.Rounds[0]
		require.NotNil(t, round0)
		require.NotNil(t, round0.ProposalTrace)
		require.NotNil(t, round0.ProposalTrace.QBFTTrace)
		assert.Equal(t, uint64(1), round0.ProposalTrace.Round)

		assert.Equal(t, wantBeaconRoot, round0.ProposalTrace.BeaconRoot)
		assert.Equal(t, uint64(1), round0.ProposalTrace.Signer)
		require.NotNil(t, round0.ProposalTrace.ReceivedTime)

		require.Empty(t, round0.Prepares)
		require.Empty(t, round0.Commits)
		require.Empty(t, round0.RoundChanges)
	}

	{ // TC 3 - Prepare
		prepareMsg := buildConsensusMsg(identifier, specqbft.PrepareMsgType, slot, nil)
		tracer.Collect(t.Context(), prepareMsg, dummyVerify)

		duty, err := tracer.GetCommitteeDuty(slot, committeeID)
		require.NoError(t, err)
		require.NotNil(t, duty)
		assert.Equal(t, slot, duty.Slot)
		assert.Equal(t, duty.CommitteeID, committeeID)

		require.Len(t, duty.Rounds, 1)
		round0 := duty.Rounds[0]
		require.NotNil(t, round0)
		require.Len(t, round0.Prepares, 1)

		prepare0 := round0.Prepares[0]
		require.NotNil(t, prepare0)
		assert.Equal(t, uint64(1), prepare0.Round)
		assert.Equal(t, wantBeaconRoot, prepare0.BeaconRoot)
		assert.Equal(t, uint64(1), prepare0.Signer)
		require.NotNil(t, prepare0.ReceivedTime)

		require.Empty(t, round0.Commits)
		require.Empty(t, round0.RoundChanges)
	}

	{ // TC 4 - Decided
		decided := buildConsensusMsg(identifier, specqbft.CommitMsgType, slot, generateDecidedMessage(t, identifier))
		tracer.Collect(t.Context(), decided, dummyVerify)

		duty, err := tracer.GetCommitteeDuty(slot, committeeID)
		require.NoError(t, err)
		require.NotNil(t, duty)
		assert.Equal(t, slot, duty.Slot)
		assert.Equal(t, duty.CommitteeID, committeeID)

		require.NotNil(t, duty.Attester)
		require.NotEmpty(t, duty.Attester)

		attester := duty.Attester[0]
		require.NotEmpty(t, attester.Signer)
		assert.Equal(t, uint64(99), attester.Signer)

		require.NotNil(t, duty.ConsensusTrace)
		require.NotEmpty(t, duty.SyncCommittee)
		require.Equal(t, committee.Operators, duty.OperatorIDs)

		require.Len(t, duty.Rounds, 1)

		round := duty.Rounds[0]
		require.NotNil(t, round)
		// assert.Equal(t, uint64(2), round.Proposer)

		require.Empty(t, round.Commits)
		require.Empty(t, round.RoundChanges)

		decideds := duty.Decideds
		require.Len(t, decideds, 1)

		decided0 := decideds[0]
		assert.Equal(t, wantBeaconRoot, decided0.BeaconRoot)
		assert.Equal(t, decided0.Signers, committee.Operators)
		assert.Equal(t, decided0.Round, uint64(1))
	}

	{ // TC 5 - Commit
		commitMsg := buildConsensusMsg(identifier, specqbft.CommitMsgType, slot, nil)
		commitMsg.SignedSSVMessage.OperatorIDs = []spectypes.OperatorID{1}

		tracer.Collect(t.Context(), commitMsg, dummyVerify)

		duty, err := tracer.GetCommitteeDuty(slot, committeeID)
		require.NoError(t, err)
		require.NotNil(t, duty)
		assert.Equal(t, slot, duty.Slot)
		assert.Equal(t, duty.CommitteeID, committeeID)

		require.Len(t, duty.Rounds, 1)
		round0 := duty.Rounds[0]
		require.NotNil(t, round0)
		require.Len(t, round0.Commits, 1)

		commit0 := round0.Commits[0]
		require.NotNil(t, commit0)
		assert.Equal(t, uint64(1), commit0.Round)
		assert.Equal(t, wantBeaconRoot, commit0.BeaconRoot)
		assert.Equal(t, uint64(1), commit0.Signer)
		require.NotNil(t, commit0.ReceivedTime)
	}

	{ // TC 6 - RoundChange
		roundChangeMsg1 := buildConsensusMsg(identifier, specqbft.RoundChangeMsgType, slot, nil)
		tracer.Collect(t.Context(), roundChangeMsg1, dummyVerify)

		duty, err := tracer.GetCommitteeDuty(slot, committeeID)
		require.NoError(t, err)
		require.NotNil(t, duty)
		assert.Equal(t, slot, duty.Slot)
		assert.Equal(t, duty.CommitteeID, committeeID)

		require.Len(t, duty.Rounds, 1)
		round0 := duty.Rounds[0]
		require.NotNil(t, round0)
		require.Len(t, round0.RoundChanges, 1)

		roundChange0 := round0.RoundChanges[0]
		require.NotNil(t, roundChange0)
		assert.Equal(t, uint64(1), roundChange0.Round)
		assert.Equal(t, wantBeaconRoot, roundChange0.BeaconRoot)
		assert.Equal(t, uint64(1), roundChange0.Signer)
		require.NotNil(t, roundChange0.ReceivedTime)

		require.Len(t, round0.Prepares, 1)
		require.Len(t, round0.Commits, 1)
	}

	{ // TC 7 - Second RoundChange
		roundChangeMsg2 := buildConsensusMsg(identifier, specqbft.RoundChangeMsgType, slot, nil)
		roundChangeMsg2.Body.(*specqbft.Message).Round = 2

		tracer.Collect(t.Context(), roundChangeMsg2, dummyVerify)

		duty, err := tracer.GetCommitteeDuty(slot, committeeID)
		require.NoError(t, err)
		require.NotNil(t, duty)
		assert.Equal(t, slot, duty.Slot)
		assert.Equal(t, duty.CommitteeID, committeeID)
		require.Len(t, duty.Rounds, 2)
		round1 := duty.Rounds[1]
		require.NotNil(t, round1)
		// assert.Equal(t, uint64(3), round1.Proposer)
		require.Len(t, round1.RoundChanges, 1)

		roundChange := round1.RoundChanges[0]
		require.NotNil(t, roundChange)
		assert.Equal(t, uint64(2), roundChange.Round)
		assert.Equal(t, wantBeaconRoot, roundChange.BeaconRoot)
		assert.Equal(t, uint64(1), roundChange.Signer)
		require.NotNil(t, roundChange.ReceivedTime)

		require.Nil(t, round1.ProposalTrace)
		require.Empty(t, round1.Prepares)
		require.Empty(t, round1.Commits)
	}

	{ // TC 8 - Proposal with proposal data
		proposalMsg := buildConsensusMsg(identifier, specqbft.ProposalMsgType, slot, nil)
		proposalMsg.SignedSSVMessage.FullData = []byte{1, 2, 3, 4}

		tracer.Collect(t.Context(), proposalMsg, dummyVerify)

		duty, err := tracer.GetCommitteeDuty(slot, committeeID)
		require.NoError(t, err)
		require.NotNil(t, duty)
		assert.Equal(t, slot, duty.Slot)
		assert.Equal(t, duty.CommitteeID, committeeID)
		require.Len(t, duty.Rounds, 2)
		round1 := duty.Rounds[1]
		require.NotNil(t, round1)
		// assert.Equal(t, uint64(3), round1.Proposer)
		require.Len(t, round1.RoundChanges, 1)

		roundChange := round1.RoundChanges[0]
		require.NotNil(t, roundChange)
		assert.Equal(t, uint64(2), roundChange.Round)
		assert.Equal(t, wantBeaconRoot, roundChange.BeaconRoot)
		assert.Equal(t, uint64(1), roundChange.Signer)
		require.NotNil(t, roundChange.ReceivedTime)

		require.Nil(t, round1.ProposalTrace)
		require.Empty(t, round1.Prepares)
		require.Empty(t, round1.Commits)
	}

	duties, err := tracer.GetCommitteeDuties(slot, spectypes.BNRoleAttester)
	require.NoError(t, err)
	require.NotNil(t, duties)
	require.Len(t, duties, 1)
	require.Equal(t, slot, duties[0].Slot)
	require.Equal(t, committeeID, duties[0].CommitteeID)
}

func TestCollector_GetCommitteeDuty(t *testing.T) {
	ctrl := gomock.NewController(t)
	vstore := registrystoragemocks.NewMockValidatorStore(ctrl)
	dutyStore := new(mockDutyTraceStore)
	dutyStore.committeeDutyTrace = &model.CommitteeDutyTrace{
		Slot:        phase0.Slot(10),
		CommitteeID: spectypes.CommitteeID{1},
		OperatorIDs: []uint64{1, 2, 3, 4},
	}

<<<<<<< HEAD
	collector := New(zap.NewNop(), vstore, nil, dutyStore, networkconfig.TestNetwork.Beacon)
=======
	collector := New(zap.NewNop(), vstore, nil, dutyStore, networkconfig.TestNetwork.BeaconConfig, nil)
>>>>>>> fa566507
	committeeID := spectypes.CommitteeID{1}
	slot := phase0.Slot(10)

	_, err := collector.GetCommitteeDuty(slot, committeeID, spectypes.BNRoleAttester)
	require.ErrorIs(t, err, ErrNotFound)
	dutyStore.committeeDutyTrace.Attester = append(dutyStore.committeeDutyTrace.Attester,
		&model.SignerData{
			Signer: 1,
		})

	duty, err := collector.GetCommitteeDuty(slot, committeeID, spectypes.BNRoleAttester)
	require.NoError(t, err)
	require.NotNil(t, duty)
	require.Equal(t, slot, duty.Slot)
	require.Equal(t, committeeID, duty.CommitteeID)

	dutyStore.committeeDutyTrace.SyncCommittee = append(dutyStore.committeeDutyTrace.SyncCommittee,
		&model.SignerData{
			Signer: 1,
		})

	duty, err = collector.GetCommitteeDuty(slot, committeeID, spectypes.BNRoleSyncCommittee)
	require.NoError(t, err)
	require.NotNil(t, duty)
}

func buildPartialSigMessage(identifier spectypes.MessageID, data []byte) *queue.SSVMessage {
	return &queue.SSVMessage{
		SSVMessage: &spectypes.SSVMessage{
			MsgID:   identifier,
			MsgType: spectypes.SSVPartialSignatureMsgType,
		},
		SignedSSVMessage: &spectypes.SignedSSVMessage{
			SSVMessage: &spectypes.SSVMessage{
				MsgType: spectypes.SSVPartialSignatureMsgType,
				Data:    data,
			},
		},
	}
}

func buildConsensusMsg(identifier spectypes.MessageID, msgType specqbft.MessageType, slot phase0.Slot, data []byte) *queue.SSVMessage {
	return &queue.SSVMessage{
		SignedSSVMessage: &spectypes.SignedSSVMessage{
			OperatorIDs: []spectypes.OperatorID{1, 2, 3, 4},
		},
		SSVMessage: &spectypes.SSVMessage{
			MsgType: spectypes.SSVConsensusMsgType,
			MsgID:   identifier,
			Data:    data,
		},
		Body: &specqbft.Message{
			MsgType:                  msgType,
			Height:                   specqbft.Height(slot),
			Round:                    1,
			DataRound:                1,
			Identifier:               identifier[:],
			Root:                     [32]byte{1, 2, 3},
			RoundChangeJustification: [][]byte{justification([][]byte{justification(nil)})},
			PrepareJustification:     [][]byte{justification([][]byte{justification(nil)})},
		},
	}
}

func justification(rcj [][]byte) []byte {
	qmsg := &specqbft.Message{
		MsgType:                  specqbft.ProposalMsgType,
		Round:                    1,
		DataRound:                1,
		Height:                   1,
		Root:                     [32]byte{1, 2, 3},
		RoundChangeJustification: rcj,
	}

	qmsgData, _ := qmsg.Encode()

	m := &spectypes.SignedSSVMessage{
		OperatorIDs: []spectypes.OperatorID{1, 2, 3, 4},
		SSVMessage: &spectypes.SSVMessage{
			MsgType: spectypes.SSVConsensusMsgType,
			Data:    qmsgData,
		},
	}

	data, _ := m.Encode()

	return data
}

func TestDutyTracer_SyncCommitteeRoots(t *testing.T) {
<<<<<<< HEAD
	collector := New(zap.NewNop(), nil, mockclient{}, nil, networkconfig.TestNetwork.Beacon)
=======
	collector := New(zap.NewNop(), nil, mockclient{}, nil, networkconfig.TestNetwork.BeaconConfig, nil)
>>>>>>> fa566507

	bnVote := &spectypes.BeaconVote{BlockRoot: [32]byte{1, 2, 3}}

	data, _ := bnVote.Encode()
	root, err := collector.getSyncCommitteeRoot(t.Context(), 1, data)
	require.NoError(t, err)

	wantRoot := [32]byte{3, 73, 222, 196, 134, 206, 159, 128,
		166, 167, 30, 61, 93, 176, 31, 245, 206, 128, 55, 43,
		252, 38, 103, 222, 41, 238, 156, 242, 86, 60, 152, 240}
	assert.Equal(t, phase0.Root(wantRoot), root)
}

type mockclient struct{}

func (m mockclient) DomainData(ctx context.Context, epoch phase0.Epoch, domain phase0.DomainType) (phase0.Domain, error) {
	return phase0.Domain{}, nil
}

func generateDecidedMessage(t *testing.T, identifier spectypes.MessageID) []byte {
	msg := specqbft.Message{
		MsgType:    specqbft.CommitMsgType,
		Height:     0,
		Round:      1,
		Identifier: identifier[:],
		Root:       [32]byte{1, 2, 3},
	}
	msgEncoded, err := msg.Encode()
	if err != nil {
		panic(err)
	}
	sig := append([]byte{1, 2, 3, 4}, make([]byte, 92)...)
	sm := &spectypes.SignedSSVMessage{
		SSVMessage: &spectypes.SSVMessage{
			MsgType: spectypes.SSVConsensusMsgType,
			MsgID:   spectypes.MessageID(msg.Identifier),
			Data:    msgEncoded,
		},
		FullData:    []byte{1, 2, 3, 4},
		Signatures:  append(make([][]byte, 0), sig),
		OperatorIDs: []spectypes.OperatorID{1, 2, 3},
	}
	res, err := sm.Encode()
	require.NoError(t, err)
	return res
}

func TestCollector_getOrCreateCommitteeTrace(t *testing.T) {
	db, err := kv.NewInMemory(zap.NewNop(), basedb.Options{})
	require.NoError(t, err)

	dutyStore := store.New(db)
	_, vstore, _ := storage.NewSharesStorage(networkconfig.TestNetwork.Beacon, db, nil)

	var committeeID = spectypes.CommitteeID{1}

	t.Run("slot > last evicted", func(t *testing.T) {
<<<<<<< HEAD
		collector := New(zap.NewNop(), vstore, nil, dutyStore, networkconfig.TestNetwork.Beacon)
=======
		collector := New(zap.NewNop(), vstore, nil, dutyStore, networkconfig.TestNetwork.BeaconConfig, nil)
>>>>>>> fa566507
		slot := phase0.Slot(10)
		collector.lastEvictedSlot.Store(uint64(5))

		t.Run("committee not found", func(t *testing.T) {
			trace, late, err := collector.getOrCreateCommitteeTrace(slot, committeeID)
			require.NoError(t, err)
			require.False(t, late)
			require.NotNil(t, trace)
			require.Equal(t, slot, trace.Slot)
			require.Equal(t, committeeID, trace.CommitteeID)
		})

		t.Run("committee found, slot not found", func(t *testing.T) {
			_, _, err := collector.getOrCreateCommitteeTrace(slot-1, committeeID) // create for committee
			require.NoError(t, err)

			trace, late, err := collector.getOrCreateCommitteeTrace(slot, committeeID)
			require.NoError(t, err)
			require.False(t, late)
			require.NotNil(t, trace)
			require.Equal(t, slot, trace.Slot)
		})

		t.Run("committee and slot found", func(t *testing.T) {
			trace1, _, err := collector.getOrCreateCommitteeTrace(slot, committeeID)
			require.NoError(t, err)

			trace2, late, err := collector.getOrCreateCommitteeTrace(slot, committeeID)
			require.NoError(t, err)
			require.False(t, late)
			require.Same(t, trace1, trace2)
		})
	})

	t.Run("slot <= last evicted", func(t *testing.T) {
		slot := phase0.Slot(4)
		evictionSlot := phase0.Slot(5)

		t.Run("committeeID is in flight", func(t *testing.T) {
<<<<<<< HEAD
			collector := New(zap.NewNop(), vstore, nil, dutyStore, networkconfig.TestNetwork.Beacon)
=======
			collector := New(zap.NewNop(), vstore, nil, dutyStore, networkconfig.TestNetwork.BeaconConfig, nil)
>>>>>>> fa566507
			collector.lastEvictedSlot.Store(uint64(evictionSlot))
			_, _ = collector.inFlightCommittee.GetOrSet(committeeID, struct{}{})

			_, late, err := collector.getOrCreateCommitteeTrace(slot, committeeID)
			require.ErrorIs(t, err, errInFlight)
			require.False(t, late)
		})

		t.Run("committeeID not found on disk", func(t *testing.T) {
<<<<<<< HEAD
			collector := New(zap.NewNop(), vstore, nil, dutyStore, networkconfig.TestNetwork.Beacon)
=======
			collector := New(zap.NewNop(), vstore, nil, dutyStore, networkconfig.TestNetwork.BeaconConfig, nil)
>>>>>>> fa566507
			collector.lastEvictedSlot.Store(uint64(evictionSlot))

			trace, late, err := collector.getOrCreateCommitteeTrace(slot, committeeID)
			require.NoError(t, err)
			require.True(t, late)
			require.NotNil(t, trace)
			require.Equal(t, slot, trace.Slot)
			require.Equal(t, committeeID, trace.CommitteeID)
		})

		t.Run("committeeID found on disk", func(t *testing.T) {
<<<<<<< HEAD
			collector := New(zap.NewNop(), vstore, nil, dutyStore, networkconfig.TestNetwork.Beacon)
=======
			collector := New(zap.NewNop(), vstore, nil, dutyStore, networkconfig.TestNetwork.BeaconConfig, nil)
>>>>>>> fa566507
			// Setup: Create a collector, save a trace, and then evict it to disk.
			trace, _, err := collector.getOrCreateCommitteeTrace(slot, committeeID)
			require.NoError(t, err)
			trace.OperatorIDs = []uint64{1, 2, 3}
			collector.store.SaveCommitteeDuties(slot, []*model.CommitteeDutyTrace{trace.trace()})
			collector.lastEvictedSlot.Store(uint64(slot))
			// Test: Create a new collector to ensure cache is empty and get the trace.
			diskTrace, late, err := collector.getOrCreateCommitteeTrace(slot, committeeID)
			require.NoError(t, err)
			require.True(t, late)
			require.NotNil(t, diskTrace)
			require.Equal(t, trace.OperatorIDs, diskTrace.OperatorIDs)
			require.Equal(t, slot, diskTrace.Slot)
			require.Equal(t, committeeID, diskTrace.CommitteeID)
		})

		t.Run("getCommitteeDutyFromDisk errors", func(t *testing.T) {
			innerErr := errors.New("error")
			dutyTraceStore := &mockDutyTraceStore{err: innerErr}

<<<<<<< HEAD
			collector := New(zap.NewNop(), vstore, nil, dutyTraceStore, networkconfig.TestNetwork.Beacon)
=======
			collector := New(zap.NewNop(), vstore, nil, dutyTraceStore, networkconfig.TestNetwork.BeaconConfig, nil)
>>>>>>> fa566507
			collector.lastEvictedSlot.Store(uint64(evictionSlot))

			trace, late, err := collector.getOrCreateCommitteeTrace(slot, committeeID)
			require.ErrorIs(t, err, innerErr)
			require.False(t, late)
			require.Nil(t, trace)
			require.False(t, collector.inFlightCommittee.Has(committeeID))
		})
	})
}

func TestCollector_getOrCreateValidatorTrace(t *testing.T) {
	db, err := kv.NewInMemory(zap.NewNop(), basedb.Options{})
	require.NoError(t, err)

	dutyStore := store.New(db)
	_, vstore, _ := storage.NewSharesStorage(networkconfig.TestNetwork.Beacon, db, nil)

	var vPubKey = spectypes.ValidatorPK{1}
	var role = spectypes.BNRoleAggregator

	t.Run("slot > last evicted", func(t *testing.T) {
<<<<<<< HEAD
		collector := New(zap.NewNop(), vstore, nil, dutyStore, networkconfig.TestNetwork.Beacon)
=======
		collector := New(zap.NewNop(), vstore, nil, dutyStore, networkconfig.TestNetwork.BeaconConfig, nil)
>>>>>>> fa566507
		slot := phase0.Slot(10)
		collector.lastEvictedSlot.Store(uint64(5))

		t.Run("validator not found", func(t *testing.T) {
			trace, late, err := collector.getOrCreateValidatorTrace(slot, role, vPubKey)
			require.NoError(t, err)
			require.False(t, late)
			require.NotNil(t, trace)
			roleTrace := trace.getOrCreate(slot, role)
			require.Equal(t, slot, roleTrace.Slot)
			require.Equal(t, role, roleTrace.Role)
		})

		t.Run("validator found, slot not found", func(t *testing.T) {
			_, _, err := collector.getOrCreateValidatorTrace(slot-1, role, vPubKey) // create for validator
			require.NoError(t, err)

			trace, late, err := collector.getOrCreateValidatorTrace(slot, role, vPubKey)
			require.NoError(t, err)
			require.False(t, late)
			require.NotNil(t, trace)
			roleTrace := trace.getOrCreate(slot, role)
			require.Equal(t, slot, roleTrace.Slot)
		})

		t.Run("validator and slot found", func(t *testing.T) {
			trace1, _, err := collector.getOrCreateValidatorTrace(slot, role, vPubKey)
			require.NoError(t, err)

			trace2, late, err := collector.getOrCreateValidatorTrace(slot, role, vPubKey)
			require.NoError(t, err)
			require.False(t, late)
			require.Same(t, trace1, trace2)
		})
	})

	t.Run("slot <= last evicted", func(t *testing.T) {
		slot := phase0.Slot(4)
		evictionSlot := phase0.Slot(5)

		t.Run("validator is in flight", func(t *testing.T) {
<<<<<<< HEAD
			collector := New(zap.NewNop(), vstore, nil, dutyStore, networkconfig.TestNetwork.Beacon)
=======
			collector := New(zap.NewNop(), vstore, nil, dutyStore, networkconfig.TestNetwork.BeaconConfig, nil)
>>>>>>> fa566507
			collector.lastEvictedSlot.Store(uint64(evictionSlot))
			_, _ = collector.inFlightValidator.GetOrSet(vPubKey, struct{}{})

			_, late, err := collector.getOrCreateValidatorTrace(slot, role, vPubKey)
			require.ErrorIs(t, err, errInFlight)
			require.False(t, late)
		})

		t.Run("validator not found on disk", func(t *testing.T) {
			ctrl := gomock.NewController(t)
			vstore := registrystoragemocks.NewMockValidatorStore(ctrl)

<<<<<<< HEAD
			collector := New(zap.NewNop(), vstore, nil, dutyStore, networkconfig.TestNetwork.Beacon)
=======
			collector := New(zap.NewNop(), vstore, nil, dutyStore, networkconfig.TestNetwork.BeaconConfig, nil)
>>>>>>> fa566507
			collector.lastEvictedSlot.Store(uint64(evictionSlot))

			vstore.EXPECT().ValidatorIndex(vPubKey).Return(phase0.ValidatorIndex(1), true)

			trace, late, err := collector.getOrCreateValidatorTrace(slot, role, vPubKey)
			require.NoError(t, err)
			require.True(t, late)
			require.NotNil(t, trace)
			roleTrace := trace.getOrCreate(slot, role)
			require.Equal(t, slot, roleTrace.Slot)
			require.Equal(t, role, roleTrace.Role)
		})

		t.Run("getValidatorDutiesFromDisk errors", func(t *testing.T) {
			innerErr := errors.New("error")
			dutyStore := &mockDutyTraceStore{err: innerErr}

			ctrl := gomock.NewController(t)
			vstore := registrystoragemocks.NewMockValidatorStore(ctrl)

<<<<<<< HEAD
			collector := New(zap.NewNop(), vstore, nil, dutyStore, networkconfig.TestNetwork.Beacon)
=======
			collector := New(zap.NewNop(), vstore, nil, dutyStore, networkconfig.TestNetwork.BeaconConfig, nil)
>>>>>>> fa566507
			collector.lastEvictedSlot.Store(uint64(evictionSlot))

			vstore.EXPECT().ValidatorIndex(vPubKey).Return(phase0.ValidatorIndex(1), true)

			trace, late, err := collector.getOrCreateValidatorTrace(slot, role, vPubKey)
			require.ErrorIs(t, err, innerErr)
			require.False(t, late)
			require.Nil(t, trace)
			require.False(t, collector.inFlightValidator.Has(vPubKey))
		})

		t.Run("success late message", func(t *testing.T) {
			ctrl := gomock.NewController(t)
			vstore := registrystoragemocks.NewMockValidatorStore(ctrl)

<<<<<<< HEAD
			collector := New(zap.NewNop(), vstore, nil, dutyStore, networkconfig.TestNetwork.Beacon)
=======
			collector := New(zap.NewNop(), vstore, nil, dutyStore, networkconfig.TestNetwork.BeaconConfig, nil)
>>>>>>> fa566507

			vstore.EXPECT().ValidatorIndex(vPubKey).Return(phase0.ValidatorIndex(1), true).AnyTimes()

			_, _, err := collector.getOrCreateValidatorTrace(slot, role, vPubKey)
			require.NoError(t, err)

			collector.dumpValidatorToDBPeriodically(slot)

			collector.inFlightValidator.Delete(vPubKey)

			collector.lastEvictedSlot.Store(uint64(slot))
			trace, late, err := collector.getOrCreateValidatorTrace(slot, role, vPubKey)
			require.NoError(t, err)
			require.True(t, late)
			require.NotNil(t, trace)
			roleTrace := trace.getOrCreate(slot, role)
			require.Equal(t, slot, roleTrace.Slot)
			require.Equal(t, role, roleTrace.Role)
		})
	})

	t.Run("get or create validator duty", func(t *testing.T) {
		dt := new(validatorDutyTrace)
		m := dt.getOrCreate(1, role)
		require.Equal(t, phase0.Slot(1), m.Slot)
		require.Equal(t, role, m.Role)
	})
}

func TestValidatorDutyTrace_toBNRole(t *testing.T) {
	tests := []struct {
		role spectypes.RunnerRole
		want spectypes.BeaconRole
		err  bool
	}{
		{spectypes.RoleProposer, spectypes.BNRoleProposer, false},
		{spectypes.RoleAggregator, spectypes.BNRoleAggregator, false},
		{spectypes.RoleSyncCommitteeContribution, spectypes.BNRoleSyncCommitteeContribution, false},
		{spectypes.RoleValidatorRegistration, spectypes.BNRoleValidatorRegistration, false},
		{spectypes.RoleVoluntaryExit, spectypes.BNRoleVoluntaryExit, false},
		{spectypes.RoleCommittee, spectypes.BNRoleUnknown, true},
	}

	for _, test := range tests {
		t.Run(test.role.String(), func(t *testing.T) {
			got, err := toBNRole(test.role)
			if !test.err {
				require.NoError(t, err)
			}
			require.Equal(t, test.want, got)
		})
	}
}

func TestCollector_saveLateValidatorToCommiteeLinks(t *testing.T) {
	ctrl := gomock.NewController(t)
	vstore := registrystoragemocks.NewMockValidatorStore(ctrl)
	dutyStore := new(mockDutyTraceStore)

	slot := phase0.Slot(10)

	partialSigMessage := &spectypes.PartialSignatureMessages{
		Messages: []*spectypes.PartialSignatureMessage{
			{ValidatorIndex: 1},
		},
	}
	committeeID := spectypes.CommitteeID{1}

	t.Run("save late validator to committee links", func(t *testing.T) {
<<<<<<< HEAD
		collector := New(zap.NewNop(), vstore, nil, dutyStore, networkconfig.TestNetwork.Beacon)
=======
		collector := New(zap.NewNop(), vstore, nil, dutyStore, networkconfig.TestNetwork.BeaconConfig, nil)
>>>>>>> fa566507

		var called bool
		dutyStore.saveCommitteeDutyLinkFn = func(slot phase0.Slot, index phase0.ValidatorIndex, id spectypes.CommitteeID) error {
			called = true
			assert.Equal(t, slot, slot)
			assert.Equal(t, index, phase0.ValidatorIndex(1))
			assert.Equal(t, id, committeeID)
			return nil
		}

		collector.saveLateValidatorToCommiteeLinks(slot, partialSigMessage, committeeID)

		require.True(t, called)
	})

	t.Run("save late validator to committee links error", func(t *testing.T) {
		core, logs := observer.New(zap.DebugLevel)
		logger := zap.New(core)
<<<<<<< HEAD
		collector := New(logger, vstore, nil, dutyStore, networkconfig.TestNetwork.Beacon)
=======
		collector := New(logger, vstore, nil, dutyStore, networkconfig.TestNetwork.BeaconConfig, nil)
>>>>>>> fa566507

		var called bool
		dutyStore.saveCommitteeDutyLinkFn = func(phase0.Slot, phase0.ValidatorIndex, spectypes.CommitteeID) error {
			called = true
			return errors.New("error")
		}

		collector.saveLateValidatorToCommiteeLinks(slot, partialSigMessage, committeeID)

		require.True(t, called)
		require.Equal(t, 1, len(logs.All()))

		entry := logs.All()[0]
		require.Equal(t, "save late validator to committee links", entry.Message)
		require.Equal(t, zap.Error(errors.New("error")), entry.Context[0])
		require.Equal(t, zap.Uint64("slot", uint64(slot)), entry.Context[1])
		require.Equal(t, zap.Uint64("validator_index", uint64(phase0.ValidatorIndex(1))), entry.Context[2])
		require.Equal(t, zap.String("committee_id", hex.EncodeToString(committeeID[:])), entry.Context[3])
	})

}

func TestCollector_lateMessage(t *testing.T) {
	ctrl := gomock.NewController(t)
	vstore := registrystoragemocks.NewMockValidatorStore(ctrl)
	dutyStore := new(mockDutyTraceStore)

	t.Run("late message in flight", func(t *testing.T) {
		core, logs := observer.New(zap.DebugLevel)
		logger := zap.New(core)
<<<<<<< HEAD
		collector := New(logger, vstore, nil, dutyStore, networkconfig.TestNetwork.Beacon)
=======
		collector := New(logger, vstore, nil, dutyStore, networkconfig.TestNetwork.BeaconConfig, nil)
>>>>>>> fa566507

		msgID := spectypes.NewMsgID(spectypes.DomainType{1}, []byte{1}, spectypes.RoleCommittee)

		msg := &queue.SSVMessage{
			SSVMessage: &spectypes.SSVMessage{
				MsgType: spectypes.SSVConsensusMsgType,
				MsgID:   spectypes.MessageID{1},
			},
			Body: &specqbft.Message{
				Height:     1,
				MsgType:    specqbft.RoundChangeMsgType,
				Identifier: msgID[:],
			},
		}

		var committeeID spectypes.CommitteeID
		copy(committeeID[:], msgID.GetDutyExecutorID()[16:])
		collector.inFlightCommittee.Set(committeeID, struct{}{})
		collector.lastEvictedSlot.Store(uint64(1))

		go func() {
			time.Sleep(time.Millisecond * 100)
			collector.inFlightCommittee.Delete(committeeID)
		}()

		dutyStore.err = errors.New("error")
		collector.collectLateMessage(t.Context(), msg, nil)

		require.Equal(t, 1, len(logs.All()))
		entry := logs.All()[0]
		require.Equal(t, "collect late message", entry.Message)
		err := entry.Context[0].Interface.(error)
		require.ErrorIs(t, err, dutyStore.err)
	})

	t.Run("late message in flight exhausted retries", func(t *testing.T) {
		core, logs := observer.New(zap.DebugLevel)
		logger := zap.New(core)
<<<<<<< HEAD
		collector := New(logger, vstore, nil, dutyStore, networkconfig.TestNetwork.Beacon)
=======
		collector := New(logger, vstore, nil, dutyStore, networkconfig.TestNetwork.BeaconConfig, nil)
>>>>>>> fa566507

		msgID := spectypes.NewMsgID(spectypes.DomainType{1}, []byte{1}, spectypes.RoleCommittee)

		msg := &queue.SSVMessage{
			SSVMessage: &spectypes.SSVMessage{
				MsgType: spectypes.SSVConsensusMsgType,
				MsgID:   spectypes.MessageID{1},
			},
			Body: &specqbft.Message{
				Height:     1,
				MsgType:    specqbft.RoundChangeMsgType,
				Identifier: msgID[:],
			},
		}

		var committeeID spectypes.CommitteeID
		copy(committeeID[:], msgID.GetDutyExecutorID()[16:])
		collector.inFlightCommittee.Set(committeeID, struct{}{})
		collector.lastEvictedSlot.Store(uint64(1))
		collector.collectLateMessage(t.Context(), msg, nil)

		require.Equal(t, 2, len(logs.All()))

		entry1 := logs.All()[0]
		require.Equal(t, "exhausted retries for late message", entry1.Message)
		require.Equal(t, zap.Int("tries", 3), entry1.Context[1])

		entry2 := logs.All()[1]
		require.Equal(t, "collect late message", entry2.Message)
		require.Equal(t, zap.Error(errors.New("in flight")), entry2.Context[0])
	})

	t.Run("success", func(t *testing.T) {
		core, logs := observer.New(zap.DebugLevel)
		logger := zap.New(core)
<<<<<<< HEAD
		collector := New(logger, vstore, nil, dutyStore, networkconfig.TestNetwork.Beacon)
=======
		collector := New(logger, vstore, nil, dutyStore, networkconfig.TestNetwork.BeaconConfig, nil)
>>>>>>> fa566507

		msg := &queue.SSVMessage{
			SSVMessage: &spectypes.SSVMessage{
				MsgType: spectypes.SSVConsensusMsgType,
				MsgID:   spectypes.MessageID{1},
			},
		}

		collector.collectLateMessage(t.Context(), msg, nil)

		require.Equal(t, 0, len(logs.All()))
	})
}

func TestEvict(t *testing.T) {
	t.Run("evict updates last evicted slot", func(t *testing.T) {
		ctrl := gomock.NewController(t)
		vstore := registrystoragemocks.NewMockValidatorStore(ctrl)
		dutyStore := new(mockDutyTraceStore)

		slot := phase0.Slot(10)

<<<<<<< HEAD
		collector := New(zap.NewNop(), vstore, nil, dutyStore, networkconfig.TestNetwork.Beacon)
=======
		collector := New(zap.NewNop(), vstore, nil, dutyStore, networkconfig.TestNetwork.BeaconConfig, nil)
>>>>>>> fa566507
		collector.evict(slot)

		threshold := slot - slotTTL
		require.Equal(t, uint64(threshold), collector.lastEvictedSlot.Load())
	})
}

func TestCollector_GetCommitteeID(t *testing.T) {
	slot := phase0.Slot(10)
	var vPubKey = spectypes.ValidatorPK{1}

	ctrl := gomock.NewController(t)
	vstore := registrystoragemocks.NewMockValidatorStore(ctrl)
	dutyStore := new(mockDutyTraceStore)

<<<<<<< HEAD
	collector := New(zap.NewNop(), vstore, nil, dutyStore, networkconfig.TestNetwork.Beacon)
=======
	collector := New(zap.NewNop(), vstore, nil, dutyStore, networkconfig.TestNetwork.BeaconConfig, nil)
>>>>>>> fa566507

	slotToCommittee := hashmap.New[phase0.Slot, spectypes.CommitteeID]()
	slotToCommittee.Set(slot, spectypes.CommitteeID{1})
	collector.validatorIndexToCommitteeLinks.Set(phase0.ValidatorIndex(1), slotToCommittee)

	vstore.EXPECT().ValidatorIndex(vPubKey).Return(phase0.ValidatorIndex(1), true)

	committeeID, index, err := collector.GetCommitteeID(slot, vPubKey)
	require.NoError(t, err)
	require.Equal(t, committeeID, spectypes.CommitteeID{1})
	require.Equal(t, index, phase0.ValidatorIndex(1))
}

func TestCollector_PublishDecidedsToListener(t *testing.T) {
	logger := zap.NewNop()
	ctrl := gomock.NewController(t)
	t.Cleanup(ctrl.Finish)

	const (
		slot      = phase0.Slot(100)
		vIndex1   = phase0.ValidatorIndex(10)
		vIndex2   = phase0.ValidatorIndex(20)
		operator1 = spectypes.OperatorID(1)
		operator2 = spectypes.OperatorID(2)
		operator3 = spectypes.OperatorID(3)
		operator4 = spectypes.OperatorID(4)
	)

	identifier := spectypes.NewMsgID([4]byte{}, []byte("committee_pk"), spectypes.RoleCommittee)
	var committeeID spectypes.CommitteeID
	copy(committeeID[:], identifier.GetDutyExecutorID()[16:])

	committee := &storage.Committee{
		ID:        committeeID,
		Operators: []spectypes.OperatorID{operator1, operator2, operator3, operator4}, // 4 operators = need 3 for quorum
	}

	var validatorPK1 spectypes.ValidatorPK
	copy(validatorPK1[:], []byte("validator_pk_1_padded_to_48_bytes_exactly_here"))
	var validatorPK2 spectypes.ValidatorPK
	copy(validatorPK2[:], []byte("validator_pk_2_padded_to_48_bytes_exactly_here"))

	share1 := &ssvtypes.SSVShare{}
	share1.ValidatorPubKey = validatorPK1
	share2 := &ssvtypes.SSVShare{}
	share2.ValidatorPubKey = validatorPK2

	validators := registrystoragemocks.NewMockValidatorStore(ctrl)
	validators.EXPECT().Committee(committeeID).Return(committee, true).AnyTimes()
	validators.EXPECT().ValidatorByIndex(vIndex1).Return(share1, true).AnyTimes()
	validators.EXPECT().ValidatorByIndex(vIndex2).Return(share2, true).AnyTimes()

	listener := &mockDecidedListener{}
	dutyStore := new(mockDutyTraceStore)
	collector := New(logger, validators, nil, dutyStore, networkconfig.TestNetwork.BeaconConfig, listener.OnDecided)

	signingRoot := [32]byte{1, 2, 3, 4, 5}
	fakeSig := [96]byte{}

	t.Run("first validator reaches quorum", func(t *testing.T) {
		listener.Reset()

		// Send partial signatures from 3 operators for validator1 (reaches quorum)
		// Send each operator's signature separately
		operators := []spectypes.OperatorID{operator1, operator2, operator3}
		for _, op := range operators {
			partSigMessages := &spectypes.PartialSignatureMessages{
				Slot: slot,
				Messages: []*spectypes.PartialSignatureMessage{
					{ValidatorIndex: vIndex1, Signer: op, PartialSignature: fakeSig[:], SigningRoot: signingRoot},
				},
			}

			partSigMessagesData, err := partSigMessages.Encode()
			require.NoError(t, err)

			partSigMsg := buildPartialSigMessage(identifier, partSigMessagesData)
			err = collector.Collect(t.Context(), partSigMsg, dummyVerify)
			require.NoError(t, err)
		}

		// Verify listener was called once (after reaching quorum)
		calls := listener.GetCalls()
		require.Len(t, calls, 1)

		// Verify the call has correct data
		call := calls[0]
		assert.Equal(t, validatorPK1, call.PubKey)
		assert.Equal(t, slot, call.Slot)
		assert.Equal(t, spectypes.BNRoleAttester, call.Role)
		assert.ElementsMatch(t, []spectypes.OperatorID{operator1, operator2, operator3}, call.Signers)
	})

	t.Run("additional signers don't trigger duplicate publication", func(t *testing.T) {
		listener.Reset()

		// Send signature from 4th operator for same validator1 (should not trigger new publication)
		partSigMessages := &spectypes.PartialSignatureMessages{
			Slot: slot,
			Messages: []*spectypes.PartialSignatureMessage{
				{ValidatorIndex: vIndex1, Signer: operator4, PartialSignature: fakeSig[:], SigningRoot: signingRoot},
			},
		}

		partSigMessagesData, err := partSigMessages.Encode()
		require.NoError(t, err)

		partSigMsg := buildPartialSigMessage(identifier, partSigMessagesData)
		err = collector.Collect(t.Context(), partSigMsg, dummyVerify)
		require.NoError(t, err)

		// Verify listener was NOT called (deduplication working)
		calls := listener.GetCalls()
		require.Len(t, calls, 0)
	})

	t.Run("second validator reaches quorum", func(t *testing.T) {
		listener.Reset()

		// Send partial signatures from 3 operators for validator2 (reaches quorum)
		operators := []spectypes.OperatorID{operator1, operator2, operator3}
		for _, op := range operators {
			partSigMessages := &spectypes.PartialSignatureMessages{
				Slot: slot,
				Messages: []*spectypes.PartialSignatureMessage{
					{ValidatorIndex: vIndex2, Signer: op, PartialSignature: fakeSig[:], SigningRoot: signingRoot},
				},
			}

			partSigMessagesData, err := partSigMessages.Encode()
			require.NoError(t, err)

			partSigMsg := buildPartialSigMessage(identifier, partSigMessagesData)
			err = collector.Collect(t.Context(), partSigMsg, dummyVerify)
			require.NoError(t, err)
		}

		// Verify listener was called once for the new validator
		calls := listener.GetCalls()
		require.Len(t, calls, 1)

		// Verify the call has correct data for validator2
		call := calls[0]
		assert.Equal(t, validatorPK2, call.PubKey)
		assert.Equal(t, slot, call.Slot)
		assert.Equal(t, spectypes.BNRoleAttester, call.Role)
		assert.ElementsMatch(t, []spectypes.OperatorID{operator1, operator2, operator3}, call.Signers)
	})

	t.Run("insufficient signers don't trigger publication", func(t *testing.T) {
		listener.Reset()

		// Send partial signatures from only 2 operators for a new validator (below quorum)
		operators := []spectypes.OperatorID{operator1, operator2}
		for _, op := range operators {
			partSigMessages := &spectypes.PartialSignatureMessages{
				Slot: slot + 1, // Different slot to avoid conflicts
				Messages: []*spectypes.PartialSignatureMessage{
					{ValidatorIndex: vIndex1, Signer: op, PartialSignature: fakeSig[:], SigningRoot: signingRoot},
				},
			}

			partSigMessagesData, err := partSigMessages.Encode()
			require.NoError(t, err)

			partSigMsg := buildPartialSigMessage(identifier, partSigMessagesData)
			err = collector.Collect(t.Context(), partSigMsg, dummyVerify)
			require.NoError(t, err)
		}

		// Verify listener was NOT called (insufficient quorum)
		calls := listener.GetCalls()
		require.Len(t, calls, 0)
	})
}

// mockDecidedListener captures calls to OnDecided for testing
type mockDecidedListener struct {
	calls []DecidedInfo
	mu    sync.Mutex
}

func (m *mockDecidedListener) OnDecided(msg DecidedInfo) {
	m.mu.Lock()
	defer m.mu.Unlock()
	m.calls = append(m.calls, msg)
}

func (m *mockDecidedListener) GetCalls() []DecidedInfo {
	m.mu.Lock()
	defer m.mu.Unlock()
	return append([]DecidedInfo{}, m.calls...)
}

func (m *mockDecidedListener) Reset() {
	m.mu.Lock()
	defer m.mu.Unlock()
	m.calls = nil
}

type mockDutyTraceStore struct {
	err                     error
	committeeDutyTrace      *model.CommitteeDutyTrace
	saveCommitteeDutyLinkFn func(slot phase0.Slot, index phase0.ValidatorIndex, id spectypes.CommitteeID) error
}

func (m *mockDutyTraceStore) SaveCommitteeDuties(slot phase0.Slot, duties []*model.CommitteeDutyTrace) error {
	return m.err
}

func (m *mockDutyTraceStore) SaveCommitteeDutyLink(slot phase0.Slot, index phase0.ValidatorIndex, id spectypes.CommitteeID) error {
	if m.saveCommitteeDutyLinkFn != nil {
		return m.saveCommitteeDutyLinkFn(slot, index, id)
	}
	return m.err
}

func (m *mockDutyTraceStore) SaveCommitteeDutyLinks(slot phase0.Slot, linkMap map[phase0.ValidatorIndex]spectypes.CommitteeID) error {
	return m.err
}

func (m *mockDutyTraceStore) SaveCommitteeDuty(duty *model.CommitteeDutyTrace) error {
	return m.err
}

func (m *mockDutyTraceStore) GetCommitteeDuty(slot phase0.Slot, committeeID spectypes.CommitteeID) (*model.CommitteeDutyTrace, error) {
	return m.committeeDutyTrace, m.err
}

func (m *mockDutyTraceStore) GetCommitteeDuties(slot phase0.Slot) ([]*model.CommitteeDutyTrace, error) {
	return nil, m.err
}

func (m *mockDutyTraceStore) SaveValidatorDuties(duties []*model.ValidatorDutyTrace) error {
	return m.err
}

func (m *mockDutyTraceStore) SaveValidatorDuty(duty *model.ValidatorDutyTrace) error {
	return m.err
}

func (m *mockDutyTraceStore) GetValidatorDuty(slot phase0.Slot, role spectypes.BeaconRole, index phase0.ValidatorIndex) (*model.ValidatorDutyTrace, error) {
	return nil, m.err
}

func (m *mockDutyTraceStore) GetValidatorDuties(role spectypes.BeaconRole, slot phase0.Slot) ([]*model.ValidatorDutyTrace, error) {
	return nil, m.err
}

func (m *mockDutyTraceStore) GetCommitteeDutyLink(slot phase0.Slot, index phase0.ValidatorIndex) (spectypes.CommitteeID, error) {
	return spectypes.CommitteeID{}, m.err
}

func (m *mockDutyTraceStore) GetCommitteeDutyLinks(slot phase0.Slot) ([]*model.CommitteeDutyLink, error) {
	return nil, m.err
}<|MERGE_RESOLUTION|>--- conflicted
+++ resolved
@@ -51,11 +51,7 @@
 
 	validators := registrystoragemocks.NewMockValidatorStore(ctrl)
 
-<<<<<<< HEAD
-	collector := New(logger, validators, nil, nil, networkconfig.TestNetwork.Beacon)
-=======
-	collector := New(logger, validators, nil, nil, networkconfig.TestNetwork.BeaconConfig, nil)
->>>>>>> fa566507
+	collector := New(logger, validators, nil, nil, networkconfig.TestNetwork.Beacon, nil)
 
 	var wantBeaconRoot phase0.Root
 	bnVal := [32]byte{1, 2, 3}
@@ -394,11 +390,7 @@
 	validators.EXPECT().Committee(committeeID).Return(committee, true)
 
 	dutyStore := new(mockDutyTraceStore)
-<<<<<<< HEAD
-	tracer := New(logger, validators, nil, dutyStore, networkconfig.TestNetwork.Beacon)
-=======
-	tracer := New(logger, validators, nil, dutyStore, networkconfig.TestNetwork.BeaconConfig, nil)
->>>>>>> fa566507
+	tracer := New(logger, validators, nil, dutyStore, networkconfig.TestNetwork.Beacon, nil)
 
 	var wantBeaconRoot phase0.Root
 	bnVal := [32]byte{1, 2, 3}
@@ -707,11 +699,7 @@
 		OperatorIDs: []uint64{1, 2, 3, 4},
 	}
 
-<<<<<<< HEAD
-	collector := New(zap.NewNop(), vstore, nil, dutyStore, networkconfig.TestNetwork.Beacon)
-=======
-	collector := New(zap.NewNop(), vstore, nil, dutyStore, networkconfig.TestNetwork.BeaconConfig, nil)
->>>>>>> fa566507
+	collector := New(zap.NewNop(), vstore, nil, dutyStore, networkconfig.TestNetwork.Beacon, nil)
 	committeeID := spectypes.CommitteeID{1}
 	slot := phase0.Slot(10)
 
@@ -802,11 +790,7 @@
 }
 
 func TestDutyTracer_SyncCommitteeRoots(t *testing.T) {
-<<<<<<< HEAD
-	collector := New(zap.NewNop(), nil, mockclient{}, nil, networkconfig.TestNetwork.Beacon)
-=======
-	collector := New(zap.NewNop(), nil, mockclient{}, nil, networkconfig.TestNetwork.BeaconConfig, nil)
->>>>>>> fa566507
+	collector := New(zap.NewNop(), nil, mockclient{}, nil, networkconfig.TestNetwork.Beacon, nil)
 
 	bnVote := &spectypes.BeaconVote{BlockRoot: [32]byte{1, 2, 3}}
 
@@ -864,11 +848,7 @@
 	var committeeID = spectypes.CommitteeID{1}
 
 	t.Run("slot > last evicted", func(t *testing.T) {
-<<<<<<< HEAD
-		collector := New(zap.NewNop(), vstore, nil, dutyStore, networkconfig.TestNetwork.Beacon)
-=======
-		collector := New(zap.NewNop(), vstore, nil, dutyStore, networkconfig.TestNetwork.BeaconConfig, nil)
->>>>>>> fa566507
+		collector := New(zap.NewNop(), vstore, nil, dutyStore, networkconfig.TestNetwork.Beacon, nil)
 		slot := phase0.Slot(10)
 		collector.lastEvictedSlot.Store(uint64(5))
 
@@ -908,11 +888,7 @@
 		evictionSlot := phase0.Slot(5)
 
 		t.Run("committeeID is in flight", func(t *testing.T) {
-<<<<<<< HEAD
-			collector := New(zap.NewNop(), vstore, nil, dutyStore, networkconfig.TestNetwork.Beacon)
-=======
-			collector := New(zap.NewNop(), vstore, nil, dutyStore, networkconfig.TestNetwork.BeaconConfig, nil)
->>>>>>> fa566507
+			collector := New(zap.NewNop(), vstore, nil, dutyStore, networkconfig.TestNetwork.Beacon, nil)
 			collector.lastEvictedSlot.Store(uint64(evictionSlot))
 			_, _ = collector.inFlightCommittee.GetOrSet(committeeID, struct{}{})
 
@@ -922,11 +898,7 @@
 		})
 
 		t.Run("committeeID not found on disk", func(t *testing.T) {
-<<<<<<< HEAD
-			collector := New(zap.NewNop(), vstore, nil, dutyStore, networkconfig.TestNetwork.Beacon)
-=======
-			collector := New(zap.NewNop(), vstore, nil, dutyStore, networkconfig.TestNetwork.BeaconConfig, nil)
->>>>>>> fa566507
+			collector := New(zap.NewNop(), vstore, nil, dutyStore, networkconfig.TestNetwork.Beacon, nil)
 			collector.lastEvictedSlot.Store(uint64(evictionSlot))
 
 			trace, late, err := collector.getOrCreateCommitteeTrace(slot, committeeID)
@@ -938,11 +910,7 @@
 		})
 
 		t.Run("committeeID found on disk", func(t *testing.T) {
-<<<<<<< HEAD
-			collector := New(zap.NewNop(), vstore, nil, dutyStore, networkconfig.TestNetwork.Beacon)
-=======
-			collector := New(zap.NewNop(), vstore, nil, dutyStore, networkconfig.TestNetwork.BeaconConfig, nil)
->>>>>>> fa566507
+			collector := New(zap.NewNop(), vstore, nil, dutyStore, networkconfig.TestNetwork.Beacon, nil)
 			// Setup: Create a collector, save a trace, and then evict it to disk.
 			trace, _, err := collector.getOrCreateCommitteeTrace(slot, committeeID)
 			require.NoError(t, err)
@@ -963,11 +931,7 @@
 			innerErr := errors.New("error")
 			dutyTraceStore := &mockDutyTraceStore{err: innerErr}
 
-<<<<<<< HEAD
-			collector := New(zap.NewNop(), vstore, nil, dutyTraceStore, networkconfig.TestNetwork.Beacon)
-=======
-			collector := New(zap.NewNop(), vstore, nil, dutyTraceStore, networkconfig.TestNetwork.BeaconConfig, nil)
->>>>>>> fa566507
+			collector := New(zap.NewNop(), vstore, nil, dutyTraceStore, networkconfig.TestNetwork.Beacon, nil)
 			collector.lastEvictedSlot.Store(uint64(evictionSlot))
 
 			trace, late, err := collector.getOrCreateCommitteeTrace(slot, committeeID)
@@ -990,11 +954,7 @@
 	var role = spectypes.BNRoleAggregator
 
 	t.Run("slot > last evicted", func(t *testing.T) {
-<<<<<<< HEAD
-		collector := New(zap.NewNop(), vstore, nil, dutyStore, networkconfig.TestNetwork.Beacon)
-=======
-		collector := New(zap.NewNop(), vstore, nil, dutyStore, networkconfig.TestNetwork.BeaconConfig, nil)
->>>>>>> fa566507
+		collector := New(zap.NewNop(), vstore, nil, dutyStore, networkconfig.TestNetwork.Beacon, nil)
 		slot := phase0.Slot(10)
 		collector.lastEvictedSlot.Store(uint64(5))
 
@@ -1036,11 +996,7 @@
 		evictionSlot := phase0.Slot(5)
 
 		t.Run("validator is in flight", func(t *testing.T) {
-<<<<<<< HEAD
-			collector := New(zap.NewNop(), vstore, nil, dutyStore, networkconfig.TestNetwork.Beacon)
-=======
-			collector := New(zap.NewNop(), vstore, nil, dutyStore, networkconfig.TestNetwork.BeaconConfig, nil)
->>>>>>> fa566507
+			collector := New(zap.NewNop(), vstore, nil, dutyStore, networkconfig.TestNetwork.Beacon, nil)
 			collector.lastEvictedSlot.Store(uint64(evictionSlot))
 			_, _ = collector.inFlightValidator.GetOrSet(vPubKey, struct{}{})
 
@@ -1053,11 +1009,7 @@
 			ctrl := gomock.NewController(t)
 			vstore := registrystoragemocks.NewMockValidatorStore(ctrl)
 
-<<<<<<< HEAD
-			collector := New(zap.NewNop(), vstore, nil, dutyStore, networkconfig.TestNetwork.Beacon)
-=======
-			collector := New(zap.NewNop(), vstore, nil, dutyStore, networkconfig.TestNetwork.BeaconConfig, nil)
->>>>>>> fa566507
+			collector := New(zap.NewNop(), vstore, nil, dutyStore, networkconfig.TestNetwork.Beacon, nil)
 			collector.lastEvictedSlot.Store(uint64(evictionSlot))
 
 			vstore.EXPECT().ValidatorIndex(vPubKey).Return(phase0.ValidatorIndex(1), true)
@@ -1078,11 +1030,7 @@
 			ctrl := gomock.NewController(t)
 			vstore := registrystoragemocks.NewMockValidatorStore(ctrl)
 
-<<<<<<< HEAD
-			collector := New(zap.NewNop(), vstore, nil, dutyStore, networkconfig.TestNetwork.Beacon)
-=======
-			collector := New(zap.NewNop(), vstore, nil, dutyStore, networkconfig.TestNetwork.BeaconConfig, nil)
->>>>>>> fa566507
+			collector := New(zap.NewNop(), vstore, nil, dutyStore, networkconfig.TestNetwork.Beacon, nil)
 			collector.lastEvictedSlot.Store(uint64(evictionSlot))
 
 			vstore.EXPECT().ValidatorIndex(vPubKey).Return(phase0.ValidatorIndex(1), true)
@@ -1098,11 +1046,7 @@
 			ctrl := gomock.NewController(t)
 			vstore := registrystoragemocks.NewMockValidatorStore(ctrl)
 
-<<<<<<< HEAD
-			collector := New(zap.NewNop(), vstore, nil, dutyStore, networkconfig.TestNetwork.Beacon)
-=======
-			collector := New(zap.NewNop(), vstore, nil, dutyStore, networkconfig.TestNetwork.BeaconConfig, nil)
->>>>>>> fa566507
+			collector := New(zap.NewNop(), vstore, nil, dutyStore, networkconfig.TestNetwork.Beacon, nil)
 
 			vstore.EXPECT().ValidatorIndex(vPubKey).Return(phase0.ValidatorIndex(1), true).AnyTimes()
 
@@ -1172,11 +1116,7 @@
 	committeeID := spectypes.CommitteeID{1}
 
 	t.Run("save late validator to committee links", func(t *testing.T) {
-<<<<<<< HEAD
-		collector := New(zap.NewNop(), vstore, nil, dutyStore, networkconfig.TestNetwork.Beacon)
-=======
-		collector := New(zap.NewNop(), vstore, nil, dutyStore, networkconfig.TestNetwork.BeaconConfig, nil)
->>>>>>> fa566507
+		collector := New(zap.NewNop(), vstore, nil, dutyStore, networkconfig.TestNetwork.Beacon, nil)
 
 		var called bool
 		dutyStore.saveCommitteeDutyLinkFn = func(slot phase0.Slot, index phase0.ValidatorIndex, id spectypes.CommitteeID) error {
@@ -1195,11 +1135,7 @@
 	t.Run("save late validator to committee links error", func(t *testing.T) {
 		core, logs := observer.New(zap.DebugLevel)
 		logger := zap.New(core)
-<<<<<<< HEAD
-		collector := New(logger, vstore, nil, dutyStore, networkconfig.TestNetwork.Beacon)
-=======
-		collector := New(logger, vstore, nil, dutyStore, networkconfig.TestNetwork.BeaconConfig, nil)
->>>>>>> fa566507
+		collector := New(logger, vstore, nil, dutyStore, networkconfig.TestNetwork.Beacon, nil)
 
 		var called bool
 		dutyStore.saveCommitteeDutyLinkFn = func(phase0.Slot, phase0.ValidatorIndex, spectypes.CommitteeID) error {
@@ -1230,11 +1166,7 @@
 	t.Run("late message in flight", func(t *testing.T) {
 		core, logs := observer.New(zap.DebugLevel)
 		logger := zap.New(core)
-<<<<<<< HEAD
-		collector := New(logger, vstore, nil, dutyStore, networkconfig.TestNetwork.Beacon)
-=======
-		collector := New(logger, vstore, nil, dutyStore, networkconfig.TestNetwork.BeaconConfig, nil)
->>>>>>> fa566507
+		collector := New(logger, vstore, nil, dutyStore, networkconfig.TestNetwork.Beacon, nil)
 
 		msgID := spectypes.NewMsgID(spectypes.DomainType{1}, []byte{1}, spectypes.RoleCommittee)
 
@@ -1273,11 +1205,7 @@
 	t.Run("late message in flight exhausted retries", func(t *testing.T) {
 		core, logs := observer.New(zap.DebugLevel)
 		logger := zap.New(core)
-<<<<<<< HEAD
-		collector := New(logger, vstore, nil, dutyStore, networkconfig.TestNetwork.Beacon)
-=======
-		collector := New(logger, vstore, nil, dutyStore, networkconfig.TestNetwork.BeaconConfig, nil)
->>>>>>> fa566507
+		collector := New(logger, vstore, nil, dutyStore, networkconfig.TestNetwork.Beacon, nil)
 
 		msgID := spectypes.NewMsgID(spectypes.DomainType{1}, []byte{1}, spectypes.RoleCommittee)
 
@@ -1313,11 +1241,7 @@
 	t.Run("success", func(t *testing.T) {
 		core, logs := observer.New(zap.DebugLevel)
 		logger := zap.New(core)
-<<<<<<< HEAD
-		collector := New(logger, vstore, nil, dutyStore, networkconfig.TestNetwork.Beacon)
-=======
-		collector := New(logger, vstore, nil, dutyStore, networkconfig.TestNetwork.BeaconConfig, nil)
->>>>>>> fa566507
+		collector := New(logger, vstore, nil, dutyStore, networkconfig.TestNetwork.Beacon, nil)
 
 		msg := &queue.SSVMessage{
 			SSVMessage: &spectypes.SSVMessage{
@@ -1340,11 +1264,7 @@
 
 		slot := phase0.Slot(10)
 
-<<<<<<< HEAD
-		collector := New(zap.NewNop(), vstore, nil, dutyStore, networkconfig.TestNetwork.Beacon)
-=======
-		collector := New(zap.NewNop(), vstore, nil, dutyStore, networkconfig.TestNetwork.BeaconConfig, nil)
->>>>>>> fa566507
+		collector := New(zap.NewNop(), vstore, nil, dutyStore, networkconfig.TestNetwork.Beacon, nil)
 		collector.evict(slot)
 
 		threshold := slot - slotTTL
@@ -1360,11 +1280,7 @@
 	vstore := registrystoragemocks.NewMockValidatorStore(ctrl)
 	dutyStore := new(mockDutyTraceStore)
 
-<<<<<<< HEAD
-	collector := New(zap.NewNop(), vstore, nil, dutyStore, networkconfig.TestNetwork.Beacon)
-=======
-	collector := New(zap.NewNop(), vstore, nil, dutyStore, networkconfig.TestNetwork.BeaconConfig, nil)
->>>>>>> fa566507
+	collector := New(zap.NewNop(), vstore, nil, dutyStore, networkconfig.TestNetwork.Beacon, nil)
 
 	slotToCommittee := hashmap.New[phase0.Slot, spectypes.CommitteeID]()
 	slotToCommittee.Set(slot, spectypes.CommitteeID{1})
