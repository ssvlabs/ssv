package validator

import (
	"context"
	"fmt"
	"io"
	"math"
	"os"
	"sync"
	"testing"

	"github.com/attestantio/go-eth2-client/spec/phase0"
	"github.com/pkg/errors"
	"go.uber.org/zap"

	spectypes "github.com/ssvlabs/ssv-spec/types"

	model "github.com/ssvlabs/ssv/exporter"
	"github.com/ssvlabs/ssv/exporter/store"
	"github.com/ssvlabs/ssv/networkconfig"
	"github.com/ssvlabs/ssv/protocol/v2/ssv/queue"
	registrystorage "github.com/ssvlabs/ssv/registry/storage"
	kv "github.com/ssvlabs/ssv/storage/badger"
	"github.com/ssvlabs/ssv/storage/basedb"
)

func BenchmarkTracer(b *testing.B) {
	f, err := os.OpenFile("./benchdata/slot_3707881_3707882.ssz", os.O_RDONLY, 0644)
	if err != nil {
		b.Fatal(err)
	}

	traces, err := readByteSlices(f) // len(traces) = 8992
	if err != nil {
		b.Fatal(err)
	}

	_ = f.Close()

	db, err := kv.NewInMemory(zap.NewNop(), basedb.Options{})
	if err != nil {
		b.Fatal(err)
	}

	dutyStore := store.New(db)
	_, vstore, _ := registrystorage.NewSharesStorage(networkconfig.TestNetwork.Beacon, db, nil)

	// Define different message counts to test
	messageCounts := []int{10, 20, 50, 100, 200, 500, 1000, 2000, 4000, 8000}

	for _, count := range messageCounts {
		b.Run(fmt.Sprintf("Messages_%d", count), func(b *testing.B) {
			// Ensure we don't exceed available traces
			actualCount := min(count, len(traces))

			b.ResetTimer()
			for b.Loop() {
<<<<<<< HEAD
				collector := New(zap.NewNop(), vstore, mockDomainDataProvider{}, dutyStore, networkconfig.TestNetwork.Beacon)
=======
				collector := New(zap.NewNop(), vstore, mockDomainDataProvider{}, dutyStore, networkconfig.TestNetwork.BeaconConfig, nil)
>>>>>>> fa566507

				var wg sync.WaitGroup
				for _, msg := range traces[:actualCount] {
					wg.Add(1)
					go func() {
						defer wg.Done()
						_ = collector.Collect(b.Context(), msg, dummyVerify)
					}()
				}
				wg.Wait()
			}
		})
	}
}

func dummyVerify(*spectypes.PartialSignatureMessages) error {
	return nil
}

func readByteSlices(file *os.File) (result []*queue.SSVMessage, err error) {
	var header [2]byte
	r := io.NewSectionReader(file, 0, math.MaxInt64)

	for {
		_, err := r.Read(header[:])
		if err == io.EOF {
			return result, nil
		}
		if err != nil {
			return nil, err
		}

		length := int(header[0])<<8 | int(header[1])

		diskMsgBytes := make([]byte, length)
		_, err = r.Read(diskMsgBytes)
		if err != nil {
			return nil, err
		}

		dataMsg := new(model.DiskMsg)
		if err := dataMsg.UnmarshalSSZ(diskMsgBytes); err != nil {
			return nil, err
		}

		msg := &queue.SSVMessage{
			SignedSSVMessage: &dataMsg.Signed,
			SSVMessage:       &dataMsg.Spec,
		}

		if dataMsg.Kind == 0 {
			msg.Body = &dataMsg.Qbft
		} else {
			msg.Body = &dataMsg.Sig
		}

		result = append(result, msg)
	}
}

type mockDomainDataProvider struct{}

func (m mockDomainDataProvider) DomainData(ctx context.Context, epoch phase0.Epoch, domain phase0.DomainType) (phase0.Domain, error) {
	return phase0.Domain{}, errors.New("not implemented")
}<|MERGE_RESOLUTION|>--- conflicted
+++ resolved
@@ -55,11 +55,7 @@
 
 			b.ResetTimer()
 			for b.Loop() {
-<<<<<<< HEAD
-				collector := New(zap.NewNop(), vstore, mockDomainDataProvider{}, dutyStore, networkconfig.TestNetwork.Beacon)
-=======
-				collector := New(zap.NewNop(), vstore, mockDomainDataProvider{}, dutyStore, networkconfig.TestNetwork.BeaconConfig, nil)
->>>>>>> fa566507
+				collector := New(zap.NewNop(), vstore, mockDomainDataProvider{}, dutyStore, networkconfig.TestNetwork.Beacon, nil)
 
 				var wg sync.WaitGroup
 				for _, msg := range traces[:actualCount] {
