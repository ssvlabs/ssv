--- conflicted
+++ resolved
@@ -55,12 +55,7 @@
 
 			b.ResetTimer()
 			for b.Loop() {
-<<<<<<< HEAD
-				ctx, cancel := context.WithCancel(b.Context())
-				collector := New(ctx, zap.NewNop(), vstore, mockDomainDataProvider{}, dutyStore, networkconfig.TestNetwork.Beacon)
-=======
-				collector := New(zap.NewNop(), vstore, mockDomainDataProvider{}, dutyStore, networkconfig.TestNetwork.BeaconConfig)
->>>>>>> 4a5238ec
+				collector := New(zap.NewNop(), vstore, mockDomainDataProvider{}, dutyStore, networkconfig.TestNetwork.Beacon)
 
 				var wg sync.WaitGroup
 				for _, msg := range traces[:actualCount] {
