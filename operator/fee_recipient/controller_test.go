--- conflicted
+++ resolved
@@ -76,11 +76,7 @@
 			return ticker
 		}
 
-<<<<<<< HEAD
-		go frCtrl.Start()
-=======
-		go frCtrl.Start(t.Context(), logger)
->>>>>>> 55d09f7d
+		go frCtrl.Start(t.Context())
 
 		slots := []phase0.Slot{
 			1,                                        // first time
@@ -120,11 +116,7 @@
 			return ticker
 		}
 
-<<<<<<< HEAD
-		go frCtrl.Start()
-=======
-		go frCtrl.Start(t.Context(), logger)
->>>>>>> 55d09f7d
+		go frCtrl.Start(t.Context())
 		mockTimeChan <- time.Now()
 		wg.Add(2)
 		wg.Wait()
