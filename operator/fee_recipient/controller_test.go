package fee_recipient

import (
	"context"
	"errors"
	"fmt"
	"testing"

	eth2apiv1 "github.com/attestantio/go-eth2-client/api/v1"
	"github.com/attestantio/go-eth2-client/spec/phase0"
	"github.com/ethereum/go-ethereum/common"
	"github.com/stretchr/testify/require"
	"go.uber.org/mock/gomock"

	spectypes "github.com/ssvlabs/ssv-spec/types"

	"github.com/ssvlabs/ssv/networkconfig"
	"github.com/ssvlabs/ssv/observability/log"
	operatordatastore "github.com/ssvlabs/ssv/operator/datastore"
	"github.com/ssvlabs/ssv/protocol/v2/blockchain/beacon"
	"github.com/ssvlabs/ssv/protocol/v2/types"
	registrystorage "github.com/ssvlabs/ssv/registry/storage"
	kv "github.com/ssvlabs/ssv/storage/badger"
	"github.com/ssvlabs/ssv/storage/basedb"
)

<<<<<<< HEAD
// testRecipientStorage wraps real recipient storage but provides test-specific behavior
type testRecipientStorage struct {
	customRecipients map[common.Address]bellatrix.ExecutionAddress
}

func newTestRecipientStorage() *testRecipientStorage {
	return &testRecipientStorage{
		customRecipients: make(map[common.Address]bellatrix.ExecutionAddress),
	}
}

func (trs *testRecipientStorage) SetCustomRecipient(owner common.Address, recipient bellatrix.ExecutionAddress) {
	trs.customRecipients[owner] = recipient
}

func (trs *testRecipientStorage) GetFeeRecipient(owner common.Address) (bellatrix.ExecutionAddress, error) {
	if recipient, found := trs.customRecipients[owner]; found {
		return recipient, nil
	}
	// Return error to simulate no custom recipient (fallback will be handled by ValidatorStore)
	return bellatrix.ExecutionAddress{}, fmt.Errorf("no custom recipient for owner %s", owner.Hex())
}

// testValidatorProvider implements ValidatorProvider for testing
type testValidatorProvider struct {
	shares           registrystorage.Shares
	recipientStorage *testRecipientStorage
	operatorID       spectypes.OperatorID
}

func newTestValidatorProvider(shares registrystorage.Shares, recipients *testRecipientStorage, operatorID spectypes.OperatorID) *testValidatorProvider {
	return &testValidatorProvider{
		shares:           shares,
		recipientStorage: recipients,
		operatorID:       operatorID,
	}
}

func (tvp *testValidatorProvider) SelfValidators() []*types.SSVShare {
	return tvp.shares.List(nil, registrystorage.ByOperatorID(tvp.operatorID), registrystorage.ByNotLiquidated())
}

func (tvp *testValidatorProvider) GetFeeRecipient(validatorPK spectypes.ValidatorPK) (bellatrix.ExecutionAddress, error) {
	// Find the share to get the owner
	shares := tvp.shares.List(nil)
	for _, share := range shares {
		if share.ValidatorPubKey == validatorPK {
			// Get fee recipient from test storage
			if tvp.recipientStorage != nil {
				recipient, err := tvp.recipientStorage.GetFeeRecipient(share.OwnerAddress)
				if err == nil {
					return recipient, nil
				}
			}
			// Fallback to owner address if no custom recipient
			var defaultRecipient bellatrix.ExecutionAddress
			copy(defaultRecipient[:], share.OwnerAddress.Bytes())
			return defaultRecipient, nil
		}
	}
	// Return error for validator not found
	return bellatrix.ExecutionAddress{}, fmt.Errorf("validator not found: %x", validatorPK)
=======
// mockValidatorProvider is a test implementation of ValidatorProvider
type mockValidatorProvider struct {
	shareStorage registrystorage.Shares
	operatorID   spectypes.OperatorID
}

func (m *mockValidatorProvider) SelfValidators() []*types.SSVShare {
	// Return all shares for the operator
	var shares []*types.SSVShare
	m.shareStorage.Range(nil, func(share *types.SSVShare) bool {
		for _, op := range share.Committee {
			if op.Signer == m.operatorID {
				shares = append(shares, share)
				break
			}
		}
		return true
	})
	return shares
>>>>>>> 09247c14
}

func TestSubmitProposal(t *testing.T) {
	logger := log.TestLogger(t)
	ctrl := gomock.NewController(t)

	operatorData := &registrystorage.OperatorData{
		ID: 123456789,
	}

	operatorDataStore := operatordatastore.New(operatorData)

	db, shareStorage := createStorage(t)
	defer func() { require.NoError(t, db.Close()) }()

	beaconConfig := networkconfig.TestNetwork.Beacon
	populateStorage(t, shareStorage, operatorData)

<<<<<<< HEAD
	t.Run("custom fee recipients from storage", func(t *testing.T) {
		// Create test recipient storage
		testRecipientStorage := newTestRecipientStorage()

		// Create ValidatorProvider for testing
		validatorProvider := newTestValidatorProvider(shareStorage, testRecipientStorage, operatorData.ID)

		frCtrl := NewController(logger, &ControllerOptions{
			Ctx:               t.Context(),
			BeaconConfig:      beaconConfig,
			ValidatorProvider: validatorProvider,
			OperatorDataStore: operatorDataStore,
		})
		// Define custom recipients for testing
		type recipientConfig struct {
			owner     common.Address
			recipient bellatrix.ExecutionAddress
			index     phase0.ValidatorIndex // expected validator index
		}

		customRecipients := []recipientConfig{
			{
				owner:     common.HexToAddress("0x0000000000000000000000000000000000000000"),
				recipient: bellatrix.ExecutionAddress{0x11, 0x22, 0x33, 0x44, 0x55},
				index:     0,
			},
			{
				owner:     common.HexToAddress("0x0000000000000000000000000000000000000001"),
				recipient: bellatrix.ExecutionAddress{0xaa, 0xbb, 0xcc, 0xdd, 0xee},
				index:     1,
			},
		}

		// Set custom recipients in test storage
		for _, config := range customRecipients {
			testRecipientStorage.SetCustomRecipient(config.owner, config.recipient)
		}

		var capturedRecipients map[phase0.ValidatorIndex]bellatrix.ExecutionAddress

		client := beacon.NewMockBeaconNode(ctrl)
		client.EXPECT().SubmitProposalPreparation(gomock.Any(), gomock.Any()).DoAndReturn(
			func(ctx context.Context, feeRecipients map[phase0.ValidatorIndex]bellatrix.ExecutionAddress) error {
				capturedRecipients = feeRecipients
				return nil
			}).Times(1)
=======
	// Create a mock validator provider
	mockValidatorProvider := &mockValidatorProvider{shareStorage: shareStorage, operatorID: operatorData.ID}

	frCtrl := NewController(logger, &ControllerOptions{
		Ctx:               context.TODO(),
		BeaconConfig:      beaconConfig,
		ValidatorProvider: mockValidatorProvider,
		RecipientStorage:  recipientStorage,
		OperatorDataStore: operatorDataStore,
	})

	t.Run("submit first time or halfway through epoch", func(t *testing.T) {
		numberOfRequests := 2
		var wg sync.WaitGroup
		wg.Add(numberOfRequests) // Set up the wait group before starting goroutines

		client := beacon.NewMockBeaconNode(ctrl)
		client.EXPECT().SubmitProposalPreparations(gomock.Any(), gomock.Any()).DoAndReturn(func(ctx context.Context, preparations []*eth2apiv1.ProposalPreparation) error {
			wg.Done()
			return nil
		}).Times(numberOfRequests)

		ticker := mocks.NewMockSlotTicker(ctrl)
		mockTimeChan := make(chan time.Time)
		mockSlotChan := make(chan phase0.Slot)
		ticker.EXPECT().Next().Return(mockTimeChan).AnyTimes()
		ticker.EXPECT().Slot().DoAndReturn(func() phase0.Slot {
			return <-mockSlotChan
		}).AnyTimes()
>>>>>>> 09247c14

		frCtrl.beaconClient = client

		frCtrl.prepareAndSubmit(t.Context())

		// Verify custom recipients are used for configured validators
		for _, config := range customRecipients {
			require.Equal(t, config.recipient, capturedRecipients[config.index],
				"validator %d should have custom recipient", config.index)
		}

		// Verify owner address is used as default for non-configured validators
		owner2Addr := common.HexToAddress("0x0000000000000000000000000000000000000002")
		var expectedDefault bellatrix.ExecutionAddress
		copy(expectedDefault[:], owner2Addr.Bytes())
		require.Equal(t, expectedDefault, capturedRecipients[2],
			"validator 2 should use owner address as default")
	})

	t.Run("owner address as default fee recipient", func(t *testing.T) {
		// Create fresh storage without custom recipients
		db2, shareStorage2 := createStorage(t)
		defer func() { require.NoError(t, db2.Close()) }()
		populateStorage(t, shareStorage2, operatorData)

		// Create test recipient storage without custom recipients
		testRecipientStorage2 := newTestRecipientStorage()

		// Create ValidatorProvider for test
		validatorProvider2 := newTestValidatorProvider(shareStorage2, testRecipientStorage2, operatorData.ID)

		frCtrl2 := NewController(logger, &ControllerOptions{
			Ctx:               t.Context(),
			BeaconConfig:      beaconConfig,
			ValidatorProvider: validatorProvider2,
			OperatorDataStore: operatorDataStore,
		})

		var capturedRecipients map[phase0.ValidatorIndex]bellatrix.ExecutionAddress

		client := beacon.NewMockBeaconNode(ctrl)
		client.EXPECT().SubmitProposalPreparation(gomock.Any(), gomock.Any()).DoAndReturn(
			func(ctx context.Context, feeRecipients map[phase0.ValidatorIndex]bellatrix.ExecutionAddress) error {
				capturedRecipients = feeRecipients
				return nil
			}).Times(1)

		frCtrl2.beaconClient = client

		frCtrl2.prepareAndSubmit(t.Context())

		// Verify all validators use their owner address as fee recipient
		for i := 0; i < 10; i++ { // Check first 10 validators
			ownerAddr := common.HexToAddress(fmt.Sprintf("0x%040x", i))
			var expectedRecipient bellatrix.ExecutionAddress
			copy(expectedRecipient[:], ownerAddr.Bytes())
			require.Equal(t, expectedRecipient, capturedRecipients[phase0.ValidatorIndex(i)],
				"Validator %d should use owner address as default fee recipient", i)
		}
	})

	t.Run("correct validator index to fee recipient mapping", func(t *testing.T) {
		// Create test recipient storage
		testRecipientStorage := newTestRecipientStorage()

		// Create ValidatorProvider for testing
		validatorProvider := newTestValidatorProvider(shareStorage, testRecipientStorage, operatorData.ID)

		frCtrl := NewController(logger, &ControllerOptions{
			Ctx:               t.Context(),
			BeaconConfig:      beaconConfig,
			ValidatorProvider: validatorProvider,
			OperatorDataStore: operatorDataStore,
		})

		var capturedRecipients map[phase0.ValidatorIndex]bellatrix.ExecutionAddress

		client := beacon.NewMockBeaconNode(ctrl)
		client.EXPECT().SubmitProposalPreparation(gomock.Any(), gomock.Any()).DoAndReturn(
			func(ctx context.Context, feeRecipients map[phase0.ValidatorIndex]bellatrix.ExecutionAddress) error {
				capturedRecipients = feeRecipients
				return nil
			}).Times(1)

		frCtrl.beaconClient = client

		frCtrl.prepareAndSubmit(t.Context())

		// Verify mapping has correct number of entries (100 committee validators)
		require.Len(t, capturedRecipients, 100)

		// Verify each validator index maps to correct recipient
		for i := 0; i < 100; i++ {
			idx := phase0.ValidatorIndex(i)
			_, exists := capturedRecipients[idx]
			require.True(t, exists, "Validator index %d should be in the mapping", i)
		}

		// Verify non-committee validator (index 2000) is not included
		_, exists := capturedRecipients[2000]
		require.False(t, exists, "Non-committee validator should not be included")
	})

	t.Run("batch processing edge cases", func(t *testing.T) {
		// Test with exactly 500 shares (one batch)
		db2, shareStorage2 := createStorage(t)
		defer func() { require.NoError(t, db2.Close()) }()

		// Create exactly 500 shares
		for i := 0; i < 500; i++ {
			ownerAddr := common.HexToAddress(fmt.Sprintf("0x%040x", i))
			share := &types.SSVShare{
				Share: spectypes.Share{
					ValidatorPubKey: spectypes.ValidatorPK([]byte(fmt.Sprintf("pk%046d", i))),
					SharePubKey:     []byte(fmt.Sprintf("pk%046d", i)),
					ValidatorIndex:  phase0.ValidatorIndex(i),
					Committee:       []*spectypes.ShareMember{{Signer: operatorData.ID}},
				},
				Status:       eth2apiv1.ValidatorStateActiveOngoing,
				OwnerAddress: ownerAddr,
				Liquidated:   false,
			}
			require.NoError(t, shareStorage2.Save(nil, share))
		}

		// Create test recipient storage
		testRecipientStorage2 := newTestRecipientStorage()

		// Create ValidatorProvider for test
		validatorProvider2 := newTestValidatorProvider(shareStorage2, testRecipientStorage2, operatorData.ID)

		frCtrl2 := NewController(logger, &ControllerOptions{
			Ctx:               t.Context(),
			BeaconConfig:      beaconConfig,
			ValidatorProvider: validatorProvider2,
			OperatorDataStore: operatorDataStore,
		})

		batchSize := 0

		client := beacon.NewMockBeaconNode(ctrl)
		client.EXPECT().SubmitProposalPreparation(gomock.Any(), gomock.Any()).DoAndReturn(
			func(ctx context.Context, feeRecipients map[phase0.ValidatorIndex]bellatrix.ExecutionAddress) error {
				batchSize = len(feeRecipients)
				return nil
			}).Times(1)

		frCtrl2.beaconClient = client

		frCtrl2.prepareAndSubmit(t.Context())

		// Should have exactly 1 batch of 500
		require.Equal(t, 500, batchSize)
	})

	t.Run("error handling", func(t *testing.T) {
<<<<<<< HEAD
		// Test that errors are handled gracefully
		db3, shareStorage3 := createStorage(t)
		defer func() { require.NoError(t, db3.Close()) }()
		populateStorage(t, shareStorage3, operatorData)
=======
		var wg sync.WaitGroup
		client := beacon.NewMockBeaconNode(ctrl)
		client.EXPECT().SubmitProposalPreparations(gomock.Any(), gomock.Any()).DoAndReturn(func(ctx context.Context, preparations []*eth2apiv1.ProposalPreparation) error {
			wg.Done()
			return errors.New("failed to submit")
		}).Times(1)
>>>>>>> 09247c14

		// Create test recipient storage
		testRecipientStorage3 := newTestRecipientStorage()

		// Create ValidatorProvider for test
		validatorProvider3 := newTestValidatorProvider(shareStorage3, testRecipientStorage3, operatorData.ID)

		frCtrl3 := NewController(logger, &ControllerOptions{
			Ctx:               t.Context(),
			BeaconConfig:      beaconConfig,
			ValidatorProvider: validatorProvider3,
			OperatorDataStore: operatorDataStore,
		})

<<<<<<< HEAD
		client := beacon.NewMockBeaconNode(ctrl)
		client.EXPECT().SubmitProposalPreparation(gomock.Any(), gomock.Any()).Return(errors.New("failed to submit")).Times(1)

		frCtrl3.beaconClient = client

		// Should handle error gracefully without panic
		frCtrl3.prepareAndSubmit(t.Context())
=======
		go frCtrl.Start(t.Context())
		mockTimeChan <- time.Now()
		wg.Add(1)
		wg.Wait()
		close(mockTimeChan)
>>>>>>> 09247c14
	})
}

func createStorage(t *testing.T) (basedb.Database, registrystorage.Shares) {
	logger := log.TestLogger(t)
	db, err := kv.NewInMemory(logger, basedb.Options{})
	require.NoError(t, err)

	// Create a minimal recipient storage just for SharesStorage initialization
	recipientStorage, err := registrystorage.NewRecipientsStorage(logger, db, []byte("test"))
	require.NoError(t, err)
	shareStorage, _, err := registrystorage.NewSharesStorage(networkconfig.TestNetwork.Beacon, db, recipientStorage.GetFeeRecipient, []byte("test"))
	if err != nil {
		t.Fatal(err)
	}
	return db, shareStorage
}

func populateStorage(t *testing.T, storage registrystorage.Shares, operatorData *registrystorage.OperatorData) {
	createShare := func(index int, operatorID spectypes.OperatorID) *types.SSVShare {
		// Create owner address consistently with fmt.Sprintf("0x%040x", index)
		ownerAddr := common.HexToAddress(fmt.Sprintf("0x%040x", index))

		return &types.SSVShare{
			Share: spectypes.Share{ValidatorPubKey: spectypes.ValidatorPK([]byte(fmt.Sprintf("pk%046d", index))),
				SharePubKey:    []byte(fmt.Sprintf("pk%046d", index)),
				ValidatorIndex: phase0.ValidatorIndex(index),
				Committee:      []*spectypes.ShareMember{{Signer: operatorID}},
			},
			Status:       eth2apiv1.ValidatorStateActiveOngoing,
			OwnerAddress: ownerAddr,
			Liquidated:   false,
		}
	}

	for i := 0; i < 100; i++ {
		require.NoError(t, storage.Save(nil, createShare(i, operatorData.ID)))
	}

	// add non-committee share
	require.NoError(t, storage.Save(nil, createShare(2000, spectypes.OperatorID(1))))

	all := storage.List(nil, registrystorage.ByOperatorID(operatorData.ID), registrystorage.ByNotLiquidated())
	require.Equal(t, 100, len(all))
}<|MERGE_RESOLUTION|>--- conflicted
+++ resolved
@@ -4,9 +4,12 @@
 	"context"
 	"errors"
 	"fmt"
+	"sync"
 	"testing"
+	"time"
 
 	eth2apiv1 "github.com/attestantio/go-eth2-client/api/v1"
+	"github.com/attestantio/go-eth2-client/spec/bellatrix"
 	"github.com/attestantio/go-eth2-client/spec/phase0"
 	"github.com/ethereum/go-ethereum/common"
 	"github.com/stretchr/testify/require"
@@ -17,6 +20,8 @@
 	"github.com/ssvlabs/ssv/networkconfig"
 	"github.com/ssvlabs/ssv/observability/log"
 	operatordatastore "github.com/ssvlabs/ssv/operator/datastore"
+	"github.com/ssvlabs/ssv/operator/slotticker"
+	"github.com/ssvlabs/ssv/operator/slotticker/mocks"
 	"github.com/ssvlabs/ssv/protocol/v2/blockchain/beacon"
 	"github.com/ssvlabs/ssv/protocol/v2/types"
 	registrystorage "github.com/ssvlabs/ssv/registry/storage"
@@ -24,8 +29,7 @@
 	"github.com/ssvlabs/ssv/storage/basedb"
 )
 
-<<<<<<< HEAD
-// testRecipientStorage wraps real recipient storage but provides test-specific behavior
+// testRecipientStorage: in-memory overrides for owner->custom recipient
 type testRecipientStorage struct {
 	customRecipients map[common.Address]bellatrix.ExecutionAddress
 }
@@ -41,14 +45,13 @@
 }
 
 func (trs *testRecipientStorage) GetFeeRecipient(owner common.Address) (bellatrix.ExecutionAddress, error) {
-	if recipient, found := trs.customRecipients[owner]; found {
+	if recipient, ok := trs.customRecipients[owner]; ok {
 		return recipient, nil
 	}
-	// Return error to simulate no custom recipient (fallback will be handled by ValidatorStore)
 	return bellatrix.ExecutionAddress{}, fmt.Errorf("no custom recipient for owner %s", owner.Hex())
 }
 
-// testValidatorProvider implements ValidatorProvider for testing
+// testValidatorProvider implements ValidatorProvider using registry storage and optional overrides.
 type testValidatorProvider struct {
 	shares           registrystorage.Shares
 	recipientStorage *testRecipientStorage
@@ -68,56 +71,30 @@
 }
 
 func (tvp *testValidatorProvider) GetFeeRecipient(validatorPK spectypes.ValidatorPK) (bellatrix.ExecutionAddress, error) {
-	// Find the share to get the owner
+	// Find the share to obtain its owner
 	shares := tvp.shares.List(nil)
 	for _, share := range shares {
 		if share.ValidatorPubKey == validatorPK {
-			// Get fee recipient from test storage
+			// 1) custom override
 			if tvp.recipientStorage != nil {
-				recipient, err := tvp.recipientStorage.GetFeeRecipient(share.OwnerAddress)
-				if err == nil {
-					return recipient, nil
+				if rec, err := tvp.recipientStorage.GetFeeRecipient(share.OwnerAddress); err == nil {
+					return rec, nil
 				}
 			}
-			// Fallback to owner address if no custom recipient
-			var defaultRecipient bellatrix.ExecutionAddress
-			copy(defaultRecipient[:], share.OwnerAddress.Bytes())
-			return defaultRecipient, nil
-		}
-	}
-	// Return error for validator not found
+			// 2) default to owner address bytes
+			var def bellatrix.ExecutionAddress
+			copy(def[:], share.OwnerAddress.Bytes())
+			return def, nil
+		}
+	}
 	return bellatrix.ExecutionAddress{}, fmt.Errorf("validator not found: %x", validatorPK)
-=======
-// mockValidatorProvider is a test implementation of ValidatorProvider
-type mockValidatorProvider struct {
-	shareStorage registrystorage.Shares
-	operatorID   spectypes.OperatorID
-}
-
-func (m *mockValidatorProvider) SelfValidators() []*types.SSVShare {
-	// Return all shares for the operator
-	var shares []*types.SSVShare
-	m.shareStorage.Range(nil, func(share *types.SSVShare) bool {
-		for _, op := range share.Committee {
-			if op.Signer == m.operatorID {
-				shares = append(shares, share)
-				break
-			}
-		}
-		return true
-	})
-	return shares
->>>>>>> 09247c14
 }
 
 func TestSubmitProposal(t *testing.T) {
 	logger := log.TestLogger(t)
 	ctrl := gomock.NewController(t)
 
-	operatorData := &registrystorage.OperatorData{
-		ID: 123456789,
-	}
-
+	operatorData := &registrystorage.OperatorData{ID: 123456789}
 	operatorDataStore := operatordatastore.New(operatorData)
 
 	db, shareStorage := createStorage(t)
@@ -126,195 +103,179 @@
 	beaconConfig := networkconfig.TestNetwork.Beacon
 	populateStorage(t, shareStorage, operatorData)
 
-<<<<<<< HEAD
-	t.Run("custom fee recipients from storage", func(t *testing.T) {
-		// Create test recipient storage
-		testRecipientStorage := newTestRecipientStorage()
-
-		// Create ValidatorProvider for testing
-		validatorProvider := newTestValidatorProvider(shareStorage, testRecipientStorage, operatorData.ID)
-
-		frCtrl := NewController(logger, &ControllerOptions{
-			Ctx:               t.Context(),
-			BeaconConfig:      beaconConfig,
-			ValidatorProvider: validatorProvider,
-			OperatorDataStore: operatorDataStore,
-		})
-		// Define custom recipients for testing
-		type recipientConfig struct {
-			owner     common.Address
-			recipient bellatrix.ExecutionAddress
-			index     phase0.ValidatorIndex // expected validator index
-		}
-
-		customRecipients := []recipientConfig{
-			{
-				owner:     common.HexToAddress("0x0000000000000000000000000000000000000000"),
-				recipient: bellatrix.ExecutionAddress{0x11, 0x22, 0x33, 0x44, 0x55},
-				index:     0,
-			},
-			{
-				owner:     common.HexToAddress("0x0000000000000000000000000000000000000001"),
-				recipient: bellatrix.ExecutionAddress{0xaa, 0xbb, 0xcc, 0xdd, 0xee},
-				index:     1,
-			},
-		}
-
-		// Set custom recipients in test storage
-		for _, config := range customRecipients {
-			testRecipientStorage.SetCustomRecipient(config.owner, config.recipient)
-		}
-
-		var capturedRecipients map[phase0.ValidatorIndex]bellatrix.ExecutionAddress
-
-		client := beacon.NewMockBeaconNode(ctrl)
-		client.EXPECT().SubmitProposalPreparation(gomock.Any(), gomock.Any()).DoAndReturn(
-			func(ctx context.Context, feeRecipients map[phase0.ValidatorIndex]bellatrix.ExecutionAddress) error {
-				capturedRecipients = feeRecipients
+	t.Run("submit first time or halfway through epoch", func(t *testing.T) {
+		validatorProvider := newTestValidatorProvider(shareStorage, nil, operatorData.ID)
+		frCtrl := NewController(logger, &ControllerOptions{
+			Ctx:               t.Context(),
+			BeaconConfig:      beaconConfig,
+			ValidatorProvider: validatorProvider,
+			OperatorDataStore: operatorDataStore,
+		})
+
+		var wg sync.WaitGroup
+		wg.Add(2) // expect 2 submits: first tick + mid-epoch tick
+
+		client := beacon.NewMockBeaconNode(ctrl)
+		client.EXPECT().
+			SubmitProposalPreparations(gomock.Any(), gomock.AssignableToTypeOf([]*eth2apiv1.ProposalPreparation{})).
+			DoAndReturn(func(ctx context.Context, preparations []*eth2apiv1.ProposalPreparation) error {
+				wg.Done()
 				return nil
-			}).Times(1)
-=======
-	// Create a mock validator provider
-	mockValidatorProvider := &mockValidatorProvider{shareStorage: shareStorage, operatorID: operatorData.ID}
-
-	frCtrl := NewController(logger, &ControllerOptions{
-		Ctx:               context.TODO(),
-		BeaconConfig:      beaconConfig,
-		ValidatorProvider: mockValidatorProvider,
-		RecipientStorage:  recipientStorage,
-		OperatorDataStore: operatorDataStore,
-	})
-
-	t.Run("submit first time or halfway through epoch", func(t *testing.T) {
-		numberOfRequests := 2
-		var wg sync.WaitGroup
-		wg.Add(numberOfRequests) // Set up the wait group before starting goroutines
-
-		client := beacon.NewMockBeaconNode(ctrl)
-		client.EXPECT().SubmitProposalPreparations(gomock.Any(), gomock.Any()).DoAndReturn(func(ctx context.Context, preparations []*eth2apiv1.ProposalPreparation) error {
-			wg.Done()
-			return nil
-		}).Times(numberOfRequests)
-
+			}).
+			Times(2)
+
+		// Mock slot ticker: first tick always submits, then only at mid-epoch
 		ticker := mocks.NewMockSlotTicker(ctrl)
 		mockTimeChan := make(chan time.Time)
 		mockSlotChan := make(chan phase0.Slot)
 		ticker.EXPECT().Next().Return(mockTimeChan).AnyTimes()
-		ticker.EXPECT().Slot().DoAndReturn(func() phase0.Slot {
-			return <-mockSlotChan
-		}).AnyTimes()
->>>>>>> 09247c14
-
-		frCtrl.beaconClient = client
-
-		frCtrl.prepareAndSubmit(t.Context())
-
-		// Verify custom recipients are used for configured validators
-		for _, config := range customRecipients {
-			require.Equal(t, config.recipient, capturedRecipients[config.index],
-				"validator %d should have custom recipient", config.index)
-		}
-
-		// Verify owner address is used as default for non-configured validators
-		owner2Addr := common.HexToAddress("0x0000000000000000000000000000000000000002")
-		var expectedDefault bellatrix.ExecutionAddress
-		copy(expectedDefault[:], owner2Addr.Bytes())
-		require.Equal(t, expectedDefault, capturedRecipients[2],
-			"validator 2 should use owner address as default")
-	})
-
-	t.Run("owner address as default fee recipient", func(t *testing.T) {
-		// Create fresh storage without custom recipients
+		ticker.EXPECT().Slot().DoAndReturn(func() phase0.Slot { return <-mockSlotChan }).AnyTimes()
+
+		frCtrl.beaconClient = client
+		frCtrl.slotTickerProvider = func() slotticker.SlotTicker { return ticker }
+
+		go frCtrl.Start(t.Context())
+
+		slots := []phase0.Slot{
+			1,  // first time (always submit)
+			2,  // ignore
+			20, // ignore
+			phase0.Slot(beaconConfig.SlotsPerEpoch / 2), // mid-epoch -> submit
+			63, // ignore
+		}
+
+		for _, s := range slots {
+			mockTimeChan <- time.Now()
+			mockSlotChan <- s
+			time.Sleep(50 * time.Millisecond)
+		}
+
+		wg.Wait()
+		close(mockTimeChan)
+		close(mockSlotChan)
+	})
+
+	t.Run("error handling (SubmitProposalPreparations returns error)", func(t *testing.T) {
+		validatorProvider := newTestValidatorProvider(shareStorage, nil, operatorData.ID)
+		frCtrl := NewController(logger, &ControllerOptions{
+			Ctx:               t.Context(),
+			BeaconConfig:      beaconConfig,
+			ValidatorProvider: validatorProvider,
+			OperatorDataStore: operatorDataStore,
+		})
+
+		var wg sync.WaitGroup
+		client := beacon.NewMockBeaconNode(ctrl)
+		client.EXPECT().
+			SubmitProposalPreparations(gomock.Any(), gomock.AssignableToTypeOf([]*eth2apiv1.ProposalPreparation{})).
+			DoAndReturn(func(ctx context.Context, _ []*eth2apiv1.ProposalPreparation) error {
+				wg.Done()
+				return errors.New("failed to submit")
+			}).
+			Times(1)
+
+		ticker := mocks.NewMockSlotTicker(ctrl)
+		mockTimeChan := make(chan time.Time, 1)
+		ticker.EXPECT().Next().Return(mockTimeChan).AnyTimes()
+		ticker.EXPECT().Slot().Return(phase0.Slot(100)).AnyTimes()
+
+		frCtrl.beaconClient = client
+		frCtrl.slotTickerProvider = func() slotticker.SlotTicker { return ticker }
+
+		go frCtrl.Start(t.Context())
+		wg.Add(1)
+		mockTimeChan <- time.Now()
+		wg.Wait()
+		close(mockTimeChan)
+	})
+
+	t.Run("custom fee recipients from storage", func(t *testing.T) {
+		// recipient overrides for two owners (validator indices 0 and 1)
+		testRecipients := newTestRecipientStorage()
+		overrideA := bellatrix.ExecutionAddress{0x11, 0x22, 0x33, 0x44, 0x55}
+		overrideB := bellatrix.ExecutionAddress{0xaa, 0xbb, 0xcc, 0xdd, 0xee}
+		testRecipients.SetCustomRecipient(common.HexToAddress("0x0000000000000000000000000000000000000000"), overrideA)
+		testRecipients.SetCustomRecipient(common.HexToAddress("0x0000000000000000000000000000000000000001"), overrideB)
+
+		validatorProvider := newTestValidatorProvider(shareStorage, testRecipients, operatorData.ID)
+		frCtrl := NewController(logger, &ControllerOptions{
+			Ctx:               t.Context(),
+			BeaconConfig:      beaconConfig,
+			ValidatorProvider: validatorProvider,
+			OperatorDataStore: operatorDataStore,
+		})
+
+		var captured []*eth2apiv1.ProposalPreparation
+		client := beacon.NewMockBeaconNode(ctrl)
+		client.EXPECT().
+			SubmitProposalPreparations(gomock.Any(), gomock.AssignableToTypeOf([]*eth2apiv1.ProposalPreparation{})).
+			DoAndReturn(func(ctx context.Context, pp []*eth2apiv1.ProposalPreparation) error {
+				captured = pp
+				return nil
+			}).
+			Times(1)
+
+		frCtrl.beaconClient = client
+		require.NoError(t, frCtrl.prepareAndSubmit(t.Context()))
+
+		// Build map for easy assertions
+		got := map[phase0.ValidatorIndex]bellatrix.ExecutionAddress{}
+		for _, p := range captured {
+			got[p.ValidatorIndex] = p.FeeRecipient
+		}
+
+		require.Equal(t, overrideA, got[0], "index 0 should use custom recipient")
+		require.Equal(t, overrideB, got[1], "index 1 should use custom recipient")
+
+		// index 2 should fall back to owner address
+		owner2 := common.HexToAddress("0x0000000000000000000000000000000000000002")
+		var expected bellatrix.ExecutionAddress
+		copy(expected[:], owner2.Bytes())
+		require.Equal(t, expected, got[2], "index 2 should use owner address as default")
+	})
+
+	t.Run("correct validator index mapping and exclusion of non-committee", func(t *testing.T) {
+		validatorProvider := newTestValidatorProvider(shareStorage, nil, operatorData.ID)
+		frCtrl := NewController(logger, &ControllerOptions{
+			Ctx:               t.Context(),
+			BeaconConfig:      beaconConfig,
+			ValidatorProvider: validatorProvider,
+			OperatorDataStore: operatorDataStore,
+		})
+
+		var captured []*eth2apiv1.ProposalPreparation
+		client := beacon.NewMockBeaconNode(ctrl)
+		client.EXPECT().
+			SubmitProposalPreparations(gomock.Any(), gomock.AssignableToTypeOf([]*eth2apiv1.ProposalPreparation{})).
+			DoAndReturn(func(ctx context.Context, pp []*eth2apiv1.ProposalPreparation) error {
+				captured = pp
+				return nil
+			}).
+			Times(1)
+
+		frCtrl.beaconClient = client
+		require.NoError(t, frCtrl.prepareAndSubmit(t.Context()))
+
+		require.Len(t, captured, 100, "should include exactly 100 committee validators")
+		indexSet := make(map[phase0.ValidatorIndex]struct{}, len(captured))
+		for _, p := range captured {
+			indexSet[p.ValidatorIndex] = struct{}{}
+		}
+		for i := 0; i < 100; i++ {
+			_, ok := indexSet[phase0.ValidatorIndex(i)]
+			require.True(t, ok, "validator index %d should be present", i)
+		}
+		_, present := indexSet[phase0.ValidatorIndex(2000)]
+		require.False(t, present, "non-committee validator must not be included")
+	})
+
+	t.Run("500 preparations created (no batching at controller level)", func(t *testing.T) {
+		// fresh storage with exactly 500 committee validators
 		db2, shareStorage2 := createStorage(t)
 		defer func() { require.NoError(t, db2.Close()) }()
-		populateStorage(t, shareStorage2, operatorData)
-
-		// Create test recipient storage without custom recipients
-		testRecipientStorage2 := newTestRecipientStorage()
-
-		// Create ValidatorProvider for test
-		validatorProvider2 := newTestValidatorProvider(shareStorage2, testRecipientStorage2, operatorData.ID)
-
-		frCtrl2 := NewController(logger, &ControllerOptions{
-			Ctx:               t.Context(),
-			BeaconConfig:      beaconConfig,
-			ValidatorProvider: validatorProvider2,
-			OperatorDataStore: operatorDataStore,
-		})
-
-		var capturedRecipients map[phase0.ValidatorIndex]bellatrix.ExecutionAddress
-
-		client := beacon.NewMockBeaconNode(ctrl)
-		client.EXPECT().SubmitProposalPreparation(gomock.Any(), gomock.Any()).DoAndReturn(
-			func(ctx context.Context, feeRecipients map[phase0.ValidatorIndex]bellatrix.ExecutionAddress) error {
-				capturedRecipients = feeRecipients
-				return nil
-			}).Times(1)
-
-		frCtrl2.beaconClient = client
-
-		frCtrl2.prepareAndSubmit(t.Context())
-
-		// Verify all validators use their owner address as fee recipient
-		for i := 0; i < 10; i++ { // Check first 10 validators
-			ownerAddr := common.HexToAddress(fmt.Sprintf("0x%040x", i))
-			var expectedRecipient bellatrix.ExecutionAddress
-			copy(expectedRecipient[:], ownerAddr.Bytes())
-			require.Equal(t, expectedRecipient, capturedRecipients[phase0.ValidatorIndex(i)],
-				"Validator %d should use owner address as default fee recipient", i)
-		}
-	})
-
-	t.Run("correct validator index to fee recipient mapping", func(t *testing.T) {
-		// Create test recipient storage
-		testRecipientStorage := newTestRecipientStorage()
-
-		// Create ValidatorProvider for testing
-		validatorProvider := newTestValidatorProvider(shareStorage, testRecipientStorage, operatorData.ID)
-
-		frCtrl := NewController(logger, &ControllerOptions{
-			Ctx:               t.Context(),
-			BeaconConfig:      beaconConfig,
-			ValidatorProvider: validatorProvider,
-			OperatorDataStore: operatorDataStore,
-		})
-
-		var capturedRecipients map[phase0.ValidatorIndex]bellatrix.ExecutionAddress
-
-		client := beacon.NewMockBeaconNode(ctrl)
-		client.EXPECT().SubmitProposalPreparation(gomock.Any(), gomock.Any()).DoAndReturn(
-			func(ctx context.Context, feeRecipients map[phase0.ValidatorIndex]bellatrix.ExecutionAddress) error {
-				capturedRecipients = feeRecipients
-				return nil
-			}).Times(1)
-
-		frCtrl.beaconClient = client
-
-		frCtrl.prepareAndSubmit(t.Context())
-
-		// Verify mapping has correct number of entries (100 committee validators)
-		require.Len(t, capturedRecipients, 100)
-
-		// Verify each validator index maps to correct recipient
-		for i := 0; i < 100; i++ {
-			idx := phase0.ValidatorIndex(i)
-			_, exists := capturedRecipients[idx]
-			require.True(t, exists, "Validator index %d should be in the mapping", i)
-		}
-
-		// Verify non-committee validator (index 2000) is not included
-		_, exists := capturedRecipients[2000]
-		require.False(t, exists, "Non-committee validator should not be included")
-	})
-
-	t.Run("batch processing edge cases", func(t *testing.T) {
-		// Test with exactly 500 shares (one batch)
-		db2, shareStorage2 := createStorage(t)
-		defer func() { require.NoError(t, db2.Close()) }()
-
-		// Create exactly 500 shares
+
 		for i := 0; i < 500; i++ {
-			ownerAddr := common.HexToAddress(fmt.Sprintf("0x%040x", i))
+			owner := common.HexToAddress(fmt.Sprintf("0x%040x", i))
 			share := &types.SSVShare{
 				Share: spectypes.Share{
 					ValidatorPubKey: spectypes.ValidatorPK([]byte(fmt.Sprintf("pk%046d", i))),
@@ -323,85 +284,33 @@
 					Committee:       []*spectypes.ShareMember{{Signer: operatorData.ID}},
 				},
 				Status:       eth2apiv1.ValidatorStateActiveOngoing,
-				OwnerAddress: ownerAddr,
+				OwnerAddress: owner,
 				Liquidated:   false,
 			}
 			require.NoError(t, shareStorage2.Save(nil, share))
 		}
 
-		// Create test recipient storage
-		testRecipientStorage2 := newTestRecipientStorage()
-
-		// Create ValidatorProvider for test
-		validatorProvider2 := newTestValidatorProvider(shareStorage2, testRecipientStorage2, operatorData.ID)
-
-		frCtrl2 := NewController(logger, &ControllerOptions{
-			Ctx:               t.Context(),
-			BeaconConfig:      beaconConfig,
-			ValidatorProvider: validatorProvider2,
-			OperatorDataStore: operatorDataStore,
-		})
-
-		batchSize := 0
-
-		client := beacon.NewMockBeaconNode(ctrl)
-		client.EXPECT().SubmitProposalPreparation(gomock.Any(), gomock.Any()).DoAndReturn(
-			func(ctx context.Context, feeRecipients map[phase0.ValidatorIndex]bellatrix.ExecutionAddress) error {
-				batchSize = len(feeRecipients)
+		validatorProvider := newTestValidatorProvider(shareStorage2, nil, operatorData.ID)
+		frCtrl := NewController(logger, &ControllerOptions{
+			Ctx:               t.Context(),
+			BeaconConfig:      beaconConfig,
+			ValidatorProvider: validatorProvider,
+			OperatorDataStore: operatorDataStore,
+		})
+
+		count := 0
+		client := beacon.NewMockBeaconNode(ctrl)
+		client.EXPECT().
+			SubmitProposalPreparations(gomock.Any(), gomock.AssignableToTypeOf([]*eth2apiv1.ProposalPreparation{})).
+			DoAndReturn(func(ctx context.Context, pp []*eth2apiv1.ProposalPreparation) error {
+				count = len(pp)
 				return nil
-			}).Times(1)
-
-		frCtrl2.beaconClient = client
-
-		frCtrl2.prepareAndSubmit(t.Context())
-
-		// Should have exactly 1 batch of 500
-		require.Equal(t, 500, batchSize)
-	})
-
-	t.Run("error handling", func(t *testing.T) {
-<<<<<<< HEAD
-		// Test that errors are handled gracefully
-		db3, shareStorage3 := createStorage(t)
-		defer func() { require.NoError(t, db3.Close()) }()
-		populateStorage(t, shareStorage3, operatorData)
-=======
-		var wg sync.WaitGroup
-		client := beacon.NewMockBeaconNode(ctrl)
-		client.EXPECT().SubmitProposalPreparations(gomock.Any(), gomock.Any()).DoAndReturn(func(ctx context.Context, preparations []*eth2apiv1.ProposalPreparation) error {
-			wg.Done()
-			return errors.New("failed to submit")
-		}).Times(1)
->>>>>>> 09247c14
-
-		// Create test recipient storage
-		testRecipientStorage3 := newTestRecipientStorage()
-
-		// Create ValidatorProvider for test
-		validatorProvider3 := newTestValidatorProvider(shareStorage3, testRecipientStorage3, operatorData.ID)
-
-		frCtrl3 := NewController(logger, &ControllerOptions{
-			Ctx:               t.Context(),
-			BeaconConfig:      beaconConfig,
-			ValidatorProvider: validatorProvider3,
-			OperatorDataStore: operatorDataStore,
-		})
-
-<<<<<<< HEAD
-		client := beacon.NewMockBeaconNode(ctrl)
-		client.EXPECT().SubmitProposalPreparation(gomock.Any(), gomock.Any()).Return(errors.New("failed to submit")).Times(1)
-
-		frCtrl3.beaconClient = client
-
-		// Should handle error gracefully without panic
-		frCtrl3.prepareAndSubmit(t.Context())
-=======
-		go frCtrl.Start(t.Context())
-		mockTimeChan <- time.Now()
-		wg.Add(1)
-		wg.Wait()
-		close(mockTimeChan)
->>>>>>> 09247c14
+			}).
+			Times(1)
+
+		frCtrl.beaconClient = client
+		require.NoError(t, frCtrl.prepareAndSubmit(t.Context()))
+		require.Equal(t, 500, count, "controller should submit all 500 preparations in one call")
 	})
 }
 
@@ -410,26 +319,30 @@
 	db, err := kv.NewInMemory(logger, basedb.Options{})
 	require.NoError(t, err)
 
-	// Create a minimal recipient storage just for SharesStorage initialization
+	// Minimal recipients storage just to satisfy SharesStorage init (if needed)
 	recipientStorage, err := registrystorage.NewRecipientsStorage(logger, db, []byte("test"))
 	require.NoError(t, err)
-	shareStorage, _, err := registrystorage.NewSharesStorage(networkconfig.TestNetwork.Beacon, db, recipientStorage.GetFeeRecipient, []byte("test"))
-	if err != nil {
-		t.Fatal(err)
-	}
+
+	shareStorage, _, err := registrystorage.NewSharesStorage(
+		networkconfig.TestNetwork.Beacon,
+		db,
+		recipientStorage.GetFeeRecipient, // pass fee-recipient resolver hook if required by ctor
+		[]byte("test"),
+	)
+	require.NoError(t, err)
+
 	return db, shareStorage
 }
 
 func populateStorage(t *testing.T, storage registrystorage.Shares, operatorData *registrystorage.OperatorData) {
 	createShare := func(index int, operatorID spectypes.OperatorID) *types.SSVShare {
-		// Create owner address consistently with fmt.Sprintf("0x%040x", index)
 		ownerAddr := common.HexToAddress(fmt.Sprintf("0x%040x", index))
-
 		return &types.SSVShare{
-			Share: spectypes.Share{ValidatorPubKey: spectypes.ValidatorPK([]byte(fmt.Sprintf("pk%046d", index))),
-				SharePubKey:    []byte(fmt.Sprintf("pk%046d", index)),
-				ValidatorIndex: phase0.ValidatorIndex(index),
-				Committee:      []*spectypes.ShareMember{{Signer: operatorID}},
+			Share: spectypes.Share{
+				ValidatorPubKey: spectypes.ValidatorPK([]byte(fmt.Sprintf("pk%046d", index))),
+				SharePubKey:     []byte(fmt.Sprintf("pk%046d", index)),
+				ValidatorIndex:  phase0.ValidatorIndex(index),
+				Committee:       []*spectypes.ShareMember{{Signer: operatorID}},
 			},
 			Status:       eth2apiv1.ValidatorStateActiveOngoing,
 			OwnerAddress: ownerAddr,
@@ -441,7 +354,7 @@
 		require.NoError(t, storage.Save(nil, createShare(i, operatorData.ID)))
 	}
 
-	// add non-committee share
+	// non-committee share
 	require.NoError(t, storage.Save(nil, createShare(2000, spectypes.OperatorID(1))))
 
 	all := storage.List(nil, registrystorage.ByOperatorID(operatorData.ID), registrystorage.ByNotLiquidated())
