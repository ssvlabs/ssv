--- conflicted
+++ resolved
@@ -15,10 +15,6 @@
 	spectypes "github.com/ssvlabs/ssv-spec/types"
 	"github.com/stretchr/testify/require"
 	"go.uber.org/mock/gomock"
-<<<<<<< HEAD
-	"go.uber.org/zap"
-=======
->>>>>>> 54f8a5c1
 
 	"github.com/ssvlabs/ssv/logging"
 	"github.com/ssvlabs/ssv/networkconfig"
@@ -45,14 +41,9 @@
 
 	db, shareStorage, recipientStorage := createStorage(t)
 	defer db.Close()
-<<<<<<< HEAD
 
 	beaconConfig := networkconfig.TestNetwork.BeaconConfig
-	populateStorage(t, logger, shareStorage, operatorData)
-=======
-	network := networkconfig.TestNetwork
 	populateStorage(t, shareStorage, operatorData)
->>>>>>> 54f8a5c1
 
 	frCtrl := NewController(logger, &ControllerOptions{
 		Ctx:               context.TODO(),
