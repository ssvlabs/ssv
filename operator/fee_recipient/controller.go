--- conflicted
+++ resolved
@@ -4,14 +4,9 @@
 	"context"
 	"fmt"
 
-<<<<<<< HEAD
+	eth2apiv1 "github.com/attestantio/go-eth2-client/api/v1"
 	"github.com/attestantio/go-eth2-client/spec/bellatrix"
-	"github.com/attestantio/go-eth2-client/spec/phase0"
 	spectypes "github.com/ssvlabs/ssv-spec/types"
-=======
-	eth2apiv1 "github.com/attestantio/go-eth2-client/api/v1"
-	"github.com/ethereum/go-ethereum/common"
->>>>>>> 09247c14
 	"go.uber.org/zap"
 
 	"github.com/ssvlabs/ssv/networkconfig"
@@ -23,16 +18,10 @@
 
 //go:generate go tool -modfile=../../tool.mod mockgen -package=mocks -destination=./mocks/controller.go -source=./controller.go
 
-<<<<<<< HEAD
-// ValidatorProvider provides access to validator shares and their fee recipients.
+// ValidatorProvider provides access to validator shares
 type ValidatorProvider interface {
 	SelfValidators() []*types.SSVShare
 	GetFeeRecipient(validatorPK spectypes.ValidatorPK) (bellatrix.ExecutionAddress, error)
-=======
-// ValidatorProvider provides access to validator shares
-type ValidatorProvider interface {
-	SelfValidators() []*types.SSVShare
->>>>>>> 09247c14
 }
 
 // RecipientController submit proposal preparation to beacon node for all committee validators
@@ -47,35 +36,20 @@
 	BeaconClient       beaconprotocol.BeaconNode
 	BeaconConfig       *networkconfig.Beacon
 	ValidatorProvider  ValidatorProvider
-<<<<<<< HEAD
-=======
-	RecipientStorage   storage.Recipients
->>>>>>> 09247c14
 	SlotTickerProvider slotticker.Provider
 	OperatorDataStore  operatordatastore.OperatorDataStore
 }
 
 // recipientController implementation of RecipientController
 type recipientController struct {
-<<<<<<< HEAD
-	logger             *zap.Logger
-	ctx                context.Context
-	beaconClient       beaconprotocol.BeaconNode
-	beaconConfig       *networkconfig.Beacon
-	validatorProvider  ValidatorProvider
-	slotTickerProvider slotticker.Provider
-	operatorDataStore  operatordatastore.OperatorDataStore
-=======
 	logger               *zap.Logger
 	ctx                  context.Context
 	beaconClient         beaconprotocol.BeaconNode
 	beaconConfig         *networkconfig.Beacon
 	validatorProvider    ValidatorProvider
-	recipientStorage     storage.Recipients
 	slotTickerProvider   slotticker.Provider
 	operatorDataStore    operatordatastore.OperatorDataStore
 	feeRecipientChangeCh <-chan struct{}
->>>>>>> 09247c14
 }
 
 func NewController(logger *zap.Logger, opts *ControllerOptions) *recipientController {
@@ -85,10 +59,6 @@
 		beaconClient:       opts.BeaconClient,
 		beaconConfig:       opts.BeaconConfig,
 		validatorProvider:  opts.ValidatorProvider,
-<<<<<<< HEAD
-=======
-		recipientStorage:   opts.RecipientStorage,
->>>>>>> 09247c14
 		slotTickerProvider: opts.SlotTickerProvider,
 		operatorDataStore:  opts.OperatorDataStore,
 	}
@@ -112,10 +82,8 @@
 
 // getPreparations is a helper that fetches active validators and builds preparations
 func (rc *recipientController) getPreparations() ([]*eth2apiv1.ProposalPreparation, error) {
-	// Get current epoch for filtering
 	currentEpoch := rc.beaconConfig.EstimatedCurrentEpoch()
 
-	// Filter validators that are actively attesting
 	var activeShares []*types.SSVShare
 	for _, share := range rc.validatorProvider.SelfValidators() {
 		if share.IsAttesting(currentEpoch) {
@@ -126,30 +94,10 @@
 	return rc.buildProposalPreparations(activeShares)
 }
 
-<<<<<<< HEAD
-// getPreparations is a helper that fetches active validators and builds preparations
-func (rc *recipientController) getPreparations() map[phase0.ValidatorIndex]bellatrix.ExecutionAddress {
-	currentEpoch := rc.beaconConfig.EstimatedCurrentEpoch()
-
-	// Filter validators that are actively attesting
-	var activeShares []*types.SSVShare
-	for _, share := range rc.validatorProvider.SelfValidators() {
-		if share.IsAttesting(currentEpoch) {
-			activeShares = append(activeShares, share)
-		}
-	}
-
-	return rc.buildProposalPreparations(activeShares)
-}
-
-// listenToTicker submits proposal preparations on startup and then at the middle slot of each epoch.
-func (rc *recipientController) listenToTicker(ctx context.Context) {
-=======
 // submitPreparationsOnSchedule submits proposal preparations periodically at the middle slot of each epoch.
 // This ensures beacon nodes have current fee recipient information even if no changes occur.
 // Event-driven updates are handled separately via submitPreparationsOnChange.
 func (rc *recipientController) submitPreparationsOnSchedule(ctx context.Context) {
->>>>>>> 09247c14
 	firstTimeSubmitted := false
 	ticker := rc.slotTickerProvider()
 	for {
@@ -158,66 +106,12 @@
 			return
 		case <-ticker.Next():
 			slot := ticker.Slot()
-<<<<<<< HEAD
-			// submit if first time or if first slot in epoch
-=======
 			// Check if this is the middle slot of the epoch
->>>>>>> 09247c14
 			if firstTimeSubmitted && uint64(slot)%rc.beaconConfig.SlotsPerEpoch != (rc.beaconConfig.SlotsPerEpoch/2) {
 				continue
 			}
 			firstTimeSubmitted = true
 
-<<<<<<< HEAD
-			rc.prepareAndSubmit(ctx)
-		}
-	}
-}
-
-func (rc *recipientController) prepareAndSubmit(ctx context.Context) {
-	preparations := rc.getPreparations()
-
-	// Convert map to slice of indices for batching
-	indices := make([]phase0.ValidatorIndex, 0, len(preparations))
-	for idx := range preparations {
-		indices = append(indices, idx)
-	}
-
-	const batchSize = 500
-	var submitted int
-	for start := 0; start < len(indices); start += batchSize {
-		end := start + batchSize
-		if end > len(indices) {
-			end = len(indices)
-		}
-
-		// Create batch map
-		batch := make(map[phase0.ValidatorIndex]bellatrix.ExecutionAddress, end-start)
-		for i := start; i < end; i++ {
-			idx := indices[i]
-			batch[idx] = preparations[idx]
-		}
-
-		err := rc.beaconClient.SubmitProposalPreparation(ctx, batch)
-		if err != nil {
-			rc.logger.Warn("could not submit proposal preparation batch",
-				zap.Int("start_index", start),
-				zap.Error(err),
-			)
-			continue
-		}
-		submitted += len(batch)
-	}
-
-	rc.logger.Debug("✅  successfully submitted proposal preparations",
-		zap.Int("submitted", submitted),
-		zap.Int("total", len(preparations)),
-	)
-}
-
-func (rc *recipientController) buildProposalPreparations(shares []*types.SSVShare) map[phase0.ValidatorIndex]bellatrix.ExecutionAddress {
-	preparations := make(map[phase0.ValidatorIndex]bellatrix.ExecutionAddress, len(shares))
-=======
 			if err := rc.prepareAndSubmit(ctx); err != nil {
 				rc.logger.Warn("could not submit proposal preparations", zap.Error(err))
 			}
@@ -254,40 +148,17 @@
 }
 
 func (rc *recipientController) buildProposalPreparations(shares []*types.SSVShare) ([]*eth2apiv1.ProposalPreparation, error) {
-	// build unique owners
-	keys := make(map[common.Address]bool)
-	var uniq []common.Address
-	for _, entry := range shares {
-		if _, value := keys[entry.OwnerAddress]; !value {
-			keys[entry.OwnerAddress] = true
-			uniq = append(uniq, entry.OwnerAddress)
-		}
-	}
+	preparations := make([]*eth2apiv1.ProposalPreparation, 0, len(shares))
 
-	// get recipients
-	rds, err := rc.recipientStorage.GetRecipientDataMany(nil, uniq)
-	if err != nil {
-		return nil, fmt.Errorf("could not get recipients data: %w", err)
-	}
-
-	// build proposal preparations
-	preparations := make([]*eth2apiv1.ProposalPreparation, 0, len(shares))
->>>>>>> 09247c14
 	for _, share := range shares {
 		feeRecipient, err := rc.validatorProvider.GetFeeRecipient(share.ValidatorPubKey)
 		if err != nil {
-			// Log the error and skip this validator
 			rc.logger.Warn("could not get fee recipient for validator, skipping",
 				zap.String("validator", fmt.Sprintf("%x", share.ValidatorPubKey)),
 				zap.Error(err))
 			continue
 		}
-<<<<<<< HEAD
-		preparations[share.ValidatorIndex] = feeRecipient
-	}
 
-	return preparations
-=======
 		preparations = append(preparations, &eth2apiv1.ProposalPreparation{
 			ValidatorIndex: share.ValidatorIndex,
 			FeeRecipient:   feeRecipient,
@@ -295,5 +166,4 @@
 	}
 
 	return preparations, nil
->>>>>>> 09247c14
-}+}
