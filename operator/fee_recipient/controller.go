--- conflicted
+++ resolved
@@ -21,11 +21,7 @@
 
 // RecipientController submit proposal preparation to beacon node for all committee validators
 type RecipientController interface {
-<<<<<<< HEAD
-	Start()
-=======
-	Start(ctx context.Context, logger *zap.Logger)
->>>>>>> 55d09f7d
+	Start(ctx context.Context)
 }
 
 // ControllerOptions holds the needed dependencies
@@ -64,13 +60,8 @@
 	}
 }
 
-<<<<<<< HEAD
-func (rc *recipientController) Start() {
-	rc.listenToTicker()
-=======
-func (rc *recipientController) Start(ctx context.Context, logger *zap.Logger) {
-	rc.listenToTicker(ctx, logger)
->>>>>>> 55d09f7d
+func (rc *recipientController) Start(ctx context.Context) {
+	rc.listenToTicker(ctx)
 }
 
 // listenToTicker loop over the given slot channel
@@ -78,11 +69,7 @@
 // in addition, submitting "same data" every slot is not efficient and can overload beacon node
 // instead we can subscribe to beacon node events and submit only when there is
 // a new fee recipient event (or new validator) was handled or when there is a syncing issue with beacon node
-<<<<<<< HEAD
-func (rc *recipientController) listenToTicker() {
-=======
-func (rc *recipientController) listenToTicker(ctx context.Context, logger *zap.Logger) {
->>>>>>> 55d09f7d
+func (rc *recipientController) listenToTicker(ctx context.Context) {
 	firstTimeSubmitted := false
 	ticker := rc.slotTickerProvider()
 	for {
@@ -94,24 +81,13 @@
 		}
 		firstTimeSubmitted = true
 
-<<<<<<< HEAD
-		if err := rc.prepareAndSubmit(); err != nil {
+		if err := rc.prepareAndSubmit(ctx); err != nil {
 			rc.logger.Warn("could not submit proposal preparations", zap.Error(err))
 		}
 	}
 }
 
-func (rc *recipientController) prepareAndSubmit() error {
-=======
-		err := rc.prepareAndSubmit(ctx, logger)
-		if err != nil {
-			logger.Warn("could not submit proposal preparations", zap.Error(err))
-		}
-	}
-}
-
-func (rc *recipientController) prepareAndSubmit(ctx context.Context, logger *zap.Logger) error {
->>>>>>> 55d09f7d
+func (rc *recipientController) prepareAndSubmit(ctx context.Context) error {
 	shares := rc.shareStorage.List(
 		nil,
 		storage.ByOperatorID(rc.operatorDataStore.GetOperatorID()),
@@ -127,11 +103,7 @@
 		}
 		batch := shares[start:end]
 
-<<<<<<< HEAD
-		count, err := rc.submit(batch)
-=======
 		count, err := rc.submit(ctx, batch)
->>>>>>> 55d09f7d
 		if err != nil {
 			rc.logger.Warn("could not submit proposal preparation batch",
 				zap.Int("start_index", start),
@@ -149,11 +121,7 @@
 	return nil
 }
 
-<<<<<<< HEAD
-func (rc *recipientController) submit(shares []*types.SSVShare) (int, error) {
-=======
 func (rc *recipientController) submit(ctx context.Context, shares []*types.SSVShare) (int, error) {
->>>>>>> 55d09f7d
 	m, err := rc.toProposalPreparation(shares)
 	if err != nil {
 		return 0, errors.Wrap(err, "could not build proposal preparation batch")
