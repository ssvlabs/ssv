package validator

import (
	"context"
	"crypto/rsa"
	"encoding/hex"
	qbftcontroller "github.com/bloxapp/ssv/protocol/v1/qbft/controller"
	"sync"
	"time"

	"github.com/bloxapp/ssv/eth1"
	"github.com/bloxapp/ssv/eth1/abiparser"
	"github.com/bloxapp/ssv/ibft/storage"
	"github.com/bloxapp/ssv/network"
	forksprotocol "github.com/bloxapp/ssv/protocol/forks"
	beaconprotocol "github.com/bloxapp/ssv/protocol/v1/blockchain/beacon"
	"github.com/bloxapp/ssv/protocol/v1/message"
	p2pprotocol "github.com/bloxapp/ssv/protocol/v1/p2p"
	utilsprotocol "github.com/bloxapp/ssv/protocol/v1/queue"
	"github.com/bloxapp/ssv/protocol/v1/queue/worker"
	"github.com/bloxapp/ssv/protocol/v1/sync/handlers"
	"github.com/bloxapp/ssv/protocol/v1/validator"
	registrystorage "github.com/bloxapp/ssv/registry/storage"
	"github.com/bloxapp/ssv/storage/basedb"
	"github.com/bloxapp/ssv/utils/tasks"

	spec "github.com/attestantio/go-eth2-client/spec/phase0"
	"github.com/pkg/errors"
	"github.com/prysmaticlabs/prysm/async/event"
	"go.uber.org/zap"
)

//go:generate mockgen -package=mocks -destination=./mocks/controller.go -source=./controller.go

const (
	metadataBatchSize = 25
)

// ShareEncryptionKeyProvider is a function that returns the operator private key
type ShareEncryptionKeyProvider = func() (*rsa.PrivateKey, bool, error)

// ShareEventHandlerFunc is a function that handles event in an extended mode
type ShareEventHandlerFunc func(share *beaconprotocol.Share)

// ControllerOptions for creating a validator controller
type ControllerOptions struct {
	Context                    context.Context
	DB                         basedb.IDb
	Logger                     *zap.Logger
	SignatureCollectionTimeout time.Duration `yaml:"SignatureCollectionTimeout" env:"SIGNATURE_COLLECTION_TIMEOUT" env-default:"5s" env-description:"Timeout for signature collection after consensus"`
	MetadataUpdateInterval     time.Duration `yaml:"MetadataUpdateInterval" env:"METADATA_UPDATE_INTERVAL" env-default:"12m" env-description:"Interval for updating metadata"`
	HistorySyncRateLimit       time.Duration `yaml:"HistorySyncRateLimit" env:"HISTORY_SYNC_BACKOFF" env-default:"200ms" env-description:"Interval for updating metadata"`
	ETHNetwork                 beaconprotocol.Network
	Network                    network.P2PNetwork
	Beacon                     beaconprotocol.Beacon
	Shares                     []ShareOptions `yaml:"Shares"`
	ShareEncryptionKeyProvider ShareEncryptionKeyProvider
	CleanRegistryData          bool
	FullNode                   bool `yaml:"FullNode" env:"FULLNODE" env-default:"false" env-description:"Flag that indicates whether the node saves decided history or just the latest messages"`
	KeyManager                 beaconprotocol.KeyManager
	OperatorPubKey             string
	RegistryStorage            registrystorage.OperatorsCollection
	ForkVersion                forksprotocol.ForkVersion
	NewDecidedHandler          qbftcontroller.NewDecidedHandler

	// worker flags
	WorkersCount    int `yaml:"MsgWorkersCount" env:"MSG_WORKERS_COUNT" env-default:"128" env-description:"Number of goroutines to use for message workers"`
	QueueBufferSize int `yaml:"MsgWorkerBufferSize" env:"MSG_WORKER_BUFFER_SIZE" env-default:"256" env-description:"Buffer size for message workers"`
}

// Controller represent the validators controller,
// it takes care of bootstrapping, updating and managing existing validators and their shares
type Controller interface {
	ListenToEth1Events(feed *event.Feed)
	StartValidators()
	GetValidatorsIndices() []spec.ValidatorIndex
	GetValidator(pubKey string) (validator.IValidator, bool)
	UpdateValidatorMetaDataLoop()
	StartNetworkHandlers()
	Eth1EventHandler(ongoingSync bool) eth1.SyncEventHandler
	GetAllValidatorShares() ([]*beaconprotocol.Share, error)
	OnFork(forkVersion forksprotocol.ForkVersion) error
}

// controller implements Controller
type controller struct {
	context    context.Context
	collection validator.ICollection
	storage    registrystorage.OperatorsCollection
	logger     *zap.Logger
	beacon     beaconprotocol.Beacon
	keyManager beaconprotocol.KeyManager

	shareEncryptionKeyProvider ShareEncryptionKeyProvider
	operatorPubKey             string

	validatorsMap    *validatorsMap
	validatorOptions *validator.Options // TODO(nkryuchkov): check if it's needed

	metadataUpdateQueue    utilsprotocol.Queue
	metadataUpdateInterval time.Duration

	operatorsIDs  *sync.Map
	network       network.P2PNetwork
	forkVersion   forksprotocol.ForkVersion
	messageRouter *messageRouter
	messageWorker *worker.Worker
}

// OnFork called upon a fork, it will propagate the fork event to all internal components.
// triggering validators fork with goroutines as validator.OnFork might block due to
// decided message processing in the qbft controllers
func (c *controller) OnFork(forkVersion forksprotocol.ForkVersion) error {
	c.forkVersion = forkVersion
	c.validatorOptions.ForkVersion = forkVersion

	storageHandler, ok := c.validatorOptions.IbftStorage.(forksprotocol.ForkHandler)
	if !ok {
		return errors.New("ibft storage is not a fork handler")
	}
	err := storageHandler.OnFork(forkVersion)
	if err != nil {
		return err
	}

	var wg sync.WaitGroup
	var errLock sync.Mutex
	_ = c.validatorsMap.ForEach(func(iValidator validator.IValidator) error {
		wg.Add(1)
		go func() {
			defer wg.Done()
			if localErr := iValidator.OnFork(forkVersion); localErr != nil {
				errLock.Lock()
				err = localErr
				errLock.Unlock()
			}
		}()
		return nil
	})
	wg.Wait()

	return err
}

// NewController creates a new validator controller instance
func NewController(options ControllerOptions) Controller {
	collection := NewCollection(CollectionOptions{
		DB:     options.DB,
		Logger: options.Logger,
	})

	qbftStorage := storage.New(options.DB, options.Logger, message.RoleTypeAttester.String(), options.ForkVersion) // TODO need to support multi duties

	// lookup in a map that holds all relevant operators
	operatorsIDs := &sync.Map{}

	workerCfg := &worker.Config{
		Ctx:          options.Context,
		Logger:       options.Logger,
		WorkersCount: options.WorkersCount,
		Buffer:       options.QueueBufferSize,
	}

	validatorOptions := &validator.Options{
		Context:                    options.Context,
		Logger:                     options.Logger,
		Network:                    options.ETHNetwork,
		P2pNetwork:                 options.Network,
		Beacon:                     options.Beacon,
		ForkVersion:                options.ForkVersion,
		Signer:                     options.Beacon,
		SyncRateLimit:              options.HistorySyncRateLimit,
		SignatureCollectionTimeout: options.SignatureCollectionTimeout,
		IbftStorage:                qbftStorage,
		ReadMode:                   false, // set to false for committee validators. if non committee, we set validator with true value
		FullNode:                   options.FullNode,
		NewDecidedHandler:          options.NewDecidedHandler,
	}
	ctrl := controller{
		collection:                 collection,
		storage:                    options.RegistryStorage,
		context:                    options.Context,
		logger:                     options.Logger.With(zap.String("component", "validatorsController")),
		beacon:                     options.Beacon,
		shareEncryptionKeyProvider: options.ShareEncryptionKeyProvider,
		operatorPubKey:             options.OperatorPubKey,
		keyManager:                 options.KeyManager,
		network:                    options.Network,
		forkVersion:                options.ForkVersion,

		validatorsMap:    newValidatorsMap(options.Context, options.Logger, options.DB, validatorOptions),
		validatorOptions: validatorOptions,

		metadataUpdateQueue:    tasks.NewExecutionQueue(10 * time.Millisecond),
		metadataUpdateInterval: options.MetadataUpdateInterval,

		operatorsIDs: operatorsIDs,

		messageRouter: newMessageRouter(options.Logger),
		messageWorker: worker.NewWorker(workerCfg),
	}

	if err := ctrl.initShares(options); err != nil {
		ctrl.logger.Panic("could not initialize shares", zap.Error(err))
	}

	if err := ctrl.setupNetworkHandlers(); err != nil {
		ctrl.logger.Panic("could not initialize shares", zap.Error(err))
	}

	return &ctrl
}

// setupNetworkHandlers registers all the required handlers for sync protocols
func (c *controller) setupNetworkHandlers() error {
	c.network.RegisterHandlers(p2pprotocol.WithHandler(
		p2pprotocol.LastDecidedProtocol,
		handlers.LastDecidedHandler(c.logger, c.validatorOptions.IbftStorage, c.network),
	), p2pprotocol.WithHandler(
		p2pprotocol.LastChangeRoundProtocol,
		handlers.LastChangeRoundHandler(c.logger, c.validatorOptions.IbftStorage, c.network),
	), p2pprotocol.WithHandler(
		p2pprotocol.DecidedHistoryProtocol,
		// TODO: extract maxBatch to config
		handlers.HistoryHandler(c.logger, c.validatorOptions.IbftStorage, c.network, 25),
	))
	return nil
}

func (c *controller) GetAllValidatorShares() ([]*beaconprotocol.Share, error) {
	return c.collection.GetAllValidatorShares()
}

func (c *controller) handleRouterMessages() {
	ctx, cancel := context.WithCancel(c.context)
	defer cancel()
	ch := c.messageRouter.GetMessageChan()

	for {
		select {
		case <-ctx.Done():
			return
		case msg := <-ch:
			pk := msg.ID.GetValidatorPK()
			hexPK := hex.EncodeToString(pk)

			if v, ok := c.validatorsMap.GetValidator(hexPK); ok {
				if err := v.ProcessMsg(&msg); err != nil {
					c.logger.Warn("failed to process message", zap.Error(err))
				}
			} else if c.forkVersion != forksprotocol.V0ForkVersion {
				if msg.MsgType != message.SSVDecidedMsgType && msg.MsgType != message.SSVConsensusMsgType {
					continue // not supporting other types
				}
				if !c.messageWorker.TryEnqueue(&msg) { // start to save non committee decided messages only post fork
					c.logger.Warn("Failed to enqueue post consensus message: buffer is full")
				}
			}
		}
	}
}

// getShare returns the share of the given validator public key
// TODO: optimize
func (c *controller) getShare(pk message.ValidatorPK) (*beaconprotocol.Share, error) {
	share, found, err := c.collection.GetValidatorShare(pk)
	if err != nil {
		return nil, errors.Wrapf(err, "could not read validator share [%s]", pk)
	}
	if !found {
		return nil, nil
	}
	return share, nil
}

func (c *controller) handleWorkerMessages(msg *message.SSVMessage) error {
	share, err := c.getShare(msg.GetIdentifier().GetValidatorPK())
	if err != nil {
		return err
	}
	if share == nil {
		return errors.Errorf("could not find validator [%s]", hex.EncodeToString(msg.GetIdentifier().GetValidatorPK()))
	}

	opts := *c.validatorOptions
	opts.Share = share
	opts.ReadMode = true

	return validator.NewValidator(&opts).ProcessMsg(msg)
}

// ListenToEth1Events is listening to events coming from eth1 client
func (c *controller) ListenToEth1Events(feed *event.Feed) {
	cn := make(chan *eth1.Event)
	sub := feed.Subscribe(cn)
	defer sub.Unsubscribe()

	handler := c.Eth1EventHandler(true)

	for {
		select {
		case e := <-cn:
			logFields, err := handler(*e)
			_ = eth1.HandleEventResult(c.logger, *e, logFields, err, true)
		case err := <-sub.Err():
			c.logger.Warn("event feed subscription error", zap.Error(err))
		}
	}
}

// StartValidators loads all persisted shares and setup the corresponding validators
func (c *controller) StartValidators() {
	shares, err := c.collection.GetOperatorValidatorShares(c.operatorPubKey, true)
	if err != nil {
		c.logger.Fatal("failed to get validators shares", zap.Error(err))
	}
	if len(shares) == 0 {
		c.logger.Info("could not find validators")
		return
	}
	c.setupValidators(shares)
	//// inject handler for finding relevant operators
	//p2p.UseLookupOperatorHandler(c.network, func(oid string) bool {
	//	_, ok := c.operatorsIDs.Load(oid)
	//	return ok
	//})
	// print current relevant operators (ids)
	ids := []string{}
	c.operatorsIDs.Range(func(key, value interface{}) bool {
		ids = append(ids, key.(string))
		return true
	})
	c.logger.Debug("relevant operators", zap.Int("len", len(ids)), zap.Strings("op_ids", ids))
}

// setupValidators setup and starts validators from the given shares
// shares w/o validator's metadata won't start, but the metadata will be fetched and the validator will start afterwards
func (c *controller) setupValidators(shares []*beaconprotocol.Share) {
	c.logger.Info("starting validators setup...", zap.Int("shares count", len(shares)))
	var started int
	var errs []error
	var fetchMetadata [][]byte
	for _, validatorShare := range shares {
		v := c.validatorsMap.GetOrCreateValidator(validatorShare)
		pk := v.GetShare().PublicKey.SerializeToHexStr()
		logger := c.logger.With(zap.String("pubkey", pk))
		if !v.GetShare().HasMetadata() { // fetching index and status in case not exist
			fetchMetadata = append(fetchMetadata, v.GetShare().PublicKey.Serialize())
			logger.Warn("could not start validator as metadata not found")
			continue
		}
		isStarted, err := c.startValidator(v)
		if err != nil {
			logger.Warn("could not start validator", zap.Error(err))
			errs = append(errs, err)
		}
		if isStarted {
			started++
		}
	}
	c.logger.Info("setup validators done", zap.Int("map size", c.validatorsMap.Size()),
		zap.Int("failures", len(errs)), zap.Int("missing metadata", len(fetchMetadata)),
		zap.Int("shares count", len(shares)), zap.Int("started", started))

	go c.updateValidatorsMetadata(fetchMetadata)
}

// StartNetworkHandlers init msg worker that handles network messages
func (c *controller) StartNetworkHandlers() {
	c.network.UseMessageRouter(c.messageRouter)
	go c.handleRouterMessages()
	c.messageWorker.UseHandler(c.handleWorkerMessages)
}

// updateValidatorsMetadata updates metadata of the given public keys.
// as part of the flow in beacon.UpdateValidatorsMetadata,
// UpdateValidatorMetadata is called to persist metadata and start a specific validator
func (c *controller) updateValidatorsMetadata(pubKeys [][]byte) {
	if len(pubKeys) > 0 {
		c.logger.Debug("updating validators", zap.Int("count", len(pubKeys)))
		if err := beaconprotocol.UpdateValidatorsMetadata(pubKeys, c, c.beacon, c.onMetadataUpdated); err != nil {
			c.logger.Warn("could not update all validators", zap.Error(err))
		}
	}
}

// UpdateValidatorMetadata updates a given validator with metadata (implements ValidatorMetadataStorage)
func (c *controller) UpdateValidatorMetadata(pk string, metadata *beaconprotocol.ValidatorMetadata) error {
	if metadata == nil {
		return errors.New("could not update empty metadata")
	}
	if v, found := c.validatorsMap.GetValidator(pk); found {
		v.GetShare().Metadata = metadata
		if err := c.collection.(beaconprotocol.ValidatorMetadataStorage).UpdateValidatorMetadata(pk, metadata); err != nil {
			return err
		}
		_, err := c.startValidator(v)
		if err != nil {
			c.logger.Warn("could not start validator", zap.Error(err))
		}
	}
	return nil
}

// GetValidator returns a validator instance from validatorsMap
func (c *controller) GetValidator(pubKey string) (validator.IValidator, bool) {
	return c.validatorsMap.GetValidator(pubKey)
}

// GetValidatorsIndices returns a list of all the active validators indices
// and fetch indices for missing once (could be first time attesting or non active once)
func (c *controller) GetValidatorsIndices() []spec.ValidatorIndex {
	var toFetch [][]byte
	var indices []spec.ValidatorIndex

	err := c.validatorsMap.ForEach(func(v validator.IValidator) error {
		if !v.GetShare().HasMetadata() {
			toFetch = append(toFetch, v.GetShare().PublicKey.Serialize())
		} else if v.GetShare().Metadata.IsActive() { // eth-client throws error once trying to fetch duties for existed validator
			indices = append(indices, v.GetShare().Metadata.Index)
		}
		return nil
	})
	if err != nil {
		c.logger.Warn("failed to get all validators public keys", zap.Error(err))
	}

	go c.updateValidatorsMetadata(toFetch)

	return indices
}

// onMetadataUpdated is called when validator's metadata was updated
func (c *controller) onMetadataUpdated(pk string, meta *beaconprotocol.ValidatorMetadata) {
	if meta == nil {
		return
	}
	if v, exist := c.GetValidator(pk); exist {
		// update share object owned by the validator
		// TODO: check if this updates running validators
		if !v.GetShare().HasMetadata() {
			v.GetShare().Metadata = meta
			c.logger.Debug("metadata was updated", zap.String("pk", pk))
		} else if !v.GetShare().Metadata.Equals(meta) {
			v.GetShare().Metadata.Status = meta.Status
			v.GetShare().Metadata.Balance = meta.Balance
			c.logger.Debug("metadata was updated", zap.String("pk", pk))
		}
		_, err := c.startValidator(v)
		if err != nil {
			c.logger.Warn("could not start validator after metadata update",
				zap.String("pk", pk), zap.Error(err), zap.Any("metadata", meta))
		}
	}
}

// onShareCreate is called when a validator was added/updated during registry sync
func (c *controller) onShareCreate(validatorEvent abiparser.ValidatorAddedEvent) (*beaconprotocol.Share, bool, error) {
	share, shareSecret, err := ShareFromValidatorEvent(
		validatorEvent,
		c.storage,
		c.shareEncryptionKeyProvider,
		c.operatorPubKey,
	)
	if err != nil {
		return nil, false, errors.Wrap(err, "could not extract validator share from event")
	}

	// determine if the share belongs to operator
	isOperatorShare := share.IsOperatorShare(c.operatorPubKey)

	if isOperatorShare {
		if shareSecret == nil {
			return nil, isOperatorShare, errors.New("could not decode shareSecret key from ValidatorAdded event")
		}

		logger := c.logger.With(zap.String("pubKey", share.PublicKey.SerializeToHexStr()))

		// get metadata
		if updated, err := UpdateShareMetadata(share, c.beacon); err != nil {
			logger.Warn("could not add validator metadata", zap.Error(err))
		} else if !updated {
			logger.Warn("could not find validator metadata")
		}

		// save secret key
		if err := c.keyManager.AddShare(shareSecret); err != nil {
			return nil, isOperatorShare, errors.Wrap(err, "could not add share secret to key manager")
		}
	}

	// save validator data
	if err := c.collection.SaveValidatorShare(share); err != nil {
		return nil, isOperatorShare, errors.Wrap(err, "could not save validator share")
	}

	return share, isOperatorShare, nil
}

// onShareRemove is called when a validator was removed
// TODO: think how we can make this function atomic (i.e. failing wouldn't stop the removal of the share)
func (c *controller) onShareRemove(pk string, removeSecret bool) error {
	// remove from validatorsMap
	c.logger.Debug("handleValidatorRemovedEvent - onShareRemove: remove share from validatorsMap", zap.String("pk", pk))
	v := c.validatorsMap.RemoveValidator(pk)
	_, found := c.validatorsMap.GetValidator(pk)
	if found {
		c.logger.Debug("handleValidatorRemovedEvent - onShareRemove: share is found after remove, we have a problem", zap.String("pubKey", pk))
	} else {
		c.logger.Debug("handleValidatorRemovedEvent - onShareRemove: share is not found after remove as expected", zap.String("pubKey", pk))
	}

	// stop instance
	if v != nil {
<<<<<<< HEAD
		c.logger.Debug("handleValidatorRemovedEvent - onShareRemove: stop validator instance", zap.String("pubKey", pk))
=======
>>>>>>> cab2cf20
		if err := v.Close(); err != nil {
			return errors.Wrap(err, "could not close validator")
		}
		c.logger.Debug("handleValidatorRemovedEvent - onShareRemove: validator instance is closed", zap.String("pubKey", pk))
	}
	// remove the share secret from key-manager
	if removeSecret {
		c.logger.Debug("handleValidatorRemovedEvent - onShareRemove: remove share from key manager", zap.String("pubKey", pk))
		if err := c.keyManager.RemoveShare(pk); err != nil {
			return errors.Wrap(err, "could not remove share secret from key manager")
		}
		if err := c.keyManager.RemoveShare(pk); err != nil {
			c.logger.Debug("handleValidatorRemovedEvent - onShareRemove: remove share from key manager", zap.String("pubKey", pk), zap.Error(err))
		}
	}

	return nil
}

func (c *controller) onShareStart(share *beaconprotocol.Share) {
	v := c.validatorsMap.GetOrCreateValidator(share)
	_, err := c.startValidator(v)
	if err != nil {
		c.logger.Warn("could not start validator", zap.Error(err))
	}
}

// startValidator will start the given validator if applicable
func (c *controller) startValidator(v validator.IValidator) (bool, error) {
	ReportValidatorStatus(v.GetShare().PublicKey.SerializeToHexStr(), v.GetShare().Metadata, c.logger)
	if !v.GetShare().HasMetadata() {
		return false, errors.New("could not start validator: metadata not found")
	}
	if v.GetShare().Metadata.Index == 0 {
		return false, errors.New("could not start validator: index not found")
	}
	if err := v.Start(); err != nil {
		metricsValidatorStatus.WithLabelValues(v.GetShare().PublicKey.SerializeToHexStr()).Set(float64(validatorStatusError))
		return false, errors.Wrap(err, "could not start validator")
	}
	return true, nil
}

// UpdateValidatorMetaDataLoop updates metadata of validators in an interval
func (c *controller) UpdateValidatorMetaDataLoop() {
	go c.metadataUpdateQueue.Start()

	for {
		time.Sleep(c.metadataUpdateInterval)

		shares, err := c.collection.GetOperatorValidatorShares(c.operatorPubKey, true)
		if err != nil {
			c.logger.Warn("could not get validators shares for metadata update", zap.Error(err))
			continue
		}
		var pks [][]byte
		for _, share := range shares {
			pks = append(pks, share.PublicKey.Serialize())
		}
		c.logger.Debug("updating metadata in loop", zap.Int("shares count", len(shares)))
		beaconprotocol.UpdateValidatorsMetadataBatch(pks, c.metadataUpdateQueue, c,
			c.beacon, c.onMetadataUpdated, metadataBatchSize)
	}
}<|MERGE_RESOLUTION|>--- conflicted
+++ resolved
@@ -501,34 +501,18 @@
 // TODO: think how we can make this function atomic (i.e. failing wouldn't stop the removal of the share)
 func (c *controller) onShareRemove(pk string, removeSecret bool) error {
 	// remove from validatorsMap
-	c.logger.Debug("handleValidatorRemovedEvent - onShareRemove: remove share from validatorsMap", zap.String("pk", pk))
 	v := c.validatorsMap.RemoveValidator(pk)
-	_, found := c.validatorsMap.GetValidator(pk)
-	if found {
-		c.logger.Debug("handleValidatorRemovedEvent - onShareRemove: share is found after remove, we have a problem", zap.String("pubKey", pk))
-	} else {
-		c.logger.Debug("handleValidatorRemovedEvent - onShareRemove: share is not found after remove as expected", zap.String("pubKey", pk))
-	}
 
 	// stop instance
 	if v != nil {
-<<<<<<< HEAD
-		c.logger.Debug("handleValidatorRemovedEvent - onShareRemove: stop validator instance", zap.String("pubKey", pk))
-=======
->>>>>>> cab2cf20
 		if err := v.Close(); err != nil {
 			return errors.Wrap(err, "could not close validator")
 		}
-		c.logger.Debug("handleValidatorRemovedEvent - onShareRemove: validator instance is closed", zap.String("pubKey", pk))
 	}
 	// remove the share secret from key-manager
 	if removeSecret {
-		c.logger.Debug("handleValidatorRemovedEvent - onShareRemove: remove share from key manager", zap.String("pubKey", pk))
 		if err := c.keyManager.RemoveShare(pk); err != nil {
 			return errors.Wrap(err, "could not remove share secret from key manager")
-		}
-		if err := c.keyManager.RemoveShare(pk); err != nil {
-			c.logger.Debug("handleValidatorRemovedEvent - onShareRemove: remove share from key manager", zap.String("pubKey", pk), zap.Error(err))
 		}
 	}
 
