package validator

import (
	"context"
	"encoding/base64"
	"encoding/hex"
	"encoding/json"
	"fmt"
	"sync"
	"time"

	"github.com/attestantio/go-eth2-client/spec/bellatrix"
	"github.com/attestantio/go-eth2-client/spec/phase0"
	"github.com/ethereum/go-ethereum/common"
	"github.com/jellydator/ttlcache/v3"
	"github.com/pkg/errors"
	"go.uber.org/zap"

	genesisspecqbft "github.com/ssvlabs/ssv-spec-pre-cc/qbft"
	genesisspecssv "github.com/ssvlabs/ssv-spec-pre-cc/ssv"
	genesisspectypes "github.com/ssvlabs/ssv-spec-pre-cc/types"
	specqbft "github.com/ssvlabs/ssv-spec/qbft"
	spectypes "github.com/ssvlabs/ssv-spec/types"
	"github.com/ssvlabs/ssv/exporter/convert"
	"github.com/ssvlabs/ssv/ibft/genesisstorage"
	"github.com/ssvlabs/ssv/ibft/storage"
	"github.com/ssvlabs/ssv/logging"
	"github.com/ssvlabs/ssv/logging/fields"
	"github.com/ssvlabs/ssv/message/validation"
	"github.com/ssvlabs/ssv/network"
	"github.com/ssvlabs/ssv/networkconfig"
	operatordatastore "github.com/ssvlabs/ssv/operator/datastore"
	"github.com/ssvlabs/ssv/operator/duties"
	"github.com/ssvlabs/ssv/operator/slotticker"
	nodestorage "github.com/ssvlabs/ssv/operator/storage"
	"github.com/ssvlabs/ssv/operator/validators"
	genesisbeaconprotocol "github.com/ssvlabs/ssv/protocol/genesis/blockchain/beacon"
	genesismessage "github.com/ssvlabs/ssv/protocol/genesis/message"
	genesisqbft "github.com/ssvlabs/ssv/protocol/genesis/qbft"
	genesisqbftcontroller "github.com/ssvlabs/ssv/protocol/genesis/qbft/controller"
	genesisroundtimer "github.com/ssvlabs/ssv/protocol/genesis/qbft/roundtimer"
	"github.com/ssvlabs/ssv/protocol/genesis/ssv/genesisqueue"
	genesisrunner "github.com/ssvlabs/ssv/protocol/genesis/ssv/runner"
	genesisvalidator "github.com/ssvlabs/ssv/protocol/genesis/ssv/validator"
	genesisssvtypes "github.com/ssvlabs/ssv/protocol/genesis/types"
	genesistypes "github.com/ssvlabs/ssv/protocol/genesis/types"
	beaconprotocol "github.com/ssvlabs/ssv/protocol/v2/blockchain/beacon"
	"github.com/ssvlabs/ssv/protocol/v2/message"
	protocolp2p "github.com/ssvlabs/ssv/protocol/v2/p2p"
	"github.com/ssvlabs/ssv/protocol/v2/qbft"
	qbftcontroller "github.com/ssvlabs/ssv/protocol/v2/qbft/controller"
	"github.com/ssvlabs/ssv/protocol/v2/qbft/roundtimer"
	"github.com/ssvlabs/ssv/protocol/v2/queue/worker"
	"github.com/ssvlabs/ssv/protocol/v2/ssv"
	"github.com/ssvlabs/ssv/protocol/v2/ssv/queue"
	"github.com/ssvlabs/ssv/protocol/v2/ssv/runner"
	"github.com/ssvlabs/ssv/protocol/v2/ssv/validator"
	"github.com/ssvlabs/ssv/protocol/v2/types"
	ssvtypes "github.com/ssvlabs/ssv/protocol/v2/types"
	registrystorage "github.com/ssvlabs/ssv/registry/storage"
	"github.com/ssvlabs/ssv/storage/basedb"
)

//go:generate mockgen -package=mocks -destination=./mocks/controller.go -source=./controller.go

const (
	networkRouterConcurrency = 2048
)

type GetRecipientDataFunc func(r basedb.Reader, owner common.Address) (*registrystorage.RecipientData, bool, error)

// ShareEventHandlerFunc is a function that handles event in an extended mode
type ShareEventHandlerFunc func(share *ssvtypes.SSVShare)

// ControllerOptions for creating a validator controller
type ControllerOptions struct {
	Context                    context.Context
	DB                         basedb.Database
	SignatureCollectionTimeout time.Duration `yaml:"SignatureCollectionTimeout" env:"SIGNATURE_COLLECTION_TIMEOUT" env-default:"5s" env-description:"Timeout for signature collection after consensus"`
	MetadataUpdateInterval     time.Duration `yaml:"MetadataUpdateInterval" env:"METADATA_UPDATE_INTERVAL" env-default:"12m" env-description:"Interval for updating metadata"`
	HistorySyncBatchSize       int           `yaml:"HistorySyncBatchSize" env:"HISTORY_SYNC_BATCH_SIZE" env-default:"25" env-description:"Maximum number of messages to sync in a single batch"`
	MinPeers                   int           `yaml:"MinimumPeers" env:"MINIMUM_PEERS" env-default:"2" env-description:"The required minimum peers for sync"`
	BeaconNetwork              beaconprotocol.Network
	Network                    P2PNetwork
	Beacon                     beaconprotocol.BeaconNode
	GenesisBeacon              genesisbeaconprotocol.BeaconNode
	FullNode                   bool `yaml:"FullNode" env:"FULLNODE" env-default:"false" env-description:"Save decided history rather than just highest messages"`
	Exporter                   bool `yaml:"Exporter" env:"EXPORTER" env-default:"false" env-description:""`
	BeaconSigner               spectypes.BeaconSigner
	OperatorSigner             ssvtypes.OperatorSigner
	OperatorDataStore          operatordatastore.OperatorDataStore
	RegistryStorage            nodestorage.Storage
	RecipientsStorage          Recipients
	NewDecidedHandler          qbftcontroller.NewDecidedHandler
	DutyRoles                  []spectypes.BeaconRole
	StorageMap                 *storage.QBFTStores
	ValidatorStore             registrystorage.ValidatorStore
	Metrics                    validator.Metrics
	MessageValidator           validation.MessageValidator
	ValidatorsMap              *validators.ValidatorsMap
	NetworkConfig              networkconfig.NetworkConfig
	Graffiti                   []byte

	// worker flags
	WorkersCount    int `yaml:"MsgWorkersCount" env:"MSG_WORKERS_COUNT" env-default:"256" env-description:"Number of goroutines to use for message workers"`
	QueueBufferSize int `yaml:"MsgWorkerBufferSize" env:"MSG_WORKER_BUFFER_SIZE" env-default:"65536" env-description:"Buffer size for message workers"`
	GasLimit        uint64

	// Genesis Flags
	Genesis GenesisControllerOptions
}

type GenesisControllerOptions struct {
	Network           genesisspecqbft.Network
	Beacon            genesisbeaconprotocol.BeaconNode
	KeyManager        genesisspectypes.KeyManager
	StorageMap        *genesisstorage.QBFTStores
	NewDecidedHandler genesisqbftcontroller.NewDecidedHandler
	Metrics           genesisvalidator.Metrics
}

// Controller represent the validators controller,
// it takes care of bootstrapping, updating and managing existing validators and their shares
type Controller interface {
	StartValidators()
	AllActiveIndices(epoch phase0.Epoch, afterInit bool) []phase0.ValidatorIndex
	GetValidator(pubKey spectypes.ValidatorPK) (*validators.ValidatorContainer, bool)
	UpdateValidatorMetaDataLoop()
	ForkListener(logger *zap.Logger)
	StartNetworkHandlers()
	GetOperatorShares() []*ssvtypes.SSVShare
	// GetValidatorStats returns stats of validators, including the following:
	//  - the amount of validators in the network
	//  - the amount of active validators (i.e. not slashed or existed)
	//  - the amount of validators assigned to this operator
	GetValidatorStats() (uint64, uint64, uint64, error)
	IndicesChangeChan() chan struct{}
	ValidatorExitChan() <-chan duties.ExitDescriptor

	StopValidator(pubKey spectypes.ValidatorPK) error
	LiquidateCluster(owner common.Address, operatorIDs []uint64, toLiquidate []*ssvtypes.SSVShare) error
	ReactivateCluster(owner common.Address, operatorIDs []uint64, toReactivate []*ssvtypes.SSVShare) error
	UpdateFeeRecipient(owner, recipient common.Address) error
	ExitValidator(pubKey phase0.BLSPubKey, blockNumber uint64, validatorIndex phase0.ValidatorIndex, ownValidator bool) error

	duties.DutyExecutor
}

type committeeObserver struct {
	*validator.CommitteeObserver
	sync.Mutex
}

type Nonce uint16

type Recipients interface {
	GetRecipientData(r basedb.Reader, owner common.Address) (*registrystorage.RecipientData, bool, error)
}

type SharesStorage interface {
	Get(txn basedb.Reader, pubKey []byte) (*ssvtypes.SSVShare, bool)
	List(txn basedb.Reader, filters ...registrystorage.SharesFilter) []*ssvtypes.SSVShare
	Range(txn basedb.Reader, fn func(*ssvtypes.SSVShare) bool)
	UpdateValidatorsMetadata(map[spectypes.ValidatorPK]*beaconprotocol.ValidatorMetadata) error
}

type P2PNetwork interface {
	protocolp2p.Broadcaster
	UseMessageRouter(router network.MessageRouter)
	SubscribeRandoms(logger *zap.Logger, numSubnets int) error
}

// controller implements Controller
type controller struct {
	ctx context.Context

	// genesisCtx is designated for any genesis coroutines, such as validators,
	// and is cancelled on the Alan fork epoch.
	genesisCtx       context.Context
	cancelGenesisCtx context.CancelFunc

	logger  *zap.Logger
	metrics validator.Metrics

	networkConfig     networkconfig.NetworkConfig
	sharesStorage     SharesStorage
	operatorsStorage  registrystorage.Operators
	recipientsStorage Recipients
	ibftStorageMap    *storage.QBFTStores

	beacon         beaconprotocol.BeaconNode
	beaconSigner   spectypes.BeaconSigner
	operatorSigner ssvtypes.OperatorSigner

	operatorDataStore operatordatastore.OperatorDataStore

	validatorOptions        validator.Options
	genesisValidatorOptions genesisvalidator.Options
	validatorStore          registrystorage.ValidatorStore
	validatorsMap           *validators.ValidatorsMap
	validatorStartFunc      func(validator *validators.ValidatorContainer) (bool, error)
	committeeValidatorSetup chan struct{}
	dutyGuard               *validator.CommitteeDutyGuard

	metadataUpdateInterval time.Duration

	operatorsIDs         *sync.Map
	network              P2PNetwork
	messageRouter        *messageRouter
	messageWorker        *worker.Worker
	historySyncBatchSize int
	messageValidator     validation.MessageValidator

	// nonCommittees is a cache of initialized committeeObserver instances
	committeesObservers      *ttlcache.Cache[spectypes.MessageID, *committeeObserver]
	committeesObserversMutex sync.Mutex
	attesterRoots            *ttlcache.Cache[phase0.Root, struct{}]
	syncCommRoots            *ttlcache.Cache[phase0.Root, struct{}]
	domainCache              *validator.DomainCache

	recentlyStartedValidators uint64
	indicesChange             chan struct{}
	validatorExitCh           chan duties.ExitDescriptor
}

// NewController creates a new validator controller instance
func NewController(logger *zap.Logger, options ControllerOptions) Controller {
	logger.Debug("setting up validator controller")

	// lookup in a map that holds all relevant operators
	operatorsIDs := &sync.Map{}

	workerCfg := &worker.Config{
		Ctx:          options.Context,
		WorkersCount: options.WorkersCount,
		Buffer:       options.QueueBufferSize,
	}

	validatorOptions := validator.Options{ //TODO add vars
		NetworkConfig: options.NetworkConfig,
		Network:       options.Network,
		Beacon:        options.Beacon,
		Storage:       options.StorageMap,
		//Share:   nil,  // set per validator
		Signer:            options.BeaconSigner,
		OperatorSigner:    options.OperatorSigner,
		DutyRunners:       nil, // set per validator
		NewDecidedHandler: options.NewDecidedHandler,
		FullNode:          options.FullNode,
		Exporter:          options.Exporter,
		GasLimit:          options.GasLimit,
		MessageValidator:  options.MessageValidator,
		Metrics:           options.Metrics,
		Graffiti:          options.Graffiti,
	}

<<<<<<< HEAD
	genesisValidatorOptions := genesisvalidator.Options{
		NetworkConfig: options.NetworkConfig,
		Network:       options.Genesis.Network,
		Beacon:        options.Genesis.Beacon,
		Storage:       options.Genesis.StorageMap,
=======
	beaconNetwork := options.NetworkConfig.Beacon

	genesisValidatorOptions := genesisvalidator.Options{
		Network:       options.GenesisControllerOptions.Network,
		BeaconNetwork: beaconNetwork,
		Storage:       options.GenesisControllerOptions.StorageMap,
>>>>>>> 5f79591c
		// SSVShare:   nil,  // set per validator
		Signer:            options.Genesis.KeyManager,
		DutyRunners:       nil, // set per validator
		NewDecidedHandler: options.Genesis.NewDecidedHandler,
		FullNode:          options.FullNode,
		Exporter:          options.Exporter,
		GasLimit:          options.GasLimit,
		MessageValidator:  options.MessageValidator,
		Metrics:           options.Genesis.Metrics,
		Graffiti:          options.Graffiti,
	}

	// If full node, increase queue size to make enough room
	// for history sync batches to be pushed whole.
	if options.FullNode {
		size := options.HistorySyncBatchSize * 2
		if size > validator.DefaultQueueSize {
			validatorOptions.QueueSize = size
		}
		if size > genesisvalidator.DefaultQueueSize {
			genesisValidatorOptions.QueueSize = size
		}
	}

	metrics := validator.Metrics(validator.NopMetrics{})
	if options.Metrics != nil {
		metrics = options.Metrics
	}

	cacheTTL := beaconNetwork.SlotDurationSec() * time.Duration(beaconNetwork.SlotsPerEpoch()*2) // #nosec G115

	ctrl := controller{
		logger:            logger.Named(logging.NameController),
		metrics:           metrics,
		networkConfig:     options.NetworkConfig,
		sharesStorage:     options.RegistryStorage.Shares(),
		operatorsStorage:  options.RegistryStorage,
		recipientsStorage: options.RegistryStorage,
		ibftStorageMap:    options.StorageMap,
		validatorStore:    options.ValidatorStore,
		ctx:               options.Context,
		beacon:            options.Beacon,
		operatorDataStore: options.OperatorDataStore,
		beaconSigner:      options.BeaconSigner,
		operatorSigner:    options.OperatorSigner,
		network:           options.Network,

		validatorsMap:           options.ValidatorsMap,
		validatorOptions:        validatorOptions,
		genesisValidatorOptions: genesisValidatorOptions,

		metadataUpdateInterval: options.MetadataUpdateInterval,

		operatorsIDs: operatorsIDs,

		messageRouter:        newMessageRouter(logger),
		messageWorker:        worker.NewWorker(logger, workerCfg),
		historySyncBatchSize: options.HistorySyncBatchSize,

		committeesObservers: ttlcache.New(
			ttlcache.WithTTL[spectypes.MessageID, *committeeObserver](cacheTTL),
		),
		attesterRoots: ttlcache.New(
			ttlcache.WithTTL[phase0.Root, struct{}](cacheTTL),
		),
		syncCommRoots: ttlcache.New(
			ttlcache.WithTTL[phase0.Root, struct{}](cacheTTL),
		),
		domainCache: validator.NewDomainCache(options.Beacon, cacheTTL),

		indicesChange:           make(chan struct{}),
		validatorExitCh:         make(chan duties.ExitDescriptor),
		committeeValidatorSetup: make(chan struct{}, 1),
		dutyGuard:               validator.NewCommitteeDutyGuard(),

		messageValidator: options.MessageValidator,
	}
	ctrl.genesisCtx, ctrl.cancelGenesisCtx = context.WithCancel(options.Context)

	// Start automatic expired item deletion in nonCommitteeValidators.
	go ctrl.committeesObservers.Start()
	// Delete old root and domain entries.
	go ctrl.attesterRoots.Start()
	go ctrl.syncCommRoots.Start()
	go ctrl.domainCache.Start()

	return &ctrl
}

func (c *controller) GetOperatorShares() []*ssvtypes.SSVShare {
	return c.sharesStorage.List(
		nil,
		registrystorage.ByOperatorID(c.operatorDataStore.GetOperatorID()),
		registrystorage.ByActiveValidator(),
	)
}

func (c *controller) IndicesChangeChan() chan struct{} {
	return c.indicesChange
}

func (c *controller) ValidatorExitChan() <-chan duties.ExitDescriptor {
	return c.validatorExitCh
}

func (c *controller) GetValidatorStats() (uint64, uint64, uint64, error) {
	allShares := c.sharesStorage.List(nil)
	operatorShares := uint64(0)
	active := uint64(0)
	for _, s := range allShares {
		if ok := s.BelongsToOperator(c.operatorDataStore.GetOperatorID()); ok {
			operatorShares++
		}
		if s.IsParticipating(c.beacon.GetBeaconNetwork().EstimatedCurrentEpoch()) {
			active++
		}
	}
	return uint64(len(allShares)), active, operatorShares, nil
}

func (c *controller) handleRouterMessages() {
	ctx, cancel := context.WithCancel(c.ctx)
	defer cancel()
	ch := c.messageRouter.GetMessageChan()
	for {
		select {
		case <-ctx.Done():
			c.logger.Debug("router message handler stopped")
			return

		case msg := <-ch:
			switch m := msg.(type) {
			case *genesisqueue.GenesisSSVMessage:
				if m.MsgType == genesismessage.SSVEventMsgType {
					continue
				}

				pk := m.GetID().GetPubKey()
				if v, ok := c.validatorsMap.GetValidator(spectypes.ValidatorPK(pk[:])); ok {
					if genesisValidator, ok := v.GenesisValidator(); ok {
						genesisValidator.HandleMessage(c.logger, m)
					}
				}
				// TODO: (Alan) make exporter work with genesis message as well
				// } else if c.validatorOptions.Exporter {
				// 	if m.MsgType != genesisspectypes.SSVConsensusMsgType {
				// 		continue // not supporting other types
				// 	}
				// 	if !c.messageWorker.TryEnqueue(m) { // start to save non committee decided messages only post fork
				// 		c.logger.Warn("Failed to enqueue post consensus message: buffer is full")
				// 	}

			case *queue.SSVMessage:
				if m.MsgType == message.SSVEventMsgType {
					continue
				}

				// TODO: only try copying clusterid if validator failed
				dutyExecutorID := m.GetID().GetDutyExecutorID()
				var cid spectypes.CommitteeID
				copy(cid[:], dutyExecutorID[16:])

				if v, ok := c.validatorsMap.GetValidator(spectypes.ValidatorPK(dutyExecutorID)); ok {
					v.Validator().HandleMessage(c.logger, m)
				} else if vc, ok := c.validatorsMap.GetCommittee(cid); ok {
					vc.HandleMessage(c.logger, m)
				} else if c.validatorOptions.Exporter {
					if m.MsgType != spectypes.SSVConsensusMsgType && m.MsgType != spectypes.SSVPartialSignatureMsgType {
						continue
					}
					if !c.messageWorker.TryEnqueue(m) { // start to save non committee decided messages only post fork
						c.logger.Warn("Failed to enqueue post consensus message: buffer is full")
					}
				}

			default:
				// This should be impossible because the channel is typed.
				c.logger.Fatal("unknown message type from router", zap.Any("message", m))
			}
		}
	}
}

var nonCommitteeValidatorTTLs = map[spectypes.RunnerRole]int{
	spectypes.RoleCommittee:  64,
	spectypes.RoleProposer:   4,
	spectypes.RoleAggregator: 4,
	//spectypes.BNRoleSyncCommittee:             4,
	spectypes.RoleSyncCommitteeContribution: 4,
}

func (c *controller) handleWorkerMessages(msg network.DecodedSSVMessage) error {
	var ncv *committeeObserver
	ssvMsg := msg.(*queue.SSVMessage)

	item := c.getNonCommitteeValidators(ssvMsg.GetID())
	if item == nil {
		committeeObserverOptions := validator.CommitteeObserverOptions{
			Logger:            c.logger,
			NetworkConfig:     c.networkConfig,
			ValidatorStore:    c.validatorStore,
			Network:           c.validatorOptions.Network,
			Storage:           c.validatorOptions.Storage,
			FullNode:          c.validatorOptions.FullNode,
			Operator:          c.validatorOptions.Operator,
			OperatorSigner:    c.validatorOptions.OperatorSigner,
			NewDecidedHandler: c.validatorOptions.NewDecidedHandler,
			AttesterRoots:     c.attesterRoots,
			SyncCommRoots:     c.syncCommRoots,
			DomainCache:       c.domainCache,
		}
		ncv = &committeeObserver{
			CommitteeObserver: validator.NewCommitteeObserver(convert.MessageID(ssvMsg.MsgID), committeeObserverOptions),
		}
		ttlSlots := nonCommitteeValidatorTTLs[ssvMsg.MsgID.GetRoleType()]
		c.committeesObservers.Set(
			ssvMsg.GetID(),
			ncv,
			time.Duration(ttlSlots)*c.beacon.GetBeaconNetwork().SlotDurationSec(),
		)
	} else {
		ncv = item
	}
	if err := c.handleNonCommitteeMessages(ssvMsg, ncv); err != nil {
		return err
	}
	return nil
}

func (c *controller) handleNonCommitteeMessages(msg *queue.SSVMessage, ncv *committeeObserver) error {
	c.committeesObserversMutex.Lock()
	defer c.committeesObserversMutex.Unlock()

	if msg.MsgType == spectypes.SSVConsensusMsgType {
		// Process proposal messages for committee consensus only to get the roots
		if msg.MsgID.GetRoleType() != spectypes.RoleCommittee {
			return nil
		}

		subMsg, ok := msg.Body.(*specqbft.Message)
		if !ok || subMsg.MsgType != specqbft.ProposalMsgType {
			return nil
		}

		return ncv.OnProposalMsg(msg)
	} else if msg.MsgType == spectypes.SSVPartialSignatureMsgType {
		pSigMessages := &spectypes.PartialSignatureMessages{}
		if err := pSigMessages.Decode(msg.SignedSSVMessage.SSVMessage.GetData()); err != nil {
			return err
		}

		return ncv.ProcessMessage(msg)
	}
	return nil
}

func (c *controller) getNonCommitteeValidators(messageId spectypes.MessageID) *committeeObserver {
	item := c.committeesObservers.Get(messageId)
	if item != nil {
		return item.Value()
	}
	return nil
}

// StartValidators loads all persisted shares and setup the corresponding validators
func (c *controller) StartValidators() {
	// Load non-liquidated shares.
	shares := c.sharesStorage.List(nil, registrystorage.ByNotLiquidated())
	if len(shares) == 0 {
		close(c.committeeValidatorSetup)
		c.logger.Info("could not find validators")
		return
	}

	var ownShares []*ssvtypes.SSVShare
	var allPubKeys = make([][]byte, 0, len(shares))
	for _, share := range shares {
		if c.operatorDataStore.GetOperatorID() != 0 && share.BelongsToOperator(c.operatorDataStore.GetOperatorID()) {
			ownShares = append(ownShares, share)
		}
		allPubKeys = append(allPubKeys, share.ValidatorPubKey[:])
	}

	if c.validatorOptions.Exporter {
		// There are no committee validators to setup.
		close(c.committeeValidatorSetup)
	} else {
		// Setup committee validators.
		inited, committees := c.setupValidators(ownShares)
		if len(inited) == 0 {
			// If no validators were started and therefore we're not subscribed to any subnets,
			// then subscribe to a random subnet to participate in the network.
			if err := c.network.SubscribeRandoms(c.logger, 1); err != nil {
				c.logger.Error("failed to subscribe to random subnets", zap.Error(err))
			}
		}
		close(c.committeeValidatorSetup)

		// Start validators.
		c.startValidators(inited, committees)
	}

	// Fetch metadata now if there is none. Otherwise, UpdateValidatorsMetadataLoop will handle it.
	var hasMetadata bool
	for _, share := range shares {
		if !share.Liquidated && share.HasBeaconMetadata() {
			hasMetadata = true
			break
		}
	}
	if !hasMetadata {
		start := time.Now()
		err := c.fetchAndUpdateValidatorsMetadata(c.logger, allPubKeys, c.beacon)
		if err != nil {
			c.logger.Error("failed to update validators metadata after setup",
				zap.Int("shares", len(allPubKeys)),
				fields.Took(time.Since(start)),
				zap.Error(err))
		} else {
			c.logger.Debug("updated validators metadata after setup",
				zap.Int("shares", len(allPubKeys)),
				fields.Took(time.Since(start)))
		}
	}
}

// setupValidators setup and starts validators from the given shares.
// shares w/o validator's metadata won't start, but the metadata will be fetched and the validator will start afterwards
func (c *controller) setupValidators(shares []*ssvtypes.SSVShare) ([]*validators.ValidatorContainer, []*validator.Committee) {
	c.logger.Info("starting validators setup...", zap.Int("shares count", len(shares)))
	var errs []error
	var fetchMetadata [][]byte
	var validators []*validators.ValidatorContainer
	var committees []*validator.Committee
	for _, validatorShare := range shares {
		var initialized bool
		v, vc, err := c.onShareInit(validatorShare)
		if err != nil {
			c.logger.Warn("could not start validator", fields.PubKey(validatorShare.ValidatorPubKey[:]), zap.Error(err))
			errs = append(errs, err)
		}
		if v != nil {
			initialized = true
		}
		if !initialized && err == nil {
			// Fetch metadata, if needed.
			fetchMetadata = append(fetchMetadata, validatorShare.ValidatorPubKey[:])
		}
		if initialized {
			validators = append(validators, v)
			committees = append(committees, vc)
		}
	}
	c.logger.Info("init validators done", zap.Int("validators_size", c.validatorsMap.SizeValidators()), zap.Int("committee_size", c.validatorsMap.SizeCommittees()),
		zap.Int("failures", len(errs)), zap.Int("missing_metadata", len(fetchMetadata)),
		zap.Int("shares", len(shares)), zap.Int("initialized", len(validators)))
	return validators, committees
}

func (c *controller) startValidators(validators []*validators.ValidatorContainer, committees []*validator.Committee) int {
	var started int
	var errs []error
	for _, v := range validators {
		s, err := c.startValidator(v)
		if err != nil {
			c.logger.Error("could not start validator", zap.Error(err))
			errs = append(errs, err)
			continue
		}
		if s {
			started++
		}
	}

	started += len(committees)

	c.logger.Info("setup validators done", zap.Int("map size", c.validatorsMap.SizeValidators()),
		zap.Int("failures", len(errs)),
		zap.Int("shares", len(validators)), zap.Int("started", started))
	return started
}

// StartNetworkHandlers init msg worker that handles network messages
func (c *controller) StartNetworkHandlers() {
	c.network.UseMessageRouter(c.messageRouter)
	for i := 0; i < networkRouterConcurrency; i++ {
		go c.handleRouterMessages()
	}
	c.messageWorker.UseHandler(c.handleWorkerMessages)
}

// UpdateValidatorsMetadata updates a given validator with metadata (implements ValidatorMetadataStorage)
func (c *controller) UpdateValidatorsMetadata(data map[spectypes.ValidatorPK]*beaconprotocol.ValidatorMetadata) error {
	// Save metadata to share storage.
	start := time.Now()
	err := c.sharesStorage.UpdateValidatorsMetadata(data)
	if err != nil {
		return errors.Wrap(err, "could not update validator metadata")
	}
	c.logger.Debug("🆕 updated validators metadata in storage",
		fields.Took(time.Since(start)), zap.Int("count", len(data)))

	// If we're not an operator, return early.
	if c.operatorDataStore.GetOperatorID() == 0 {
		return nil
	}

	// Start validators, if needed.
	shares := c.sharesStorage.List(
		nil,
		registrystorage.ByNotLiquidated(),
		registrystorage.ByOperatorID(c.operatorDataStore.GetOperatorID()),
		func(share *ssvtypes.SSVShare) bool {
			return data[share.ValidatorPubKey] != nil
		},
	)

	for _, share := range shares {
		// Start validator (if not already started).
		// TODO: why its in the map if not started?
		if v, found := c.validatorsMap.GetValidator(share.ValidatorPubKey); found {
			v.UpdateShare(
				func(s *types.SSVShare) {
					s.BeaconMetadata = share.BeaconMetadata
					s.ValidatorIndex = share.ValidatorIndex
				}, func(s *genesistypes.SSVShare) {
					s.BeaconMetadata = share.BeaconMetadata
				},
			)
			_, err := c.startValidator(v)
			if err != nil {
				c.logger.Warn("could not start validator", zap.Error(err))
			}
			vc, found := c.validatorsMap.GetCommittee(v.Share().CommitteeID())
			if found {
				vc.AddShare(&v.Share().Share)
			}
		} else {
			c.logger.Info("starting new validator", fields.PubKey(share.ValidatorPubKey[:]))

			started, err := c.onShareStart(share)
			if err != nil {
				c.logger.Warn("could not start newly active validator", zap.Error(err))
				continue
			}
			if started {
				c.logger.Debug("started share after metadata update", zap.Bool("started", started))
			}
		}
	}

	return nil
}

// GetValidator returns a validator instance from ValidatorsMap
func (c *controller) GetValidator(pubKey spectypes.ValidatorPK) (*validators.ValidatorContainer, bool) {
	return c.validatorsMap.GetValidator(pubKey)
}

func (c *controller) ExecuteGenesisDuty(logger *zap.Logger, duty *genesisspectypes.Duty) {
	// because we're using the same duty for more than 1 duty (e.g. attest + aggregator) there is an error in bls.Deserialize func for cgo pointer to pointer,
	// so we need to copy the pubkey to avoid pointer.
	var pk phase0.BLSPubKey
	copy(pk[:], duty.PubKey[:])

	if v, ok := c.GetValidator(spectypes.ValidatorPK(pk)); ok {
		ssvMsg, err := CreateGenesisDutyExecuteMsg(duty, pk, genesisssvtypes.GetDefaultDomain())
		if err != nil {
			logger.Error("could not create duty execute msg", zap.Error(err))
			return
		}
		dec, err := genesisqueue.DecodeGenesisSSVMessage(ssvMsg)
		if err != nil {
			logger.Error("could not decode duty execute msg", zap.Error(err))
			return
		}
		if genesisValidator, ok := v.GenesisValidator(); ok {
			if pushed := genesisValidator.Queues[duty.Type].Q.TryPush(dec); !pushed {
				logger.Warn("dropping ExecuteDuty message because the queue is full")
			}
		}
	} else {
		logger.Warn("could not find validator", fields.PubKey(duty.PubKey[:]))
	}
}

func (c *controller) ExecuteDuty(logger *zap.Logger, duty *spectypes.ValidatorDuty) {
	// because we're using the same duty for more than 1 duty (e.g. attest + aggregator) there is an error in bls.Deserialize func for cgo pointer to pointer.
	// so we need to copy the pubkey val to avoid pointer
	pk := make([]byte, 48)
	copy(pk, duty.PubKey[:])

	if v, ok := c.GetValidator(spectypes.ValidatorPK(pk)); ok {
		ssvMsg, err := CreateDutyExecuteMsg(duty, pk, c.networkConfig.DomainType())
		if err != nil {
			logger.Error("could not create duty execute msg", zap.Error(err))
			return
		}
		dec, err := queue.DecodeSSVMessage(ssvMsg)
		if err != nil {
			logger.Error("could not decode duty execute msg", zap.Error(err))
			return
		}
		if pushed := v.Validator().Queues[duty.RunnerRole()].Q.TryPush(dec); !pushed {
			logger.Warn("dropping ExecuteDuty message because the queue is full")
		}
		// logger.Debug("📬 queue: pushed message", fields.MessageID(dec.MsgID), fields.MessageType(dec.MsgType))
	} else {
		logger.Warn("could not find validator")
	}
}

func (c *controller) ExecuteCommitteeDuty(logger *zap.Logger, committeeID spectypes.CommitteeID, duty *spectypes.CommitteeDuty) {
	if cm, ok := c.validatorsMap.GetCommittee(committeeID); ok {
		ssvMsg, err := CreateCommitteeDutyExecuteMsg(duty, committeeID, c.networkConfig.DomainType())
		if err != nil {
			logger.Error("could not create duty execute msg", zap.Error(err))
			return
		}
		dec, err := queue.DecodeSSVMessage(ssvMsg)
		if err != nil {
			logger.Error("could not decode duty execute msg", zap.Error(err))
			return
		}
		if err := cm.OnExecuteDuty(logger, dec.Body.(*ssvtypes.EventMsg)); err != nil {
			logger.Error("could not execute committee duty", zap.Error(err))
		}
	} else {
		logger.Warn("could not find committee", fields.CommitteeID(committeeID))
	}
}

// CreateDutyExecuteMsg returns ssvMsg with event type of execute duty
func CreateDutyExecuteMsg(duty *spectypes.ValidatorDuty, pubKey []byte, domain spectypes.DomainType) (*spectypes.SSVMessage, error) {
	executeDutyData := ssvtypes.ExecuteDutyData{Duty: duty}
	data, err := json.Marshal(executeDutyData)
	if err != nil {
		return nil, fmt.Errorf("failed to marshal execute duty data: %w", err)
	}

	return dutyDataToSSVMsg(domain, pubKey, duty.RunnerRole(), data)
}

// CreateCommitteeDutyExecuteMsg returns ssvMsg with event type of execute committee duty
func CreateCommitteeDutyExecuteMsg(duty *spectypes.CommitteeDuty, committeeID spectypes.CommitteeID, domain spectypes.DomainType) (*spectypes.SSVMessage, error) {
	executeCommitteeDutyData := ssvtypes.ExecuteCommitteeDutyData{Duty: duty}
	data, err := json.Marshal(executeCommitteeDutyData)
	if err != nil {
		return nil, fmt.Errorf("failed to marshal execute committee duty data: %w", err)
	}

	return dutyDataToSSVMsg(domain, committeeID[:], spectypes.RoleCommittee, data)
}

func CreateGenesisDutyExecuteMsg(duty *genesisspectypes.Duty, pubKey phase0.BLSPubKey, domain genesisspectypes.DomainType) (*genesisspectypes.SSVMessage, error) {
	executeDutyData := genesisssvtypes.ExecuteDutyData{Duty: duty}
	b, err := json.Marshal(executeDutyData)
	if err != nil {
		return nil, errors.Wrap(err, "failed to marshal execute duty data")
	}
	msg := genesisssvtypes.EventMsg{
		Type: genesisssvtypes.ExecuteDuty,
		Data: b,
	}
	data, err := msg.Encode()
	if err != nil {
		return nil, errors.Wrap(err, "failed to encode event msg")
	}
	return &genesisspectypes.SSVMessage{
		MsgType: genesisspectypes.MsgType(message.SSVEventMsgType),
		MsgID:   genesisspectypes.NewMsgID(domain, pubKey[:], duty.Type),
		Data:    data,
	}, nil
}

func dutyDataToSSVMsg(
	domain spectypes.DomainType,
	msgIdentifier []byte,
	runnerRole spectypes.RunnerRole,
	data []byte,
) (*spectypes.SSVMessage, error) {
	msg := ssvtypes.EventMsg{
		Type: ssvtypes.ExecuteDuty,
		Data: data,
	}
	msgData, err := msg.Encode()
	if err != nil {
		return nil, fmt.Errorf("failed to encode event msg: %w", err)
	}

	return &spectypes.SSVMessage{
		MsgType: message.SSVEventMsgType,
		MsgID:   spectypes.NewMsgID(domain, msgIdentifier, runnerRole),
		Data:    msgData,
	}, nil
}

func (c *controller) AllActiveIndices(epoch phase0.Epoch, afterInit bool) []phase0.ValidatorIndex {
	if afterInit {
		<-c.committeeValidatorSetup
	}
	var indices []phase0.ValidatorIndex
	c.sharesStorage.Range(nil, func(share *ssvtypes.SSVShare) bool {
		if share.IsParticipating(epoch) {
			indices = append(indices, share.BeaconMetadata.Index)
		}
		return true
	})
	return indices
}

// onShareStop is called when a validator was removed or liquidated
func (c *controller) onShareStop(pubKey spectypes.ValidatorPK) {
	// remove from ValidatorsMap
	v := c.validatorsMap.RemoveValidator(pubKey)

	if v == nil {
		c.logger.Warn("could not find validator to stop", fields.PubKey(pubKey[:]))
		return
	}

	// stop instance
	v.Stop()
	c.logger.Debug("validator was stopped", fields.PubKey(pubKey[:]))
	vc, ok := c.validatorsMap.GetCommittee(v.Share().CommitteeID())
	if ok {
		vc.RemoveShare(v.Share().Share.ValidatorIndex)
		if len(vc.Shares) == 0 {
			deletedCommittee := c.validatorsMap.RemoveCommittee(v.Share().CommitteeID())
			if deletedCommittee == nil {
				c.logger.Warn("could not find committee to remove on no validators",
					fields.CommitteeID(v.Share().CommitteeID()),
					fields.PubKey(pubKey[:]),
				)
				return
			}
			deletedCommittee.Stop()
		}
	}
}

func (c *controller) onShareInit(share *ssvtypes.SSVShare) (*validators.ValidatorContainer, *validator.Committee, error) {
	if !share.HasBeaconMetadata() { // fetching index and status in case not exist
		c.logger.Warn("skipping validator until it becomes active", fields.PubKey(share.ValidatorPubKey[:]))
		return nil, nil, nil
	}

	if err := c.setShareFeeRecipient(share, c.recipientsStorage.GetRecipientData); err != nil {
		return nil, nil, fmt.Errorf("could not set share fee recipient: %w", err)
	}

	operator, err := c.committeeMemberFromShare(share)
	if err != nil {
		return nil, nil, err
	}

	// Start a committee validator.
	v, found := c.validatorsMap.GetValidator(share.ValidatorPubKey)
	if !found {
		// Share context with both the validator and the runners,
		// so that when the validator is stopped, the runners are stopped as well.
		validatorCtx, validatorCancel := context.WithCancel(c.ctx)

		opts := c.validatorOptions
		opts.SSVShare = share
		opts.Operator = operator
		opts.DutyRunners, err = SetupRunners(validatorCtx, c.logger, opts)
		if err != nil {
			validatorCancel()
			return nil, nil, fmt.Errorf("could not setup runners: %w", err)
		}
		alanValidator := validator.NewValidator(validatorCtx, validatorCancel, opts)

		// TODO: (Alan) share mutations such as metadata changes and fee recipient updates aren't reflected in genesis shares
		// because shares are duplicated.

		var genesisValidator *genesisvalidator.Validator
		if !c.networkConfig.PastAlanFork() {
			// Create a validator context based on genesis context.
			genesisValidatorCtx, validatorCancel := context.WithCancel(c.genesisCtx)

			genesisOpts := c.genesisValidatorOptions
			genesisOpts.SSVShare = genesisssvtypes.ConvertToGenesisSSVShare(share, operator)
			genesisOpts.DutyRunners = SetupGenesisRunners(genesisValidatorCtx, c.logger, genesisOpts)

			genesisValidator = genesisvalidator.NewValidator(genesisValidatorCtx, validatorCancel, genesisOpts)
		}

		v, err = validators.NewValidatorContainer(
			alanValidator,
			genesisValidator,
		)
		if err != nil {
			return nil, nil, fmt.Errorf("could not create validator container: %w", err)
		}
		c.validatorsMap.PutValidator(share.ValidatorPubKey, v)

		c.printShare(share, "setup validator done")
	} else {
		c.printShare(v.Share(), "get validator")
	}

	// Start a committee validator.
	vc, found := c.validatorsMap.GetCommittee(operator.CommitteeID)
	if !found {
		// Share context with both the validator and the runners,
		// so that when the validator is stopped, the runners are stopped as well.
		ctx, cancel := context.WithCancel(c.ctx)

		opts := c.validatorOptions
		opts.SSVShare = share
		opts.Operator = operator

		committeeOpIDs := types.OperatorIDsFromOperators(operator.Committee)

		logger := c.logger.With([]zap.Field{
			zap.String("committee", fields.FormatCommittee(committeeOpIDs)),
			zap.String("committee_id", hex.EncodeToString(operator.CommitteeID[:])),
		}...)

		committeeRunnerFunc := SetupCommitteeRunners(ctx, opts)

		vc = validator.NewCommittee(
			ctx,
			cancel,
			logger,
			c.beacon.GetBeaconNetwork(),
			operator,
			committeeRunnerFunc,
			nil,
			c.dutyGuard,
		)
		vc.AddShare(&share.Share)
		c.validatorsMap.PutCommittee(operator.CommitteeID, vc)

		c.printShare(share, "setup committee done")

	} else {
		vc.AddShare(&share.Share)
		c.printShare(share, "added share to committee")
	}

	return v, vc, nil
}

func (c *controller) committeeMemberFromShare(share *ssvtypes.SSVShare) (*spectypes.CommitteeMember, error) {
	operators := make([]*spectypes.Operator, len(share.Committee))
	for i, cm := range share.Committee {
		opdata, found, err := c.operatorsStorage.GetOperatorData(nil, cm.Signer)
		if err != nil {
			return nil, fmt.Errorf("could not get operator data: %w", err)
		}
		if !found {
			//TODO alan: support removed ops
			return nil, fmt.Errorf("operator not found")
		}

		operatorPEM, err := base64.StdEncoding.DecodeString(string(opdata.PublicKey))
		if err != nil {
			return nil, fmt.Errorf("could not decode public key: %w", err)
		}

		operators[i] = &spectypes.Operator{
			OperatorID:        cm.Signer,
			SSVOperatorPubKey: operatorPEM,
		}
	}

	f := ssvtypes.ComputeF(uint64(len(share.Committee)))

	operatorPEM, err := base64.StdEncoding.DecodeString(string(c.operatorDataStore.GetOperatorData().PublicKey))
	if err != nil {
		return nil, fmt.Errorf("could not decode public key: %w", err)
	}

	return &spectypes.CommitteeMember{
		OperatorID:        c.operatorDataStore.GetOperatorID(),
		CommitteeID:       share.CommitteeID(),
		SSVOperatorPubKey: operatorPEM,
		FaultyNodes:       f,
		Committee:         operators,
	}, nil
}

func (c *controller) onShareStart(share *ssvtypes.SSVShare) (bool, error) {
	v, _, err := c.onShareInit(share)
	if err != nil || v == nil {
		return false, err
	}

	started, err := c.startValidator(v)
	if err != nil {
		return false, err
	}

	return started, nil
}

func (c *controller) printShare(s *ssvtypes.SSVShare, msg string) {
	committee := make([]string, len(s.Committee))
	for i, c := range s.Committee {
		committee[i] = fmt.Sprintf(`[OperatorID=%d, PubKey=%x]`, c.Signer, c.SharePubKey)
	}
	c.logger.Debug(msg,
		fields.PubKey(s.ValidatorPubKey[:]),
		zap.Bool("own_validator", s.BelongsToOperator(c.operatorDataStore.GetOperatorID())),
		zap.Strings("committee", committee),
		fields.FeeRecipient(s.FeeRecipientAddress[:]),
	)
}

func (c *controller) setShareFeeRecipient(share *ssvtypes.SSVShare, getRecipientData GetRecipientDataFunc) error {
	data, found, err := getRecipientData(nil, share.OwnerAddress)
	if err != nil {
		return errors.Wrap(err, "could not get recipient data")
	}

	var feeRecipient bellatrix.ExecutionAddress
	if !found {
		c.logger.Debug("setting fee recipient to owner address",
			fields.Validator(share.ValidatorPubKey[:]), fields.FeeRecipient(share.OwnerAddress.Bytes()))
		copy(feeRecipient[:], share.OwnerAddress.Bytes())
	} else {
		c.logger.Debug("setting fee recipient to storage data",
			fields.Validator(share.ValidatorPubKey[:]), fields.FeeRecipient(data.FeeRecipient[:]))
		feeRecipient = data.FeeRecipient
	}
	share.SetFeeRecipient(feeRecipient)

	return nil
}

func (c *controller) validatorStart(validator *validators.ValidatorContainer) (bool, error) {
	if c.validatorStartFunc == nil {
		return validator.Start(c.logger)
	}
	return c.validatorStartFunc(validator)
}

// startValidator will start the given validator if applicable
func (c *controller) startValidator(v *validators.ValidatorContainer) (bool, error) {
	c.reportValidatorStatus(v.Share().ValidatorPubKey[:], v.Share().BeaconMetadata)
	if v.Share().BeaconMetadata.Index == 0 {
		return false, errors.New("could not start validator: index not found")
	}
	started, err := c.validatorStart(v)
	if err != nil {
		c.metrics.ValidatorError(v.Share().ValidatorPubKey[:])
		return false, errors.Wrap(err, "could not start validator")
	}
	if started {
		c.recentlyStartedValidators++
	}

	return true, nil
}

func (c *controller) ForkListener(logger *zap.Logger) {
	if c.networkConfig.PastAlanFork() {
		return
	}

	go func() {
		slotTicker := slotticker.New(c.logger, slotticker.Config{
			SlotDuration: c.networkConfig.SlotDurationSec(),
			GenesisTime:  c.networkConfig.GetGenesisTime(),
		})

		next := slotTicker.Next()
		for {
			select {
			case <-c.ctx.Done():
				return
			case <-next:
				next = slotTicker.Next()
				if c.networkConfig.PastAlanFork() {
					// Cancel genesis context to stop the genesis validators.
					c.cancelGenesisCtx()

					// Unset genesis validators to free up memory.
					c.validatorsMap.ForEachValidator(func(validator *validators.ValidatorContainer) bool {
						validator.UnsetGenesisValidator()
						return true
					})

					logger.Info("stopped genesis validators on fork")
					return
				}
			}
		}
	}()
}

// UpdateValidatorMetaDataLoop updates metadata of validators in an interval
func (c *controller) UpdateValidatorMetaDataLoop() {
	const batchSize = 512
	var sleep = 2 * time.Second

	for {
		// Get the shares to fetch metadata for.
		start := time.Now()
		var existingShares, newShares []*ssvtypes.SSVShare
		c.sharesStorage.Range(nil, func(share *ssvtypes.SSVShare) bool {
			if share.Liquidated {
				return true
			}
			if share.BeaconMetadata == nil && share.MetadataLastUpdated().IsZero() {
				newShares = append(newShares, share)
			} else if time.Since(share.MetadataLastUpdated()) > c.metadataUpdateInterval {
				existingShares = append(existingShares, share)
			}
			return len(newShares) < batchSize
		})

		// Combine validators up to batchSize, prioritizing the new ones.
		shares := newShares
		if remainder := batchSize - len(shares); remainder > 0 {
			end := remainder
			if end > len(existingShares) {
				end = len(existingShares)
			}
			shares = append(shares, existingShares[:end]...)
		}
		for _, share := range shares {
			share.SetMetadataLastUpdated(time.Now())
		}

		filteringTook := time.Since(start)
		if len(shares) > 0 {
			pubKeys := make([][]byte, len(shares))
			for i, s := range shares {
				pubKeys[i] = s.ValidatorPubKey[:]
			}
			err := c.fetchAndUpdateValidatorsMetadata(c.logger, pubKeys, c.beacon)
			if err != nil {
				c.logger.Warn("failed to update validators metadata", zap.Error(err))
				continue
			}
		}
		c.logger.Debug("updated validators metadata",
			zap.Int("validators", len(shares)),
			zap.Int("new_validators", len(newShares)),
			zap.Uint64("started_validators", c.recentlyStartedValidators),
			zap.Duration("filtering_took", filteringTook),
			fields.Took(time.Since(start)))

		// Only sleep if there aren't more validators to fetch metadata for.
		if len(shares) < batchSize {
			time.Sleep(sleep)
		}
	}
}

func (c *controller) fetchAndUpdateValidatorsMetadata(logger *zap.Logger, pks [][]byte, beacon beaconprotocol.BeaconNode) error {
	// Fetch metadata for all validators.
	c.recentlyStartedValidators = 0
	beforeUpdate := c.AllActiveIndices(c.beacon.GetBeaconNetwork().EstimatedCurrentEpoch(), false)

	err := beaconprotocol.UpdateValidatorsMetadata(logger, pks, beacon, c.UpdateValidatorsMetadata)
	if err != nil {
		return errors.Wrap(err, "failed to update validators metadata")
	}

	// Refresh duties if there are any new active validators.
	afterUpdate := c.AllActiveIndices(c.beacon.GetBeaconNetwork().EstimatedCurrentEpoch(), false)
	if c.recentlyStartedValidators > 0 || hasNewValidators(beforeUpdate, afterUpdate) {
		c.logger.Debug("new validators found after metadata update",
			zap.Int("before", len(beforeUpdate)),
			zap.Int("after", len(afterUpdate)),
			zap.Uint64("started_validators", c.recentlyStartedValidators),
		)
		select {
		case c.indicesChange <- struct{}{}:
		case <-time.After(2 * c.beacon.GetBeaconNetwork().SlotDurationSec()):
			c.logger.Warn("timed out while notifying DutyScheduler of new validators")
		}
	}
	return nil
}

func hasNewValidators(before []phase0.ValidatorIndex, after []phase0.ValidatorIndex) bool {
	m := make(map[phase0.ValidatorIndex]struct{})
	for _, v := range before {
		m[v] = struct{}{}
	}
	for _, v := range after {
		if _, ok := m[v]; !ok {
			return true
		}
	}
	return false
}

func SetupCommitteeRunners(
	ctx context.Context,
	options validator.Options,
) validator.CommitteeRunnerFunc {
	buildController := func(role spectypes.RunnerRole, valueCheckF specqbft.ProposedValueCheckF) *qbftcontroller.Controller {
		config := &qbft.Config{
			BeaconSigner: options.Signer,
			Domain:       options.NetworkConfig.AlanDomainType,
			ValueCheckF:  valueCheckF,
			ProposerF: func(state *specqbft.State, round specqbft.Round) spectypes.OperatorID {
				leader := qbft.RoundRobinProposer(state, round)
				return leader
			},
			Network:     options.Network,
			Timer:       roundtimer.New(ctx, options.NetworkConfig.Beacon, role, nil),
			CutOffRound: roundtimer.CutOffRound,
		}

		identifier := spectypes.NewMsgID(options.NetworkConfig.AlanDomainType, options.Operator.CommitteeID[:], role)
		qbftCtrl := qbftcontroller.NewController(identifier[:], options.Operator, config, options.OperatorSigner, options.FullNode)
		return qbftCtrl
	}

	return func(slot phase0.Slot, shares map[phase0.ValidatorIndex]*spectypes.Share, attestingValidators []spectypes.ShareValidatorPK, dutyGuard runner.CommitteeDutyGuard) (*runner.CommitteeRunner, error) {
		// Create a committee runner.
		epoch := options.NetworkConfig.Beacon.GetBeaconNetwork().EstimatedEpochAtSlot(slot)
		valCheck := ssv.BeaconVoteValueCheckF(options.Signer, slot, attestingValidators, epoch)
		crunner, err := runner.NewCommitteeRunner(
			options.NetworkConfig,
			shares,
			buildController(spectypes.RoleCommittee, valCheck),
			options.Beacon,
			options.Network,
			options.Signer,
			options.OperatorSigner,
			valCheck,
			dutyGuard,
		)
		if err != nil {
			return nil, err
		}
		return crunner.(*runner.CommitteeRunner), nil
	}
}

// SetupRunners initializes duty runners for the given validator
func SetupRunners(
	ctx context.Context,
	logger *zap.Logger,
	options validator.Options,
) (runner.ValidatorDutyRunners, error) {

	if options.SSVShare == nil || options.SSVShare.BeaconMetadata == nil {
		logger.Error("missing validator metadata", zap.String("validator", hex.EncodeToString(options.SSVShare.ValidatorPubKey[:])))
		return runner.ValidatorDutyRunners{}, nil // TODO need to find better way to fix it
	}

	runnersType := []spectypes.RunnerRole{
		spectypes.RoleCommittee,
		spectypes.RoleProposer,
		spectypes.RoleAggregator,
		spectypes.RoleSyncCommitteeContribution,
		spectypes.RoleValidatorRegistration,
		spectypes.RoleVoluntaryExit,
	}

	buildController := func(role spectypes.RunnerRole, valueCheckF specqbft.ProposedValueCheckF) *qbftcontroller.Controller {
		config := &qbft.Config{
			BeaconSigner: options.Signer,
			Domain:       options.NetworkConfig.DomainType(),
			ValueCheckF:  nil, // sets per role type
			ProposerF: func(state *specqbft.State, round specqbft.Round) spectypes.OperatorID {
				leader := qbft.RoundRobinProposer(state, round)
				//logger.Debug("leader", zap.Int("operator_id", int(leader)))
				return leader
			},
			Network:     options.Network,
			Timer:       roundtimer.New(ctx, options.NetworkConfig.Beacon, role, nil),
			CutOffRound: roundtimer.CutOffRound,
		}
		config.ValueCheckF = valueCheckF

		alanDomainType := options.NetworkConfig.AlanDomainType

		identifier := spectypes.NewMsgID(alanDomainType, options.SSVShare.Share.ValidatorPubKey[:], role)
		qbftCtrl := qbftcontroller.NewController(identifier[:], options.Operator, config, options.OperatorSigner, options.FullNode)
		return qbftCtrl
	}

	shareMap := make(map[phase0.ValidatorIndex]*spectypes.Share) // TODO: fill the map
	shareMap[options.SSVShare.ValidatorIndex] = &options.SSVShare.Share

	runners := runner.ValidatorDutyRunners{}
	alanDomainType := options.NetworkConfig.AlanDomainType
	var err error
	for _, role := range runnersType {
		switch role {
		//case spectypes.BNRoleAttester:
		//	valCheck := specssv.AttesterValueCheckF(options.Signer, options.NetworkConfig.Beacon.GetBeaconNetwork(), options.SSVShare.Share.ValidatorPubKey, options.SSVShare.BeaconMetadata.Index, options.SSVShare.SharePubKey)
		//	qbftCtrl := buildController(spectypes.BNRoleAttester, valCheck)
		//	runners[role] = runner.NewAttesterRunner(options.NetworkConfig.Beacon.GetBeaconNetwork(), &options.SSVShare.Share, qbftCtrl, options.Beacon, options.Network, options.Signer, options.OperatorSigner, valCheck, 0)
		case spectypes.RoleProposer:
			proposedValueCheck := ssv.ProposerValueCheckF(options.Signer, options.NetworkConfig.Beacon.GetBeaconNetwork(), options.SSVShare.Share.ValidatorPubKey, options.SSVShare.BeaconMetadata.Index, options.SSVShare.SharePubKey)
			qbftCtrl := buildController(spectypes.RoleProposer, proposedValueCheck)
			runners[role], err = runner.NewProposerRunner(alanDomainType, options.NetworkConfig.Beacon.GetBeaconNetwork(), shareMap, qbftCtrl, options.Beacon, options.Network, options.Signer, options.OperatorSigner, proposedValueCheck, 0, options.Graffiti)
		case spectypes.RoleAggregator:
			aggregatorValueCheckF := ssv.AggregatorValueCheckF(options.Signer, options.NetworkConfig.Beacon.GetBeaconNetwork(), options.SSVShare.Share.ValidatorPubKey, options.SSVShare.BeaconMetadata.Index)
			qbftCtrl := buildController(spectypes.RoleAggregator, aggregatorValueCheckF)
			runners[role], err = runner.NewAggregatorRunner(alanDomainType, options.NetworkConfig.Beacon.GetBeaconNetwork(), shareMap, qbftCtrl, options.Beacon, options.Network, options.Signer, options.OperatorSigner, aggregatorValueCheckF, 0)
		//case spectypes.BNRoleSyncCommittee:
		//syncCommitteeValueCheckF := specssv.SyncCommitteeValueCheckF(options.Signer, options.NetworkConfig.Beacon.GetBeaconNetwork(), options.SSVShare.ValidatorPubKey, options.SSVShare.BeaconMetadata.Index)
		//qbftCtrl := buildController(spectypes.BNRoleSyncCommittee, syncCommitteeValueCheckF)
		//runners[role] = runner.NewSyncCommitteeRunner(options.NetworkConfig, options.NetworkConfig.Beacon.GetBeaconNetwork(), &options.SSVShare.Share, qbftCtrl, options.Beacon, options.Network, options.Signer, options.OperatorSigner, syncCommitteeValueCheckF, 0)
		case spectypes.RoleSyncCommitteeContribution:
			syncCommitteeContributionValueCheckF := ssv.SyncCommitteeContributionValueCheckF(options.Signer, options.NetworkConfig.Beacon.GetBeaconNetwork(), options.SSVShare.Share.ValidatorPubKey, options.SSVShare.BeaconMetadata.Index)
			qbftCtrl := buildController(spectypes.RoleSyncCommitteeContribution, syncCommitteeContributionValueCheckF)
			runners[role], err = runner.NewSyncCommitteeAggregatorRunner(alanDomainType, options.NetworkConfig.Beacon.GetBeaconNetwork(), shareMap, qbftCtrl, options.Beacon, options.Network, options.Signer, options.OperatorSigner, syncCommitteeContributionValueCheckF, 0)
		case spectypes.RoleValidatorRegistration:
			runners[role], err = runner.NewValidatorRegistrationRunner(alanDomainType, options.NetworkConfig.Beacon.GetBeaconNetwork(), shareMap, options.Beacon, options.Network, options.Signer, options.OperatorSigner)
		case spectypes.RoleVoluntaryExit:
			runners[role], err = runner.NewVoluntaryExitRunner(alanDomainType, options.NetworkConfig.Beacon.GetBeaconNetwork(), shareMap, options.Beacon, options.Network, options.Signer, options.OperatorSigner)
		}
		if err != nil {
			return nil, errors.Wrap(err, "could not create duty runner")
		}
	}
	return runners, nil
}

func SetupGenesisRunners(ctx context.Context, logger *zap.Logger, options genesisvalidator.Options) genesisrunner.DutyRunners {
	if options.SSVShare == nil || options.SSVShare.BeaconMetadata == nil {
		logger.Error("missing validator metadata", zap.String("validator", hex.EncodeToString(options.SSVShare.ValidatorPubKey[:])))
		return genesisrunner.DutyRunners{} // TODO need to find better way to fix it
	}

	runnersType := []genesisspectypes.BeaconRole{
		genesisspectypes.BNRoleAttester,
		genesisspectypes.BNRoleProposer,
		genesisspectypes.BNRoleAggregator,
		genesisspectypes.BNRoleSyncCommittee,
		genesisspectypes.BNRoleSyncCommitteeContribution,
		genesisspectypes.BNRoleValidatorRegistration,
		genesisspectypes.BNRoleVoluntaryExit,
	}

	share := &options.SSVShare.Share

	buildController := func(role genesisspectypes.BeaconRole, valueCheckF genesisspecqbft.ProposedValueCheckF) *genesisqbftcontroller.Controller {
		config := &genesisqbft.Config{
			Signer:      options.Signer,
			SigningPK:   options.SSVShare.ValidatorPubKey[:],
			Domain:      genesisssvtypes.GetDefaultDomain(),
			ValueCheckF: nil, // sets per role type
			ProposerF: func(state *genesisspecqbft.State, round genesisspecqbft.Round) genesisspectypes.OperatorID {
				leader := genesisspecqbft.RoundRobinProposer(state, round)
				return leader
			},
			Storage: options.Storage.Get(role),
			Network: options.Network,
			Timer:   genesisroundtimer.New(ctx, options.NetworkConfig.Beacon, role, nil),
		}
		config.ValueCheckF = valueCheckF
		identifier := genesisspectypes.NewMsgID(genesisssvtypes.GetDefaultDomain(), options.SSVShare.Share.ValidatorPubKey[:], role)
		qbftCtrl := genesisqbftcontroller.NewController(identifier[:], share, config, options.FullNode)
		qbftCtrl.NewDecidedHandler = options.NewDecidedHandler
		return qbftCtrl
	}

	genesisBeaconNetwork := genesisspectypes.BeaconNetwork(options.NetworkConfig.Beacon.GetBeaconNetwork())

	runners := genesisrunner.DutyRunners{}
	genesisDomainType := options.NetworkConfig.GenesisDomainType
	for _, role := range runnersType {
		switch role {
		case genesisspectypes.BNRoleAttester:
			valCheck := genesisspecssv.AttesterValueCheckF(options.Signer, genesisBeaconNetwork, options.SSVShare.Share.ValidatorPubKey[:], options.SSVShare.BeaconMetadata.Index, options.SSVShare.SharePubKey)
			qbftCtrl := buildController(genesisspectypes.BNRoleAttester, valCheck)
			runners[role] = genesisrunner.NewAttesterRunnner(genesisDomainType, genesisBeaconNetwork, share, qbftCtrl, options.Beacon, options.Network, options.Signer, valCheck, 0)
		case genesisspectypes.BNRoleProposer:
			proposedValueCheck := genesisspecssv.ProposerValueCheckF(options.Signer, genesisBeaconNetwork, options.SSVShare.Share.ValidatorPubKey[:], options.SSVShare.BeaconMetadata.Index, options.SSVShare.SharePubKey)
			qbftCtrl := buildController(genesisspectypes.BNRoleProposer, proposedValueCheck)
			runners[role] = genesisrunner.NewProposerRunner(genesisDomainType, genesisBeaconNetwork, share, qbftCtrl, options.Beacon, options.Network, options.Signer, proposedValueCheck, 0, options.Graffiti)
		case genesisspectypes.BNRoleAggregator:
			aggregatorValueCheckF := genesisspecssv.AggregatorValueCheckF(options.Signer, genesisBeaconNetwork, options.SSVShare.Share.ValidatorPubKey[:], options.SSVShare.BeaconMetadata.Index)
			qbftCtrl := buildController(genesisspectypes.BNRoleAggregator, aggregatorValueCheckF)
			runners[role] = genesisrunner.NewAggregatorRunner(genesisDomainType, genesisBeaconNetwork, share, qbftCtrl, options.Beacon, options.Network, options.Signer, aggregatorValueCheckF, 0)
		case genesisspectypes.BNRoleSyncCommittee:
			syncCommitteeValueCheckF := genesisspecssv.SyncCommitteeValueCheckF(options.Signer, genesisBeaconNetwork, options.SSVShare.ValidatorPubKey[:], options.SSVShare.BeaconMetadata.Index)
			qbftCtrl := buildController(genesisspectypes.BNRoleSyncCommittee, syncCommitteeValueCheckF)
			runners[role] = genesisrunner.NewSyncCommitteeRunner(genesisDomainType, genesisBeaconNetwork, share, qbftCtrl, options.Beacon, options.Network, options.Signer, syncCommitteeValueCheckF, 0)
		case genesisspectypes.BNRoleSyncCommitteeContribution:
			syncCommitteeContributionValueCheckF := genesisspecssv.SyncCommitteeContributionValueCheckF(options.Signer, genesisBeaconNetwork, options.SSVShare.Share.ValidatorPubKey[:], options.SSVShare.BeaconMetadata.Index)
			qbftCtrl := buildController(genesisspectypes.BNRoleSyncCommitteeContribution, syncCommitteeContributionValueCheckF)
			runners[role] = genesisrunner.NewSyncCommitteeAggregatorRunner(genesisDomainType, genesisBeaconNetwork, share, qbftCtrl, options.Beacon, options.Network, options.Signer, syncCommitteeContributionValueCheckF, 0)
		case genesisspectypes.BNRoleValidatorRegistration:
			runners[role] = genesisrunner.NewValidatorRegistrationRunner(genesisDomainType, genesisBeaconNetwork, share, options.Beacon, options.Network, options.Signer)
		case genesisspectypes.BNRoleVoluntaryExit:
			runners[role] = genesisrunner.NewVoluntaryExitRunner(genesisDomainType, genesisBeaconNetwork, share, options.Beacon, options.Network, options.Signer)
		}
	}
	return runners
}<|MERGE_RESOLUTION|>--- conflicted
+++ resolved
@@ -254,20 +254,11 @@
 		Graffiti:          options.Graffiti,
 	}
 
-<<<<<<< HEAD
 	genesisValidatorOptions := genesisvalidator.Options{
 		NetworkConfig: options.NetworkConfig,
 		Network:       options.Genesis.Network,
 		Beacon:        options.Genesis.Beacon,
 		Storage:       options.Genesis.StorageMap,
-=======
-	beaconNetwork := options.NetworkConfig.Beacon
-
-	genesisValidatorOptions := genesisvalidator.Options{
-		Network:       options.GenesisControllerOptions.Network,
-		BeaconNetwork: beaconNetwork,
-		Storage:       options.GenesisControllerOptions.StorageMap,
->>>>>>> 5f79591c
 		// SSVShare:   nil,  // set per validator
 		Signer:            options.Genesis.KeyManager,
 		DutyRunners:       nil, // set per validator
@@ -296,6 +287,8 @@
 	if options.Metrics != nil {
 		metrics = options.Metrics
 	}
+
+	beaconNetwork := options.NetworkConfig.Beacon
 
 	cacheTTL := beaconNetwork.SlotDurationSec() * time.Duration(beaconNetwork.SlotsPerEpoch()*2) // #nosec G115
 
