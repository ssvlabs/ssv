package validator

import (
	"context"
	"encoding/base64"
	"encoding/hex"
	"encoding/json"
	"fmt"
	"sync"
	"time"

	"github.com/ssvlabs/ssv/exporter/convert"

	"github.com/attestantio/go-eth2-client/spec/bellatrix"
	"github.com/attestantio/go-eth2-client/spec/phase0"
	"github.com/ethereum/go-ethereum/common"
	"github.com/jellydator/ttlcache/v3"
	"github.com/pkg/errors"
	genesisspecqbft "github.com/ssvlabs/ssv-spec-pre-cc/qbft"
	genesisspecssv "github.com/ssvlabs/ssv-spec-pre-cc/ssv"
	genesisspectypes "github.com/ssvlabs/ssv-spec-pre-cc/types"
	specqbft "github.com/ssvlabs/ssv-spec/qbft"
	specssv "github.com/ssvlabs/ssv-spec/ssv"
	spectypes "github.com/ssvlabs/ssv-spec/types"
	"go.uber.org/zap"
	"golang.org/x/exp/maps"
	"golang.org/x/exp/slices"

	genesisstorage "github.com/ssvlabs/ssv/ibft/genesisstorage"
	"github.com/ssvlabs/ssv/ibft/storage"
	"github.com/ssvlabs/ssv/logging"
	"github.com/ssvlabs/ssv/logging/fields"
	"github.com/ssvlabs/ssv/message/validation"
	"github.com/ssvlabs/ssv/network"
	"github.com/ssvlabs/ssv/networkconfig"
	operatordatastore "github.com/ssvlabs/ssv/operator/datastore"
	"github.com/ssvlabs/ssv/operator/duties"
	nodestorage "github.com/ssvlabs/ssv/operator/storage"
	"github.com/ssvlabs/ssv/operator/validators"
	genesisbeaconprotocol "github.com/ssvlabs/ssv/protocol/genesis/blockchain/beacon"
	genesismessage "github.com/ssvlabs/ssv/protocol/genesis/message"
	genesisqbft "github.com/ssvlabs/ssv/protocol/genesis/qbft"
	genesisqbftcontroller "github.com/ssvlabs/ssv/protocol/genesis/qbft/controller"
	genesisroundtimer "github.com/ssvlabs/ssv/protocol/genesis/qbft/roundtimer"
	"github.com/ssvlabs/ssv/protocol/genesis/ssv/genesisqueue"
	genesisrunner "github.com/ssvlabs/ssv/protocol/genesis/ssv/runner"
	genesisvalidator "github.com/ssvlabs/ssv/protocol/genesis/ssv/validator"
	genesisssvtypes "github.com/ssvlabs/ssv/protocol/genesis/types"
	beaconprotocol "github.com/ssvlabs/ssv/protocol/v2/blockchain/beacon"
	"github.com/ssvlabs/ssv/protocol/v2/message"
	p2pprotocol "github.com/ssvlabs/ssv/protocol/v2/p2p"
	protocolp2p "github.com/ssvlabs/ssv/protocol/v2/p2p"
	"github.com/ssvlabs/ssv/protocol/v2/qbft"
	qbftcontroller "github.com/ssvlabs/ssv/protocol/v2/qbft/controller"
	"github.com/ssvlabs/ssv/protocol/v2/qbft/roundtimer"
	"github.com/ssvlabs/ssv/protocol/v2/queue/worker"
	"github.com/ssvlabs/ssv/protocol/v2/ssv/queue"
	"github.com/ssvlabs/ssv/protocol/v2/ssv/runner"
	"github.com/ssvlabs/ssv/protocol/v2/ssv/validator"
	ssvtypes "github.com/ssvlabs/ssv/protocol/v2/types"
	registrystorage "github.com/ssvlabs/ssv/registry/storage"
	"github.com/ssvlabs/ssv/storage/basedb"
)

//go:generate mockgen -package=mocks -destination=./mocks/controller.go -source=./controller.go

const (
	networkRouterConcurrency = 2048
)

type GetRecipientDataFunc func(r basedb.Reader, owner common.Address) (*registrystorage.RecipientData, bool, error)

// ShareEventHandlerFunc is a function that handles event in an extended mode
type ShareEventHandlerFunc func(share *ssvtypes.SSVShare)

// ControllerOptions for creating a validator controller
type ControllerOptions struct {
	Context                    context.Context
	DB                         basedb.Database
	SignatureCollectionTimeout time.Duration `yaml:"SignatureCollectionTimeout" env:"SIGNATURE_COLLECTION_TIMEOUT" env-default:"5s" env-description:"Timeout for signature collection after consensus"`
	MetadataUpdateInterval     time.Duration `yaml:"MetadataUpdateInterval" env:"METADATA_UPDATE_INTERVAL" env-default:"12m" env-description:"Interval for updating metadata"`
	HistorySyncBatchSize       int           `yaml:"HistorySyncBatchSize" env:"HISTORY_SYNC_BATCH_SIZE" env-default:"25" env-description:"Maximum number of messages to sync in a single batch"`
	MinPeers                   int           `yaml:"MinimumPeers" env:"MINIMUM_PEERS" env-default:"2" env-description:"The required minimum peers for sync"`
	BeaconNetwork              beaconprotocol.Network
	Network                    P2PNetwork
	Beacon                     beaconprotocol.BeaconNode
	GenesisBeacon              genesisbeaconprotocol.BeaconNode
	FullNode                   bool `yaml:"FullNode" env:"FULLNODE" env-default:"false" env-description:"Save decided history rather than just highest messages"`
	Exporter                   bool `yaml:"Exporter" env:"EXPORTER" env-default:"false" env-description:""`
	BeaconSigner               spectypes.BeaconSigner
	OperatorSigner             ssvtypes.OperatorSigner
	OperatorDataStore          operatordatastore.OperatorDataStore
	RegistryStorage            nodestorage.Storage
	RecipientsStorage          Recipients
	NewDecidedHandler          qbftcontroller.NewDecidedHandler
	DutyRoles                  []spectypes.BeaconRole
	StorageMap                 *storage.QBFTStores
	ValidatorStore             registrystorage.ValidatorStore
	Metrics                    validator.Metrics
	MessageValidator           validation.MessageValidator
	ValidatorsMap              *validators.ValidatorsMap
	NetworkConfig              networkconfig.NetworkConfig

	// worker flags
	WorkersCount    int `yaml:"MsgWorkersCount" env:"MSG_WORKERS_COUNT" env-default:"256" env-description:"Number of goroutines to use for message workers"`
	QueueBufferSize int `yaml:"MsgWorkerBufferSize" env:"MSG_WORKER_BUFFER_SIZE" env-default:"65536" env-description:"Buffer size for message workers"`
	GasLimit        uint64

	// Genesis Flags
	GenesisControllerOptions
}

type GenesisControllerOptions struct {
	Network           genesisspecqbft.Network
	BuilderProposals  bool `yaml:"BuilderProposals" env:"BUILDER_PROPOSALS" env-default:"false" env-description:"Use external builders to produce blocks"`
	KeyManager        genesisspectypes.KeyManager
	StorageMap        *genesisstorage.QBFTStores
	NewDecidedHandler genesisqbftcontroller.NewDecidedHandler
	Metrics           genesisvalidator.Metrics
}

// Controller represent the validators controller,
// it takes care of bootstrapping, updating and managing existing validators and their shares
type Controller interface {
	StartValidators()
	CommitteeActiveIndices(epoch phase0.Epoch) []phase0.ValidatorIndex
	AllActiveIndices(epoch phase0.Epoch, afterInit bool) []phase0.ValidatorIndex
	GetValidator(pubKey spectypes.ValidatorPK) (*validators.ValidatorContainer, bool)
	UpdateValidatorMetaDataLoop()
	StartNetworkHandlers()
	GetOperatorShares() []*ssvtypes.SSVShare
	// GetValidatorStats returns stats of validators, including the following:
	//  - the amount of validators in the network
	//  - the amount of active validators (i.e. not slashed or existed)
	//  - the amount of validators assigned to this operator
	GetValidatorStats() (uint64, uint64, uint64, error)
	IndicesChangeChan() chan struct{}
	ValidatorExitChan() <-chan duties.ExitDescriptor

	StartValidator(share *ssvtypes.SSVShare) error
	StopValidator(pubKey spectypes.ValidatorPK) error
	LiquidateCluster(owner common.Address, operatorIDs []uint64, toLiquidate []*ssvtypes.SSVShare) error
	ReactivateCluster(owner common.Address, operatorIDs []uint64, toReactivate []*ssvtypes.SSVShare) error
	UpdateFeeRecipient(owner, recipient common.Address) error
	ExitValidator(pubKey phase0.BLSPubKey, blockNumber uint64, validatorIndex phase0.ValidatorIndex) error

	duties.DutyExecutor
}

type committeeObserver struct {
	*validator.CommitteeObserver
	sync.Mutex
}

type Nonce uint16

type Recipients interface {
	GetRecipientData(r basedb.Reader, owner common.Address) (*registrystorage.RecipientData, bool, error)
}

type SharesStorage interface {
	Get(txn basedb.Reader, pubKey []byte) *ssvtypes.SSVShare
	List(txn basedb.Reader, filters ...registrystorage.SharesFilter) []*ssvtypes.SSVShare
	Range(txn basedb.Reader, fn func(*ssvtypes.SSVShare) bool)
	UpdateValidatorMetadata(pk spectypes.ValidatorPK, metadata *beaconprotocol.ValidatorMetadata) error
	UpdateValidatorsMetadata(map[spectypes.ValidatorPK]*beaconprotocol.ValidatorMetadata) error
}

type P2PNetwork interface {
	protocolp2p.Broadcaster
	UseMessageRouter(router network.MessageRouter)
	SubscribeRandoms(logger *zap.Logger, numSubnets int) error
	RegisterHandlers(logger *zap.Logger, handlers ...*p2pprotocol.SyncHandler)
}

// controller implements Controller
type controller struct {
	context context.Context

	logger  *zap.Logger
	metrics validator.Metrics

	networkConfig     networkconfig.NetworkConfig
	sharesStorage     SharesStorage
	operatorsStorage  registrystorage.Operators
	recipientsStorage Recipients
	ibftStorageMap    *storage.QBFTStores

	beacon         beaconprotocol.BeaconNode
	beaconSigner   spectypes.BeaconSigner
	operatorSigner ssvtypes.OperatorSigner

	operatorDataStore operatordatastore.OperatorDataStore

	validatorOptions        validator.Options
	genesisValidatorOptions genesisvalidator.Options
	validatorStore          registrystorage.ValidatorStore
	validatorsMap           *validators.ValidatorsMap
	validatorStartFunc      func(validator *validators.ValidatorContainer) (bool, error)
	committeeValidatorSetup chan struct{}

	metadataUpdateInterval time.Duration

	operatorsIDs         *sync.Map
	network              P2PNetwork
	messageRouter        *messageRouter
	messageWorker        *worker.Worker
	historySyncBatchSize int
	messageValidator     validation.MessageValidator

	// nonCommittees is a cache of initialized committeeObserver instances
	committeesObservers      *ttlcache.Cache[spectypes.MessageID, *committeeObserver]
	committeesObserversMutex sync.Mutex

	recentlyStartedValidators uint64
	metadataLastUpdated       map[spectypes.ValidatorPK]time.Time
	indicesChange             chan struct{}
	validatorExitCh           chan duties.ExitDescriptor
}

// NewController creates a new validator controller instance
func NewController(logger *zap.Logger, options ControllerOptions) Controller {
	logger.Debug("setting up validator controller")

	// lookup in a map that holds all relevant operators
	operatorsIDs := &sync.Map{}

	workerCfg := &worker.Config{
		Ctx:          options.Context,
		WorkersCount: options.WorkersCount,
		Buffer:       options.QueueBufferSize,
	}

	validatorOptions := validator.Options{ //TODO add vars
		NetworkConfig: options.NetworkConfig,
		Network:       options.Network,
		Beacon:        options.Beacon,
		GenesisBeacon: options.GenesisBeacon,
		Storage:       options.StorageMap,
		//Share:   nil,  // set per validator
		Signer:         options.BeaconSigner,
		OperatorSigner: options.OperatorSigner,
		//Mode: validator.ModeRW // set per validator
		DutyRunners:       nil, // set per validator
		NewDecidedHandler: options.NewDecidedHandler,
		FullNode:          options.FullNode,
		Exporter:          options.Exporter,
		GasLimit:          options.GasLimit,
		MessageValidator:  options.MessageValidator,
		Metrics:           options.Metrics,

		GenesisOptions: validator.GenesisOptions{
			Network:           options.GenesisControllerOptions.Network,
			BuilderProposals:  options.BuilderProposals,
			Signer:            options.GenesisControllerOptions.KeyManager,
			Storage:           options.GenesisControllerOptions.StorageMap,
			NewDecidedHandler: options.GenesisControllerOptions.NewDecidedHandler,
		},
	}

	//TODO
	genesisValidatorOptions := genesisvalidator.Options{
		Network:          options.GenesisControllerOptions.Network,
		BuilderProposals: options.BuilderProposals,
		BeaconNetwork:    options.NetworkConfig.Beacon,
		Storage:          options.GenesisControllerOptions.StorageMap,
		// SSVShare:   nil,  // set per validator
		Signer: options.GenesisControllerOptions.KeyManager,
		//Mode: validator.ModeRW // set per validator
		DutyRunners:       nil, // set per validator
		NewDecidedHandler: options.GenesisControllerOptions.NewDecidedHandler,
		FullNode:          options.FullNode,
		Exporter:          options.Exporter,
		GasLimit:          options.GasLimit,
		MessageValidator:  options.MessageValidator,
		Metrics:           options.GenesisControllerOptions.Metrics,
	}

	// If full node, increase queue size to make enough room
	// for history sync batches to be pushed whole.
	if options.FullNode {
		size := options.HistorySyncBatchSize * 2
		if size > validator.DefaultQueueSize {
			validatorOptions.QueueSize = size
		}
		if size > genesisvalidator.DefaultQueueSize {
			genesisValidatorOptions.QueueSize = size
		}
	}

	metrics := validator.Metrics(validator.NopMetrics{})
	if options.Metrics != nil {
		metrics = options.Metrics
	}

	ctrl := controller{
		logger:            logger.Named(logging.NameController),
		metrics:           metrics,
		networkConfig:     options.NetworkConfig,
		sharesStorage:     options.RegistryStorage.Shares(),
		operatorsStorage:  options.RegistryStorage,
		recipientsStorage: options.RegistryStorage,
		ibftStorageMap:    options.StorageMap,
		validatorStore:    options.ValidatorStore,
		context:           options.Context,
		beacon:            options.Beacon,
		operatorDataStore: options.OperatorDataStore,
		beaconSigner:      options.BeaconSigner,
		operatorSigner:    options.OperatorSigner,
		network:           options.Network,

		validatorsMap:           options.ValidatorsMap,
		validatorOptions:        validatorOptions,
		genesisValidatorOptions: genesisValidatorOptions,

		metadataUpdateInterval: options.MetadataUpdateInterval,

		operatorsIDs: operatorsIDs,

		messageRouter:        newMessageRouter(logger),
		messageWorker:        worker.NewWorker(logger, workerCfg),
		historySyncBatchSize: options.HistorySyncBatchSize,

		committeesObservers: ttlcache.New(
			ttlcache.WithTTL[spectypes.MessageID, *committeeObserver](time.Minute * 13),
		),
		metadataLastUpdated:     make(map[spectypes.ValidatorPK]time.Time),
		indicesChange:           make(chan struct{}),
		validatorExitCh:         make(chan duties.ExitDescriptor),
		committeeValidatorSetup: make(chan struct{}, 1),

		messageValidator: options.MessageValidator,
	}

	// Start automatic expired item deletion in nonCommitteeValidators.
	go ctrl.committeesObservers.Start()

	return &ctrl
}

// setupNetworkHandlers registers all the required handlers for sync protocols
func (c *controller) setupNetworkHandlers() error {
	syncHandlers := []*p2pprotocol.SyncHandler{}
	c.logger.Debug("setting up network handlers",
		zap.Int("count", len(syncHandlers)),
		zap.Bool("full_node", c.validatorOptions.FullNode),
		zap.Bool("exporter", c.validatorOptions.Exporter),
		zap.Int("queue_size", c.validatorOptions.QueueSize))
	c.network.RegisterHandlers(c.logger, syncHandlers...)
	return nil
}

func (c *controller) GetOperatorShares() []*ssvtypes.SSVShare {
	return c.sharesStorage.List(
		nil,
		registrystorage.ByOperatorID(c.operatorDataStore.GetOperatorID()),
		registrystorage.ByActiveValidator(),
	)
}

func (c *controller) IndicesChangeChan() chan struct{} {
	return c.indicesChange
}

func (c *controller) ValidatorExitChan() <-chan duties.ExitDescriptor {
	return c.validatorExitCh
}

func (c *controller) GetValidatorStats() (uint64, uint64, uint64, error) {
	allShares := c.sharesStorage.List(nil)
	operatorShares := uint64(0)
	active := uint64(0)
	for _, s := range allShares {
		if ok := s.BelongsToOperator(c.operatorDataStore.GetOperatorID()); ok {
			operatorShares++
		}
		if s.IsAttesting(c.beacon.GetBeaconNetwork().EstimatedCurrentEpoch()) {
			active++
		}
	}
	return uint64(len(allShares)), active, operatorShares, nil
}

func (c *controller) handleRouterMessages() {
	ctx, cancel := context.WithCancel(c.context)
	defer cancel()
	ch := c.messageRouter.GetMessageChan()
	for {
		select {
		case <-ctx.Done():
			c.logger.Debug("router message handler stopped")
			return

		case msg := <-ch:
			switch m := msg.(type) {
			case *genesisqueue.GenesisSSVMessage:
				if m.MsgType == genesismessage.SSVEventMsgType {
					continue
				}

				pk := m.GetID().GetPubKey()
				if v, ok := c.validatorsMap.GetValidator(spectypes.ValidatorPK(pk[:])); ok {
					v.GenesisValidator.HandleMessage(c.logger, m)
				}
				// TODO: (Alan) make exporter work with genesis message as well
				// } else if c.validatorOptions.Exporter {
				// 	if m.MsgType != genesisspectypes.SSVConsensusMsgType {
				// 		continue // not supporting other types
				// 	}
				// 	if !c.messageWorker.TryEnqueue(m) { // start to save non committee decided messages only post fork
				// 		c.logger.Warn("Failed to enqueue post consensus message: buffer is full")
				// 	}

			case *queue.SSVMessage:
				if m.MsgType == message.SSVEventMsgType {
					continue
				}

				// TODO: only try copying clusterid if validator failed
				dutyExecutorID := m.GetID().GetDutyExecutorID()
				var cid spectypes.CommitteeID
				copy(cid[:], dutyExecutorID[16:])

				if v, ok := c.validatorsMap.GetValidator(spectypes.ValidatorPK(dutyExecutorID)); ok {
					v.Validator.HandleMessage(c.logger, m)
				} else if vc, ok := c.validatorsMap.GetCommittee(cid); ok {
					vc.HandleMessage(c.logger, m)
				} else if c.validatorOptions.Exporter {
					if m.MsgType != spectypes.SSVConsensusMsgType && m.MsgType != spectypes.SSVPartialSignatureMsgType {
						continue
					}
					if !c.messageWorker.TryEnqueue(m) { // start to save non committee decided messages only post fork
						c.logger.Warn("Failed to enqueue post consensus message: buffer is full")
					}
				}

			default:
				// This should be impossible because the channel is typed.
				c.logger.Fatal("unknown message type from router", zap.Any("message", m))
			}
		}
	}
}

var nonCommitteeValidatorTTLs = map[spectypes.RunnerRole]phase0.Slot{
	spectypes.RoleCommittee:  64,
	spectypes.RoleProposer:   4,
	spectypes.RoleAggregator: 4,
	//spectypes.BNRoleSyncCommittee:             4,
	spectypes.RoleSyncCommitteeContribution: 4,
}

func (c *controller) handleWorkerMessages(msg network.DecodedSSVMessage) error {
	var ncv *committeeObserver
	ssvMsg := msg.(*queue.SSVMessage)

	item := c.getNonCommitteeValidators(ssvMsg.GetID())
	if item == nil {
		committeeObserverOptions := validator.CommitteeObserverOptions{
			Logger:            c.logger,
			NetworkConfig:     c.networkConfig,
			ValidatorStore:    c.validatorStore,
			Network:           c.validatorOptions.Network,
			Storage:           c.validatorOptions.Storage,
			FullNode:          c.validatorOptions.FullNode,
			Operator:          c.validatorOptions.Operator,
			OperatorSigner:    c.validatorOptions.OperatorSigner,
			NewDecidedHandler: c.validatorOptions.NewDecidedHandler,
		}
		ncv = &committeeObserver{
			CommitteeObserver: validator.NewCommitteeObserver(convert.MessageID(ssvMsg.MsgID), committeeObserverOptions),
		}
		ttlSlots := nonCommitteeValidatorTTLs[ssvMsg.MsgID.GetRoleType()]
		c.committeesObservers.Set(
			ssvMsg.GetID(),
			ncv,
			time.Duration(ttlSlots)*c.beacon.GetBeaconNetwork().SlotDurationSec(),
		)
	} else {
		ncv = item
	}
	if err := c.handleNonCommitteeMessages(ssvMsg, ncv); err != nil {
		return err
	}
	return nil
}

func (c *controller) handleNonCommitteeMessages(msg *queue.SSVMessage, ncv *committeeObserver) error {
	c.committeesObserversMutex.Lock()
	defer c.committeesObserversMutex.Unlock()

	if msg.MsgType == spectypes.SSVConsensusMsgType {
		// Process proposal messages for committee consensus only to get the roots
		if msg.MsgID.GetRoleType() != spectypes.RoleCommittee {
			return nil
		}

		subMsg, ok := msg.Body.(*specqbft.Message)
		if !ok || subMsg.MsgType != specqbft.ProposalMsgType {
			return nil
		}

		return ncv.OnProposalMsg(msg)
	} else if msg.MsgType == spectypes.SSVPartialSignatureMsgType {
		pSigMessages := &spectypes.PartialSignatureMessages{}
		if err := pSigMessages.Decode(msg.SignedSSVMessage.SSVMessage.GetData()); err != nil {
			return err
		}

		return ncv.ProcessMessage(msg)
	}
	return nil
}

func (c *controller) getNonCommitteeValidators(messageId spectypes.MessageID) *committeeObserver {
	item := c.committeesObservers.Get(messageId)
	if item != nil {
		return item.Value()
	}
	return nil
}

// StartValidators loads all persisted shares and setup the corresponding validators
func (c *controller) StartValidators() {
	// Load non-liquidated shares.
	shares := c.sharesStorage.List(nil, registrystorage.ByNotLiquidated())
	if len(shares) == 0 {
		close(c.committeeValidatorSetup)
		c.logger.Info("could not find validators")
		return
	}

	var ownShares []*ssvtypes.SSVShare
	var allPubKeys = make([][]byte, 0, len(shares))
	for _, share := range shares {
		if c.operatorDataStore.GetOperatorID() != 0 && share.BelongsToOperator(c.operatorDataStore.GetOperatorID()) {
			ownShares = append(ownShares, share)
		}
		allPubKeys = append(allPubKeys, share.ValidatorPubKey[:])
	}

	if c.validatorOptions.Exporter {
		// There are no committee validators to setup.
		close(c.committeeValidatorSetup)
	} else {
		// Setup committee validators.
		inited, committees := c.setupValidators(ownShares)
		if len(inited) == 0 {
			// If no validators were started and therefore we're not subscribed to any subnets,
			// then subscribe to a random subnet to participate in the network.
			if err := c.network.SubscribeRandoms(c.logger, 1); err != nil {
				c.logger.Error("failed to subscribe to random subnets", zap.Error(err))
			}
		}
		close(c.committeeValidatorSetup)

		// Start validators.
		c.startValidators(inited, committees)
	}

	// Fetch metadata now if there is none. Otherwise, UpdateValidatorsMetadataLoop will handle it.
	var hasMetadata bool
	for _, share := range shares {
		if !share.Liquidated && share.HasBeaconMetadata() {
			hasMetadata = true
			break
		}
	}
	if !hasMetadata {
		start := time.Now()
		err := beaconprotocol.UpdateValidatorsMetadata(c.logger, allPubKeys, c, c.beacon, c.onMetadataUpdated)
		if err != nil {
			c.logger.Error("failed to update validators metadata after setup",
				zap.Int("shares", len(allPubKeys)),
				fields.Took(time.Since(start)),
				zap.Error(err))
		} else {
			c.logger.Debug("updated validators metadata after setup",
				zap.Int("shares", len(allPubKeys)),
				fields.Took(time.Since(start)))
		}
	}
}

// setupValidators setup and starts validators from the given shares.
// shares w/o validator's metadata won't start, but the metadata will be fetched and the validator will start afterwards
func (c *controller) setupValidators(shares []*ssvtypes.SSVShare) ([]*validators.ValidatorContainer, []*validator.Committee) {
	c.logger.Info("starting validators setup...", zap.Int("shares count", len(shares)))
	var errs []error
	var fetchMetadata [][]byte
	var validators []*validators.ValidatorContainer
	var committees []*validator.Committee
	for _, validatorShare := range shares {
		var initialized bool
		v, vc, err := c.onShareInit(validatorShare)
		if err != nil {
			c.logger.Warn("could not start validator", fields.PubKey(validatorShare.ValidatorPubKey[:]), zap.Error(err))
			errs = append(errs, err)
		}
		if v != nil {
			initialized = true
		}
		if !initialized && err == nil {
			// Fetch metadata, if needed.
			fetchMetadata = append(fetchMetadata, validatorShare.ValidatorPubKey[:])
		}
		if initialized {
			validators = append(validators, v)
			committees = append(committees, vc)
		}
	}
	c.logger.Info("init validators done", zap.Int("validators_size", c.validatorsMap.SizeValidators()), zap.Int("committee_size", c.validatorsMap.SizeCommittees()),
		zap.Int("failures", len(errs)), zap.Int("missing_metadata", len(fetchMetadata)),
		zap.Int("shares", len(shares)), zap.Int("initialized", len(validators)))
	return validators, committees
}

func (c *controller) startValidators(validators []*validators.ValidatorContainer, committees []*validator.Committee) int {
	var started int
	var errs []error
	for _, v := range validators {
		s, err := c.startValidator(v)
		if err != nil {
			c.logger.Error("could not start validator", zap.Error(err))
			errs = append(errs, err)
			continue
		}
		if s {
			started++
		}
	}

	for _, vc := range committees {
		s, err := c.startCommittee(vc)
		if err != nil {
			c.logger.Error("could not start committee", zap.Error(err))
			errs = append(errs, err)
			continue
		}
		if s {
			started++
		}
	}

	c.logger.Info("setup validators done", zap.Int("map size", c.validatorsMap.SizeValidators()),
		zap.Int("failures", len(errs)),
		zap.Int("shares", len(validators)), zap.Int("started", started))
	return started
}

// StartNetworkHandlers init msg worker that handles network messages
func (c *controller) StartNetworkHandlers() {
	// first, set stream handlers
	if err := c.setupNetworkHandlers(); err != nil {
		c.logger.Panic("could not register stream handlers", zap.Error(err))
	}
	c.network.UseMessageRouter(c.messageRouter)
	for i := 0; i < networkRouterConcurrency; i++ {
		go c.handleRouterMessages()
	}
	c.messageWorker.UseHandler(c.handleWorkerMessages)
}

// UpdateValidatorMetadata updates a given validator with metadata (implements ValidatorMetadataStorage)
func (c *controller) UpdateValidatorMetadata(pk spectypes.ValidatorPK, metadata *beaconprotocol.ValidatorMetadata) error {
	if metadata == nil {
		return errors.New("could not update empty metadata")
	}
	// Save metadata to share storage.
	err := c.sharesStorage.UpdateValidatorMetadata(pk, metadata)
	if err != nil {
		return errors.Wrap(err, "could not update validator metadata")
	}

	// If this validator is not ours or is liquidated, don't start it.
	share := c.sharesStorage.Get(nil, pk[:])
	if share == nil {
		return errors.New("share was not found")
	}
	if !share.BelongsToOperator(c.operatorDataStore.GetOperatorID()) || share.Liquidated {
		return nil
	}

	// Start validator (if not already started).
	// TODO: why its in the map if not started?
	if v, found := c.validatorsMap.GetValidator(pk); found {
		//TODO: replace all metadata update occurrences with a function instead
		v.Share().BeaconMetadata = metadata
		v.Share().ValidatorIndex = share.ValidatorIndex
		_, err := c.startValidator(v)
		if err != nil {
			c.logger.Warn("could not start validator", zap.Error(err))
		}
		vc, found := c.validatorsMap.GetCommittee(v.Share().CommitteeID())
		if found {
			vc.AddShare(&v.Share().Share)
			_, err := c.startCommittee(vc)
			if err != nil {
				c.logger.Warn("could not start committee", zap.Error(err))
			}
		}
	} else {
		c.logger.Info("starting new validator", fields.PubKey(pk[:]))

		started, err := c.onShareStart(share)
		if err != nil {
			return errors.Wrap(err, "could not start validator")
		}
		if started {
			c.logger.Debug("started share after metadata update", zap.Bool("started", started))
		}
	}
	return nil
}

// UpdateValidatorMetadata updates a given validator with metadata (implements ValidatorMetadataStorage)
func (c *controller) UpdateValidatorsMetadata(data map[spectypes.ValidatorPK]*beaconprotocol.ValidatorMetadata) error {
	// TODO: better log and err handling
	for pk, metadata := range data {
		c.metadataLastUpdated[pk] = time.Now()

		if metadata == nil {
			delete(data, pk)
		}
	}

	startdb := time.Now()
	// Save metadata to share storage.
	err := c.sharesStorage.UpdateValidatorsMetadata(data)
	if err != nil {
		return errors.Wrap(err, "could not update validator metadata")
	}
	c.logger.Debug("🆕 updated validators metadata in storage", zap.Duration("elapsed", time.Since(startdb)), zap.Int("count", len(data)))

	pks := maps.Keys(data)

	shares := c.sharesStorage.List(nil, registrystorage.ByNotLiquidated(), registrystorage.ByOperatorID(c.operatorDataStore.GetOperatorID()), func(share *ssvtypes.SSVShare) bool {
		return slices.Contains(pks, share.ValidatorPubKey)
	})

	for _, share := range shares {
		// Start validator (if not already started).
		// TODO: why its in the map if not started?
		if v, found := c.validatorsMap.GetValidator(share.ValidatorPubKey); found {
			v.Share().BeaconMetadata = share.BeaconMetadata
			v.Share().ValidatorIndex = share.ValidatorIndex
			_, err := c.startValidator(v)
			if err != nil {
				c.logger.Warn("could not start validator", zap.Error(err))
			}
			vc, found := c.validatorsMap.GetCommittee(v.Share().CommitteeID())
			if found {
				vc.AddShare(&v.Share().Share)
				_, err := c.startCommittee(vc)
				if err != nil {
					c.logger.Warn("could not start committee", zap.Error(err))
				}
			}
		} else {
			c.logger.Info("starting new validator", fields.PubKey(share.ValidatorPubKey[:]))

			started, err := c.onShareStart(share)
			if err != nil {
				c.logger.Warn("could not start newly active validator", zap.Error(err))
				continue
			}
			if started {
				c.logger.Debug("started share after metadata update", zap.Bool("started", started))
			}
		}
	}

	return nil
}

// GetValidator returns a validator instance from ValidatorsMap
func (c *controller) GetValidator(pubKey spectypes.ValidatorPK) (*validators.ValidatorContainer, bool) {
	return c.validatorsMap.GetValidator(pubKey)
}

func (c *controller) ExecuteGenesisDuty(logger *zap.Logger, duty *genesisspectypes.Duty) {
	// because we're using the same duty for more than 1 duty (e.g. attest + aggregator) there is an error in bls.Deserialize func for cgo pointer to pointer,
	// so we need to copy the pubkey to avoid pointer.
	var pk phase0.BLSPubKey
	copy(pk[:], duty.PubKey[:])

	if v, ok := c.GetValidator(spectypes.ValidatorPK(pk)); ok {
		ssvMsg, err := CreateGenesisDutyExecuteMsg(duty, pk, genesisssvtypes.GetDefaultDomain())
		if err != nil {
			logger.Error("could not create duty execute msg", zap.Error(err))
			return
		}
		dec, err := genesisqueue.DecodeGenesisSSVMessage(ssvMsg)
		if err != nil {
			logger.Error("could not decode duty execute msg", zap.Error(err))
			return
		}
		if pushed := v.GenesisValidator.Queues[duty.Type].Q.TryPush(dec); !pushed {
			logger.Warn("dropping ExecuteDuty message because the queue is full")
		}
	} else {
		logger.Warn("could not find validator", fields.PubKey(duty.PubKey[:]))
	}
}

func (c *controller) ExecuteDuty(logger *zap.Logger, duty *spectypes.ValidatorDuty) {
	// because we're using the same duty for more than 1 duty (e.g. attest + aggregator) there is an error in bls.Deserialize func for cgo pointer to pointer.
	// so we need to copy the pubkey val to avoid pointer
	pk := make([]byte, 48)
	copy(pk, duty.PubKey[:])

	if v, ok := c.GetValidator(spectypes.ValidatorPK(pk)); ok {
		ssvMsg, err := CreateDutyExecuteMsg(duty, pk, c.networkConfig.DomainType())
		if err != nil {
			logger.Error("could not create duty execute msg", zap.Error(err))
			return
		}
		dec, err := queue.DecodeSSVMessage(ssvMsg)
		if err != nil {
			logger.Error("could not decode duty execute msg", zap.Error(err))
			return
		}
		if pushed := v.Validator.Queues[duty.RunnerRole()].Q.TryPush(dec); !pushed {
			logger.Warn("dropping ExecuteDuty message because the queue is full")
		}
		// logger.Debug("📬 queue: pushed message", fields.MessageID(dec.MsgID), fields.MessageType(dec.MsgType))
	} else {
		logger.Warn("could not find validator")
	}
}

func (c *controller) ExecuteCommitteeDuty(logger *zap.Logger, committeeID spectypes.CommitteeID, duty *spectypes.CommitteeDuty) {
	logger = logger.With(fields.Slot(duty.Slot), fields.Role(duty.RunnerRole()))

	if cm, ok := c.validatorsMap.GetCommittee(committeeID); ok {
		ssvMsg, err := CreateCommitteeDutyExecuteMsg(duty, committeeID, c.networkConfig.DomainType())
		if err != nil {
			logger.Error("could not create duty execute msg", zap.Error(err))
			return
		}
		dec, err := queue.DecodeSSVMessage(ssvMsg)
		if err != nil {
			logger.Error("could not decode duty execute msg", zap.Error(err))
			return
		}
		// TODO alan: no queue in cc, what should we do?
		if err := cm.OnExecuteDuty(logger, dec.Body.(*ssvtypes.EventMsg)); err != nil {
			logger.Error("could not execute committee duty", zap.Error(err))
		}
		// logger.Debug("📬 queue: pushed message", fields.MessageID(dec.MsgID), fields.MessageType(dec.MsgType))
	} else {
		logger.Warn("could not find committee", fields.CommitteeID(committeeID))
	}
}

// CreateDutyExecuteMsg returns ssvMsg with event type of execute duty
func CreateDutyExecuteMsg(duty *spectypes.ValidatorDuty, pubKey []byte, domain spectypes.DomainType) (*spectypes.SSVMessage, error) {
	executeDutyData := ssvtypes.ExecuteDutyData{Duty: duty}
	data, err := json.Marshal(executeDutyData)
	if err != nil {
		return nil, fmt.Errorf("failed to marshal execute duty data: %w", err)
	}

	return dutyDataToSSVMsg(domain, pubKey, duty.RunnerRole(), data)
}

// CreateCommitteeDutyExecuteMsg returns ssvMsg with event type of execute committee duty
func CreateCommitteeDutyExecuteMsg(duty *spectypes.CommitteeDuty, committeeID spectypes.CommitteeID, domain spectypes.DomainType) (*spectypes.SSVMessage, error) {
	executeCommitteeDutyData := ssvtypes.ExecuteCommitteeDutyData{Duty: duty}
	data, err := json.Marshal(executeCommitteeDutyData)
	if err != nil {
		return nil, fmt.Errorf("failed to marshal execute committee duty data: %w", err)
	}

	return dutyDataToSSVMsg(domain, committeeID[:], spectypes.RoleCommittee, data)
}

func CreateGenesisDutyExecuteMsg(duty *genesisspectypes.Duty, pubKey phase0.BLSPubKey, domain genesisspectypes.DomainType) (*genesisspectypes.SSVMessage, error) {
	executeDutyData := genesisssvtypes.ExecuteDutyData{Duty: duty}
	b, err := json.Marshal(executeDutyData)
	if err != nil {
		return nil, errors.Wrap(err, "failed to marshal execute duty data")
	}
	msg := genesisssvtypes.EventMsg{
		Type: genesisssvtypes.ExecuteDuty,
		Data: b,
	}
	data, err := msg.Encode()
	if err != nil {
		return nil, errors.Wrap(err, "failed to encode event msg")
	}
	return &genesisspectypes.SSVMessage{
		MsgType: genesisspectypes.MsgType(message.SSVEventMsgType),
		MsgID:   genesisspectypes.NewMsgID(domain, pubKey[:], duty.Type),
		Data:    data,
	}, nil
}

func dutyDataToSSVMsg(
	domain spectypes.DomainType,
	msgIdentifier []byte,
	runnerRole spectypes.RunnerRole,
	data []byte,
) (*spectypes.SSVMessage, error) {
	msg := ssvtypes.EventMsg{
		Type: ssvtypes.ExecuteDuty,
		Data: data,
	}
	msgData, err := msg.Encode()
	if err != nil {
		return nil, fmt.Errorf("failed to encode event msg: %w", err)
	}

	return &spectypes.SSVMessage{
		MsgType: message.SSVEventMsgType,
		MsgID:   spectypes.NewMsgID(domain, msgIdentifier, runnerRole),
		Data:    msgData,
	}, nil
}

// CommitteeActiveIndices fetches indices of in-committee validators who are active at the given epoch.
func (c *controller) CommitteeActiveIndices(epoch phase0.Epoch) []phase0.ValidatorIndex {
	vals := c.validatorsMap.GetAllValidators()
	indices := make([]phase0.ValidatorIndex, 0, len(vals))
	for _, v := range vals {
		if v.Share().IsAttesting(epoch) {
			indices = append(indices, v.Share().BeaconMetadata.Index)
		}
	}
	return indices
}

func (c *controller) AllActiveIndices(epoch phase0.Epoch, afterInit bool) []phase0.ValidatorIndex {
	if afterInit {
		<-c.committeeValidatorSetup
	}
	var indices []phase0.ValidatorIndex
	c.sharesStorage.Range(nil, func(share *ssvtypes.SSVShare) bool {
		if share.IsAttesting(epoch) {
			indices = append(indices, share.BeaconMetadata.Index)
		}
		return true
	})
	return indices
}

// TODO: this looks like its duplicated behaviour, check if necessary
// onMetadataUpdated is called when validator's metadata was updated
func (c *controller) onMetadataUpdated(pk spectypes.ValidatorPK, meta *beaconprotocol.ValidatorMetadata) {
	if meta == nil {
		return
	}
	logger := c.logger.With(fields.PubKey(pk[:]))

	if v, exist := c.GetValidator(pk); exist {
		// update share object owned by the validator
		// TODO: check if this updates running validators
		if !v.Share().BeaconMetadata.Equals(meta) {
			v.Share().BeaconMetadata.Status = meta.Status
			v.Share().BeaconMetadata.Balance = meta.Balance
			v.Share().BeaconMetadata.ActivationEpoch = meta.ActivationEpoch
			logger.Debug("metadata was updated")
		}
		_, err := c.startValidator(v)
		if err != nil {
			logger.Warn("could not start validator after metadata update",
				zap.Error(err), zap.Any("metadata", meta))
		}
		if vc, vcexist := c.validatorsMap.GetCommittee(v.Share().CommitteeID()); vcexist {
			vc.AddShare(&v.Share().Share)
			_, err := c.startCommittee(vc)
			if err != nil {
				logger.Warn("could not start committee after metadata update",
					zap.Error(err), zap.Any("metadata", meta))
			}
		}
		return
	}
}

// onShareStop is called when a validator was removed or liquidated
func (c *controller) onShareStop(pubKey spectypes.ValidatorPK) {
	// remove from ValidatorsMap
	v := c.validatorsMap.RemoveValidator(pubKey)

	if v == nil {
		c.logger.Warn("could not find validator to stop", fields.PubKey(pubKey[:]))
		return
	}

	// stop instance
	v.Stop()
	c.logger.Debug("validator was stopped", fields.PubKey(pubKey[:]))
	vc, ok := c.validatorsMap.GetCommittee(v.Share().CommitteeID())
	if ok {
		vc.RemoveShare(v.Share().Share.ValidatorIndex)
		if len(vc.Shares) == 0 {
<<<<<<< HEAD
			vc.Stop()
			deletedCommittee := c.validatorsMap.RemoveCommittee(v.Share.CommitteeID())
=======
			deletedCommittee := c.validatorsMap.RemoveCommittee(v.Share().CommitteeID())
>>>>>>> 518d272f
			if deletedCommittee == nil {
				c.logger.Warn("could not find committee to remove on no validators",
					fields.CommitteeID(v.Share().CommitteeID()),
					fields.PubKey(pubKey[:]),
				)
				return
			}
		}
	}
}

func (c *controller) onShareInit(share *ssvtypes.SSVShare) (*validators.ValidatorContainer, *validator.Committee, error) {
	if !share.HasBeaconMetadata() { // fetching index and status in case not exist
		c.logger.Warn("skipping validator until it becomes active", fields.PubKey(share.ValidatorPubKey[:]))
		return nil, nil, nil
	}

	if err := c.setShareFeeRecipient(share, c.recipientsStorage.GetRecipientData); err != nil {
		return nil, nil, fmt.Errorf("could not set share fee recipient: %w", err)
	}

	operator, err := c.committeeMemberFromShare(share)
	if err != nil {
		return nil, nil, err
	}

	// Start a committee validator.
	v, found := c.validatorsMap.GetValidator(share.ValidatorPubKey)
	if !found {
		// Share context with both the validator and the runners,
		// so that when the validator is stopped, the runners are stopped as well.
		ctx, cancel := context.WithCancel(c.context)

		opts := c.validatorOptions
		opts.SSVShare = share
		opts.Operator = operator
		opts.DutyRunners = SetupRunners(ctx, c.logger, opts)
		alanValidator := validator.NewValidator(ctx, cancel, opts)

		genesisOpts := c.genesisValidatorOptions
		// TODO: (Alan) share mutations such as metadata changes and fee recipient updates aren't reflected in genesis shares
		// because shares are duplicated.
		genesisOpts.SSVShare = genesisssvtypes.ConvertToAlanShare(share, operator)
		genesisOpts.DutyRunners = SetupGenesisRunners(ctx, c.logger, opts)

		genesisValidator := genesisvalidator.NewValidator(ctx, cancel, genesisOpts)

		v = &validators.ValidatorContainer{Validator: alanValidator, GenesisValidator: genesisValidator}
		c.validatorsMap.PutValidator(share.ValidatorPubKey, v)

		c.printShare(share, "setup validator done")

	}

	// Start a committee validator.
	vc, found := c.validatorsMap.GetCommittee(operator.CommitteeID)
	if !found {
		// Share context with both the validator and the runners,
		// so that when the validator is stopped, the runners are stopped as well.
		ctx, cancel := context.WithCancel(c.context)
		_ = cancel

		opts := c.validatorOptions
		opts.SSVShare = share
		opts.Operator = operator

		logger := c.logger.With([]zap.Field{
			zap.String("committee", fields.FormatCommittee(operator.Committee)),
			zap.String("committee_id", hex.EncodeToString(operator.CommitteeID[:])),
		}...)

<<<<<<< HEAD
		committeeRunnerFunc := SetupCommitteeRunners(ctx, logger, opts)

		vc = validator.NewCommittee(c.context, logger, c.beacon.GetBeaconNetwork(), operator, opts.SignatureVerifier, committeeRunnerFunc)
=======
		committeeRunnerFunc := SetupCommitteeRunners(ctx, opts)

		vc = validator.NewCommittee(c.context, logger, c.beacon.GetBeaconNetwork(), operator, committeeRunnerFunc)
>>>>>>> 518d272f
		vc.AddShare(&share.Share)
		c.validatorsMap.PutCommittee(operator.CommitteeID, vc)

		c.printShare(share, "setup committee done")

	} else {
		vc.AddShare(&share.Share)
		c.printShare(share, "added share to committee")
	}

	return v, vc, nil
}

func (c *controller) committeeMemberFromShare(share *ssvtypes.SSVShare) (*spectypes.CommitteeMember, error) {
	operators := make([]*spectypes.Operator, len(share.Committee))
	for i, cm := range share.Committee {
		opdata, found, err := c.operatorsStorage.GetOperatorData(nil, cm.Signer)
		if err != nil {
			return nil, fmt.Errorf("could not get operator data: %w", err)
		}
		if !found {
			//TODO alan: support removed ops
			return nil, fmt.Errorf("operator not found")
		}

		operatorPEM, err := base64.StdEncoding.DecodeString(string(opdata.PublicKey))
		if err != nil {
			return nil, fmt.Errorf("could not decode public key: %w", err)
		}

		operators[i] = &spectypes.Operator{
			OperatorID:        cm.Signer,
			SSVOperatorPubKey: operatorPEM,
		}
	}

	f := ssvtypes.ComputeF(len(share.Committee))

	operatorPEM, err := base64.StdEncoding.DecodeString(string(c.operatorDataStore.GetOperatorData().PublicKey))
	if err != nil {
		return nil, fmt.Errorf("could not decode public key: %w", err)
	}

	return &spectypes.CommitteeMember{
		OperatorID:        c.operatorDataStore.GetOperatorID(),
		CommitteeID:       share.CommitteeID(),
		SSVOperatorPubKey: operatorPEM,
		FaultyNodes:       f,
		Committee:         operators,
	}, nil
}

func (c *controller) onShareStart(share *ssvtypes.SSVShare) (bool, error) {
	v, vc, err := c.onShareInit(share)
	if err != nil || v == nil {
		return false, err
	}

	started, err := c.startValidator(v)
	if err != nil {
		return false, err
	}
	vcstarted, err := c.startCommittee(vc)
	if err != nil {
		return false, err
	}
	return started && vcstarted, nil
}

func (c *controller) printShare(s *ssvtypes.SSVShare, msg string) {
	committee := make([]string, len(s.Committee))
	for i, c := range s.Committee {
		committee[i] = fmt.Sprintf(`[OperatorID=%d, PubKey=%x]`, c.Signer, c.SharePubKey)
	}
	c.logger.Debug(msg,
		fields.PubKey(s.ValidatorPubKey[:]),
		zap.Bool("own_validator", s.BelongsToOperator(c.operatorDataStore.GetOperatorID())),
		zap.Strings("committee", committee),
		fields.FeeRecipient(s.FeeRecipientAddress[:]),
	)
}

func (c *controller) setShareFeeRecipient(share *ssvtypes.SSVShare, getRecipientData GetRecipientDataFunc) error {
	data, found, err := getRecipientData(nil, share.OwnerAddress)
	if err != nil {
		return errors.Wrap(err, "could not get recipient data")
	}

	var feeRecipient bellatrix.ExecutionAddress
	if !found {
		c.logger.Debug("setting fee recipient to owner address",
			fields.Validator(share.ValidatorPubKey[:]), fields.FeeRecipient(share.OwnerAddress.Bytes()))
		copy(feeRecipient[:], share.OwnerAddress.Bytes())
	} else {
		c.logger.Debug("setting fee recipient to storage data",
			fields.Validator(share.ValidatorPubKey[:]), fields.FeeRecipient(data.FeeRecipient[:]))
		feeRecipient = data.FeeRecipient
	}
	share.SetFeeRecipient(feeRecipient)

	return nil
}

func (c *controller) validatorStart(validator *validators.ValidatorContainer) (bool, error) {
	if c.validatorStartFunc == nil {
		return validator.Start(c.logger)
	}
	return c.validatorStartFunc(validator)
}

//func (c *controller) startValidatorAndCommittee(v *val)

// startValidator will start the given validator if applicable
func (c *controller) startValidator(v *validators.ValidatorContainer) (bool, error) {
	c.reportValidatorStatus(v.Share().ValidatorPubKey[:], v.Share().BeaconMetadata)
	if v.Share().BeaconMetadata.Index == 0 {
		return false, errors.New("could not start validator: index not found")
	}
	started, err := c.validatorStart(v)
	if err != nil {
		c.metrics.ValidatorError(v.Share().ValidatorPubKey[:])
		return false, errors.Wrap(err, "could not start validator")
	}
	if started {
		c.recentlyStartedValidators++
	}

	return true, nil
}

func (c *controller) startCommittee(vc *validator.Committee) (bool, error) {
	//TODO alan: currently nothing to start in committee?
	// c.logger.Debug("committee started ", zap.String("committee_id", hex.EncodeToString(vc.Operator.ClusterID[:])))
	//cstarted, err := vc.Start() // TODO alan : make it testable
	//if err != nil {
	//	// todo alan: metrics
	//	//c.metrics.ValidatorError(vc.Share.ValidatorPubKey[:])
	//	return false, errors.Wrap(err, "could not start committee")
	//}
	//if cstarted {
	//	c.recentlyStartedCommittees++
	//}

	return true, nil
}

// UpdateValidatorMetaDataLoop updates metadata of validators in an interval
func (c *controller) UpdateValidatorMetaDataLoop() {
	const batchSize = 512
	var sleep = 2 * time.Second

	for {
		// Get the shares to fetch metadata for.
		start := time.Now()
		var existingShares, newShares []*ssvtypes.SSVShare
		c.sharesStorage.Range(nil, func(share *ssvtypes.SSVShare) bool {
			if share.Liquidated {
				return true
			}
			if share.BeaconMetadata == nil && share.MetadataLastUpdated().IsZero() {
				newShares = append(newShares, share)
			} else if time.Since(share.MetadataLastUpdated()) > c.metadataUpdateInterval {
				existingShares = append(existingShares, share)
			}
			return len(newShares) < batchSize
		})

		// Combine validators up to batchSize, prioritizing the new ones.
		shares := newShares
		if remainder := batchSize - len(shares); remainder > 0 {
			end := remainder
			if end > len(existingShares) {
				end = len(existingShares)
			}
			shares = append(shares, existingShares[:end]...)
		}
		for _, share := range shares {
			share.SetMetadataLastUpdated(time.Now())
		}

		filteringTook := time.Since(start)
		if len(shares) > 0 {
			pubKeys := make([][]byte, len(shares))
			for i, s := range shares {
				pubKeys[i] = s.ValidatorPubKey[:]
			}
			err := c.updateValidatorsMetadata(c.logger, pubKeys, c, c.beacon, c.onMetadataUpdated)
			if err != nil {
				c.logger.Warn("failed to update validators metadata", zap.Error(err))
				continue
			}
		}
		c.logger.Debug("updated validators metadata",
			zap.Int("validators", len(shares)),
			zap.Int("new_validators", len(newShares)),
			zap.Uint64("started_validators", c.recentlyStartedValidators),
			zap.Duration("filtering_took", filteringTook),
			fields.Took(time.Since(start)))

		// Only sleep if there aren't more validators to fetch metadata for.
		if len(shares) < batchSize {
			time.Sleep(sleep)
		}
	}
}

func (c *controller) updateValidatorsMetadata(logger *zap.Logger, pks [][]byte, storage beaconprotocol.ValidatorMetadataStorage, beacon beaconprotocol.BeaconNode, onMetadataUpdated func(pk spectypes.ValidatorPK, meta *beaconprotocol.ValidatorMetadata)) error {
	// Fetch metadata for all validators.
	c.recentlyStartedValidators = 0
	beforeUpdate := c.AllActiveIndices(c.beacon.GetBeaconNetwork().EstimatedCurrentEpoch(), false)

	err := beaconprotocol.UpdateValidatorsMetadata(logger, pks, storage, beacon, onMetadataUpdated)
	if err != nil {
		return errors.Wrap(err, "failed to update validators metadata")
	}

	// Refresh duties if there are any new active validators.
	afterUpdate := c.AllActiveIndices(c.beacon.GetBeaconNetwork().EstimatedCurrentEpoch(), false)
	if c.recentlyStartedValidators > 0 || hasNewValidators(beforeUpdate, afterUpdate) {
		c.logger.Debug("new validators found after metadata update",
			zap.Int("before", len(beforeUpdate)),
			zap.Int("after", len(afterUpdate)),
			zap.Uint64("started_validators", c.recentlyStartedValidators),
		)
		select {
		case c.indicesChange <- struct{}{}:
		case <-time.After(2 * c.beacon.GetBeaconNetwork().SlotDurationSec()):
			c.logger.Warn("timed out while notifying DutyScheduler of new validators")
		}
	}
	return nil
}

func hasNewValidators(before []phase0.ValidatorIndex, after []phase0.ValidatorIndex) bool {
	m := make(map[phase0.ValidatorIndex]struct{})
	for _, v := range before {
		m[v] = struct{}{}
	}
	for _, v := range after {
		if _, ok := m[v]; !ok {
			return true
		}
	}
	return false
}

func SetupCommitteeRunners(
	ctx context.Context,
	options validator.Options,
) validator.CommitteeRunnerFunc {
	buildController := func(role spectypes.RunnerRole, valueCheckF specqbft.ProposedValueCheckF) *qbftcontroller.Controller {
		config := &qbft.Config{
			BeaconSigner: options.Signer,
			Domain:       options.NetworkConfig.DomainType(),
			ValueCheckF:  nil, // sets per role type
			ProposerF: func(state *specqbft.State, round specqbft.Round) spectypes.OperatorID {
				leader := specqbft.RoundRobinProposer(state, round)
				//logger.Debug("leader", zap.Int("operator_id", int(leader)))
				return leader
			},
			Storage:     options.Storage.Get(convert.RunnerRole(role)),
			Network:     options.Network,
			Timer:       roundtimer.New(ctx, options.NetworkConfig.Beacon, role, nil),
			CutOffRound: specqbft.Round(specqbft.CutoffRound),
		}
		config.ValueCheckF = valueCheckF

		identifier := spectypes.NewMsgID(options.NetworkConfig.DomainType(), options.Operator.CommitteeID[:], role)
		qbftCtrl := qbftcontroller.NewController(identifier[:], options.Operator, config, options.OperatorSigner, options.FullNode)
		return qbftCtrl
	}

	return func(slot phase0.Slot, shares map[phase0.ValidatorIndex]*spectypes.Share, slashableValidators []spectypes.ShareValidatorPK) *runner.CommitteeRunner {
		// Create a committee runner.
		epoch := options.NetworkConfig.Beacon.GetBeaconNetwork().EstimatedEpochAtSlot(slot)
		valCheck := specssv.BeaconVoteValueCheckF(options.Signer, slot, slashableValidators, epoch)
		crunner := runner.NewCommitteeRunner(
			options.NetworkConfig,
			shares,
			buildController(spectypes.RoleCommittee, valCheck),
			options.Beacon,
			options.Network,
			options.Signer,
			options.OperatorSigner,
			valCheck,
		)
		return crunner.(*runner.CommitteeRunner)
	}
}

// SetupRunners initializes duty runners for the given validator
func SetupRunners(
	ctx context.Context,
	logger *zap.Logger,
	options validator.Options,
) runner.ValidatorDutyRunners {
	if options.SSVShare == nil || options.SSVShare.BeaconMetadata == nil {
		logger.Error("missing validator metadata", zap.String("validator", hex.EncodeToString(options.SSVShare.ValidatorPubKey[:])))
		return runner.ValidatorDutyRunners{} // TODO need to find better way to fix it
	}

	runnersType := []spectypes.RunnerRole{
		spectypes.RoleCommittee,
		spectypes.RoleProposer,
		spectypes.RoleAggregator,
		spectypes.RoleSyncCommitteeContribution,
		spectypes.RoleValidatorRegistration,
		spectypes.RoleVoluntaryExit,
	}

	buildController := func(role spectypes.RunnerRole, valueCheckF specqbft.ProposedValueCheckF) *qbftcontroller.Controller {
		config := &qbft.Config{
			BeaconSigner: options.Signer,
			Domain:       options.NetworkConfig.DomainType(),
			ValueCheckF:  nil, // sets per role type
			ProposerF: func(state *specqbft.State, round specqbft.Round) spectypes.OperatorID {
				leader := specqbft.RoundRobinProposer(state, round)
				//logger.Debug("leader", zap.Int("operator_id", int(leader)))
				return leader
			},
			Storage:     options.Storage.Get(convert.RunnerRole(role)),
			Network:     options.Network,
			Timer:       roundtimer.New(ctx, options.NetworkConfig.Beacon, role, nil),
			CutOffRound: specqbft.Round(specqbft.CutoffRound),
		}
		config.ValueCheckF = valueCheckF

		identifier := spectypes.NewMsgID(options.NetworkConfig.DomainType(), options.SSVShare.Share.ValidatorPubKey[:], role)
		qbftCtrl := qbftcontroller.NewController(identifier[:], options.Operator, config, options.OperatorSigner, options.FullNode)
		return qbftCtrl
	}

	shareMap := make(map[phase0.ValidatorIndex]*spectypes.Share) // TODO: fill the map
	shareMap[options.SSVShare.ValidatorIndex] = &options.SSVShare.Share

	runners := runner.ValidatorDutyRunners{}
	for _, role := range runnersType {
		switch role {
		//case spectypes.BNRoleAttester:
		//	valCheck := specssv.AttesterValueCheckF(options.Signer, options.NetworkConfig.Beacon.GetBeaconNetwork(), options.SSVShare.Share.ValidatorPubKey, options.SSVShare.BeaconMetadata.Index, options.SSVShare.SharePubKey)
		//	qbftCtrl := buildController(spectypes.BNRoleAttester, valCheck)
		//	runners[role] = runner.NewAttesterRunner(options.NetworkConfig.Beacon.GetBeaconNetwork(), &options.SSVShare.Share, qbftCtrl, options.Beacon, options.Network, options.Signer, options.OperatorSigner, valCheck, 0)
		case spectypes.RoleProposer:
			proposedValueCheck := specssv.ProposerValueCheckF(options.Signer, options.NetworkConfig.Beacon.GetBeaconNetwork(), options.SSVShare.Share.ValidatorPubKey, options.SSVShare.BeaconMetadata.Index, options.SSVShare.SharePubKey)
			qbftCtrl := buildController(spectypes.RoleProposer, proposedValueCheck)
			runners[role] = runner.NewProposerRunner(options.NetworkConfig, options.NetworkConfig.Beacon.GetBeaconNetwork(), shareMap, qbftCtrl, options.Beacon, options.Network, options.Signer, options.OperatorSigner, proposedValueCheck, 0)
		case spectypes.RoleAggregator:
			aggregatorValueCheckF := specssv.AggregatorValueCheckF(options.Signer, options.NetworkConfig.Beacon.GetBeaconNetwork(), options.SSVShare.Share.ValidatorPubKey, options.SSVShare.BeaconMetadata.Index)
			qbftCtrl := buildController(spectypes.RoleAggregator, aggregatorValueCheckF)
			runners[role] = runner.NewAggregatorRunner(options.NetworkConfig, options.NetworkConfig.Beacon.GetBeaconNetwork(), shareMap, qbftCtrl, options.Beacon, options.Network, options.Signer, options.OperatorSigner, aggregatorValueCheckF, 0)
		//case spectypes.BNRoleSyncCommittee:
		//syncCommitteeValueCheckF := specssv.SyncCommitteeValueCheckF(options.Signer, options.NetworkConfig.Beacon.GetBeaconNetwork(), options.SSVShare.ValidatorPubKey, options.SSVShare.BeaconMetadata.Index)
		//qbftCtrl := buildController(spectypes.BNRoleSyncCommittee, syncCommitteeValueCheckF)
		//runners[role] = runner.NewSyncCommitteeRunner(options.NetworkConfig, options.NetworkConfig.Beacon.GetBeaconNetwork(), &options.SSVShare.Share, qbftCtrl, options.Beacon, options.Network, options.Signer, options.OperatorSigner, syncCommitteeValueCheckF, 0)
		case spectypes.RoleSyncCommitteeContribution:
			syncCommitteeContributionValueCheckF := specssv.SyncCommitteeContributionValueCheckF(options.Signer, options.NetworkConfig.Beacon.GetBeaconNetwork(), options.SSVShare.Share.ValidatorPubKey, options.SSVShare.BeaconMetadata.Index)
			qbftCtrl := buildController(spectypes.RoleSyncCommitteeContribution, syncCommitteeContributionValueCheckF)
			runners[role] = runner.NewSyncCommitteeAggregatorRunner(options.NetworkConfig, options.NetworkConfig.Beacon.GetBeaconNetwork(), shareMap, qbftCtrl, options.Beacon, options.Network, options.Signer, options.OperatorSigner, syncCommitteeContributionValueCheckF, 0)
		case spectypes.RoleValidatorRegistration:
			runners[role] = runner.NewValidatorRegistrationRunner(options.NetworkConfig, options.NetworkConfig.Beacon.GetBeaconNetwork(), shareMap, options.Beacon, options.Network, options.Signer, options.OperatorSigner)
		case spectypes.RoleVoluntaryExit:
			runners[role] = runner.NewVoluntaryExitRunner(options.NetworkConfig, options.NetworkConfig.Beacon.GetBeaconNetwork(), shareMap, options.Beacon, options.Network, options.Signer, options.OperatorSigner)
		}
	}
	return runners
}

func SetupGenesisRunners(ctx context.Context, logger *zap.Logger, options validator.Options) genesisrunner.DutyRunners {
	if options.SSVShare == nil || options.SSVShare.BeaconMetadata == nil {
		logger.Error("missing validator metadata", zap.String("validator", hex.EncodeToString(options.SSVShare.ValidatorPubKey[:])))
		return genesisrunner.DutyRunners{} // TODO need to find better way to fix it
	}

	runnersType := []genesisspectypes.BeaconRole{
		genesisspectypes.BNRoleAttester,
		genesisspectypes.BNRoleProposer,
		genesisspectypes.BNRoleAggregator,
		genesisspectypes.BNRoleSyncCommittee,
		genesisspectypes.BNRoleSyncCommitteeContribution,
		genesisspectypes.BNRoleValidatorRegistration,
		genesisspectypes.BNRoleVoluntaryExit,
	}

	share := genesisssvtypes.ConvertToGenesisShare(&options.SSVShare.Share, options.Operator)

	buildController := func(role genesisspectypes.BeaconRole, valueCheckF genesisspecqbft.ProposedValueCheckF) *genesisqbftcontroller.Controller {
		config := &genesisqbft.Config{
			Signer:      options.GenesisOptions.Signer,
			SigningPK:   options.SSVShare.ValidatorPubKey[:],
			Domain:      genesisssvtypes.GetDefaultDomain(),
			ValueCheckF: nil, // sets per role type
			ProposerF: func(state *genesisspecqbft.State, round genesisspecqbft.Round) genesisspectypes.OperatorID {
				leader := genesisspecqbft.RoundRobinProposer(state, round)
				return leader
			},
			Storage:               options.GenesisOptions.Storage.Get(role),
			Network:               options.GenesisOptions.Network,
			Timer:                 genesisroundtimer.New(ctx, options.NetworkConfig.Beacon, role, nil),
			SignatureVerification: true,
		}
		config.ValueCheckF = valueCheckF
		identifier := genesisspectypes.NewMsgID(genesisssvtypes.GetDefaultDomain(), options.SSVShare.Share.ValidatorPubKey[:], role)
		qbftCtrl := genesisqbftcontroller.NewController(identifier[:], share, config, options.FullNode)
		qbftCtrl.NewDecidedHandler = options.GenesisOptions.NewDecidedHandler
		return qbftCtrl
	}

	genesisBeaconNetwork := genesisspectypes.BeaconNetwork(options.NetworkConfig.Beacon.GetBeaconNetwork())

	runners := genesisrunner.DutyRunners{}
	for _, role := range runnersType {
		switch role {
		case genesisspectypes.BNRoleAttester:
			valCheck := genesisspecssv.AttesterValueCheckF(options.GenesisOptions.Signer, genesisBeaconNetwork, options.SSVShare.Share.ValidatorPubKey[:], options.SSVShare.BeaconMetadata.Index, options.SSVShare.SharePubKey)
			qbftCtrl := buildController(genesisspectypes.BNRoleAttester, valCheck)
			runners[role] = genesisrunner.NewAttesterRunnner(genesisBeaconNetwork, share, qbftCtrl, options.GenesisBeacon, options.GenesisOptions.Network, options.GenesisOptions.Signer, valCheck, 0)
		case genesisspectypes.BNRoleProposer:
			proposedValueCheck := genesisspecssv.ProposerValueCheckF(options.GenesisOptions.Signer, genesisBeaconNetwork, options.SSVShare.Share.ValidatorPubKey[:], options.SSVShare.BeaconMetadata.Index, options.SSVShare.SharePubKey)
			qbftCtrl := buildController(genesisspectypes.BNRoleProposer, proposedValueCheck)
			runners[role] = genesisrunner.NewProposerRunner(genesisBeaconNetwork, share, qbftCtrl, options.GenesisBeacon, options.GenesisOptions.Network, options.GenesisOptions.Signer, proposedValueCheck, 0)
			runners[role].(*genesisrunner.ProposerRunner).ProducesBlindedBlocks = options.BuilderProposals // apply blinded block flag
		case genesisspectypes.BNRoleAggregator:
			aggregatorValueCheckF := genesisspecssv.AggregatorValueCheckF(options.GenesisOptions.Signer, genesisBeaconNetwork, options.SSVShare.Share.ValidatorPubKey[:], options.SSVShare.BeaconMetadata.Index)
			qbftCtrl := buildController(genesisspectypes.BNRoleAggregator, aggregatorValueCheckF)
			runners[role] = genesisrunner.NewAggregatorRunner(genesisBeaconNetwork, share, qbftCtrl, options.GenesisBeacon, options.GenesisOptions.Network, options.GenesisOptions.Signer, aggregatorValueCheckF, 0)
		case genesisspectypes.BNRoleSyncCommittee:
			syncCommitteeValueCheckF := genesisspecssv.SyncCommitteeValueCheckF(options.GenesisOptions.Signer, genesisBeaconNetwork, options.SSVShare.ValidatorPubKey[:], options.SSVShare.BeaconMetadata.Index)
			qbftCtrl := buildController(genesisspectypes.BNRoleSyncCommittee, syncCommitteeValueCheckF)
			runners[role] = genesisrunner.NewSyncCommitteeRunner(genesisBeaconNetwork, share, qbftCtrl, options.GenesisBeacon, options.GenesisOptions.Network, options.GenesisOptions.Signer, syncCommitteeValueCheckF, 0)
		case genesisspectypes.BNRoleSyncCommitteeContribution:
			syncCommitteeContributionValueCheckF := genesisspecssv.SyncCommitteeContributionValueCheckF(options.GenesisOptions.Signer, genesisBeaconNetwork, options.SSVShare.Share.ValidatorPubKey[:], options.SSVShare.BeaconMetadata.Index)
			qbftCtrl := buildController(genesisspectypes.BNRoleSyncCommitteeContribution, syncCommitteeContributionValueCheckF)
			runners[role] = genesisrunner.NewSyncCommitteeAggregatorRunner(genesisBeaconNetwork, share, qbftCtrl, options.GenesisBeacon, options.GenesisOptions.Network, options.GenesisOptions.Signer, syncCommitteeContributionValueCheckF, 0)
		case genesisspectypes.BNRoleValidatorRegistration:
			qbftCtrl := buildController(genesisspectypes.BNRoleValidatorRegistration, nil)
			runners[role] = genesisrunner.NewValidatorRegistrationRunner(genesisBeaconNetwork, share, qbftCtrl, options.GenesisBeacon, options.GenesisOptions.Network, options.GenesisOptions.Signer)
		case genesisspectypes.BNRoleVoluntaryExit:
			runners[role] = genesisrunner.NewVoluntaryExitRunner(genesisBeaconNetwork, share, options.GenesisBeacon, options.GenesisOptions.Network, options.GenesisOptions.Signer)
		}
	}
	return runners
}<|MERGE_RESOLUTION|>--- conflicted
+++ resolved
@@ -995,12 +995,8 @@
 	if ok {
 		vc.RemoveShare(v.Share().Share.ValidatorIndex)
 		if len(vc.Shares) == 0 {
-<<<<<<< HEAD
 			vc.Stop()
-			deletedCommittee := c.validatorsMap.RemoveCommittee(v.Share.CommitteeID())
-=======
 			deletedCommittee := c.validatorsMap.RemoveCommittee(v.Share().CommitteeID())
->>>>>>> 518d272f
 			if deletedCommittee == nil {
 				c.logger.Warn("could not find committee to remove on no validators",
 					fields.CommitteeID(v.Share().CommitteeID()),
@@ -1072,15 +1068,9 @@
 			zap.String("committee_id", hex.EncodeToString(operator.CommitteeID[:])),
 		}...)
 
-<<<<<<< HEAD
-		committeeRunnerFunc := SetupCommitteeRunners(ctx, logger, opts)
-
-		vc = validator.NewCommittee(c.context, logger, c.beacon.GetBeaconNetwork(), operator, opts.SignatureVerifier, committeeRunnerFunc)
-=======
 		committeeRunnerFunc := SetupCommitteeRunners(ctx, opts)
 
 		vc = validator.NewCommittee(c.context, logger, c.beacon.GetBeaconNetwork(), operator, committeeRunnerFunc)
->>>>>>> 518d272f
 		vc.AddShare(&share.Share)
 		c.validatorsMap.PutCommittee(operator.CommitteeID, vc)
 
