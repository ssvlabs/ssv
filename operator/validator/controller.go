--- conflicted
+++ resolved
@@ -8,11 +8,8 @@
 	"sync"
 	"time"
 
-<<<<<<< HEAD
 	"github.com/attestantio/go-eth2-client/spec/bellatrix"
-=======
 	v1 "github.com/attestantio/go-eth2-client/api/v1"
->>>>>>> 693722cd
 	"github.com/attestantio/go-eth2-client/spec/phase0"
 	specqbft "github.com/bloxapp/ssv-spec/qbft"
 	specssv "github.com/bloxapp/ssv-spec/ssv"
@@ -95,38 +92,22 @@
 // Controller represent the validators controller,
 // it takes care of bootstrapping, updating and managing existing validators and their shares
 type Controller interface {
-<<<<<<< HEAD
 	StartValidators()
-	ActiveValidatorIndices() []phase0.ValidatorIndex
+	ActiveValidatorIndices(, epoch phase0.Epoch) []phase0.ValidatorIndex
 	GetValidator(pubKey string) (*validator.Validator, bool)
+	ExecuteDuty(logger *zap.Logger, duty *spectypes.Duty)
 	UpdateValidatorMetaDataLoop()
 	StartNetworkHandlers()
 	GetOperatorShares() []*ssvtypes.SSVShare
-=======
-	ListenToEth1Events(logger *zap.Logger, feed *event.Feed)
-	StartValidators(logger *zap.Logger)
-	ActiveValidatorIndices(logger *zap.Logger, epoch phase0.Epoch) []phase0.ValidatorIndex
-	GetValidator(pubKey string) (*validator.Validator, bool)
-	ExecuteDuty(logger *zap.Logger, duty *spectypes.Duty)
-	UpdateValidatorMetaDataLoop(logger *zap.Logger)
-	StartNetworkHandlers(logger *zap.Logger)
-	Eth1EventHandler(logger *zap.Logger, ongoingSync bool) eth1.SyncEventHandler
-	GetOperatorShares() []*types.SSVShare
->>>>>>> 693722cd
 	// GetValidatorStats returns stats of validators, including the following:
 	//  - the amount of validators in the network
 	//  - the amount of active validators (i.e. not slashed or existed)
 	//  - the amount of validators assigned to this operator
 	GetValidatorStats() (uint64, uint64, uint64, error)
 	GetOperatorData() *registrystorage.OperatorData
-<<<<<<< HEAD
 	SetOperatorData(data *registrystorage.OperatorData)
-=======
-	//OnFork(forkVersion forksprotocol.ForkVersion) error
-
 	IndicesChangeChan() chan struct{}
 }
->>>>>>> 693722cd
 
 	StartValidator(share *ssvtypes.SSVShare) error
 	StopValidator(publicKey []byte) error
@@ -299,15 +280,14 @@
 	return c.operatorData
 }
 
-<<<<<<< HEAD
 func (c *controller) SetOperatorData(data *registrystorage.OperatorData) {
 	c.operatorDataMutex.Lock()
 	defer c.operatorDataMutex.Unlock()
 	c.operatorData = data
-=======
+}
+
 func (c *controller) IndicesChangeChan() chan struct{} {
 	return c.indicesChange
->>>>>>> 693722cd
 }
 
 func (c *controller) GetValidatorStats() (uint64, uint64, uint64, error) {
@@ -574,11 +554,6 @@
 	return c.validatorsMap.GetValidator(pubKey)
 }
 
-<<<<<<< HEAD
-// ActiveValidatorIndices returns a list of all the active validators indices
-// and fetch indices for missing once (could be first time attesting or non active once)
-func (c *controller) ActiveValidatorIndices() []phase0.ValidatorIndex {
-=======
 func (c *controller) ExecuteDuty(logger *zap.Logger, duty *spectypes.Duty) {
 	// because we're using the same duty for more than 1 duty (e.g. attest + aggregator) there is an error in bls.Deserialize func for cgo pointer to pointer.
 	// so we need to copy the pubkey val to avoid pointer
@@ -629,10 +604,7 @@
 
 // ActiveValidatorIndices fetches indices of validators who are either attesting or queued and
 // whose activation epoch is not greater than the passed epoch. It logs a warning if an error occurs.
-func (c *controller) ActiveValidatorIndices(logger *zap.Logger, epoch phase0.Epoch) []phase0.ValidatorIndex {
-	logger = logger.Named(logging.NameController)
-
->>>>>>> 693722cd
+func (c *controller) ActiveValidatorIndices(epoch phase0.Epoch) []phase0.ValidatorIndex {
 	indices := make([]phase0.ValidatorIndex, 0, len(c.validatorsMap.validatorsMap))
 	err := c.validatorsMap.ForEach(func(v *validator.Validator) error {
 		// Beacon node throws error when trying to fetch duties for non-existing validators.
