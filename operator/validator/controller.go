package validator

import (
	"context"
	"encoding/base64"
	"encoding/hex"
	"encoding/json"
	"fmt"
	"sync"
	"time"

	"github.com/ssvlabs/ssv/utils/hashmap"

	"github.com/attestantio/go-eth2-client/spec/bellatrix"
	"github.com/attestantio/go-eth2-client/spec/phase0"
	"github.com/ethereum/go-ethereum/common"
	"github.com/jellydator/ttlcache/v3"
	"github.com/pkg/errors"
	"go.uber.org/zap"

	specqbft "github.com/ssvlabs/ssv-spec/qbft"
	spectypes "github.com/ssvlabs/ssv-spec/types"
	"github.com/ssvlabs/ssv/doppelganger"
	"github.com/ssvlabs/ssv/ibft/storage"
	"github.com/ssvlabs/ssv/logging"
	"github.com/ssvlabs/ssv/logging/fields"
	"github.com/ssvlabs/ssv/message/validation"
	"github.com/ssvlabs/ssv/network"
	"github.com/ssvlabs/ssv/network/commons"
	"github.com/ssvlabs/ssv/networkconfig"
	operatordatastore "github.com/ssvlabs/ssv/operator/datastore"
	"github.com/ssvlabs/ssv/operator/duties"
	dutytracer "github.com/ssvlabs/ssv/operator/dutytracer"
	nodestorage "github.com/ssvlabs/ssv/operator/storage"
	"github.com/ssvlabs/ssv/operator/validator/metadata"
	"github.com/ssvlabs/ssv/operator/validators"
	beaconprotocol "github.com/ssvlabs/ssv/protocol/v2/blockchain/beacon"
	"github.com/ssvlabs/ssv/protocol/v2/message"
	protocolp2p "github.com/ssvlabs/ssv/protocol/v2/p2p"
	"github.com/ssvlabs/ssv/protocol/v2/qbft"
	qbftcontroller "github.com/ssvlabs/ssv/protocol/v2/qbft/controller"
	"github.com/ssvlabs/ssv/protocol/v2/qbft/roundtimer"
	"github.com/ssvlabs/ssv/protocol/v2/queue/worker"
	"github.com/ssvlabs/ssv/protocol/v2/ssv"
	"github.com/ssvlabs/ssv/protocol/v2/ssv/queue"
	"github.com/ssvlabs/ssv/protocol/v2/ssv/runner"
	"github.com/ssvlabs/ssv/protocol/v2/ssv/validator"
	ssvtypes "github.com/ssvlabs/ssv/protocol/v2/types"
	registrystorage "github.com/ssvlabs/ssv/registry/storage"
	"github.com/ssvlabs/ssv/ssvsigner/ekm"
	"github.com/ssvlabs/ssv/storage/basedb"
)

//go:generate go tool -modfile=../../tool.mod mockgen -package=mocks -destination=./mocks/controller.go -source=./controller.go

const (
	networkRouterConcurrency = 2048
)

type GetRecipientDataFunc func(r basedb.Reader, owner common.Address) (*registrystorage.RecipientData, bool, error)

// ShareEventHandlerFunc is a function that handles event in an extended mode
type ShareEventHandlerFunc func(share *ssvtypes.SSVShare)

// ControllerOptions for creating a validator controller
type ControllerOptions struct {
	Context                    context.Context
	DB                         basedb.Database
	SignatureCollectionTimeout time.Duration `yaml:"SignatureCollectionTimeout" env:"SIGNATURE_COLLECTION_TIMEOUT" env-default:"5s" env-description:"Timeout for signature collection after consensus"`
	MetadataUpdateInterval     time.Duration `yaml:"MetadataUpdateInterval" env:"METADATA_UPDATE_INTERVAL" env-default:"12m" env-description:"Interval for updating validator metadata"` // used outside of validator controller, left for compatibility
	HistorySyncBatchSize       int           `yaml:"HistorySyncBatchSize" env:"HISTORY_SYNC_BATCH_SIZE" env-default:"25" env-description:"Maximum number of messages to sync in a single batch"`
	MinPeers                   int           `yaml:"MinimumPeers" env:"MINIMUM_PEERS" env-default:"2" env-description:"Minimum number of peers required for sync"`
	Network                    P2PNetwork
	Beacon                     beaconprotocol.BeaconNode
	FullNode                   bool   `yaml:"FullNode" env:"FULLNODE" env-default:"false" env-description:"Store complete message history instead of just latest messages"`
	Exporter                   bool   `yaml:"Exporter" env:"EXPORTER" env-default:"false" env-description:"Enable data export functionality"`
	ExporterFull               bool   `yaml:"ExporterFull" env:"EXPORTER_FULL" env-default:"false" env-description:"Expose all validator duties to the exporter in addition to the decideds"`
	ExporterRetainSlots        uint64 `yaml:"ExporterRetainSlots" env:"EXPORTER_RETAIN_SLOTS" env-default:"50400" env-description:"Number of slots to retain in export data"`
	BeaconSigner               ekm.BeaconSigner
	OperatorSigner             ssvtypes.OperatorSigner
	OperatorDataStore          operatordatastore.OperatorDataStore
	RegistryStorage            nodestorage.Storage
	RecipientsStorage          Recipients
	NewDecidedHandler          qbftcontroller.NewDecidedHandler
	DutyRoles                  []spectypes.BeaconRole
	DutyTraceCollector         *dutytracer.Collector
	StorageMap                 *storage.ParticipantStores
	ValidatorStore             registrystorage.ValidatorStore
	MessageValidator           validation.MessageValidator
	ValidatorsMap              *validators.ValidatorsMap
	DoppelgangerHandler        doppelganger.Provider
	NetworkConfig              networkconfig.NetworkConfig
	ValidatorSyncer            *metadata.Syncer
	Graffiti                   []byte

	// worker flags
	WorkersCount    int    `yaml:"MsgWorkersCount" env:"MSG_WORKERS_COUNT" env-default:"256" env-description:"Number of message processing workers"`
	QueueBufferSize int    `yaml:"MsgWorkerBufferSize" env:"MSG_WORKER_BUFFER_SIZE" env-default:"65536" env-description:"Size of message worker queue buffer"`
	GasLimit        uint64 `yaml:"ExperimentalGasLimit" env:"EXPERIMENTAL_GAS_LIMIT" env-default:"30000000" env-description:"Gas limit for MEV block proposals (must match across committee, otherwise MEV fails). Do not change unless you know what you're doing"`
}

// Controller represent the validators controller,
// it takes care of bootstrapping, updating and managing existing validators and their shares
type Controller interface {
	StartValidators(ctx context.Context)
	HandleMetadataUpdates(ctx context.Context)
	FilterIndices(afterInit bool, filter func(*ssvtypes.SSVShare) bool) []phase0.ValidatorIndex
	GetValidator(pubKey spectypes.ValidatorPK) (*validator.Validator, bool)
	StartNetworkHandlers()
	// GetValidatorStats returns stats of validators, including the following:
	//  - the amount of validators in the network
	//  - the amount of active validators (i.e. not slashed or existed)
	//  - the amount of validators assigned to this operator
	GetValidatorStats() (uint64, uint64, uint64, error)
	IndicesChangeChan() chan struct{}
	ValidatorExitChan() <-chan duties.ExitDescriptor

	StopValidator(pubKey spectypes.ValidatorPK) error
	LiquidateCluster(owner common.Address, operatorIDs []uint64, toLiquidate []*ssvtypes.SSVShare) error
	ReactivateCluster(owner common.Address, operatorIDs []uint64, toReactivate []*ssvtypes.SSVShare) error
	UpdateFeeRecipient(owner, recipient common.Address) error
	ExitValidator(pubKey phase0.BLSPubKey, blockNumber uint64, validatorIndex phase0.ValidatorIndex, ownValidator bool) error
	ReportValidatorStatuses(ctx context.Context)
	duties.DutyExecutor
}

type Nonce uint16

type Recipients interface {
	GetRecipientData(r basedb.Reader, owner common.Address) (*registrystorage.RecipientData, bool, error)
}

type SharesStorage interface {
	Get(txn basedb.Reader, pubKey []byte) (*ssvtypes.SSVShare, bool)
	List(txn basedb.Reader, filters ...registrystorage.SharesFilter) []*ssvtypes.SSVShare
	Range(txn basedb.Reader, fn func(*ssvtypes.SSVShare) bool)
}

type P2PNetwork interface {
	protocolp2p.Broadcaster
	UseMessageRouter(router network.MessageRouter)
	SubscribeRandoms(logger *zap.Logger, numSubnets int) error
	ActiveSubnets() commons.Subnets
	FixedSubnets() commons.Subnets
}

// controller implements Controller
type controller struct {
	ctx context.Context

	logger *zap.Logger

	networkConfig     networkconfig.NetworkConfig
	sharesStorage     SharesStorage
	operatorsStorage  registrystorage.Operators
	recipientsStorage Recipients
	ibftStorageMap    *storage.ParticipantStores

	beacon         beaconprotocol.BeaconNode
	beaconSigner   ekm.BeaconSigner
	operatorSigner ssvtypes.OperatorSigner

	operatorDataStore operatordatastore.OperatorDataStore

	validatorOptions        validator.Options
	validatorStore          registrystorage.ValidatorStore
	validatorsMap           *validators.ValidatorsMap
	validatorStartFunc      func(validator *validator.Validator) (bool, error)
	committeeValidatorSetup chan struct{}
	dutyGuard               *validator.CommitteeDutyGuard

	validatorSyncer *metadata.Syncer

	operatorsIDs         *sync.Map
	network              P2PNetwork
	messageRouter        *messageRouter
	messageWorker        *worker.Worker
	historySyncBatchSize int
	messageValidator     validation.MessageValidator

	// committeeObservers is a cache of initialized committeeObserver instances
	committeesObservers      *hashmap.Map[spectypes.MessageID, *validator.CommitteeObserver] // todo: need to evict?
	committeesObserversMutex sync.Mutex

	attesterRoots   *ttlcache.Cache[phase0.Root, struct{}]
	syncCommRoots   *ttlcache.Cache[phase0.Root, struct{}]
	beaconVoteRoots *ttlcache.Cache[validator.BeaconVoteCacheKey, struct{}]

	domainCache *validator.DomainCache

	indicesChange   chan struct{}
	validatorExitCh chan duties.ExitDescriptor

	traceCollector *dutytracer.Collector
}

// NewController creates a new validator controller instance
func NewController(logger *zap.Logger, options ControllerOptions) Controller {
	logger.Debug("setting up validator controller")

	// lookup in a map that holds all relevant operators
	operatorsIDs := &sync.Map{}

	workerCfg := &worker.Config{
		Ctx:          options.Context,
		WorkersCount: options.WorkersCount,
		Buffer:       options.QueueBufferSize,
	}

	validatorOptions := validator.Options{ //TODO add vars
		NetworkConfig: options.NetworkConfig,
		Network:       options.Network,
		Beacon:        options.Beacon,
		Storage:       options.StorageMap,
		//Share:   nil,  // set per validator
		Signer:              options.BeaconSigner,
		OperatorSigner:      options.OperatorSigner,
		DoppelgangerHandler: options.DoppelgangerHandler,
		DutyRunners:         nil, // set per validator
		NewDecidedHandler:   options.NewDecidedHandler,
		FullNode:            options.FullNode,
		Exporter:            options.Exporter,
		GasLimit:            options.GasLimit,
		MessageValidator:    options.MessageValidator,
		Graffiti:            options.Graffiti,
		ExporterFull:        options.ExporterFull,
	}

	// If full node, increase queue size to make enough room
	// for history sync batches to be pushed whole.
	if options.FullNode {
		size := options.HistorySyncBatchSize * 2
		if size > validator.DefaultQueueSize {
			validatorOptions.QueueSize = size
		}
	}

	beaconNetwork := options.NetworkConfig.Beacon
	cacheTTL := beaconNetwork.SlotDurationSec() * time.Duration(beaconNetwork.SlotsPerEpoch()*2) // #nosec G115

	ctrl := controller{
		logger:            logger.Named(logging.NameController),
		networkConfig:     options.NetworkConfig,
		sharesStorage:     options.RegistryStorage.Shares(),
		operatorsStorage:  options.RegistryStorage,
		recipientsStorage: options.RegistryStorage,
		ibftStorageMap:    options.StorageMap,
		validatorStore:    options.ValidatorStore,
		ctx:               options.Context,
		beacon:            options.Beacon,
		operatorDataStore: options.OperatorDataStore,
		beaconSigner:      options.BeaconSigner,
		operatorSigner:    options.OperatorSigner,
		network:           options.Network,
		traceCollector:    options.DutyTraceCollector,

		validatorsMap:    options.ValidatorsMap,
		validatorOptions: validatorOptions,

		validatorSyncer: options.ValidatorSyncer,

		operatorsIDs: operatorsIDs,

		messageRouter:        newMessageRouter(logger),
		messageWorker:        worker.NewWorker(logger, workerCfg),
		historySyncBatchSize: options.HistorySyncBatchSize,

		committeesObservers: hashmap.New[spectypes.MessageID, *validator.CommitteeObserver](),
		attesterRoots: ttlcache.New(
			ttlcache.WithTTL[phase0.Root, struct{}](cacheTTL),
		),
		syncCommRoots: ttlcache.New(
			ttlcache.WithTTL[phase0.Root, struct{}](cacheTTL),
		),
		domainCache: validator.NewDomainCache(options.Beacon, cacheTTL),
		beaconVoteRoots: ttlcache.New(
			ttlcache.WithTTL[validator.BeaconVoteCacheKey, struct{}](cacheTTL),
		),
		indicesChange:           make(chan struct{}),
		validatorExitCh:         make(chan duties.ExitDescriptor),
		committeeValidatorSetup: make(chan struct{}, 1),
		dutyGuard:               validator.NewCommitteeDutyGuard(),

		messageValidator: options.MessageValidator,
	}

	// Delete old root and domain entries.
	go ctrl.attesterRoots.Start()
	go ctrl.syncCommRoots.Start()
	go ctrl.domainCache.Start()
	go ctrl.beaconVoteRoots.Start()

	return &ctrl
}

func (c *controller) IndicesChangeChan() chan struct{} {
	return c.indicesChange
}

func (c *controller) ValidatorExitChan() <-chan duties.ExitDescriptor {
	return c.validatorExitCh
}

func (c *controller) GetValidatorStats() (uint64, uint64, uint64, error) {
	allShares := c.sharesStorage.List(nil)
	operatorShares := uint64(0)
	active := uint64(0)
	for _, s := range allShares {
		if ok := s.BelongsToOperator(c.operatorDataStore.GetOperatorID()); ok {
			operatorShares++
		}
		if s.IsParticipating(c.networkConfig, c.beacon.GetBeaconNetwork().EstimatedCurrentEpoch()) {
			active++
		}
	}
	return uint64(len(allShares)), active, operatorShares, nil
}

func (c *controller) handleRouterMessages() {
	ctx, cancel := context.WithCancel(c.ctx)
	defer cancel()
	ch := c.messageRouter.GetMessageChan()
	for {
		select {
		case <-ctx.Done():
			c.logger.Debug("router message handler stopped")
			return

		case msg := <-ch:
			switch m := msg.(type) {
			case *queue.SSVMessage:
				if m.MsgType == message.SSVEventMsgType {
					continue
				}

				// TODO: only try copying clusterid if validator failed
				dutyExecutorID := m.GetID().GetDutyExecutorID()
				var cid spectypes.CommitteeID
				copy(cid[:], dutyExecutorID[16:])

				if v, ok := c.validatorsMap.GetValidator(spectypes.ValidatorPK(dutyExecutorID)); ok {
					v.HandleMessage(ctx, c.logger, m)
				} else if vc, ok := c.validatorsMap.GetCommittee(cid); ok {
					vc.HandleMessage(ctx, c.logger, m)
				} else if c.validatorOptions.Exporter || c.validatorOptions.ExporterFull {
					if m.MsgType != spectypes.SSVConsensusMsgType && m.MsgType != spectypes.SSVPartialSignatureMsgType {
						continue
					}
					if !c.messageWorker.TryEnqueue(m) {
						c.logger.Warn("Failed to enqueue post consensus message: buffer is full")
					}
				}

			default:
				// This should be impossible because the channel is typed.
				c.logger.Fatal("unknown message type from router", zap.Any("message", m))
			}
		}
	}
}

<<<<<<< HEAD
// TODO: ecivt committeeObserver of dead committees by time or event
//var committeeObserverValidatorTTLs = map[spectypes.RunnerRole]int{
//	spectypes.RoleCommittee:                 64,
//	spectypes.RoleProposer:                  4,
//	spectypes.RoleAggregator:                4,
//	spectypes.RoleSyncCommitteeContribution: 4,
//}
=======
var nonCommitteeValidatorTTLs = map[spectypes.RunnerRole]int{
	spectypes.RoleCommittee:  64,
	spectypes.RoleProposer:   4,
	spectypes.RoleAggregator: 4,
	//spectypes.BNRoleSyncCommittee:             4,
	spectypes.RoleSyncCommitteeContribution: 4,
}

func (c *controller) handleWorkerMessages(msg network.DecodedSSVMessage) error {
	ssvMsg := msg.(*queue.SSVMessage)

	var ncv *validator.CommitteeObserver

	item := c.committeeObservers.Get(ssvMsg.GetID())
	if item == nil || item.Value() == nil {
		committeeObserverOptions := validator.CommitteeObserverOptions{
			Logger:            c.logger,
			NetworkConfig:     c.networkConfig,
			ValidatorStore:    c.validatorStore,
			Network:           c.validatorOptions.Network,
			Storage:           c.validatorOptions.Storage,
			FullNode:          c.validatorOptions.FullNode,
			Operator:          c.validatorOptions.Operator,
			OperatorSigner:    c.validatorOptions.OperatorSigner,
			NewDecidedHandler: c.validatorOptions.NewDecidedHandler,
			AttesterRoots:     c.attesterRoots,
			SyncCommRoots:     c.syncCommRoots,
			DomainCache:       c.domainCache,
		}

		ncv = validator.NewCommitteeObserver(ssvMsg.GetID(), committeeObserverOptions)

		ttlSlots := nonCommitteeValidatorTTLs[ssvMsg.MsgID.GetRoleType()]
		ttl := time.Duration(ttlSlots) * c.beacon.GetBeaconNetwork().SlotDurationSec()

		c.committeeObservers.Set(ssvMsg.GetID(), ncv, ttl)
	} else {
		ncv = item.Value()
	}

	if c.validatorOptions.ExporterFull {
		return c.traceCollector.Collect(c.ctx, ssvMsg, ncv.VerifySig)
	}

	if err := c.handleNonCommitteeMessages(ssvMsg, ncv); err != nil {
		return err
	}
>>>>>>> 89cb8cb8

func (c *controller) handleWorkerMessages(netmsg network.DecodedSSVMessage) error {
	msg := netmsg.(*queue.SSVMessage)
	observer := c.getCommitteeObserver(msg.GetID())

	// Validate message should be processed
	switch msg.GetType() {
	case spectypes.SSVConsensusMsgType:
		// Process proposal messages for committee consensus only to get the roots
		if msg.MsgID.GetRoleType() != spectypes.RoleCommittee {
			return nil
		}

		subMsg, ok := msg.Body.(*specqbft.Message)
		if !ok || subMsg.MsgType != specqbft.ProposalMsgType {
			return nil
		}
		if err := observer.SaveRoots(msg); err != nil {
			return fmt.Errorf("failed to save roots: %w", err)
		}
	case spectypes.SSVPartialSignatureMsgType:
		pSigMessages := &spectypes.PartialSignatureMessages{}
		if err := pSigMessages.Decode(msg.SignedSSVMessage.SSVMessage.GetData()); err != nil {
			return fmt.Errorf("failed to decode partial signature messages: %w", err)
		}

		if err := observer.VerifySig(pSigMessages); err != nil {
			return fmt.Errorf("failed to verify partial signature messages: %w", err)
		}
	}

	if c.validatorOptions.ExporterFull {
		return c.traceCollector.Collect(c.ctx, msg, observer.VerifySig)
	}

	return nil
}

func (c *controller) getCommitteeObserver(msgID spectypes.MessageID) *validator.CommitteeObserver {
	c.committeesObserversMutex.Lock()
	defer c.committeesObserversMutex.Unlock()

	// Check if the observer already exists
	existingObserver, ok := c.committeesObservers.Get(msgID)
	if ok {
		return existingObserver
	}

	// Create a new committee observer if it doesn't exist
	committeeObserverOptions := validator.CommitteeObserverOptions{
		Logger:            c.logger,
		NetworkConfig:     c.networkConfig,
		ValidatorStore:    c.validatorStore,
		Network:           c.validatorOptions.Network,
		Storage:           c.validatorOptions.Storage,
		FullNode:          c.validatorOptions.FullNode,
		Operator:          c.validatorOptions.Operator,
		OperatorSigner:    c.validatorOptions.OperatorSigner,
		NewDecidedHandler: c.validatorOptions.NewDecidedHandler,
		AttesterRoots:     c.attesterRoots,
		SyncCommRoots:     c.syncCommRoots,
		DomainCache:       c.domainCache,
		BeaconVoteRoots:   c.beaconVoteRoots,
	}
	newObserver := validator.NewCommitteeObserver(msgID, committeeObserverOptions)

	c.committeesObservers.Set(
		msgID,
		newObserver,
	)

	return newObserver
}

// StartValidators loads all persisted shares and setup the corresponding validators
func (c *controller) StartValidators(ctx context.Context) {
	// TODO: Pass context whereever the execution flow may be blocked.

	// Load non-liquidated shares.
	shares := c.sharesStorage.List(nil, registrystorage.ByNotLiquidated())
	if len(shares) == 0 {
		close(c.committeeValidatorSetup)
		c.logger.Info("could not find validators")
		return
	}

	var ownShares []*ssvtypes.SSVShare
	for _, share := range shares {
		if c.operatorDataStore.GetOperatorID() != 0 && share.BelongsToOperator(c.operatorDataStore.GetOperatorID()) {
			ownShares = append(ownShares, share)
		}
	}

	if c.validatorOptions.Exporter || c.validatorOptions.ExporterFull {
		// There are no committee validators to setup.
		close(c.committeeValidatorSetup)
	} else {
		// Setup committee validators.
		inited, committees := c.setupValidators(ownShares)
		if len(inited) == 0 {
			// If no validators were started and therefore we're not subscribed to any subnets,
			// then subscribe to a random subnet to participate in the network.
			if err := c.network.SubscribeRandoms(c.logger, 1); err != nil {
				c.logger.Error("failed to subscribe to random subnets", zap.Error(err))
			}
		}
		close(c.committeeValidatorSetup)

		// Start validators.
		c.startValidators(inited, committees)
	}
}

// setupValidators setup and starts validators from the given shares.
// shares w/o validator's metadata won't start, but the metadata will be fetched and the validator will start afterwards
func (c *controller) setupValidators(shares []*ssvtypes.SSVShare) ([]*validator.Validator, []*validator.Committee) {
	c.logger.Info("starting validators setup...", zap.Int("shares count", len(shares)))
	var errs []error
	var fetchMetadata [][]byte
	var validators []*validator.Validator
	var committees []*validator.Committee
	for _, validatorShare := range shares {
		var initialized bool
		v, vc, err := c.onShareInit(validatorShare)
		if err != nil {
			c.logger.Warn("could not start validator", fields.PubKey(validatorShare.ValidatorPubKey[:]), zap.Error(err))
			errs = append(errs, err)
		}
		if v != nil {
			initialized = true
		}
		if !initialized && err == nil {
			// Fetch metadata, if needed.
			fetchMetadata = append(fetchMetadata, validatorShare.ValidatorPubKey[:])
		}
		if initialized {
			validators = append(validators, v)
			committees = append(committees, vc)
		}
	}
	c.logger.Info("init validators done", zap.Int("validators_size", c.validatorsMap.SizeValidators()), zap.Int("committee_size", c.validatorsMap.SizeCommittees()),
		zap.Int("failures", len(errs)), zap.Int("missing_metadata", len(fetchMetadata)),
		zap.Int("shares", len(shares)), zap.Int("initialized", len(validators)))
	return validators, committees
}

func (c *controller) startValidators(validators []*validator.Validator, committees []*validator.Committee) int {
	var started int
	var errs []error
	for _, v := range validators {
		s, err := c.startValidator(v)
		if err != nil {
			c.logger.Error("could not start validator", zap.Error(err))
			errs = append(errs, err)
			continue
		}
		if s {
			started++
		}
	}

	started += len(committees)

	c.logger.Info("setup validators done", zap.Int("map size", c.validatorsMap.SizeValidators()),
		zap.Int("failures", len(errs)),
		zap.Int("shares", len(validators)), zap.Int("started", started))
	return started
}

// StartNetworkHandlers init msg worker that handles network messages
func (c *controller) StartNetworkHandlers() {
	c.network.UseMessageRouter(c.messageRouter)
	for i := 0; i < networkRouterConcurrency; i++ {
		go c.handleRouterMessages()
	}
	c.messageWorker.UseHandler(c.handleWorkerMessages)
}

func (c *controller) startValidatorsForMetadata(_ context.Context, validators metadata.ValidatorMap) (count int) {
	// TODO: use context

	shares := c.sharesStorage.List(
		nil,
		registrystorage.ByNotLiquidated(),
		registrystorage.ByOperatorID(c.operatorDataStore.GetOperatorID()),
		func(share *ssvtypes.SSVShare) bool {
			return validators[share.ValidatorPubKey] != nil
		},
	)

	startedValidators := 0

	for _, share := range shares {
		// Start validator (if not already started).
		// TODO: why its in the map if not started?
		if v, found := c.validatorsMap.GetValidator(share.ValidatorPubKey); found {
			v.Share.ValidatorIndex = share.ValidatorIndex
			v.Share.Status = share.Status
			v.Share.ActivationEpoch = share.ActivationEpoch
			v.Share.ExitEpoch = share.ExitEpoch
			started, err := c.startValidator(v)
			if err != nil {
				c.logger.Warn("could not start validator", zap.Error(err))
			}
			if started {
				startedValidators++
			}
			vc, found := c.validatorsMap.GetCommittee(v.Share.CommitteeID())
			if found {
				vc.AddShare(&v.Share.Share)
			}
		} else {
			c.logger.Info("starting new validator", fields.PubKey(share.ValidatorPubKey[:]))

			started, err := c.onShareStart(share)
			if err != nil {
				c.logger.Warn("could not start newly active validator", zap.Error(err))
				continue
			}
			if started {
				startedValidators++
				c.logger.Debug("started share after metadata sync", zap.Bool("started", started))
			}
		}
	}

	return startedValidators
}

// GetValidator returns a validator instance from ValidatorsMap
func (c *controller) GetValidator(pubKey spectypes.ValidatorPK) (*validator.Validator, bool) {
	return c.validatorsMap.GetValidator(pubKey)
}

func (c *controller) ExecuteDuty(ctx context.Context, logger *zap.Logger, duty *spectypes.ValidatorDuty) {
	// because we're using the same duty for more than 1 duty (e.g. attest + aggregator) there is an error in bls.Deserialize func for cgo pointer to pointer.
	// so we need to copy the pubkey val to avoid pointer
	pk := make([]byte, 48)
	copy(pk, duty.PubKey[:])

	if v, ok := c.GetValidator(spectypes.ValidatorPK(pk)); ok {
		ssvMsg, err := CreateDutyExecuteMsg(duty, pk, c.networkConfig.DomainType)
		if err != nil {
			logger.Error("could not create duty execute msg", zap.Error(err))
			return
		}
		dec, err := queue.DecodeSSVMessage(ssvMsg)
		if err != nil {
			logger.Error("could not decode duty execute msg", zap.Error(err))
			return
		}
		if pushed := v.Queues[duty.RunnerRole()].Q.TryPush(dec); !pushed {
			logger.Warn("dropping ExecuteDuty message because the queue is full")
		}
		// logger.Debug("📬 queue: pushed message", fields.MessageID(dec.MsgID), fields.MessageType(dec.MsgType))
	} else {
		logger.Warn("could not find validator")
	}
}

func (c *controller) ExecuteCommitteeDuty(ctx context.Context, logger *zap.Logger, committeeID spectypes.CommitteeID, duty *spectypes.CommitteeDuty) {
	if cm, ok := c.validatorsMap.GetCommittee(committeeID); ok {
		ssvMsg, err := CreateCommitteeDutyExecuteMsg(duty, committeeID, c.networkConfig.DomainType)
		if err != nil {
			logger.Error("could not create duty execute msg", zap.Error(err))
			return
		}
		dec, err := queue.DecodeSSVMessage(ssvMsg)
		if err != nil {
			logger.Error("could not decode duty execute msg", zap.Error(err))
			return
		}
		if err := cm.OnExecuteDuty(ctx, logger, dec.Body.(*ssvtypes.EventMsg)); err != nil {
			logger.Error("could not execute committee duty", zap.Error(err))
		}
	} else {
		logger.Warn("could not find committee", fields.CommitteeID(committeeID))
	}
}

// CreateDutyExecuteMsg returns ssvMsg with event type of execute duty
func CreateDutyExecuteMsg(duty *spectypes.ValidatorDuty, pubKey []byte, domain spectypes.DomainType) (*spectypes.SSVMessage, error) {
	executeDutyData := ssvtypes.ExecuteDutyData{Duty: duty}
	data, err := json.Marshal(executeDutyData)
	if err != nil {
		return nil, fmt.Errorf("failed to marshal execute duty data: %w", err)
	}

	return dutyDataToSSVMsg(domain, pubKey, duty.RunnerRole(), data)
}

// CreateCommitteeDutyExecuteMsg returns ssvMsg with event type of execute committee duty
func CreateCommitteeDutyExecuteMsg(duty *spectypes.CommitteeDuty, committeeID spectypes.CommitteeID, domain spectypes.DomainType) (*spectypes.SSVMessage, error) {
	executeCommitteeDutyData := ssvtypes.ExecuteCommitteeDutyData{Duty: duty}
	data, err := json.Marshal(executeCommitteeDutyData)
	if err != nil {
		return nil, fmt.Errorf("failed to marshal execute committee duty data: %w", err)
	}

	return dutyDataToSSVMsg(domain, committeeID[:], spectypes.RoleCommittee, data)
}

func dutyDataToSSVMsg(
	domain spectypes.DomainType,
	msgIdentifier []byte,
	runnerRole spectypes.RunnerRole,
	data []byte,
) (*spectypes.SSVMessage, error) {
	msg := ssvtypes.EventMsg{
		Type: ssvtypes.ExecuteDuty,
		Data: data,
	}
	msgData, err := msg.Encode()
	if err != nil {
		return nil, fmt.Errorf("failed to encode event msg: %w", err)
	}

	return &spectypes.SSVMessage{
		MsgType: message.SSVEventMsgType,
		MsgID:   spectypes.NewMsgID(domain, msgIdentifier, runnerRole),
		Data:    msgData,
	}, nil
}

func (c *controller) FilterIndices(afterInit bool, filter func(*ssvtypes.SSVShare) bool) []phase0.ValidatorIndex {
	if afterInit {
		<-c.committeeValidatorSetup
	}
	var indices []phase0.ValidatorIndex
	c.sharesStorage.Range(nil, func(share *ssvtypes.SSVShare) bool {
		if filter(share) {
			indices = append(indices, share.ValidatorIndex)
		}
		return true
	})
	return indices
}

// onShareStop is called when a validator was removed or liquidated
func (c *controller) onShareStop(pubKey spectypes.ValidatorPK) {
	// remove from ValidatorsMap
	v := c.validatorsMap.RemoveValidator(pubKey)

	if v == nil {
		c.logger.Warn("could not find validator to stop", fields.PubKey(pubKey[:]))
		return
	}

	// stop instance
	v.Stop()
	c.logger.Debug("validator was stopped", fields.PubKey(pubKey[:]))
	vc, ok := c.validatorsMap.GetCommittee(v.Share.CommitteeID())
	if ok {
		vc.RemoveShare(v.Share.ValidatorIndex)
		if len(vc.Shares) == 0 {
			deletedCommittee := c.validatorsMap.RemoveCommittee(v.Share.CommitteeID())
			if deletedCommittee == nil {
				c.logger.Warn("could not find committee to remove on no validators",
					fields.CommitteeID(v.Share.CommitteeID()),
					fields.PubKey(pubKey[:]),
				)
				return
			}
			deletedCommittee.Stop()
		}
	}
}

func (c *controller) onShareInit(share *ssvtypes.SSVShare) (*validator.Validator, *validator.Committee, error) {
	if !share.HasBeaconMetadata() { // fetching index and status in case not exist
		c.logger.Warn("skipping validator until it becomes active", fields.PubKey(share.ValidatorPubKey[:]))
		return nil, nil, nil
	}

	if err := c.setShareFeeRecipient(share, c.recipientsStorage.GetRecipientData); err != nil {
		return nil, nil, fmt.Errorf("could not set share fee recipient: %w", err)
	}

	operator, err := c.committeeMemberFromShare(share)
	if err != nil {
		return nil, nil, err
	}

	// Start a committee validator.
	v, found := c.validatorsMap.GetValidator(share.ValidatorPubKey)
	if !found {
		// Share context with both the validator and the runners,
		// so that when the validator is stopped, the runners are stopped as well.
		validatorCtx, validatorCancel := context.WithCancel(c.ctx)

		opts := c.validatorOptions
		opts.SSVShare = share
		opts.Operator = operator
		opts.DutyRunners, err = SetupRunners(validatorCtx, c.logger, opts)
		if err != nil {
			validatorCancel()
			return nil, nil, fmt.Errorf("could not setup runners: %w", err)
		}

		v = validator.NewValidator(validatorCtx, validatorCancel, opts)
		c.validatorsMap.PutValidator(share.ValidatorPubKey, v)

		c.printShare(share, "setup validator done")
	} else {
		c.printShare(v.Share, "get validator")
	}

	// Start a committee validator.
	vc, found := c.validatorsMap.GetCommittee(operator.CommitteeID)
	if !found {
		// Share context with both the validator and the runners,
		// so that when the validator is stopped, the runners are stopped as well.
		ctx, cancel := context.WithCancel(c.ctx)

		opts := c.validatorOptions
		opts.SSVShare = share
		opts.Operator = operator

		committeeOpIDs := ssvtypes.OperatorIDsFromOperators(operator.Committee)

		logger := c.logger.With([]zap.Field{
			zap.String("committee", fields.FormatCommittee(committeeOpIDs)),
			zap.String("committee_id", hex.EncodeToString(operator.CommitteeID[:])),
		}...)

		committeeRunnerFunc := SetupCommitteeRunners(ctx, opts)

		vc = validator.NewCommittee(
			ctx,
			cancel,
			logger,
			c.beacon.GetBeaconNetwork(),
			operator,
			committeeRunnerFunc,
			nil,
			c.dutyGuard,
		)
		vc.AddShare(&share.Share)
		c.validatorsMap.PutCommittee(operator.CommitteeID, vc)

		c.printShare(share, "setup committee done")

	} else {
		vc.AddShare(&share.Share)
		c.printShare(share, "added share to committee")
	}

	return v, vc, nil
}

func (c *controller) committeeMemberFromShare(share *ssvtypes.SSVShare) (*spectypes.CommitteeMember, error) {
	operators := make([]*spectypes.Operator, len(share.Committee))
	for i, cm := range share.Committee {
		opdata, found, err := c.operatorsStorage.GetOperatorData(nil, cm.Signer)
		if err != nil {
			return nil, fmt.Errorf("could not get operator data: %w", err)
		}
		if !found {
			//TODO alan: support removed ops
			return nil, fmt.Errorf("operator not found")
		}

		operatorPEM, err := base64.StdEncoding.DecodeString(string(opdata.PublicKey))
		if err != nil {
			return nil, fmt.Errorf("could not decode public key: %w", err)
		}

		operators[i] = &spectypes.Operator{
			OperatorID:        cm.Signer,
			SSVOperatorPubKey: operatorPEM,
		}
	}

	f := ssvtypes.ComputeF(uint64(len(share.Committee)))

	operatorPEM, err := base64.StdEncoding.DecodeString(string(c.operatorDataStore.GetOperatorData().PublicKey))
	if err != nil {
		return nil, fmt.Errorf("could not decode public key: %w", err)
	}

	return &spectypes.CommitteeMember{
		OperatorID:        c.operatorDataStore.GetOperatorID(),
		CommitteeID:       share.CommitteeID(),
		SSVOperatorPubKey: operatorPEM,
		FaultyNodes:       f,
		Committee:         operators,
	}, nil
}

func (c *controller) onShareStart(share *ssvtypes.SSVShare) (bool, error) {
	v, _, err := c.onShareInit(share)
	if err != nil || v == nil {
		return false, err
	}

	started, err := c.startValidator(v)
	if err != nil {
		return false, err
	}

	return started, nil
}

func (c *controller) printShare(s *ssvtypes.SSVShare, msg string) {
	committee := make([]string, len(s.Committee))
	for i, c := range s.Committee {
		committee[i] = fmt.Sprintf(`[OperatorID=%d, PubKey=%x]`, c.Signer, c.SharePubKey)
	}
	c.logger.Debug(msg,
		fields.PubKey(s.ValidatorPubKey[:]),
		zap.Bool("own_validator", s.BelongsToOperator(c.operatorDataStore.GetOperatorID())),
		zap.Strings("committee", committee),
		fields.FeeRecipient(s.FeeRecipientAddress[:]),
	)
}

func (c *controller) setShareFeeRecipient(share *ssvtypes.SSVShare, getRecipientData GetRecipientDataFunc) error {
	data, found, err := getRecipientData(nil, share.OwnerAddress)
	if err != nil {
		return errors.Wrap(err, "could not get recipient data")
	}

	var feeRecipient bellatrix.ExecutionAddress
	if !found {
		c.logger.Debug("setting fee recipient to owner address",
			fields.Validator(share.ValidatorPubKey[:]), fields.FeeRecipient(share.OwnerAddress.Bytes()))
		copy(feeRecipient[:], share.OwnerAddress.Bytes())
	} else {
		c.logger.Debug("setting fee recipient to storage data",
			fields.Validator(share.ValidatorPubKey[:]), fields.FeeRecipient(data.FeeRecipient[:]))
		feeRecipient = data.FeeRecipient
	}
	share.SetFeeRecipient(feeRecipient)

	return nil
}

func (c *controller) validatorStart(validator *validator.Validator) (bool, error) {
	if c.validatorStartFunc == nil {
		return validator.Start(c.logger)
	}
	return c.validatorStartFunc(validator)
}

// startValidator will start the given validator if applicable
func (c *controller) startValidator(v *validator.Validator) (bool, error) {
	c.reportValidatorStatus(v.Share)
	if v.Share.ValidatorIndex == 0 {
		return false, errors.New("could not start validator: index not found")
	}
	started, err := c.validatorStart(v)
	if err != nil {
		validatorErrorsCounter.Add(c.ctx, 1)
		return false, errors.Wrap(err, "could not start validator")
	}

	return started, nil
}

func (c *controller) HandleMetadataUpdates(ctx context.Context) {
	// TODO: Consider getting rid of `Stream` method because it adds complexity.
	// Instead, validatorSyncer could return the next batch, which would be passed to handleMetadataUpdate afterwards.
	// There doesn't seem to exist any logic that requires these processes to be parallel.
	for syncBatch := range c.validatorSyncer.Stream(ctx) {
		if err := c.handleMetadataUpdate(ctx, syncBatch); err != nil {
			c.logger.Warn("could not handle metadata sync", zap.Error(err))
		}
	}
}

func (c *controller) handleMetadataUpdate(ctx context.Context, syncBatch metadata.SyncBatch) error {
	startedValidators := 0
	if c.operatorDataStore.GetOperatorID() != 0 {
		startedValidators = c.startValidatorsForMetadata(ctx, syncBatch.Validators)
	}

	if startedValidators > 0 || hasNewValidators(syncBatch.IndicesBefore, syncBatch.IndicesAfter) {
		c.logger.Debug("new validators found after metadata sync",
			zap.Int("started_validators", startedValidators),
		)
		// Refresh duties if there are any new active validators.
		if !c.reportIndicesChange(ctx, 2*c.beacon.GetBeaconNetwork().SlotDurationSec()) {
			c.logger.Warn("timed out while notifying DutyScheduler of new validators")
		}
	}

	c.logger.Debug("started validators after metadata sync",
		fields.Count(startedValidators),
	)

	return nil
}

func (c *controller) reportIndicesChange(ctx context.Context, timeout time.Duration) bool {
	timeoutCtx, cancel := context.WithTimeout(ctx, timeout)
	defer cancel()

	select {
	case <-timeoutCtx.Done():
		return false
	case c.indicesChange <- struct{}{}:
		return true
	}
}

func (c *controller) ReportValidatorStatuses(ctx context.Context) {
	ticker := time.NewTicker(time.Second * 30)
	defer ticker.Stop()

	for {
		select {
		case <-ticker.C:
			start := time.Now()
			validatorsPerStatus := make(map[validatorStatus]uint32)

			for _, share := range c.validatorStore.OperatorValidators(c.operatorDataStore.GetOperatorID()) {
				if share.IsParticipating(c.networkConfig, c.beacon.GetBeaconNetwork().EstimatedCurrentEpoch()) {
					validatorsPerStatus[statusParticipating]++
				}
				if !share.HasBeaconMetadata() {
					validatorsPerStatus[statusNotFound]++
				} else if share.IsActive() {
					validatorsPerStatus[statusActive]++
				} else if share.Slashed() {
					validatorsPerStatus[statusSlashed]++
				} else if share.Exiting() {
					validatorsPerStatus[statusExiting]++
				} else if !share.Activated() {
					validatorsPerStatus[statusNotActivated]++
				} else if share.Pending() {
					validatorsPerStatus[statusPending]++
				} else if share.ValidatorIndex == 0 {
					validatorsPerStatus[statusNoIndex]++
				} else {
					validatorsPerStatus[statusUnknown]++
				}
			}
			for status, count := range validatorsPerStatus {
				c.logger.
					With(zap.String("status", string(status))).
					With(zap.Uint32("count", count)).
					With(zap.Duration("elapsed_time", time.Since(start))).
					Info("recording validator status")
				recordValidatorStatus(ctx, count, status)
			}
		case <-ctx.Done():
			c.logger.Info("stopped reporting validator statuses. Context cancelled")
			return
		}
	}

}

func hasNewValidators(before []phase0.ValidatorIndex, after []phase0.ValidatorIndex) bool {
	m := make(map[phase0.ValidatorIndex]struct{})
	for _, v := range before {
		m[v] = struct{}{}
	}
	for _, v := range after {
		if _, ok := m[v]; !ok {
			return true
		}
	}
	return false
}

func SetupCommitteeRunners(
	ctx context.Context,
	options validator.Options,
) validator.CommitteeRunnerFunc {
	buildController := func(role spectypes.RunnerRole, valueCheckF specqbft.ProposedValueCheckF) *qbftcontroller.Controller {
		config := &qbft.Config{
			BeaconSigner: options.Signer,
			Domain:       options.NetworkConfig.DomainType,
			ValueCheckF:  valueCheckF,
			ProposerF: func(state *specqbft.State, round specqbft.Round) spectypes.OperatorID {
				leader := qbft.RoundRobinProposer(state, round)
				return leader
			},
			Network:     options.Network,
			Timer:       roundtimer.New(ctx, options.NetworkConfig.Beacon, role, nil),
			CutOffRound: roundtimer.CutOffRound,
		}

		identifier := spectypes.NewMsgID(options.NetworkConfig.DomainType, options.Operator.CommitteeID[:], role)
		qbftCtrl := qbftcontroller.NewController(identifier[:], options.Operator, config, options.OperatorSigner, options.FullNode)
		return qbftCtrl
	}

	return func(
		slot phase0.Slot,
		shares map[phase0.ValidatorIndex]*spectypes.Share,
		attestingValidators []phase0.BLSPubKey,
		dutyGuard runner.CommitteeDutyGuard,
	) (*runner.CommitteeRunner, error) {
		// Create a committee runner.
		epoch := options.NetworkConfig.Beacon.GetBeaconNetwork().EstimatedEpochAtSlot(slot)
		valCheck := ssv.BeaconVoteValueCheckF(options.Signer, slot, attestingValidators, epoch)
		crunner, err := runner.NewCommitteeRunner(
			options.NetworkConfig,
			shares,
			buildController(spectypes.RoleCommittee, valCheck),
			options.Beacon,
			options.Network,
			options.Signer,
			options.OperatorSigner,
			valCheck,
			dutyGuard,
			options.DoppelgangerHandler,
		)
		if err != nil {
			return nil, err
		}
		return crunner.(*runner.CommitteeRunner), nil
	}
}

// SetupRunners initializes duty runners for the given validator
func SetupRunners(
	ctx context.Context,
	logger *zap.Logger,
	options validator.Options,
) (runner.ValidatorDutyRunners, error) {

	if options.SSVShare == nil || !options.SSVShare.HasBeaconMetadata() {
		logger.Error("missing validator metadata", zap.String("validator", hex.EncodeToString(options.SSVShare.ValidatorPubKey[:])))
		return runner.ValidatorDutyRunners{}, nil // TODO need to find better way to fix it
	}

	runnersType := []spectypes.RunnerRole{
		spectypes.RoleCommittee,
		spectypes.RoleProposer,
		spectypes.RoleAggregator,
		spectypes.RoleSyncCommitteeContribution,
		spectypes.RoleValidatorRegistration,
		spectypes.RoleVoluntaryExit,
	}

	buildController := func(role spectypes.RunnerRole, valueCheckF specqbft.ProposedValueCheckF) *qbftcontroller.Controller {
		config := &qbft.Config{
			BeaconSigner: options.Signer,
			Domain:       options.NetworkConfig.DomainType,
			ValueCheckF:  nil, // sets per role type
			ProposerF: func(state *specqbft.State, round specqbft.Round) spectypes.OperatorID {
				leader := qbft.RoundRobinProposer(state, round)
				//logger.Debug("leader", zap.Int("operator_id", int(leader)))
				return leader
			},
			Network:     options.Network,
			Timer:       roundtimer.New(ctx, options.NetworkConfig.Beacon, role, nil),
			CutOffRound: roundtimer.CutOffRound,
		}
		config.ValueCheckF = valueCheckF

		identifier := spectypes.NewMsgID(options.NetworkConfig.DomainType, options.SSVShare.ValidatorPubKey[:], role)
		qbftCtrl := qbftcontroller.NewController(identifier[:], options.Operator, config, options.OperatorSigner, options.FullNode)
		return qbftCtrl
	}

	shareMap := make(map[phase0.ValidatorIndex]*spectypes.Share) // TODO: fill the map
	shareMap[options.SSVShare.ValidatorIndex] = &options.SSVShare.Share

	runners := runner.ValidatorDutyRunners{}
	domainType := options.NetworkConfig.DomainType
	var err error
	for _, role := range runnersType {
		switch role {
		case spectypes.RoleProposer:
			proposedValueCheck := ssv.ProposerValueCheckF(options.Signer, options.NetworkConfig.Beacon.GetBeaconNetwork(), options.SSVShare.ValidatorPubKey, options.SSVShare.ValidatorIndex, phase0.BLSPubKey(options.SSVShare.SharePubKey))
			qbftCtrl := buildController(spectypes.RoleProposer, proposedValueCheck)
			runners[role], err = runner.NewProposerRunner(domainType, options.NetworkConfig.Beacon.GetBeaconNetwork(), shareMap, qbftCtrl, options.Beacon, options.Network, options.Signer, options.OperatorSigner, options.DoppelgangerHandler, proposedValueCheck, 0, options.Graffiti)
		case spectypes.RoleAggregator:
			aggregatorValueCheckF := ssv.AggregatorValueCheckF(options.Signer, options.NetworkConfig.Beacon.GetBeaconNetwork(), options.SSVShare.ValidatorPubKey, options.SSVShare.ValidatorIndex)
			qbftCtrl := buildController(spectypes.RoleAggregator, aggregatorValueCheckF)
			runners[role], err = runner.NewAggregatorRunner(domainType, options.NetworkConfig.Beacon.GetBeaconNetwork(), shareMap, qbftCtrl, options.Beacon, options.Network, options.Signer, options.OperatorSigner, aggregatorValueCheckF, 0)
		case spectypes.RoleSyncCommitteeContribution:
			syncCommitteeContributionValueCheckF := ssv.SyncCommitteeContributionValueCheckF(options.Signer, options.NetworkConfig.Beacon.GetBeaconNetwork(), options.SSVShare.ValidatorPubKey, options.SSVShare.ValidatorIndex)
			qbftCtrl := buildController(spectypes.RoleSyncCommitteeContribution, syncCommitteeContributionValueCheckF)
			runners[role], err = runner.NewSyncCommitteeAggregatorRunner(domainType, options.NetworkConfig.Beacon.GetBeaconNetwork(), shareMap, qbftCtrl, options.Beacon, options.Network, options.Signer, options.OperatorSigner, syncCommitteeContributionValueCheckF, 0)
		case spectypes.RoleValidatorRegistration:
			runners[role], err = runner.NewValidatorRegistrationRunner(domainType, options.NetworkConfig.Beacon.GetBeaconNetwork(), shareMap, options.Beacon, options.Network, options.Signer, options.OperatorSigner, options.GasLimit)
		case spectypes.RoleVoluntaryExit:
			runners[role], err = runner.NewVoluntaryExitRunner(domainType, options.NetworkConfig.Beacon.GetBeaconNetwork(), shareMap, options.Beacon, options.Network, options.Signer, options.OperatorSigner)
		}
		if err != nil {
			return nil, errors.Wrap(err, "could not create duty runner")
		}
	}
	return runners, nil
}<|MERGE_RESOLUTION|>--- conflicted
+++ resolved
@@ -359,7 +359,6 @@
 	}
 }
 
-<<<<<<< HEAD
 // TODO: ecivt committeeObserver of dead committees by time or event
 //var committeeObserverValidatorTTLs = map[spectypes.RunnerRole]int{
 //	spectypes.RoleCommittee:                 64,
@@ -367,55 +366,6 @@
 //	spectypes.RoleAggregator:                4,
 //	spectypes.RoleSyncCommitteeContribution: 4,
 //}
-=======
-var nonCommitteeValidatorTTLs = map[spectypes.RunnerRole]int{
-	spectypes.RoleCommittee:  64,
-	spectypes.RoleProposer:   4,
-	spectypes.RoleAggregator: 4,
-	//spectypes.BNRoleSyncCommittee:             4,
-	spectypes.RoleSyncCommitteeContribution: 4,
-}
-
-func (c *controller) handleWorkerMessages(msg network.DecodedSSVMessage) error {
-	ssvMsg := msg.(*queue.SSVMessage)
-
-	var ncv *validator.CommitteeObserver
-
-	item := c.committeeObservers.Get(ssvMsg.GetID())
-	if item == nil || item.Value() == nil {
-		committeeObserverOptions := validator.CommitteeObserverOptions{
-			Logger:            c.logger,
-			NetworkConfig:     c.networkConfig,
-			ValidatorStore:    c.validatorStore,
-			Network:           c.validatorOptions.Network,
-			Storage:           c.validatorOptions.Storage,
-			FullNode:          c.validatorOptions.FullNode,
-			Operator:          c.validatorOptions.Operator,
-			OperatorSigner:    c.validatorOptions.OperatorSigner,
-			NewDecidedHandler: c.validatorOptions.NewDecidedHandler,
-			AttesterRoots:     c.attesterRoots,
-			SyncCommRoots:     c.syncCommRoots,
-			DomainCache:       c.domainCache,
-		}
-
-		ncv = validator.NewCommitteeObserver(ssvMsg.GetID(), committeeObserverOptions)
-
-		ttlSlots := nonCommitteeValidatorTTLs[ssvMsg.MsgID.GetRoleType()]
-		ttl := time.Duration(ttlSlots) * c.beacon.GetBeaconNetwork().SlotDurationSec()
-
-		c.committeeObservers.Set(ssvMsg.GetID(), ncv, ttl)
-	} else {
-		ncv = item.Value()
-	}
-
-	if c.validatorOptions.ExporterFull {
-		return c.traceCollector.Collect(c.ctx, ssvMsg, ncv.VerifySig)
-	}
-
-	if err := c.handleNonCommitteeMessages(ssvMsg, ncv); err != nil {
-		return err
-	}
->>>>>>> 89cb8cb8
 
 func (c *controller) handleWorkerMessages(netmsg network.DecodedSSVMessage) error {
 	msg := netmsg.(*queue.SSVMessage)
@@ -442,8 +392,10 @@
 			return fmt.Errorf("failed to decode partial signature messages: %w", err)
 		}
 
-		if err := observer.VerifySig(pSigMessages); err != nil {
-			return fmt.Errorf("failed to verify partial signature messages: %w", err)
+		if !c.validatorOptions.ExporterFull {
+			if err := observer.ProcessMessage(msg); err != nil {
+				return fmt.Errorf("failed to verify partial signature messages: %w", err)
+			}
 		}
 	}
 
