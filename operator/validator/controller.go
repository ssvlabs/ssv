package validator

import (
	"context"
	"encoding/base64"
	"encoding/hex"
	"encoding/json"
	"fmt"
	"sync"
	"time"

	"github.com/attestantio/go-eth2-client/spec/phase0"
	"github.com/ethereum/go-ethereum/common"
	"github.com/jellydator/ttlcache/v3"
	"github.com/pkg/errors"
	specqbft "github.com/ssvlabs/ssv-spec/qbft"
	spectypes "github.com/ssvlabs/ssv-spec/types"
	"go.opentelemetry.io/otel/codes"
	"go.opentelemetry.io/otel/trace"
	"go.uber.org/zap"

	"github.com/ssvlabs/ssv/ssvsigner/ekm"

	"github.com/ssvlabs/ssv/doppelganger"
	"github.com/ssvlabs/ssv/exporter"
	"github.com/ssvlabs/ssv/ibft/storage"
	"github.com/ssvlabs/ssv/message/validation"
	"github.com/ssvlabs/ssv/network"
	"github.com/ssvlabs/ssv/network/commons"
	"github.com/ssvlabs/ssv/networkconfig"
	"github.com/ssvlabs/ssv/observability"
	"github.com/ssvlabs/ssv/observability/log"
	"github.com/ssvlabs/ssv/observability/log/fields"
	"github.com/ssvlabs/ssv/observability/traces"
	operatordatastore "github.com/ssvlabs/ssv/operator/datastore"
	"github.com/ssvlabs/ssv/operator/duties"
	dutytracer "github.com/ssvlabs/ssv/operator/dutytracer"
	nodestorage "github.com/ssvlabs/ssv/operator/storage"
	"github.com/ssvlabs/ssv/operator/validator/metadata"
	"github.com/ssvlabs/ssv/operator/validators"
	beaconprotocol "github.com/ssvlabs/ssv/protocol/v2/blockchain/beacon"
	"github.com/ssvlabs/ssv/protocol/v2/message"
	protocolp2p "github.com/ssvlabs/ssv/protocol/v2/p2p"
	"github.com/ssvlabs/ssv/protocol/v2/qbft"
	qbftcontroller "github.com/ssvlabs/ssv/protocol/v2/qbft/controller"
	"github.com/ssvlabs/ssv/protocol/v2/qbft/roundtimer"
	"github.com/ssvlabs/ssv/protocol/v2/queue/worker"
	"github.com/ssvlabs/ssv/protocol/v2/ssv"
	"github.com/ssvlabs/ssv/protocol/v2/ssv/queue"
	"github.com/ssvlabs/ssv/protocol/v2/ssv/runner"
	"github.com/ssvlabs/ssv/protocol/v2/ssv/validator"
	ssvtypes "github.com/ssvlabs/ssv/protocol/v2/types"
	registrystorage "github.com/ssvlabs/ssv/registry/storage"
	"github.com/ssvlabs/ssv/storage/basedb"
)

//go:generate go tool -modfile=../../tool.mod mockgen -package=mocks -destination=./mocks/controller.go -source=./controller.go

const (
	networkRouterConcurrency = 2048
)

type GetRecipientDataFunc func(r basedb.Reader, owner common.Address) (*registrystorage.RecipientData, bool, error)

// ShareEventHandlerFunc is a function that handles event in an extended mode
type ShareEventHandlerFunc func(share *ssvtypes.SSVShare)

// ControllerOptions for creating a validator controller
type ControllerOptions struct {
	Context                        context.Context
	DB                             basedb.Database
	SignatureCollectionTimeout     time.Duration `yaml:"SignatureCollectionTimeout" env:"SIGNATURE_COLLECTION_TIMEOUT" env-default:"5s" env-description:"Timeout for signature collection after consensus"`
	MetadataUpdateInterval         time.Duration `yaml:"MetadataUpdateInterval" env:"METADATA_UPDATE_INTERVAL" env-default:"12m" env-description:"Interval for updating validator metadata"` // used outside of validator controller, left for compatibility
	HistorySyncBatchSize           int           `yaml:"HistorySyncBatchSize" env:"HISTORY_SYNC_BATCH_SIZE" env-default:"25" env-description:"Maximum number of messages to sync in a single batch"`
	MinPeers                       int           `yaml:"MinimumPeers" env:"MINIMUM_PEERS" env-default:"2" env-description:"Minimum number of peers required for sync"`
	Network                        P2PNetwork
	Beacon                         beaconprotocol.BeaconNode
	FullNode                       bool `yaml:"FullNode" env:"FULLNODE" env-default:"false" env-description:"Store complete message history instead of just latest messages"`
	BeaconSigner                   ekm.BeaconSigner
	OperatorSigner                 ssvtypes.OperatorSigner
	OperatorDataStore              operatordatastore.OperatorDataStore
	RegistryStorage                nodestorage.Storage
	ValidatorRegistrationSubmitter runner.ValidatorRegistrationSubmitter
	RecipientsStorage              Recipients
	NewDecidedHandler              qbftcontroller.NewDecidedHandler
	DutyRoles                      []spectypes.BeaconRole
	DutyTraceCollector             *dutytracer.Collector
	StorageMap                     *storage.ParticipantStores
	ValidatorStore                 registrystorage.ValidatorStore
	MessageValidator               validation.MessageValidator
	ValidatorsMap                  *validators.ValidatorsMap
	DoppelgangerHandler            doppelganger.Provider
	NetworkConfig                  *networkconfig.Network
	ValidatorSyncer                *metadata.Syncer
	Graffiti                       []byte
	ProposerDelay                  time.Duration

	// worker flags
	WorkersCount    int    `yaml:"MsgWorkersCount" env:"MSG_WORKERS_COUNT" env-default:"256" env-description:"Number of message processing workers"`
	QueueBufferSize int    `yaml:"MsgWorkerBufferSize" env:"MSG_WORKER_BUFFER_SIZE" env-default:"65536" env-description:"Size of message worker queue buffer"`
	GasLimit        uint64 `yaml:"ExperimentalGasLimit" env:"EXPERIMENTAL_GAS_LIMIT" env-description:"Gas limit for MEV block proposals (must match across committee, otherwise MEV fails). Do not change unless you know what you're doing"`
}

// Controller represent the validators controller,
// it takes care of bootstrapping, updating and managing existing validators and their shares
type Controller interface {
	StartValidators(ctx context.Context) error
	HandleMetadataUpdates(ctx context.Context)
	FilterIndices(afterInit bool, filter func(*ssvtypes.SSVShare) bool) []phase0.ValidatorIndex
	GetValidator(pubKey spectypes.ValidatorPK) (*validator.Validator, bool)
	StartNetworkHandlers()
	// GetValidatorStats returns stats of validators, including the following:
	//  - the amount of validators in the network
	//  - the amount of active validators (i.e. not slashed or existed)
	//  - the amount of validators assigned to this operator
	GetValidatorStats() (uint64, uint64, uint64, error)
	IndicesChangeChan() chan struct{}
	ValidatorRegistrationChan() <-chan duties.RegistrationDescriptor
	ValidatorExitChan() <-chan duties.ExitDescriptor

	StopValidator(pubKey spectypes.ValidatorPK) error
	LiquidateCluster(owner common.Address, operatorIDs []uint64, toLiquidate []*ssvtypes.SSVShare) error
	ReactivateCluster(owner common.Address, operatorIDs []uint64, toReactivate []*ssvtypes.SSVShare) error
	UpdateFeeRecipient(owner, recipient common.Address, blockNumber uint64) error
	ExitValidator(pubKey phase0.BLSPubKey, blockNumber uint64, validatorIndex phase0.ValidatorIndex, ownValidator bool) error
	ReportValidatorStatuses(ctx context.Context)
	duties.DutyExecutor
}

type Nonce uint16

type Recipients interface {
	GetRecipientData(r basedb.Reader, owner common.Address) (*registrystorage.RecipientData, bool, error)
	SaveRecipientData(rw basedb.ReadWriter, recipientData *registrystorage.RecipientData) (*registrystorage.RecipientData, error)
}

type SharesStorage interface {
	Get(txn basedb.Reader, pubKey []byte) (*ssvtypes.SSVShare, bool)
	List(txn basedb.Reader, filters ...registrystorage.SharesFilter) []*ssvtypes.SSVShare
	Range(txn basedb.Reader, fn func(*ssvtypes.SSVShare) bool)
}

type P2PNetwork interface {
	protocolp2p.Broadcaster
	UseMessageRouter(router network.MessageRouter)
	SubscribeRandoms(numSubnets int) error
	ActiveSubnets() commons.Subnets
	FixedSubnets() commons.Subnets
}

// controller implements Controller
type controller struct {
	ctx context.Context

	logger *zap.Logger

	networkConfig                  *networkconfig.Network
	sharesStorage                  SharesStorage
	operatorsStorage               registrystorage.Operators
	recipientsStorage              Recipients
	validatorRegistrationSubmitter runner.ValidatorRegistrationSubmitter
	ibftStorageMap                 *storage.ParticipantStores

	beacon         beaconprotocol.BeaconNode
	operatorSigner ssvtypes.OperatorSigner

	operatorDataStore operatordatastore.OperatorDataStore

	validatorCommonOpts     *validator.CommonOptions
	validatorStore          registrystorage.ValidatorStore
	validatorsMap           *validators.ValidatorsMap
	validatorStartFunc      func(validator *validator.Validator) (bool, error)
	committeeValidatorSetup chan struct{}
	dutyGuard               *validator.CommitteeDutyGuard

	validatorSyncer *metadata.Syncer

	operatorsIDs         *sync.Map
	network              P2PNetwork
	messageRouter        *messageRouter
	messageWorker        *worker.Worker
	historySyncBatchSize int
	messageValidator     validation.MessageValidator

	// nonCommittees is a cache of initialized committeeObserver instances
	committeesObservers      *ttlcache.Cache[spectypes.MessageID, *validator.CommitteeObserver]
	committeesObserversMutex sync.Mutex

	attesterRoots   *ttlcache.Cache[phase0.Root, struct{}]
	syncCommRoots   *ttlcache.Cache[phase0.Root, struct{}]
	beaconVoteRoots *ttlcache.Cache[validator.BeaconVoteCacheKey, struct{}]

	domainCache *validator.DomainCache

	indicesChangeCh         chan struct{}
	validatorRegistrationCh chan duties.RegistrationDescriptor
	validatorExitCh         chan duties.ExitDescriptor

	traceCollector *dutytracer.Collector
}

// NewController creates a new validator controller instance
func NewController(logger *zap.Logger, options ControllerOptions, exporterOptions exporter.Options) Controller {
	logger.Debug("setting up validator controller")

	// lookup in a map that holds all relevant operators
	operatorsIDs := &sync.Map{}

	workerCfg := &worker.Config{
		Ctx:          options.Context,
		WorkersCount: options.WorkersCount,
		Buffer:       options.QueueBufferSize,
	}

	validatorCommonOpts := validator.NewCommonOptions(
		options.NetworkConfig,
		options.Network,
		options.Beacon,
		options.StorageMap,
		options.BeaconSigner,
		options.OperatorSigner,
		options.DoppelgangerHandler,
		options.NewDecidedHandler,
		options.FullNode,
		exporterOptions,
		options.HistorySyncBatchSize,
		options.GasLimit,
		options.MessageValidator,
		options.Graffiti,
		options.ProposerDelay,
	)

	cacheTTL := 2 * options.NetworkConfig.EpochDuration() // #nosec G115

	ctrl := controller{
<<<<<<< HEAD
		logger:            logger.Named(log.NameController),
		networkConfig:     options.NetworkConfig,
		sharesStorage:     options.RegistryStorage.Shares(),
		operatorsStorage:  options.RegistryStorage,
		recipientsStorage: options.RegistryStorage,
		ibftStorageMap:    options.StorageMap,
		validatorStore:    options.ValidatorStore,
		ctx:               options.Context,
		beacon:            options.Beacon,
		operatorDataStore: options.OperatorDataStore,
		operatorSigner:    options.OperatorSigner,
		network:           options.Network,
		traceCollector:    options.DutyTraceCollector,
=======
		logger:                         logger.Named(log.NameController),
		networkConfig:                  options.NetworkConfig,
		sharesStorage:                  options.RegistryStorage.Shares(),
		operatorsStorage:               options.RegistryStorage,
		recipientsStorage:              options.RegistryStorage,
		validatorRegistrationSubmitter: options.ValidatorRegistrationSubmitter,
		ibftStorageMap:                 options.StorageMap,
		validatorStore:                 options.ValidatorStore,
		ctx:                            options.Context,
		beacon:                         options.Beacon,
		operatorDataStore:              options.OperatorDataStore,
		beaconSigner:                   options.BeaconSigner,
		operatorSigner:                 options.OperatorSigner,
		network:                        options.Network,
		traceCollector:                 options.DutyTraceCollector,
>>>>>>> b313c033

		validatorsMap:       options.ValidatorsMap,
		validatorCommonOpts: validatorCommonOpts,

		validatorSyncer: options.ValidatorSyncer,

		operatorsIDs: operatorsIDs,

		messageRouter:        newMessageRouter(logger),
		messageWorker:        worker.NewWorker(logger, workerCfg),
		historySyncBatchSize: options.HistorySyncBatchSize,

		committeesObservers: ttlcache.New(
			ttlcache.WithTTL[spectypes.MessageID, *validator.CommitteeObserver](cacheTTL),
		),
		attesterRoots: ttlcache.New(
			ttlcache.WithTTL[phase0.Root, struct{}](cacheTTL),
		),
		syncCommRoots: ttlcache.New(
			ttlcache.WithTTL[phase0.Root, struct{}](cacheTTL),
		),
		domainCache: validator.NewDomainCache(options.Beacon, cacheTTL),
		beaconVoteRoots: ttlcache.New(
			ttlcache.WithTTL[validator.BeaconVoteCacheKey, struct{}](cacheTTL),
		),
		indicesChangeCh:         make(chan struct{}),
		validatorRegistrationCh: make(chan duties.RegistrationDescriptor),
		validatorExitCh:         make(chan duties.ExitDescriptor),
		committeeValidatorSetup: make(chan struct{}, 1),
		dutyGuard:               validator.NewCommitteeDutyGuard(),

		messageValidator: options.MessageValidator,
	}

	// Start automatic expired item deletion in nonCommitteeValidators.
	go ctrl.committeesObservers.Start()
	// Delete old root and domain entries.
	go ctrl.attesterRoots.Start()
	go ctrl.syncCommRoots.Start()
	go ctrl.domainCache.Start()
	go ctrl.beaconVoteRoots.Start()

	return &ctrl
}

func (c *controller) IndicesChangeChan() chan struct{} {
	return c.indicesChangeCh
}

func (c *controller) ValidatorRegistrationChan() <-chan duties.RegistrationDescriptor {
	return c.validatorRegistrationCh
}

func (c *controller) ValidatorExitChan() <-chan duties.ExitDescriptor {
	return c.validatorExitCh
}

func (c *controller) GetValidatorStats() (uint64, uint64, uint64, error) {
	operatorShares := uint64(0)
	active, total := uint64(0), uint64(0)
	c.sharesStorage.Range(nil, func(s *ssvtypes.SSVShare) bool {
		if ok := s.BelongsToOperator(c.operatorDataStore.GetOperatorID()); ok {
			operatorShares++
		}
		if s.IsParticipating(c.networkConfig.Beacon, c.networkConfig.EstimatedCurrentEpoch()) {
			active++
		}
		total++
		return true
	})
	return total, active, operatorShares, nil
}

func (c *controller) handleRouterMessages() {
	ctx, cancel := context.WithCancel(c.ctx)
	defer cancel()
	ch := c.messageRouter.GetMessageChan()
	for {
		select {
		case <-ctx.Done():
			c.logger.Debug("router message handler stopped")
			return

		case msg := <-ch:
			switch m := msg.(type) {
			case *queue.SSVMessage:
				if m.MsgType == message.SSVEventMsgType {
					continue
				}

				// TODO: only try copying clusterid if validator failed
				dutyExecutorID := m.GetID().GetDutyExecutorID()
				var cid spectypes.CommitteeID
				copy(cid[:], dutyExecutorID[16:])

				if v, ok := c.validatorsMap.GetValidator(spectypes.ValidatorPK(dutyExecutorID)); ok {
					v.HandleMessage(ctx, c.logger, m)
				} else if vc, ok := c.validatorsMap.GetCommittee(cid); ok {
					vc.HandleMessage(ctx, c.logger, m)
				} else if c.validatorCommonOpts.ExporterOptions.Enabled {
					if m.MsgType != spectypes.SSVConsensusMsgType && m.MsgType != spectypes.SSVPartialSignatureMsgType {
						continue
					}
					if !c.messageWorker.TryEnqueue(m) {
						c.logger.Warn("Failed to enqueue post consensus message: buffer is full")
					}
				}

			default:
				// This should be impossible because the channel is typed.
				c.logger.Fatal("unknown message type from router", zap.Any("message", m))
			}
		}
	}
}

var nonCommitteeValidatorTTLs = map[spectypes.RunnerRole]int{
	spectypes.RoleCommittee:  64,
	spectypes.RoleProposer:   4,
	spectypes.RoleAggregator: 4,
	//spectypes.BNRoleSyncCommittee:             4,
	spectypes.RoleSyncCommitteeContribution: 4,
}

func (c *controller) handleWorkerMessages(ctx context.Context, msg network.DecodedSSVMessage) error {
	ssvMsg := msg.(*queue.SSVMessage)

	var ncv *validator.CommitteeObserver

	item := c.committeesObservers.Get(ssvMsg.GetID())
	if item == nil || item.Value() == nil {
		committeeObserverOptions := validator.CommitteeObserverOptions{
			Logger:            c.logger,
			BeaconConfig:      c.networkConfig.Beacon,
			ValidatorStore:    c.validatorStore,
			Network:           c.validatorCommonOpts.Network,
			Storage:           c.validatorCommonOpts.Storage,
			FullNode:          c.validatorCommonOpts.FullNode,
			OperatorSigner:    c.validatorCommonOpts.OperatorSigner,
			NewDecidedHandler: c.validatorCommonOpts.NewDecidedHandler,
			AttesterRoots:     c.attesterRoots,
			SyncCommRoots:     c.syncCommRoots,
			DomainCache:       c.domainCache,
			BeaconVoteRoots:   c.beaconVoteRoots,
		}

		ncv = validator.NewCommitteeObserver(ssvMsg.GetID(), committeeObserverOptions)

		ttlSlots := nonCommitteeValidatorTTLs[ssvMsg.MsgID.GetRoleType()]
		ttl := time.Duration(ttlSlots) * c.networkConfig.SlotDuration

		c.committeesObservers.Set(ssvMsg.GetID(), ncv, ttl)
	} else {
		ncv = item.Value()
	}

	if c.validatorCommonOpts.ExporterOptions.Mode == exporter.ModeArchive {
		// use new exporter functionality
		return c.traceCollector.Collect(c.ctx, ssvMsg, ncv.VerifySig)
	}

	// use old exporter functionality
	return c.handleNonCommitteeMessages(ctx, ssvMsg, ncv)
}

func (c *controller) handleNonCommitteeMessages(
	ctx context.Context,
	msg *queue.SSVMessage,
	ncv *validator.CommitteeObserver,
) error {
	c.committeesObserversMutex.Lock()
	defer c.committeesObserversMutex.Unlock()

	if msg.MsgType == spectypes.SSVConsensusMsgType {
		// Process proposal messages for committee consensus only to get the roots
		if msg.MsgID.GetRoleType() != spectypes.RoleCommittee {
			return nil
		}

		subMsg, ok := msg.Body.(*specqbft.Message)
		if !ok || subMsg.MsgType != specqbft.ProposalMsgType {
			return nil
		}

		return ncv.SaveRoots(ctx, msg)
	}

	if msg.MsgType == spectypes.SSVPartialSignatureMsgType {
		pSigMessages := &spectypes.PartialSignatureMessages{}
		if err := pSigMessages.Decode(msg.SignedSSVMessage.SSVMessage.GetData()); err != nil {
			return err
		}

		return ncv.ProcessMessage(msg)
	}

	return nil
}

// StartValidators loads all persisted shares and sets up the corresponding validators
func (c *controller) StartValidators(ctx context.Context) error {
	// TODO: Pass context wherever the execution flow may be blocked.

	if c.validatorCommonOpts.ExporterOptions.Enabled {
		// There are no committee validators to set up.
		close(c.committeeValidatorSetup)
		return nil
	}

	init := func() ([]*validator.Validator, []*validator.Committee, error) {
		defer close(c.committeeValidatorSetup)

		// Load non-liquidated shares that belong to our own Operator.
		ownShares := c.sharesStorage.List(
			nil,
			registrystorage.ByNotLiquidated(),
			registrystorage.ByOperatorID(c.operatorDataStore.GetOperatorID()),
		)
		if len(ownShares) == 0 {
			c.logger.Info("no validators to start: no own non-liquidated validator shares found in DB")
			return nil, nil, nil
		}

		// Setup committee validators.
		validators, committees := c.setupValidators(ownShares)
		if len(validators) == 0 {
			return nil, nil, fmt.Errorf("none of %d validators were successfully initialized", len(ownShares))
		}

		return validators, committees, nil
	}

	// Initialize validators.
	validators, committees, err := init()
	if err != nil {
		return fmt.Errorf("init validators: %w", err)
	}
	if len(validators) == 0 {
		// If no validators were initialized - we're not subscribed to any subnets,
		// we have to subscribe to 1 random subnet to participate in the network.
		if err := c.network.SubscribeRandoms(1); err != nil {
			return fmt.Errorf("subscribe to random subnets: %w", err)
		}
		c.logger.Info("no validators to start, successfully subscribed to random subnet")
		return nil
	}

	// Start validators.
	started := c.startValidators(validators, committees)
	if started == 0 {
		return fmt.Errorf("none of %d validators were successfully started", len(validators))
	}
	return nil
}

// setupValidators initializes validators for the provided shares.
// Share w/o validator's metadata won't start, but the metadata will be fetched and the validator will start afterward.
func (c *controller) setupValidators(shares []*ssvtypes.SSVShare) ([]*validator.Validator, []*validator.Committee) {
	c.logger.Info("initializing validators ...", zap.Int("shares count", len(shares)))
	var errs []error
	var fetchMetadata [][]byte
	validators := make([]*validator.Validator, 0, len(shares))
	committees := make([]*validator.Committee, 0, len(shares))
	for _, validatorShare := range shares {
		var initialized bool
		v, vc, err := c.onShareInit(validatorShare)
		if err != nil {
			c.logger.Warn("could not initialize validator", fields.PubKey(validatorShare.ValidatorPubKey[:]), zap.Error(err))
			errs = append(errs, err)
		}
		if v != nil {
			initialized = true
		}
		if !initialized && err == nil {
			// Fetch metadata, if needed.
			fetchMetadata = append(fetchMetadata, validatorShare.ValidatorPubKey[:])
		}
		if initialized {
			validators = append(validators, v)
			committees = append(committees, vc)
		}
	}
	c.logger.Info(
		"validator initialization is done",
		zap.Int("validators_size", c.validatorsMap.SizeValidators()),
		zap.Int("committee_size", c.validatorsMap.SizeCommittees()),
		zap.Int("failures", len(errs)),
		zap.Int("missing_metadata", len(fetchMetadata)),
		zap.Int("shares", len(shares)),
		zap.Int("initialized", len(validators)),
	)
	return validators, committees
}

func (c *controller) startValidators(validators []*validator.Validator, committees []*validator.Committee) int {
	var started int
	var errs []error
	for _, v := range validators {
		s, err := c.startValidator(v)
		if err != nil {
			c.logger.Error("could not start validator", zap.Error(err))
			errs = append(errs, err)
			continue
		}
		if s {
			started++
		}
	}

	started += len(committees)

	c.logger.Info("start validators done", zap.Int("map size", c.validatorsMap.SizeValidators()),
		zap.Int("failures", len(errs)),
		zap.Int("shares", len(validators)), zap.Int("started", started))
	return started
}

// StartNetworkHandlers init msg worker that handles network messages
func (c *controller) StartNetworkHandlers() {
	c.network.UseMessageRouter(c.messageRouter)
	for i := 0; i < networkRouterConcurrency; i++ {
		go c.handleRouterMessages()
	}
	c.messageWorker.UseHandler(c.handleWorkerMessages)
}

// startEligibleValidators starts validators that transitioned to eligible to start due to a metadata update.
func (c *controller) startEligibleValidators(ctx context.Context, pubKeys []spectypes.ValidatorPK) (count int) {
	// Build a map for quick lookup to ensure only explicitly listed validators start.
	validatorsSet := make(map[spectypes.ValidatorPK]struct{}, len(pubKeys))
	for _, v := range pubKeys {
		validatorsSet[v] = struct{}{}
	}

	// Filtering shares again ensures:
	// 1. Validators still exist (not removed or liquidated).
	// 2. They belong to this operator (ownership check).

	// Note: A validator might be removed from storage after being fetched but before starting.
	// In this case, it could still be added to validatorsMap despite no longer existing in sharesStorage,
	// leading to unnecessary tracking.
	operatorID := c.operatorDataStore.GetOperatorID()
	shares := c.sharesStorage.List(
		nil,
		registrystorage.ByOperatorID(operatorID),
		registrystorage.ByNotLiquidated(),
		func(share *ssvtypes.SSVShare) bool {
			_, exists := validatorsSet[share.ValidatorPubKey]
			return exists
		},
	)

	startedValidators := 0

	for _, share := range shares {
		select {
		case <-ctx.Done():
			c.logger.Warn("context canceled, stopping validator start loop")
			return startedValidators
		default:
		}

		// Start validator (if not already started).
		// TODO: why its in the map if not started?
		if v, found := c.validatorsMap.GetValidator(share.ValidatorPubKey); found {
			started, err := c.startValidator(v)
			if err != nil {
				c.logger.Warn("could not start validator", zap.Error(err))
			}
			if started {
				startedValidators++
			}
			vc, found := c.validatorsMap.GetCommittee(v.Share.CommitteeID())
			if found {
				vc.AddShare(&v.Share.Share)
			}
		} else {
			c.logger.Info("starting new validator", fields.PubKey(share.ValidatorPubKey[:]))

			started, err := c.onShareStart(share)
			if err != nil {
				c.logger.Warn("could not start newly active validator", zap.Error(err))
				continue
			}
			if started {
				startedValidators++
				c.logger.Debug("started share after metadata sync", zap.Bool("started", started))
			}
		}
	}

	return startedValidators
}

// GetValidator returns a validator instance from ValidatorsMap
func (c *controller) GetValidator(pubKey spectypes.ValidatorPK) (*validator.Validator, bool) {
	return c.validatorsMap.GetValidator(pubKey)
}

func (c *controller) ExecuteDuty(ctx context.Context, logger *zap.Logger, duty *spectypes.ValidatorDuty) {
	dutyID := fields.FormatDutyID(c.networkConfig.EstimatedEpochAtSlot(duty.Slot), duty.Slot, duty.Type, duty.ValidatorIndex)
	ctx, span := tracer.Start(traces.Context(ctx, dutyID),
		observability.InstrumentName(observabilityNamespace, "execute_duty"),
		trace.WithAttributes(
			observability.CommitteeIndexAttribute(duty.CommitteeIndex),
			observability.BeaconSlotAttribute(duty.Slot),
			observability.BeaconRoleAttribute(duty.Type),
			observability.RunnerRoleAttribute(duty.RunnerRole()),
			observability.ValidatorPublicKeyAttribute(duty.PubKey),
			observability.ValidatorIndexAttribute(duty.ValidatorIndex),
			observability.DutyIDAttribute(dutyID),
		),
		trace.WithLinks(trace.LinkFromContext(ctx)))
	defer span.End()

	// because we're using the same duty for more than 1 duty (e.g. attest + aggregator) there is an error in bls.Deserialize func for cgo pointer to pointer.
	// so we need to copy the pubkey val to avoid pointer
	pk := make([]byte, 48)
	copy(pk, duty.PubKey[:])

	if v, ok := c.GetValidator(spectypes.ValidatorPK(pk)); ok {
		ssvMsg, err := CreateDutyExecuteMsg(duty, pk, c.networkConfig.DomainType)
		if err != nil {
			logger.Error("could not create duty execute msg", zap.Error(err))
			span.SetStatus(codes.Error, err.Error())
			return
		}
		dec, err := queue.DecodeSSVMessage(ssvMsg)
		if err != nil {
			logger.Error("could not decode duty execute msg", zap.Error(err))
			span.SetStatus(codes.Error, err.Error())
			return
		}
		dec.TraceContext = ctx
		span.AddEvent("pushing message to the queue")
		if pushed := v.Queues[duty.RunnerRole()].Q.TryPush(dec); !pushed {
			const eventMsg = "dropping ExecuteDuty message because the queue is full"
			logger.Warn(eventMsg)
			span.AddEvent(eventMsg)
		}
	} else {
		const eventMsg = "could not find validator"
		logger.Warn(eventMsg)
		span.AddEvent(eventMsg)
	}

	span.SetStatus(codes.Ok, "")
}

func (c *controller) ExecuteCommitteeDuty(ctx context.Context, logger *zap.Logger, committeeID spectypes.CommitteeID, duty *spectypes.CommitteeDuty) {
	cm, ok := c.validatorsMap.GetCommittee(committeeID)
	if !ok {
		const eventMsg = "could not find committee"
		logger.Warn(eventMsg, fields.CommitteeID(committeeID))
		return
	}

	committee := make([]spectypes.OperatorID, 0, len(cm.CommitteeMember.Committee))
	for _, operator := range cm.CommitteeMember.Committee {
		committee = append(committee, operator.OperatorID)
	}

	dutyID := fields.FormatCommitteeDutyID(committee, c.networkConfig.EstimatedEpochAtSlot(duty.Slot), duty.Slot)
	ctx, span := tracer.Start(traces.Context(ctx, dutyID),
		observability.InstrumentName(observabilityNamespace, "execute_committee_duty"),
		trace.WithAttributes(
			observability.BeaconSlotAttribute(duty.Slot),
			observability.CommitteeIDAttribute(committeeID),
			observability.RunnerRoleAttribute(duty.RunnerRole()),
			observability.DutyIDAttribute(dutyID),
		),
		trace.WithLinks(trace.LinkFromContext(ctx)))
	defer span.End()

	ssvMsg, err := CreateCommitteeDutyExecuteMsg(duty, committeeID, c.networkConfig.DomainType)
	if err != nil {
		logger.Error("could not create duty execute msg", zap.Error(err))
		span.SetStatus(codes.Error, err.Error())
		return
	}
	dec, err := queue.DecodeSSVMessage(ssvMsg)
	if err != nil {
		logger.Error("could not decode duty execute msg", zap.Error(err))
		span.SetStatus(codes.Error, err.Error())
		return
	}
	if err := cm.OnExecuteDuty(ctx, logger, dec.Body.(*ssvtypes.EventMsg)); err != nil {
		logger.Error("could not execute committee duty", zap.Error(err))
		span.RecordError(err)
	}

	span.SetStatus(codes.Ok, "")
}

// CreateDutyExecuteMsg returns ssvMsg with event type of execute duty
func CreateDutyExecuteMsg(duty *spectypes.ValidatorDuty, pubKey []byte, domain spectypes.DomainType) (*spectypes.SSVMessage, error) {
	executeDutyData := ssvtypes.ExecuteDutyData{Duty: duty}
	data, err := json.Marshal(executeDutyData)
	if err != nil {
		return nil, fmt.Errorf("failed to marshal execute duty data: %w", err)
	}

	return dutyDataToSSVMsg(domain, pubKey, duty.RunnerRole(), data)
}

// CreateCommitteeDutyExecuteMsg returns ssvMsg with event type of execute committee duty
func CreateCommitteeDutyExecuteMsg(duty *spectypes.CommitteeDuty, committeeID spectypes.CommitteeID, domain spectypes.DomainType) (*spectypes.SSVMessage, error) {
	executeCommitteeDutyData := ssvtypes.ExecuteCommitteeDutyData{Duty: duty}
	data, err := json.Marshal(executeCommitteeDutyData)
	if err != nil {
		return nil, fmt.Errorf("failed to marshal execute committee duty data: %w", err)
	}

	return dutyDataToSSVMsg(domain, committeeID[:], spectypes.RoleCommittee, data)
}

func dutyDataToSSVMsg(
	domain spectypes.DomainType,
	msgIdentifier []byte,
	runnerRole spectypes.RunnerRole,
	data []byte,
) (*spectypes.SSVMessage, error) {
	msg := ssvtypes.EventMsg{
		Type: ssvtypes.ExecuteDuty,
		Data: data,
	}
	msgData, err := msg.Encode()
	if err != nil {
		return nil, fmt.Errorf("failed to encode event msg: %w", err)
	}

	return &spectypes.SSVMessage{
		MsgType: message.SSVEventMsgType,
		MsgID:   spectypes.NewMsgID(domain, msgIdentifier, runnerRole),
		Data:    msgData,
	}, nil
}

func (c *controller) FilterIndices(afterInit bool, filter func(*ssvtypes.SSVShare) bool) []phase0.ValidatorIndex {
	if afterInit {
		<-c.committeeValidatorSetup
	}
	var indices []phase0.ValidatorIndex
	c.sharesStorage.Range(nil, func(share *ssvtypes.SSVShare) bool {
		if filter(share) {
			indices = append(indices, share.ValidatorIndex)
		}
		return true
	})
	return indices
}

// onShareStop is called when a validator was removed or liquidated
func (c *controller) onShareStop(pubKey spectypes.ValidatorPK) {
	// remove from ValidatorsMap
	v := c.validatorsMap.RemoveValidator(pubKey)

	if v == nil {
		c.logger.Warn("could not find validator to stop", fields.PubKey(pubKey[:]))
		return
	}

	// stop instance
	v.Stop()
	c.logger.Debug("validator was stopped", fields.PubKey(pubKey[:]))
	vc, ok := c.validatorsMap.GetCommittee(v.Share.CommitteeID())
	if ok {
		vc.RemoveShare(v.Share.ValidatorIndex)
		if len(vc.Shares) == 0 {
			deletedCommittee := c.validatorsMap.RemoveCommittee(v.Share.CommitteeID())
			if deletedCommittee == nil {
				c.logger.Warn("could not find committee to remove on no validators",
					fields.CommitteeID(v.Share.CommitteeID()),
					fields.PubKey(pubKey[:]),
				)
				return
			}
			deletedCommittee.Stop()
		}
	}
}

func (c *controller) onShareInit(share *ssvtypes.SSVShare) (*validator.Validator, *validator.Committee, error) {
	if !share.HasBeaconMetadata() { // fetching index and status in case not exist
		c.logger.Warn("skipping validator until it becomes active", fields.PubKey(share.ValidatorPubKey[:]))
		return nil, nil, nil
	}

	if err := c.setShareFeeRecipient(share); err != nil {
		return nil, nil, fmt.Errorf("could not set share fee recipient: %w", err)
	}

	operator, err := c.committeeMemberFromShare(share)
	if err != nil {
		return nil, nil, err
	}

	// Start a committee validator.
	v, found := c.validatorsMap.GetValidator(share.ValidatorPubKey)
	if !found {
		// Share context with both the validator and the runners,
		// so that when the validator is stopped, the runners are stopped as well.
		validatorCtx, validatorCancel := context.WithCancel(c.ctx)

		dutyRunners, err := SetupRunners(validatorCtx, c.logger, share, operator, c.recipientsStorage, c.validatorRegistrationSubmitter, c.validatorCommonOpts)
		if err != nil {
			validatorCancel()
			return nil, nil, fmt.Errorf("could not setup runners: %w", err)
		}
		opts := c.validatorCommonOpts.NewOptions(share, operator, dutyRunners)

		v = validator.NewValidator(validatorCtx, validatorCancel, opts)
		c.validatorsMap.PutValidator(share.ValidatorPubKey, v)

		c.printShare(share, "setup validator done")
	} else {
		c.printShare(v.Share, "get validator")
	}

	// Start a committee validator.
	vc, found := c.validatorsMap.GetCommittee(operator.CommitteeID)
	if !found {
		// Share context with both the validator and the runners,
		// so that when the validator is stopped, the runners are stopped as well.
		ctx, cancel := context.WithCancel(c.ctx)

		opts := c.validatorCommonOpts.NewOptions(share, operator, nil)

		committeeOpIDs := ssvtypes.OperatorIDsFromOperators(operator.Committee)

		logger := c.logger.With([]zap.Field{
			zap.String("committee", fields.FormatCommittee(committeeOpIDs)),
			zap.String("committee_id", hex.EncodeToString(operator.CommitteeID[:])),
		}...)

		committeeRunnerFunc := SetupCommitteeRunners(ctx, opts)

		vc = validator.NewCommittee(
			ctx,
			cancel,
			logger,
			c.networkConfig.Beacon,
			operator,
			committeeRunnerFunc,
			nil,
			c.dutyGuard,
		)
		vc.AddShare(&share.Share)
		c.validatorsMap.PutCommittee(operator.CommitteeID, vc)

		c.printShare(share, "setup committee done")
	} else {
		vc.AddShare(&share.Share)
		c.printShare(share, "added share to committee")
	}

	return v, vc, nil
}

func (c *controller) committeeMemberFromShare(share *ssvtypes.SSVShare) (*spectypes.CommitteeMember, error) {
	operators := make([]*spectypes.Operator, len(share.Committee))
	for i, cm := range share.Committee {
		opdata, found, err := c.operatorsStorage.GetOperatorData(nil, cm.Signer)
		if err != nil {
			return nil, fmt.Errorf("could not get operator data: %w", err)
		}
		if !found {
			//TODO alan: support removed ops
			return nil, fmt.Errorf("operator not found")
		}

		operatorPEM, err := base64.StdEncoding.DecodeString(opdata.PublicKey)
		if err != nil {
			return nil, fmt.Errorf("could not decode public key: %w", err)
		}

		operators[i] = &spectypes.Operator{
			OperatorID:        cm.Signer,
			SSVOperatorPubKey: operatorPEM,
		}
	}

	f := ssvtypes.ComputeF(uint64(len(share.Committee)))

	operatorPEM, err := base64.StdEncoding.DecodeString(c.operatorDataStore.GetOperatorData().PublicKey)
	if err != nil {
		return nil, fmt.Errorf("could not decode public key: %w", err)
	}

	return &spectypes.CommitteeMember{
		OperatorID:        c.operatorDataStore.GetOperatorID(),
		CommitteeID:       share.CommitteeID(),
		SSVOperatorPubKey: operatorPEM,
		FaultyNodes:       f,
		Committee:         operators,
	}, nil
}

func (c *controller) onShareStart(share *ssvtypes.SSVShare) (bool, error) {
	v, _, err := c.onShareInit(share)
	if err != nil || v == nil {
		return false, err
	}

	started, err := c.startValidator(v)
	if err != nil {
		return false, fmt.Errorf("start validator: %w", err)
	}

	return started, nil
}

func (c *controller) printShare(s *ssvtypes.SSVShare, msg string) {
	committee := make([]string, len(s.Committee))
	for i, c := range s.Committee {
		committee[i] = fmt.Sprintf(`[OperatorID=%d, PubKey=%x]`, c.Signer, c.SharePubKey)
	}
	c.logger.Debug(msg,
		fields.PubKey(s.ValidatorPubKey[:]),
		zap.Bool("own_validator", s.BelongsToOperator(c.operatorDataStore.GetOperatorID())),
		zap.Strings("committee", committee),
		fields.FeeRecipient(s.FeeRecipientAddress[:]),
	)
}

func (c *controller) setShareFeeRecipient(share *ssvtypes.SSVShare) error {
	data, found, err := c.recipientsStorage.GetRecipientData(nil, share.OwnerAddress)
	if err != nil {
		return fmt.Errorf("could not get recipient data: %w", err)
	}

	if found {
		c.logger.Debug(
			"setting fee recipient to the value from recipient storage",
			fields.Validator(share.ValidatorPubKey[:]),
			fields.FeeRecipient(data.FeeRecipient[:]),
		)
		share.FeeRecipientAddress = data.FeeRecipient
		return nil
	}

	c.logger.Debug(
		"setting fee recipient to owner address",
		fields.Validator(share.ValidatorPubKey[:]),
		fields.FeeRecipient(share.OwnerAddress.Bytes()),
	)
	copy(share.FeeRecipientAddress[:], share.OwnerAddress.Bytes())
	recipientData := &registrystorage.RecipientData{
		Owner: share.OwnerAddress,
	}
	copy(recipientData.FeeRecipient[:], share.OwnerAddress.Bytes())
	_, err = c.recipientsStorage.SaveRecipientData(nil, recipientData)
	if err != nil {
		return fmt.Errorf("save recipient data: %w", err)
	}

	return nil
}

func (c *controller) validatorStart(validator *validator.Validator) (bool, error) {
	if c.validatorStartFunc == nil {
		return validator.Start(c.logger)
	}
	return c.validatorStartFunc(validator)
}

// startValidator will start the given validator if applicable
func (c *controller) startValidator(v *validator.Validator) (bool, error) {
	c.reportValidatorStatus(v.Share)
	if v.Share.ValidatorIndex == 0 {
		return false, errors.New("validator index not found")
	}
	started, err := c.validatorStart(v)
	if err != nil {
		validatorErrorsCounter.Add(c.ctx, 1)
		return false, fmt.Errorf("could not start validator: %w", err)
	}

	return started, nil
}

func (c *controller) HandleMetadataUpdates(ctx context.Context) {
	// TODO: Consider getting rid of `Stream` method because it adds complexity.
	// Instead, validatorSyncer could return the next batch, which would be passed to handleMetadataUpdate afterwards.
	// There doesn't seem to exist any logic that requires these processes to be parallel.
	for syncBatch := range c.validatorSyncer.Stream(ctx) {
		if err := c.handleMetadataUpdate(ctx, syncBatch); err != nil {
			c.logger.Warn("could not handle metadata sync", zap.Error(err))
		}
	}
}

// handleMetadataUpdate processes metadata changes for validators.
func (c *controller) handleMetadataUpdate(ctx context.Context, syncBatch metadata.SyncBatch) error {
	// Skip processing for full nodes (exporters) and operators that are still syncing
	// (i.e., haven't received their OperatorAdded event yet).
	if !c.operatorDataStore.OperatorIDReady() {
		return nil
	}

	// Identify validators that changed state (eligible to start, slashed, or exited) after the metadata update.
	eligibleToStart, slashedShares, exitedShares := syncBatch.DetectValidatorStateChanges()

	// Start only the validators that became eligible to start as a result of the metadata update.
	if len(eligibleToStart) > 0 || len(slashedShares) > 0 || len(exitedShares) > 0 {
		c.logger.Debug("validators state changed after metadata sync",
			zap.Int("eligible_to_start_count", len(eligibleToStart)),
			zap.Int("slashed_count", len(slashedShares)),
			zap.Int("exited_count", len(exitedShares)),
		)
	}

	if len(eligibleToStart) > 0 {
		startedValidators := c.startEligibleValidators(ctx, eligibleToStart)
		if startedValidators > 0 {
			c.logger.Debug("started new eligible validators", zap.Int("started_validators", startedValidators))

			// Refresh duties only if there are started validators.
			if !c.reportIndicesChange(ctx) {
				c.logger.Error("failed to notify indices change")
			}
		} else {
			c.logger.Warn("no eligible validators started despite metadata changes")
		}
	}

	return nil
}

func (c *controller) reportIndicesChange(ctx context.Context) bool {
	timeoutCtx, cancel := context.WithTimeout(ctx, 2*c.networkConfig.SlotDuration)
	defer cancel()

	select {
	case <-timeoutCtx.Done():
		return false
	case c.indicesChangeCh <- struct{}{}:
		return true
	}
}

func (c *controller) ReportValidatorStatuses(ctx context.Context) {
	ticker := time.NewTicker(time.Second * 30)
	defer ticker.Stop()

	for {
		select {
		case <-ticker.C:
			start := time.Now()
			validatorsPerStatus := make(map[validatorStatus]uint32)

			for _, share := range c.validatorStore.OperatorValidators(c.operatorDataStore.GetOperatorID()) {
				currentEpoch := c.networkConfig.EstimatedCurrentEpoch()
				if share.IsParticipating(c.networkConfig.Beacon, currentEpoch) {
					validatorsPerStatus[statusParticipating]++
				}
				if share.IsAttesting(currentEpoch) {
					validatorsPerStatus[statusAttesting]++
				}
				if !share.HasBeaconMetadata() {
					validatorsPerStatus[statusNotFound]++
				} else if share.IsActive() {
					validatorsPerStatus[statusActive]++
				} else if share.Slashed() {
					validatorsPerStatus[statusSlashed]++
				} else if share.Exited() {
					validatorsPerStatus[statusExiting]++
				} else if !share.Activated() {
					validatorsPerStatus[statusNotActivated]++
				} else if share.Pending() {
					validatorsPerStatus[statusPending]++
				} else if share.ValidatorIndex == 0 {
					validatorsPerStatus[statusNoIndex]++
				} else {
					validatorsPerStatus[statusUnknown]++
				}
			}
			for status, count := range validatorsPerStatus {
				c.logger.
					With(zap.String("status", string(status))).
					With(zap.Uint32("count", count)).
					With(zap.Duration("elapsed_time", time.Since(start))).
					Info("recording validator status")
				recordValidatorStatus(ctx, count, status)
			}
		case <-ctx.Done():
			c.logger.Info("stopped reporting validator statuses. Context canceled")
			return
		}
	}
}

func SetupCommitteeRunners(
	ctx context.Context,
	options *validator.Options,
) validator.CommitteeRunnerFunc {
	buildController := func(role spectypes.RunnerRole, valueCheckF specqbft.ProposedValueCheckF) *qbftcontroller.Controller {
		config := &qbft.Config{
			BeaconSigner: options.Signer,
			Domain:       options.NetworkConfig.DomainType,
			ValueCheckF:  valueCheckF,
			ProposerF: func(state *specqbft.State, round specqbft.Round) spectypes.OperatorID {
				leader := qbft.RoundRobinProposer(state, round)
				return leader
			},
			Network:     options.Network,
			Timer:       roundtimer.New(ctx, options.NetworkConfig.Beacon, role, nil),
			CutOffRound: roundtimer.CutOffRound,
		}

		identifier := spectypes.NewMsgID(options.NetworkConfig.DomainType, options.Operator.CommitteeID[:], role)
		qbftCtrl := qbftcontroller.NewController(identifier[:], options.Operator, config, options.OperatorSigner, options.FullNode)
		return qbftCtrl
	}

	return func(
		slot phase0.Slot,
		shares map[phase0.ValidatorIndex]*spectypes.Share,
		attestingValidators []phase0.BLSPubKey,
		dutyGuard runner.CommitteeDutyGuard,
	) (*runner.CommitteeRunner, error) {
		// Create a committee runner.
		epoch := options.NetworkConfig.EstimatedEpochAtSlot(slot)
		valCheck := ssv.BeaconVoteValueCheckF(options.Signer, slot, attestingValidators, epoch)
		crunner, err := runner.NewCommitteeRunner(
			options.NetworkConfig,
			shares,
			buildController(spectypes.RoleCommittee, valCheck),
			options.Beacon,
			options.Network,
			options.Signer,
			options.OperatorSigner,
			valCheck,
			dutyGuard,
			options.DoppelgangerHandler,
		)
		if err != nil {
			return nil, err
		}
		return crunner.(*runner.CommitteeRunner), nil
	}
}

// SetupRunners initializes duty runners for the given validator
func SetupRunners(
	ctx context.Context,
	logger *zap.Logger,
	share *ssvtypes.SSVShare,
	operator *spectypes.CommitteeMember,
	recipientsStorage Recipients,
	validatorRegistrationSubmitter runner.ValidatorRegistrationSubmitter,
	options *validator.CommonOptions,
) (runner.ValidatorDutyRunners, error) {
	runnersType := []spectypes.RunnerRole{
		spectypes.RoleProposer,
		spectypes.RoleAggregator,
		spectypes.RoleSyncCommitteeContribution,
		spectypes.RoleValidatorRegistration,
		spectypes.RoleVoluntaryExit,
	}

	buildController := func(role spectypes.RunnerRole, valueCheckF specqbft.ProposedValueCheckF) *qbftcontroller.Controller {
		config := &qbft.Config{
			BeaconSigner: options.Signer,
			Domain:       options.NetworkConfig.DomainType,
			ValueCheckF:  nil, // is set per role type
			ProposerF: func(state *specqbft.State, round specqbft.Round) spectypes.OperatorID {
				leader := qbft.RoundRobinProposer(state, round)
				return leader
			},
			Network:     options.Network,
			Timer:       roundtimer.New(ctx, options.NetworkConfig.Beacon, role, nil),
			CutOffRound: roundtimer.CutOffRound,
		}
		config.ValueCheckF = valueCheckF

		identifier := spectypes.NewMsgID(options.NetworkConfig.DomainType, share.ValidatorPubKey[:], role)
		qbftCtrl := qbftcontroller.NewController(identifier[:], operator, config, options.OperatorSigner, options.FullNode)
		return qbftCtrl
	}

	shareMap := make(map[phase0.ValidatorIndex]*spectypes.Share) // TODO: fill the map
	shareMap[share.ValidatorIndex] = &share.Share

	runners := runner.ValidatorDutyRunners{}
	var err error
	for _, role := range runnersType {
		switch role {
		case spectypes.RoleProposer:
			proposedValueCheck := ssv.ProposerValueCheckF(options.Signer, options.NetworkConfig.Beacon, share.ValidatorPubKey, share.ValidatorIndex, phase0.BLSPubKey(share.SharePubKey))
			qbftCtrl := buildController(spectypes.RoleProposer, proposedValueCheck)
			runners[role], err = runner.NewProposerRunner(logger, options.NetworkConfig, shareMap, qbftCtrl, options.Beacon, options.Network, options.Signer, options.OperatorSigner, options.DoppelgangerHandler, proposedValueCheck, 0, options.Graffiti, options.ProposerDelay)
		case spectypes.RoleAggregator:
			aggregatorValueCheckF := ssv.AggregatorValueCheckF(options.Signer, options.NetworkConfig.Beacon, share.ValidatorPubKey, share.ValidatorIndex)
			qbftCtrl := buildController(spectypes.RoleAggregator, aggregatorValueCheckF)
			runners[role], err = runner.NewAggregatorRunner(options.NetworkConfig, shareMap, qbftCtrl, options.Beacon, options.Network, options.Signer, options.OperatorSigner, aggregatorValueCheckF, 0)
		case spectypes.RoleSyncCommitteeContribution:
			syncCommitteeContributionValueCheckF := ssv.SyncCommitteeContributionValueCheckF(options.Signer, options.NetworkConfig.Beacon, share.ValidatorPubKey, share.ValidatorIndex)
			qbftCtrl := buildController(spectypes.RoleSyncCommitteeContribution, syncCommitteeContributionValueCheckF)
			runners[role], err = runner.NewSyncCommitteeAggregatorRunner(options.NetworkConfig, shareMap, qbftCtrl, options.Beacon, options.Network, options.Signer, options.OperatorSigner, syncCommitteeContributionValueCheckF, 0)
		case spectypes.RoleValidatorRegistration:
			runners[role], err = runner.NewValidatorRegistrationRunner(options.NetworkConfig, shareMap, share.OwnerAddress, options.Beacon, options.Network, options.Signer, options.OperatorSigner, recipientsStorage, validatorRegistrationSubmitter, options.GasLimit)
		case spectypes.RoleVoluntaryExit:
			runners[role], err = runner.NewVoluntaryExitRunner(options.NetworkConfig, shareMap, options.Beacon, options.Network, options.Signer, options.OperatorSigner)
		default:
			return nil, fmt.Errorf("unexpected duty runner type: %s", role)
		}
		if err != nil {
			return nil, fmt.Errorf("could not create duty runner: %w", err)
		}
	}
	return runners, nil
}<|MERGE_RESOLUTION|>--- conflicted
+++ resolved
@@ -233,21 +233,6 @@
 	cacheTTL := 2 * options.NetworkConfig.EpochDuration() // #nosec G115
 
 	ctrl := controller{
-<<<<<<< HEAD
-		logger:            logger.Named(log.NameController),
-		networkConfig:     options.NetworkConfig,
-		sharesStorage:     options.RegistryStorage.Shares(),
-		operatorsStorage:  options.RegistryStorage,
-		recipientsStorage: options.RegistryStorage,
-		ibftStorageMap:    options.StorageMap,
-		validatorStore:    options.ValidatorStore,
-		ctx:               options.Context,
-		beacon:            options.Beacon,
-		operatorDataStore: options.OperatorDataStore,
-		operatorSigner:    options.OperatorSigner,
-		network:           options.Network,
-		traceCollector:    options.DutyTraceCollector,
-=======
 		logger:                         logger.Named(log.NameController),
 		networkConfig:                  options.NetworkConfig,
 		sharesStorage:                  options.RegistryStorage.Shares(),
@@ -263,7 +248,6 @@
 		operatorSigner:                 options.OperatorSigner,
 		network:                        options.Network,
 		traceCollector:                 options.DutyTraceCollector,
->>>>>>> b313c033
 
 		validatorsMap:       options.ValidatorsMap,
 		validatorCommonOpts: validatorCommonOpts,
