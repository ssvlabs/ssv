package validator

import (
	"context"
	"crypto/rsa"
	"encoding/hex"
	"encoding/json"
	"fmt"
	"sync"
	"time"

	v1 "github.com/attestantio/go-eth2-client/api/v1"
	"github.com/attestantio/go-eth2-client/spec/bellatrix"
	"github.com/attestantio/go-eth2-client/spec/phase0"
	specqbft "github.com/bloxapp/ssv-spec/qbft"
	specssv "github.com/bloxapp/ssv-spec/ssv"
	spectypes "github.com/bloxapp/ssv-spec/types"
	"github.com/ethereum/go-ethereum/common"
	"github.com/jellydator/ttlcache/v3"
	"github.com/pkg/errors"
	"go.uber.org/zap"

	"github.com/bloxapp/ssv/ibft/storage"
	"github.com/bloxapp/ssv/logging"
	"github.com/bloxapp/ssv/logging/fields"
	"github.com/bloxapp/ssv/message/validation"
	"github.com/bloxapp/ssv/network"
	nodestorage "github.com/bloxapp/ssv/operator/storage"
	"github.com/bloxapp/ssv/operator/validatorsmap"
	beaconprotocol "github.com/bloxapp/ssv/protocol/v2/blockchain/beacon"
	"github.com/bloxapp/ssv/protocol/v2/message"
	p2pprotocol "github.com/bloxapp/ssv/protocol/v2/p2p"
	"github.com/bloxapp/ssv/protocol/v2/qbft"
	qbftcontroller "github.com/bloxapp/ssv/protocol/v2/qbft/controller"
	"github.com/bloxapp/ssv/protocol/v2/qbft/roundtimer"
	"github.com/bloxapp/ssv/protocol/v2/queue/worker"
	"github.com/bloxapp/ssv/protocol/v2/ssv/queue"
	"github.com/bloxapp/ssv/protocol/v2/ssv/runner"
	"github.com/bloxapp/ssv/protocol/v2/ssv/validator"
	"github.com/bloxapp/ssv/protocol/v2/sync/handlers"
	"github.com/bloxapp/ssv/protocol/v2/types"
	ssvtypes "github.com/bloxapp/ssv/protocol/v2/types"
	registrystorage "github.com/bloxapp/ssv/registry/storage"
	"github.com/bloxapp/ssv/storage/basedb"
)

//go:generate mockgen -package=mocks -destination=./mocks/controller.go -source=./controller.go

const (
	networkRouterConcurrency = 2048
)

// ShareEncryptionKeyProvider is a function that returns the operator private key
type ShareEncryptionKeyProvider = func() (*rsa.PrivateKey, bool, error)

type GetRecipientDataFunc func(r basedb.Reader, owner common.Address) (*registrystorage.RecipientData, bool, error)

// ShareEventHandlerFunc is a function that handles event in an extended mode
type ShareEventHandlerFunc func(share *ssvtypes.SSVShare)

// ControllerOptions for creating a validator controller
type ControllerOptions struct {
	Context                    context.Context
	DB                         basedb.Database
	SignatureCollectionTimeout time.Duration `yaml:"SignatureCollectionTimeout" env:"SIGNATURE_COLLECTION_TIMEOUT" env-default:"5s" env-description:"Timeout for signature collection after consensus"`
	MetadataUpdateInterval     time.Duration `yaml:"MetadataUpdateInterval" env:"METADATA_UPDATE_INTERVAL" env-default:"12m" env-description:"Interval for updating metadata"`
	HistorySyncBatchSize       int           `yaml:"HistorySyncBatchSize" env:"HISTORY_SYNC_BATCH_SIZE" env-default:"25" env-description:"Maximum number of messages to sync in a single batch"`
	MinPeers                   int           `yaml:"MinimumPeers" env:"MINIMUM_PEERS" env-default:"2" env-description:"The required minimum peers for sync"`
	BeaconNetwork              beaconprotocol.Network
	Network                    network.P2PNetwork
	Beacon                     beaconprotocol.BeaconNode
	ShareEncryptionKeyProvider ShareEncryptionKeyProvider
	FullNode                   bool `yaml:"FullNode" env:"FULLNODE" env-default:"false" env-description:"Save decided history rather than just highest messages"`
	Exporter                   bool `yaml:"Exporter" env:"EXPORTER" env-default:"false" env-description:""`
	BuilderProposals           bool `yaml:"BuilderProposals" env:"BUILDER_PROPOSALS" env-default:"false" env-description:"Use external builders to produce blocks"`
	KeyManager                 spectypes.KeyManager
	OperatorData               *registrystorage.OperatorData
	RegistryStorage            nodestorage.Storage
	NewDecidedHandler          qbftcontroller.NewDecidedHandler
	DutyRoles                  []spectypes.BeaconRole
	StorageMap                 *storage.QBFTStores
	Metrics                    validator.Metrics
	MessageValidator           validation.MessageValidator
	ValidatorsMap              *validatorsmap.ValidatorsMap
	VerifySignatures           bool

	// worker flags
	WorkersCount    int `yaml:"MsgWorkersCount" env:"MSG_WORKERS_COUNT" env-default:"256" env-description:"Number of goroutines to use for message workers"`
	QueueBufferSize int `yaml:"MsgWorkerBufferSize" env:"MSG_WORKER_BUFFER_SIZE" env-default:"1024" env-description:"Buffer size for message workers"`
	GasLimit        uint64
}

// Controller represent the validators controller,
// it takes care of bootstrapping, updating and managing existing validators and their shares
type Controller interface {
	StartValidators()
	CommitteeActiveIndices(epoch phase0.Epoch) []phase0.ValidatorIndex
	AllActiveIndices(epoch phase0.Epoch) []phase0.ValidatorIndex
	GetValidator(pubKey string) (*validator.Validator, bool)
	ExecuteDuty(logger *zap.Logger, duty *spectypes.Duty)
	UpdateValidatorMetaDataLoop()
	StartNetworkHandlers()
	GetOperatorShares() []*ssvtypes.SSVShare
	// GetValidatorStats returns stats of validators, including the following:
	//  - the amount of validators in the network
	//  - the amount of active validators (i.e. not slashed or existed)
	//  - the amount of validators assigned to this operator
	GetValidatorStats() (uint64, uint64, uint64, error)
	GetOperatorData() *registrystorage.OperatorData
	SetOperatorData(data *registrystorage.OperatorData)
	IndicesChangeChan() chan struct{}

	StartValidator(share *ssvtypes.SSVShare) error
	StopValidator(pubKey spectypes.ValidatorPK) error
	LiquidateCluster(owner common.Address, operatorIDs []uint64, toLiquidate []*ssvtypes.SSVShare) error
	ReactivateCluster(owner common.Address, operatorIDs []uint64, toReactivate []*ssvtypes.SSVShare) error
	UpdateFeeRecipient(owner, recipient common.Address) error
}

type nonCommitteeValidator struct {
	*validator.NonCommitteeValidator
	sync.Mutex
}

// controller implements Controller
type controller struct {
	context context.Context

	logger  *zap.Logger
	metrics validator.Metrics

	sharesStorage     registrystorage.Shares
	operatorsStorage  registrystorage.Operators
	recipientsStorage registrystorage.Recipients
	ibftStorageMap    *storage.QBFTStores

	beacon     beaconprotocol.BeaconNode
	keyManager spectypes.KeyManager

	shareEncryptionKeyProvider ShareEncryptionKeyProvider
	operatorData               *registrystorage.OperatorData
	operatorDataMutex          sync.RWMutex

	validatorsMap    *validatorsmap.ValidatorsMap
	validatorOptions validator.Options

	metadataUpdateInterval time.Duration

	operatorsIDs         *sync.Map
	network              network.P2PNetwork
	messageRouter        *messageRouter
	messageWorker        *worker.Worker
	historySyncBatchSize int
	messageValidator     validation.MessageValidator

	// nonCommittees is a cache of initialized nonCommitteeValidator instances
	nonCommitteeValidators *ttlcache.Cache[spectypes.MessageID, *nonCommitteeValidator]
	nonCommitteeMutex      sync.Mutex

	recentlyStartedValidators uint64
	metadataLastUpdated       map[string]time.Time
	indicesChange             chan struct{}
}

// NewController creates a new validator controller instance
func NewController(logger *zap.Logger, options ControllerOptions) Controller {
	logger.Debug("setting up validator controller", zap.Bool("message_validation_verify_signatures", options.VerifySignatures))

	// lookup in a map that holds all relevant operators
	operatorsIDs := &sync.Map{}

	workerCfg := &worker.Config{
		Ctx:          options.Context,
		WorkersCount: options.WorkersCount,
		Buffer:       options.QueueBufferSize,
	}

	validatorOptions := validator.Options{ //TODO add vars
		Network:       options.Network,
		Beacon:        options.Beacon,
		BeaconNetwork: options.BeaconNetwork.GetNetwork(),
		Storage:       options.StorageMap,
		//Share:   nil,  // set per validator
		Signer: options.KeyManager,
		//Mode: validator.ModeRW // set per validator
		DutyRunners:       nil, // set per validator
		NewDecidedHandler: options.NewDecidedHandler,
		FullNode:          options.FullNode,
		Exporter:          options.Exporter,
		BuilderProposals:  options.BuilderProposals,
		GasLimit:          options.GasLimit,
		MessageValidator:  options.MessageValidator,
		Metrics:           options.Metrics,
		VerifySignatures:  options.VerifySignatures,
	}

	// If full node, increase queue size to make enough room
	// for history sync batches to be pushed whole.
	if options.FullNode {
		size := options.HistorySyncBatchSize * 2
		if size > validator.DefaultQueueSize {
			validatorOptions.QueueSize = size
		}
	}

	metrics := validator.Metrics(validator.NopMetrics{})
	if options.Metrics != nil {
		metrics = options.Metrics
	}

	ctrl := controller{
		logger:                     logger.Named(logging.NameController),
		metrics:                    metrics,
		sharesStorage:              options.RegistryStorage.Shares(),
		operatorsStorage:           options.RegistryStorage,
		recipientsStorage:          options.RegistryStorage,
		ibftStorageMap:             options.StorageMap,
		context:                    options.Context,
		beacon:                     options.Beacon,
		shareEncryptionKeyProvider: options.ShareEncryptionKeyProvider,
		operatorData:               options.OperatorData,
		keyManager:                 options.KeyManager,
		network:                    options.Network,

		validatorsMap:    options.ValidatorsMap,
		validatorOptions: validatorOptions,

		metadataUpdateInterval: options.MetadataUpdateInterval,

		operatorsIDs: operatorsIDs,

		messageRouter:        newMessageRouter(logger),
		messageWorker:        worker.NewWorker(logger, workerCfg),
		historySyncBatchSize: options.HistorySyncBatchSize,

		nonCommitteeValidators: ttlcache.New(
			ttlcache.WithTTL[spectypes.MessageID, *nonCommitteeValidator](time.Minute * 13),
		),
		metadataLastUpdated: make(map[string]time.Time),
		indicesChange:       make(chan struct{}),

		messageValidator: options.MessageValidator,
	}

	// Start automatic expired item deletion in nonCommitteeValidators.
	go ctrl.nonCommitteeValidators.Start()

	return &ctrl
}

// setupNetworkHandlers registers all the required handlers for sync protocols
func (c *controller) setupNetworkHandlers() error {
	syncHandlers := []*p2pprotocol.SyncHandler{
		p2pprotocol.WithHandler(
			p2pprotocol.LastDecidedProtocol,
			handlers.LastDecidedHandler(c.logger, c.ibftStorageMap, c.network),
		),
	}
	if c.validatorOptions.FullNode {
		syncHandlers = append(
			syncHandlers,
			p2pprotocol.WithHandler(
				p2pprotocol.DecidedHistoryProtocol,
				// TODO: extract maxBatch to config
				handlers.HistoryHandler(c.logger, c.ibftStorageMap, c.network, c.historySyncBatchSize),
			),
		)
	}
	c.logger.Debug("setting up network handlers",
		zap.Int("count", len(syncHandlers)),
		zap.Bool("full_node", c.validatorOptions.FullNode),
		zap.Bool("exporter", c.validatorOptions.Exporter),
		zap.Int("queue_size", c.validatorOptions.QueueSize))
	c.network.RegisterHandlers(c.logger, syncHandlers...)
	return nil
}

func (c *controller) GetOperatorShares() []*ssvtypes.SSVShare {
	return c.sharesStorage.List(nil, registrystorage.ByOperatorID(c.GetOperatorData().ID), registrystorage.ByActiveValidator())
}

func (c *controller) GetOperatorData() *registrystorage.OperatorData {
	c.operatorDataMutex.RLock()
	defer c.operatorDataMutex.RUnlock()
	return c.operatorData
}

func (c *controller) SetOperatorData(data *registrystorage.OperatorData) {
	c.operatorDataMutex.Lock()
	defer c.operatorDataMutex.Unlock()
	c.operatorData = data
}

func (c *controller) IndicesChangeChan() chan struct{} {
	return c.indicesChange
}

func (c *controller) GetValidatorStats() (uint64, uint64, uint64, error) {
	allShares := c.sharesStorage.List(nil)
	operatorShares := uint64(0)
	active := uint64(0)
	for _, s := range allShares {
		if ok := s.BelongsToOperator(c.GetOperatorData().ID); ok {
			operatorShares++
		}
		if s.HasBeaconMetadata() && s.BeaconMetadata.IsAttesting() {
			active++
		}
	}
	return uint64(len(allShares)), active, operatorShares, nil
}

func (c *controller) handleRouterMessages() {
	ctx, cancel := context.WithCancel(c.context)
	defer cancel()
	ch := c.messageRouter.GetMessageChan()

	for {
		select {
		case <-ctx.Done():
			c.logger.Debug("router message handler stopped")
			return
		case msg := <-ch:
			// TODO temp solution to prevent getting event msgs from network. need to to add validation in p2p
			if msg.MsgType == message.SSVEventMsgType {
				continue
			}

			pk := msg.GetID().GetPubKey()
			hexPK := hex.EncodeToString(pk)
			if v, ok := c.validatorsMap.GetValidator(hexPK); ok {
				v.HandleMessage(c.logger, msg)
			} else {
				if msg.MsgType != spectypes.SSVConsensusMsgType {
					continue // not supporting other types
				}
				if !c.messageWorker.TryEnqueue(msg) { // start to save non committee decided messages only post fork
					c.logger.Warn("Failed to enqueue post consensus message: buffer is full")
				}
			}
		}
	}
}

var nonCommitteeValidatorTTLs = map[spectypes.BeaconRole]phase0.Slot{
	spectypes.BNRoleAttester:                  64,
	spectypes.BNRoleProposer:                  4,
	spectypes.BNRoleAggregator:                4,
	spectypes.BNRoleSyncCommittee:             4,
	spectypes.BNRoleSyncCommitteeContribution: 4,
}

func (c *controller) handleWorkerMessages(msg *queue.DecodedSSVMessage) error {
	// Get or create a nonCommitteeValidator for this MessageID, and lock it to prevent
	// other handlers from processing
	var ncv *nonCommitteeValidator
	err := func() error {
		c.nonCommitteeMutex.Lock()
		defer c.nonCommitteeMutex.Unlock()

		item := c.nonCommitteeValidators.Get(msg.GetID())
		if item != nil {
			ncv = item.Value()
		} else {
			// Create a new nonCommitteeValidator and cache it.
			share := c.sharesStorage.Get(nil, msg.GetID().GetPubKey())
			if share == nil {
				return errors.Errorf("could not find validator [%s]", hex.EncodeToString(msg.GetID().GetPubKey()))
			}

			opts := c.validatorOptions
			opts.SSVShare = share
			ncv = &nonCommitteeValidator{
				NonCommitteeValidator: validator.NewNonCommitteeValidator(c.logger, msg.GetID(), opts),
			}

			ttlSlots := nonCommitteeValidatorTTLs[msg.MsgID.GetRoleType()]
			c.nonCommitteeValidators.Set(
				msg.GetID(),
				ncv,
				time.Duration(ttlSlots)*c.beacon.GetBeaconNetwork().SlotDurationSec(),
			)
		}

		ncv.Lock()
		return nil
	}()
	if err != nil {
		return err
	}

	// Process the message.
	defer ncv.Unlock()
	ncv.ProcessMessage(c.logger, msg)

	return nil
}

// StartValidators loads all persisted shares and setup the corresponding validators
func (c *controller) StartValidators() {
	if c.validatorOptions.Exporter {
		c.setupNonCommitteeValidators()
		return
	}

	shares := c.sharesStorage.List(nil, registrystorage.ByOperatorID(c.GetOperatorData().ID), registrystorage.ByNotLiquidated())
	if len(shares) == 0 {
		c.logger.Info("could not find validators")
		return
	}
	c.setupValidators(shares)
}

// setupValidators setup and starts validators from the given shares.
// shares w/o validator's metadata won't start, but the metadata will be fetched and the validator will start afterwards
func (c *controller) setupValidators(shares []*ssvtypes.SSVShare) {
	c.logger.Info("starting validators setup...", zap.Int("shares count", len(shares)))
	var started int
	var errs []error
	var fetchMetadata [][]byte
	for _, validatorShare := range shares {
		isStarted, err := c.onShareStart(validatorShare)
		if err != nil {
			c.logger.Warn("could not start validator", fields.PubKey(validatorShare.ValidatorPubKey), zap.Error(err))
			errs = append(errs, err)
		}
		if !isStarted && err == nil {
			// Fetch metadata, if needed.
			fetchMetadata = append(fetchMetadata, validatorShare.ValidatorPubKey)
		}
		if isStarted {
			started++
		}
	}
	c.logger.Info("setup validators done", zap.Int("map size", c.validatorsMap.Size()),
		zap.Int("failures", len(errs)), zap.Int("missing_metadata", len(fetchMetadata)),
		zap.Int("shares", len(shares)), zap.Int("started", started))

	// Try to fetch metadata once for validators that don't have it.
	if len(fetchMetadata) > 0 {
		start := time.Now()
		err := beaconprotocol.UpdateValidatorsMetadata(c.logger, fetchMetadata, c, c.beacon, c.onMetadataUpdated)
		if err != nil {
			c.logger.Error("failed to update validators metadata after setup",
				zap.Int("shares", len(fetchMetadata)),
				fields.Took(time.Since(start)),
				zap.Error(err))
		} else {
			c.logger.Debug("updated validators metadata after setup",
				zap.Int("shares", len(fetchMetadata)),
				fields.Took(time.Since(start)))
		}
	}
}

// setupNonCommitteeValidators trigger SyncHighestDecided for each validator
// to start consensus flow which would save the highest decided instance
// and sync any gaps (in protocol/v2/qbft/controller/decided.go).
func (c *controller) setupNonCommitteeValidators() {
	// Subscribe to all subnets.
	err := c.network.SubscribeAll(c.logger)
	if err != nil {
		c.logger.Error("failed to subscribe to all subnets", zap.Error(err))
		return
	}

	nonCommitteeShares := c.sharesStorage.List(nil, registrystorage.ByNotLiquidated())
	if len(nonCommitteeShares) == 0 {
		c.logger.Info("could not find non-committee validators")
		return
	}

	pubKeys := make([][]byte, 0, len(nonCommitteeShares))
	for _, validatorShare := range nonCommitteeShares {
		pubKeys = append(pubKeys, validatorShare.ValidatorPubKey)

		opts := c.validatorOptions
		opts.SSVShare = validatorShare
		allRoles := []spectypes.BeaconRole{
			spectypes.BNRoleAttester,
			spectypes.BNRoleAggregator,
			spectypes.BNRoleProposer,
			spectypes.BNRoleSyncCommittee,
			spectypes.BNRoleSyncCommitteeContribution,
		}
		for _, role := range allRoles {
			messageID := spectypes.NewMsgID(ssvtypes.GetDefaultDomain(), validatorShare.ValidatorPubKey, role)
			err := c.network.SyncHighestDecided(messageID)
			if err != nil {
				c.logger.Error("failed to sync highest decided", zap.Error(err))
			}
		}
	}

	if len(pubKeys) > 0 {
		c.logger.Debug("updating metadata for non-committee validators", zap.Int("count", len(pubKeys)))
		if err := beaconprotocol.UpdateValidatorsMetadata(c.logger, pubKeys, c, c.beacon, c.onMetadataUpdated); err != nil {
			c.logger.Warn("could not update all validators", zap.Error(err))
		}
	}
}

// StartNetworkHandlers init msg worker that handles network messages
func (c *controller) StartNetworkHandlers() {
	// first, set stream handlers
	if err := c.setupNetworkHandlers(); err != nil {
		c.logger.Panic("could not register stream handlers", zap.Error(err))
	}
	c.network.UseMessageRouter(c.messageRouter)
	for i := 0; i < networkRouterConcurrency; i++ {
		go c.handleRouterMessages()
	}
	c.messageWorker.UseHandler(c.handleWorkerMessages)
}

// UpdateValidatorMetadata updates a given validator with metadata (implements ValidatorMetadataStorage)
func (c *controller) UpdateValidatorMetadata(pk string, metadata *beaconprotocol.ValidatorMetadata) error {
	c.metadataLastUpdated[pk] = time.Now()

	if metadata == nil {
		return errors.New("could not update empty metadata")
	}

	// Save metadata to share storage.
	err := c.sharesStorage.UpdateValidatorMetadata(pk, metadata)
	if err != nil {
		return errors.Wrap(err, "could not update validator metadata")
	}

	// If this validator is not ours, don't start it.
	pkBytes, err := hex.DecodeString(pk)
	if err != nil {
		return errors.Wrap(err, "could not decode public key")
	}

	share := c.sharesStorage.Get(nil, pkBytes)
	if share == nil {
		return errors.New("share was not found")
	}
	if !share.BelongsToOperator(c.GetOperatorData().ID) {
		return nil
	}

	// Start validator (if not already started).
	if v, found := c.validatorsMap.GetValidator(pk); found {
		v.Share.BeaconMetadata = metadata
		_, err := c.startValidator(v)
		if err != nil {
			c.logger.Warn("could not start validator", zap.Error(err))
		}
	} else {
		c.logger.Info("starting new validator", zap.String("pubKey", pk))

		started, err := c.onShareStart(share)
		if err != nil {
			return errors.Wrap(err, "could not start validator")
		}
		if started {
			c.logger.Debug("started share after metadata update", zap.Bool("started", started))
		}
	}
	return nil
}

// GetValidator returns a validator instance from ValidatorsMap
func (c *controller) GetValidator(pubKey string) (*validator.Validator, bool) {
	return c.validatorsMap.GetValidator(pubKey)
}

func (c *controller) ExecuteDuty(logger *zap.Logger, duty *spectypes.Duty) {
	// because we're using the same duty for more than 1 duty (e.g. attest + aggregator) there is an error in bls.Deserialize func for cgo pointer to pointer.
	// so we need to copy the pubkey val to avoid pointer
	var pk phase0.BLSPubKey
	copy(pk[:], duty.PubKey[:])

	if v, ok := c.GetValidator(hex.EncodeToString(pk[:])); ok {
		ssvMsg, err := CreateDutyExecuteMsg(duty, pk, types.GetDefaultDomain())
		if err != nil {
			logger.Error("could not create duty execute msg", zap.Error(err))
			return
		}
		dec, err := queue.DecodeSSVMessage(ssvMsg)
		if err != nil {
			logger.Error("could not decode duty execute msg", zap.Error(err))
			return
		}
		if pushed := v.Queues[duty.Type].Q.TryPush(dec); !pushed {
			logger.Warn("dropping ExecuteDuty message because the queue is full")
		}
		// logger.Debug("📬 queue: pushed message", fields.MessageID(dec.MsgID), fields.MessageType(dec.MsgType))
	} else {
		logger.Warn("could not find validator")
	}
}

// CreateDutyExecuteMsg returns ssvMsg with event type of duty execute
func CreateDutyExecuteMsg(duty *spectypes.Duty, pubKey phase0.BLSPubKey, domain spectypes.DomainType) (*spectypes.SSVMessage, error) {
	executeDutyData := types.ExecuteDutyData{Duty: duty}
	edd, err := json.Marshal(executeDutyData)
	if err != nil {
		return nil, errors.Wrap(err, "failed to marshal execute duty data")
	}
	msg := types.EventMsg{
		Type: types.ExecuteDuty,
		Data: edd,
	}
	data, err := msg.Encode()
	if err != nil {
		return nil, errors.Wrap(err, "failed to encode event msg")
	}
	return &spectypes.SSVMessage{
		MsgType: message.SSVEventMsgType,
		MsgID:   spectypes.NewMsgID(domain, pubKey[:], duty.Type),
		Data:    data,
	}, nil
}

// CommitteeActiveIndices fetches indices of in-committee validators who are either attesting or queued and
// whose activation epoch is not greater than the passed epoch. It logs a warning if an error occurs.
func (c *controller) CommitteeActiveIndices(epoch phase0.Epoch) []phase0.ValidatorIndex {
	validators := c.validatorsMap.GetAll()
	indices := make([]phase0.ValidatorIndex, 0, len(validators))
	for _, v := range validators {
		if isShareActive(epoch)(v.Share) {
			indices = append(indices, v.Share.BeaconMetadata.Index)
		}
	}
	return indices
}

func (c *controller) AllActiveIndices(epoch phase0.Epoch) []phase0.ValidatorIndex {
	shares := c.sharesStorage.List(nil, isShareActive(epoch))
	indices := make([]phase0.ValidatorIndex, len(shares))
	for i, share := range shares {
		indices[i] = share.BeaconMetadata.Index
	}
	return indices
}

func isShareActive(epoch phase0.Epoch) func(share *ssvtypes.SSVShare) bool {
	return func(share *ssvtypes.SSVShare) bool {
		return share != nil && share.BeaconMetadata != nil &&
			(share.BeaconMetadata.IsAttesting() || share.BeaconMetadata.Status == v1.ValidatorStatePendingQueued) &&
			share.BeaconMetadata.ActivationEpoch <= epoch
	}
}

// onMetadataUpdated is called when validator's metadata was updated
func (c *controller) onMetadataUpdated(pk string, meta *beaconprotocol.ValidatorMetadata) {
	if meta == nil {
		return
	}
	logger := c.logger.With(zap.String("pk", pk))

	if v, exist := c.GetValidator(pk); exist {
		// update share object owned by the validator
		// TODO: check if this updates running validators
		if !v.Share.BeaconMetadata.Equals(meta) {
			v.Share.BeaconMetadata.Status = meta.Status
			v.Share.BeaconMetadata.Balance = meta.Balance
			v.Share.BeaconMetadata.ActivationEpoch = meta.ActivationEpoch
			logger.Debug("metadata was updated")
		}
		_, err := c.startValidator(v)
		if err != nil {
			logger.Warn("could not start validator after metadata update",
				zap.String("pk", pk), zap.Error(err), zap.Any("metadata", meta))
		}
		return
	}
}

// onShareStop is called when a validator was removed or liquidated
func (c *controller) onShareStop(pubKey spectypes.ValidatorPK) {
	// remove from ValidatorsMap
	v := c.validatorsMap.RemoveValidator(hex.EncodeToString(pubKey))

	// stop instance
	if v != nil {
		v.Stop()
	}
}

func (c *controller) onShareStart(share *ssvtypes.SSVShare) (bool, error) {
	if !share.HasBeaconMetadata() { // fetching index and status in case not exist
		c.logger.Warn("skipping validator until it becomes active", fields.PubKey(share.ValidatorPubKey))
		return false, nil
	}

	if err := c.setShareFeeRecipient(share, c.recipientsStorage.GetRecipientData); err != nil {
		return false, fmt.Errorf("could not set share fee recipient: %w", err)
	}

	// Start a committee validator.
	v, found := c.validatorsMap.GetValidator(hex.EncodeToString(share.ValidatorPubKey))
	if !found {
		if !share.HasBeaconMetadata() {
			return false, fmt.Errorf("beacon metadata is missing")
		}

		// Share context with both the validator and the runners,
		// so that when the validator is stopped, the runners are stopped as well.
		ctx, cancel := context.WithCancel(c.context)

		opts := c.validatorOptions
		opts.SSVShare = share
		opts.DutyRunners = SetupRunners(ctx, c.logger, opts)

		v = validator.NewValidator(ctx, cancel, opts)
		c.validatorsMap.CreateValidator(hex.EncodeToString(share.ValidatorPubKey), v)

		c.printShare(share, "setup validator done")

	} else {
		c.printShare(v.Share, "get validator")
	}

	return c.startValidator(v)
}

func (c *controller) printShare(s *ssvtypes.SSVShare, msg string) {
	committee := make([]string, len(s.Committee))
	for i, c := range s.Committee {
		committee[i] = fmt.Sprintf(`[OperatorID=%d, PubKey=%x]`, c.OperatorID, c.PubKey)
	}
	c.logger.Debug(msg,
		fields.PubKey(s.ValidatorPubKey),
		zap.Uint64("node_id", s.OperatorID),
		zap.Strings("committee", committee),
		fields.FeeRecipient(s.FeeRecipientAddress[:]),
	)
}

func (c *controller) setShareFeeRecipient(share *ssvtypes.SSVShare, getRecipientData GetRecipientDataFunc) error {
	data, found, err := getRecipientData(nil, share.OwnerAddress)
	if err != nil {
		return errors.Wrap(err, "could not get recipient data")
	}

	var feeRecipient bellatrix.ExecutionAddress
	if !found {
		c.logger.Debug("setting fee recipient to owner address",
			fields.Validator(share.ValidatorPubKey), fields.FeeRecipient(share.OwnerAddress.Bytes()))
		copy(feeRecipient[:], share.OwnerAddress.Bytes())
	} else {
		c.logger.Debug("setting fee recipient to storage data",
			fields.Validator(share.ValidatorPubKey), fields.FeeRecipient(data.FeeRecipient[:]))
		feeRecipient = data.FeeRecipient
	}
	share.SetFeeRecipient(feeRecipient)

	return nil
}

// startValidator will start the given validator if applicable
func (c *controller) startValidator(v *validator.Validator) (bool, error) {
	c.reportValidatorStatus(v.Share.ValidatorPubKey, v.Share.BeaconMetadata)
	if v.Share.BeaconMetadata.Index == 0 {
		return false, errors.New("could not start validator: index not found")
	}
	started, err := v.Start(c.logger)
	if err != nil {
		c.metrics.ValidatorError(v.Share.ValidatorPubKey)
		return false, errors.Wrap(err, "could not start validator")
	}
	if started {
		c.recentlyStartedValidators++
	}
	return true, nil
}

// UpdateValidatorMetaDataLoop updates metadata of validators in an interval
func (c *controller) UpdateValidatorMetaDataLoop() {
	var interval = c.beacon.GetBeaconNetwork().SlotDurationSec() * 2

	// Prepare share filters.
	filters := []registrystorage.SharesFilter{}

	// Filter for validators who are not liquidated.
	filters = append(filters, registrystorage.ByNotLiquidated())

	// Filter for validators which haven't been updated recently.
	filters = append(filters, func(s *ssvtypes.SSVShare) bool {
		last, ok := c.metadataLastUpdated[string(s.ValidatorPubKey)]
		return !ok || time.Since(last) > c.metadataUpdateInterval
	})

	for {
		time.Sleep(interval)
		start := time.Now()

		// Get the shares to fetch metadata for.
		shares := c.sharesStorage.List(nil, filters...)
		var pks [][]byte
		for _, share := range shares {
			pks = append(pks, share.ValidatorPubKey)
			c.metadataLastUpdated[string(share.ValidatorPubKey)] = time.Now()
		}

		// TODO: continue if there is nothing to update.

		c.recentlyStartedValidators = 0
		if len(pks) > 0 {
			err := beaconprotocol.UpdateValidatorsMetadata(c.logger, pks, c, c.beacon, c.onMetadataUpdated)
			if err != nil {
				c.logger.Warn("failed to update validators metadata", zap.Error(err))
				continue
			}
		}
		c.logger.Debug("updated validators metadata",
			zap.Int("validators", len(shares)),
			zap.Uint64("started_validators", c.recentlyStartedValidators),
			fields.Took(time.Since(start)))

		// Notify DutyScheduler of new validators.
		if c.recentlyStartedValidators > 0 {
			select {
			case c.indicesChange <- struct{}{}:
			case <-time.After(interval):
				c.logger.Warn("timed out while notifying DutyScheduler of new validators")
			}
		}
	}
}

// SetupRunners initializes duty runners for the given validator
func SetupRunners(ctx context.Context, logger *zap.Logger, options validator.Options) runner.DutyRunners {
	if options.SSVShare == nil || options.SSVShare.BeaconMetadata == nil {
		logger.Error("missing validator metadata", zap.String("validator", hex.EncodeToString(options.SSVShare.ValidatorPubKey)))
		return runner.DutyRunners{} // TODO need to find better way to fix it
	}

	runnersType := []spectypes.BeaconRole{
		spectypes.BNRoleAttester,
		spectypes.BNRoleProposer,
		spectypes.BNRoleAggregator,
		spectypes.BNRoleSyncCommittee,
		spectypes.BNRoleSyncCommitteeContribution,
		spectypes.BNRoleValidatorRegistration,
	}

	domainType := ssvtypes.GetDefaultDomain()
	buildController := func(role spectypes.BeaconRole, valueCheckF specqbft.ProposedValueCheckF) *qbftcontroller.Controller {
		config := &qbft.Config{
			Signer:      options.Signer,
			SigningPK:   options.SSVShare.ValidatorPubKey, // TODO right val?
			Domain:      domainType,
			ValueCheckF: nil, // sets per role type
			ProposerF: func(state *specqbft.State, round specqbft.Round) spectypes.OperatorID {
				leader := specqbft.RoundRobinProposer(state, round)
				//logger.Debug("leader", zap.Int("operator_id", int(leader)))
				return leader
			},
<<<<<<< HEAD
			Storage: options.Storage.Get(role),
			Network: options.Network,
			Timer:   roundtimer.New(options.BeaconNetwork, role),
=======
			Storage:               options.Storage.Get(role),
			Network:               options.Network,
			Timer:                 roundtimer.New(ctx, options.BeaconNetwork, role, nil),
			SignatureVerification: options.VerifySignatures,
>>>>>>> 1bcd6bf0
		}
		config.ValueCheckF = valueCheckF

		identifier := spectypes.NewMsgID(ssvtypes.GetDefaultDomain(), options.SSVShare.Share.ValidatorPubKey, role)
		qbftCtrl := qbftcontroller.NewController(identifier[:], &options.SSVShare.Share, domainType, config, options.FullNode)
		qbftCtrl.NewDecidedHandler = options.NewDecidedHandler
		return qbftCtrl
	}

	runners := runner.DutyRunners{}
	for _, role := range runnersType {
		switch role {
		case spectypes.BNRoleAttester:
			valCheck := specssv.AttesterValueCheckF(options.Signer, options.BeaconNetwork.GetBeaconNetwork(), options.SSVShare.Share.ValidatorPubKey, options.SSVShare.BeaconMetadata.Index, options.SSVShare.SharePubKey)
			qbftCtrl := buildController(spectypes.BNRoleAttester, valCheck)
			runners[role] = runner.NewAttesterRunnner(options.BeaconNetwork.GetBeaconNetwork(), &options.SSVShare.Share, qbftCtrl, options.Beacon, options.Network, options.Signer, valCheck, 0)
		case spectypes.BNRoleProposer:
			proposedValueCheck := specssv.ProposerValueCheckF(options.Signer, options.BeaconNetwork.GetBeaconNetwork(), options.SSVShare.Share.ValidatorPubKey, options.SSVShare.BeaconMetadata.Index, options.SSVShare.SharePubKey, options.BuilderProposals)
			qbftCtrl := buildController(spectypes.BNRoleProposer, proposedValueCheck)
			runners[role] = runner.NewProposerRunner(options.BeaconNetwork.GetBeaconNetwork(), &options.SSVShare.Share, qbftCtrl, options.Beacon, options.Network, options.Signer, proposedValueCheck, 0)
			runners[role].(*runner.ProposerRunner).ProducesBlindedBlocks = options.BuilderProposals // apply blinded block flag
		case spectypes.BNRoleAggregator:
			aggregatorValueCheckF := specssv.AggregatorValueCheckF(options.Signer, options.BeaconNetwork.GetBeaconNetwork(), options.SSVShare.Share.ValidatorPubKey, options.SSVShare.BeaconMetadata.Index)
			qbftCtrl := buildController(spectypes.BNRoleAggregator, aggregatorValueCheckF)
			runners[role] = runner.NewAggregatorRunner(options.BeaconNetwork.GetBeaconNetwork(), &options.SSVShare.Share, qbftCtrl, options.Beacon, options.Network, options.Signer, aggregatorValueCheckF, 0)
		case spectypes.BNRoleSyncCommittee:
			syncCommitteeValueCheckF := specssv.SyncCommitteeValueCheckF(options.Signer, options.BeaconNetwork.GetBeaconNetwork(), options.SSVShare.ValidatorPubKey, options.SSVShare.BeaconMetadata.Index)
			qbftCtrl := buildController(spectypes.BNRoleSyncCommittee, syncCommitteeValueCheckF)
			runners[role] = runner.NewSyncCommitteeRunner(options.BeaconNetwork.GetBeaconNetwork(), &options.SSVShare.Share, qbftCtrl, options.Beacon, options.Network, options.Signer, syncCommitteeValueCheckF, 0)
		case spectypes.BNRoleSyncCommitteeContribution:
			syncCommitteeContributionValueCheckF := specssv.SyncCommitteeContributionValueCheckF(options.Signer, options.BeaconNetwork.GetBeaconNetwork(), options.SSVShare.Share.ValidatorPubKey, options.SSVShare.BeaconMetadata.Index)
			qbftCtrl := buildController(spectypes.BNRoleSyncCommitteeContribution, syncCommitteeContributionValueCheckF)
			runners[role] = runner.NewSyncCommitteeAggregatorRunner(options.BeaconNetwork.GetBeaconNetwork(), &options.SSVShare.Share, qbftCtrl, options.Beacon, options.Network, options.Signer, syncCommitteeContributionValueCheckF, 0)
		case spectypes.BNRoleValidatorRegistration:
			qbftCtrl := buildController(spectypes.BNRoleValidatorRegistration, nil)
			runners[role] = runner.NewValidatorRegistrationRunner(spectypes.PraterNetwork, &options.SSVShare.Share, qbftCtrl, options.Beacon, options.Network, options.Signer)
		}
	}
	return runners
}<|MERGE_RESOLUTION|>--- conflicted
+++ resolved
@@ -851,16 +851,10 @@
 				//logger.Debug("leader", zap.Int("operator_id", int(leader)))
 				return leader
 			},
-<<<<<<< HEAD
-			Storage: options.Storage.Get(role),
-			Network: options.Network,
-			Timer:   roundtimer.New(options.BeaconNetwork, role),
-=======
 			Storage:               options.Storage.Get(role),
 			Network:               options.Network,
-			Timer:                 roundtimer.New(ctx, options.BeaconNetwork, role, nil),
+			Timer:                 roundtimer.New(options.BeaconNetwork, role),
 			SignatureVerification: options.VerifySignatures,
->>>>>>> 1bcd6bf0
 		}
 		config.ValueCheckF = valueCheckF
 
