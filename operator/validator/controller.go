--- conflicted
+++ resolved
@@ -1078,12 +1078,7 @@
 	if !found {
 		// Share context with both the validator and the runners,
 		// so that when the validator is stopped, the runners are stopped as well.
-<<<<<<< HEAD
 		ctx, cancel := context.WithCancel(c.ctx)
-		_ = cancel
-=======
-		ctx, cancel := context.WithCancel(c.context)
->>>>>>> 7b09d47d
 
 		opts := c.validatorOptions
 		opts.SSVShare = share
@@ -1096,11 +1091,7 @@
 
 		committeeRunnerFunc := SetupCommitteeRunners(ctx, opts)
 
-<<<<<<< HEAD
-		vc = validator.NewCommittee(c.ctx, logger, c.beacon.GetBeaconNetwork(), operator, committeeRunnerFunc)
-=======
 		vc = validator.NewCommittee(ctx, cancel, logger, c.beacon.GetBeaconNetwork(), operator, committeeRunnerFunc)
->>>>>>> 7b09d47d
 		vc.AddShare(&share.Share)
 		c.validatorsMap.PutCommittee(operator.CommitteeID, vc)
 
