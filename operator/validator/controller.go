package validator

import (
	"context"
	"crypto/rsa"
	"encoding/hex"
	"encoding/json"
	"sync"
	"sync/atomic"
	"time"

	v1 "github.com/attestantio/go-eth2-client/api/v1"
	"github.com/attestantio/go-eth2-client/spec/bellatrix"
	"github.com/attestantio/go-eth2-client/spec/phase0"
	specqbft "github.com/bloxapp/ssv-spec/qbft"
	specssv "github.com/bloxapp/ssv-spec/ssv"
	spectypes "github.com/bloxapp/ssv-spec/types"
	"github.com/ethereum/go-ethereum/common"
	"github.com/jellydator/ttlcache/v3"
	"github.com/pkg/errors"
	"go.uber.org/zap"

	"github.com/bloxapp/ssv/ibft/storage"
	"github.com/bloxapp/ssv/logging"
	"github.com/bloxapp/ssv/logging/fields"
	"github.com/bloxapp/ssv/network"
	forksfactory "github.com/bloxapp/ssv/network/forks/factory"
	nodestorage "github.com/bloxapp/ssv/operator/storage"
	forksprotocol "github.com/bloxapp/ssv/protocol/forks"
	beaconprotocol "github.com/bloxapp/ssv/protocol/v2/blockchain/beacon"
	"github.com/bloxapp/ssv/protocol/v2/message"
	p2pprotocol "github.com/bloxapp/ssv/protocol/v2/p2p"
	"github.com/bloxapp/ssv/protocol/v2/qbft"
	qbftcontroller "github.com/bloxapp/ssv/protocol/v2/qbft/controller"
	"github.com/bloxapp/ssv/protocol/v2/qbft/roundtimer"
	utilsprotocol "github.com/bloxapp/ssv/protocol/v2/queue"
	"github.com/bloxapp/ssv/protocol/v2/queue/worker"
	"github.com/bloxapp/ssv/protocol/v2/ssv/queue"
	"github.com/bloxapp/ssv/protocol/v2/ssv/runner"
	"github.com/bloxapp/ssv/protocol/v2/ssv/validator"
	"github.com/bloxapp/ssv/protocol/v2/sync/handlers"
	"github.com/bloxapp/ssv/protocol/v2/types"
	ssvtypes "github.com/bloxapp/ssv/protocol/v2/types"
	registrystorage "github.com/bloxapp/ssv/registry/storage"
	"github.com/bloxapp/ssv/storage/basedb"
	"github.com/bloxapp/ssv/utils/tasks"
)

//go:generate mockgen -package=mocks -destination=./mocks/controller.go -source=./controller.go

const (
	metadataBatchSize        = 100
	networkRouterConcurrency = 2048
)

// ShareEncryptionKeyProvider is a function that returns the operator private key
type ShareEncryptionKeyProvider = func() (*rsa.PrivateKey, bool, error)

type GetRecipientDataFunc func(r basedb.Reader, owner common.Address) (*registrystorage.RecipientData, bool, error)

// ShareEventHandlerFunc is a function that handles event in an extended mode
type ShareEventHandlerFunc func(share *ssvtypes.SSVShare)

// ControllerOptions for creating a validator controller
type ControllerOptions struct {
	Context                    context.Context
	DB                         basedb.Database
	SignatureCollectionTimeout time.Duration `yaml:"SignatureCollectionTimeout" env:"SIGNATURE_COLLECTION_TIMEOUT" env-default:"5s" env-description:"Timeout for signature collection after consensus"`
	MetadataUpdateInterval     time.Duration `yaml:"MetadataUpdateInterval" env:"METADATA_UPDATE_INTERVAL" env-default:"12m" env-description:"Interval for updating metadata"`
	HistorySyncBatchSize       int           `yaml:"HistorySyncBatchSize" env:"HISTORY_SYNC_BATCH_SIZE" env-default:"25" env-description:"Maximum number of messages to sync in a single batch"`
	MinPeers                   int           `yaml:"MinimumPeers" env:"MINIMUM_PEERS" env-default:"2" env-description:"The required minimum peers for sync"`
	BeaconNetwork              beaconprotocol.Network
	Network                    network.P2PNetwork
	Beacon                     beaconprotocol.BeaconNode
	ShareEncryptionKeyProvider ShareEncryptionKeyProvider
	FullNode                   bool `yaml:"FullNode" env:"FULLNODE" env-default:"false" env-description:"Save decided history rather than just highest messages"`
	Exporter                   bool `yaml:"Exporter" env:"EXPORTER" env-default:"false" env-description:""`
	BuilderProposals           bool `yaml:"BuilderProposals" env:"BUILDER_PROPOSALS" env-default:"false" env-description:"Use external builders to produce blocks"`
	KeyManager                 spectypes.KeyManager
	OperatorData               *registrystorage.OperatorData
	RegistryStorage            nodestorage.Storage
	ForkVersion                forksprotocol.ForkVersion
	NewDecidedHandler          qbftcontroller.NewDecidedHandler
	DutyRoles                  []spectypes.BeaconRole
	StorageMap                 *storage.QBFTStores
	Metrics                    validatorMetrics

	// worker flags
	WorkersCount    int `yaml:"MsgWorkersCount" env:"MSG_WORKERS_COUNT" env-default:"256" env-description:"Number of goroutines to use for message workers"`
	QueueBufferSize int `yaml:"MsgWorkerBufferSize" env:"MSG_WORKER_BUFFER_SIZE" env-default:"1024" env-description:"Buffer size for message workers"`
	GasLimit        uint64
}

// Controller represent the validators controller,
// it takes care of bootstrapping, updating and managing existing validators and their shares
type Controller interface {
	StartValidators()
	ActiveValidatorIndices(epoch phase0.Epoch) []phase0.ValidatorIndex
	GetValidator(pubKey string) (*validator.Validator, bool)
	ExecuteDuty(logger *zap.Logger, duty *spectypes.Duty)
	UpdateValidatorMetaDataLoop()
	StartNetworkHandlers()
	GetOperatorShares() []*ssvtypes.SSVShare
	// GetValidatorStats returns stats of validators, including the following:
	//  - the amount of validators in the network
	//  - the amount of active validators (i.e. not slashed or existed)
	//  - the amount of validators assigned to this operator
	GetValidatorStats() (uint64, uint64, uint64, error)
	GetOperatorData() *registrystorage.OperatorData
	SetOperatorData(data *registrystorage.OperatorData)
	IndicesChangeChan() chan struct{}

	StartValidator(share *ssvtypes.SSVShare) error
	StopValidator(publicKey []byte) error
	LiquidateCluster(owner common.Address, operatorIDs []uint64, toLiquidate []*ssvtypes.SSVShare) error
	ReactivateCluster(owner common.Address, operatorIDs []uint64, toReactivate []*ssvtypes.SSVShare) error
	UpdateFeeRecipient(owner, recipient common.Address) error
}

type nonCommitteeValidator struct {
	*validator.NonCommitteeValidator
	sync.Mutex
}

// controller implements Controller
type controller struct {
	context context.Context

	logger  *zap.Logger
	metrics validatorMetrics

	sharesStorage     registrystorage.Shares
	operatorsStorage  registrystorage.Operators
	recipientsStorage registrystorage.Recipients
	ibftStorageMap    *storage.QBFTStores

	beacon     beaconprotocol.BeaconNode
	keyManager spectypes.KeyManager

	shareEncryptionKeyProvider ShareEncryptionKeyProvider
	operatorData               *registrystorage.OperatorData
	operatorDataMutex          sync.RWMutex

	validatorsMap    *validatorsMap
	validatorOptions *validator.Options

	metadataUpdateQueue    utilsprotocol.Queue
	metadataUpdateInterval time.Duration

	operatorsIDs         *sync.Map
	network              network.P2PNetwork
	forkVersion          forksprotocol.ForkVersion
	messageRouter        *messageRouter
	messageWorker        *worker.Worker
	historySyncBatchSize int

	// nonCommittees is a cache of initialized nonCommitteeValidator instances
	nonCommitteeValidators *ttlcache.Cache[spectypes.MessageID, *nonCommitteeValidator]
	nonCommitteeMutex      sync.Mutex

	recentlyStartedValidators atomic.Int64
	indicesChange             chan struct{}
}

// NewController creates a new validator controller instance
func NewController(logger *zap.Logger, options ControllerOptions) Controller {
	logger.Debug("setting validator controller")

	// lookup in a map that holds all relevant operators
	operatorsIDs := &sync.Map{}

	msgID := forksfactory.NewFork(options.ForkVersion).MsgID()

	workerCfg := &worker.Config{
		Ctx:          options.Context,
		WorkersCount: options.WorkersCount,
		Buffer:       options.QueueBufferSize,
	}

	validatorOptions := &validator.Options{ //TODO add vars
		Network:       options.Network,
		Beacon:        options.Beacon,
		BeaconNetwork: options.BeaconNetwork.BeaconNetwork,
		Storage:       options.StorageMap,
		//Share:   nil,  // set per validator
		Signer: options.KeyManager,
		//Mode: validator.ModeRW // set per validator
		DutyRunners:       nil, // set per validator
		NewDecidedHandler: options.NewDecidedHandler,
		FullNode:          options.FullNode,
		Exporter:          options.Exporter,
		BuilderProposals:  options.BuilderProposals,
		GasLimit:          options.GasLimit,
	}

	// If full node, increase queue size to make enough room
	// for history sync batches to be pushed whole.
	if options.FullNode {
		size := options.HistorySyncBatchSize * 2
		if size > validator.DefaultQueueSize {
			validatorOptions.QueueSize = size
		}
	}

	if options.Metrics == nil {
		options.Metrics = nopMetrics{}
	}

	ctrl := controller{
		logger:                     logger.Named(logging.NameController),
		metrics:                    options.Metrics,
		sharesStorage:              options.RegistryStorage.Shares(),
		operatorsStorage:           options.RegistryStorage,
		recipientsStorage:          options.RegistryStorage,
		ibftStorageMap:             options.StorageMap,
		context:                    options.Context,
		beacon:                     options.Beacon,
		shareEncryptionKeyProvider: options.ShareEncryptionKeyProvider,
		operatorData:               options.OperatorData,
		keyManager:                 options.KeyManager,
		network:                    options.Network,
		forkVersion:                options.ForkVersion,

		validatorsMap:    newValidatorsMap(options.Context, validatorOptions),
		validatorOptions: validatorOptions,

		metadataUpdateQueue:    tasks.NewExecutionQueue(10 * time.Millisecond),
		metadataUpdateInterval: options.MetadataUpdateInterval,

		operatorsIDs: operatorsIDs,

		messageRouter:        newMessageRouter(logger, msgID),
		messageWorker:        worker.NewWorker(logger, workerCfg),
		historySyncBatchSize: options.HistorySyncBatchSize,

		nonCommitteeValidators: ttlcache.New(
			ttlcache.WithTTL[spectypes.MessageID, *nonCommitteeValidator](time.Minute * 13),
		),
		indicesChange: make(chan struct{}),
	}

	// Start automatic expired item deletion in nonCommitteeValidators.
	go ctrl.nonCommitteeValidators.Start()

	return &ctrl
}

// setupNetworkHandlers registers all the required handlers for sync protocols
func (c *controller) setupNetworkHandlers() error {
	syncHandlers := []*p2pprotocol.SyncHandler{
		p2pprotocol.WithHandler(
			p2pprotocol.LastDecidedProtocol,
			handlers.LastDecidedHandler(c.logger, c.ibftStorageMap, c.network),
		),
	}
	if c.validatorOptions.FullNode {
		syncHandlers = append(
			syncHandlers,
			p2pprotocol.WithHandler(
				p2pprotocol.DecidedHistoryProtocol,
				// TODO: extract maxBatch to config
				handlers.HistoryHandler(c.logger, c.ibftStorageMap, c.network, c.historySyncBatchSize),
			),
		)
	}
	c.logger.Debug("setting up network handlers",
		zap.Int("count", len(syncHandlers)),
		zap.Bool("full_node", c.validatorOptions.FullNode),
		zap.Bool("exporter", c.validatorOptions.Exporter),
		zap.Int("queue_size", c.validatorOptions.QueueSize))
	c.network.RegisterHandlers(c.logger, syncHandlers...)
	return nil
}

func (c *controller) GetOperatorShares() []*ssvtypes.SSVShare {
	return c.sharesStorage.List(nil, registrystorage.ByOperatorID(c.GetOperatorData().ID), registrystorage.ByActiveValidator())
}

func (c *controller) GetOperatorData() *registrystorage.OperatorData {
	c.operatorDataMutex.RLock()
	defer c.operatorDataMutex.RUnlock()
	return c.operatorData
}

func (c *controller) SetOperatorData(data *registrystorage.OperatorData) {
	c.operatorDataMutex.Lock()
	defer c.operatorDataMutex.Unlock()
	c.operatorData = data
}

func (c *controller) IndicesChangeChan() chan struct{} {
	return c.indicesChange
}

func (c *controller) GetValidatorStats() (uint64, uint64, uint64, error) {
	allShares := c.sharesStorage.List(nil)
	operatorShares := uint64(0)
	active := uint64(0)
	for _, s := range allShares {
		if ok := s.BelongsToOperator(c.GetOperatorData().ID); ok {
			operatorShares++
		}
		if s.HasBeaconMetadata() && s.BeaconMetadata.IsAttesting() {
			active++
		}
	}
	return uint64(len(allShares)), active, operatorShares, nil
}

func (c *controller) handleRouterMessages() {
	ctx, cancel := context.WithCancel(c.context)
	defer cancel()
	ch := c.messageRouter.GetMessageChan()

	for {
		select {
		case <-ctx.Done():
			c.logger.Debug("router message handler stopped")
			return
		case msg := <-ch:
			// TODO temp solution to prevent getting event msgs from network. need to to add validation in p2p
			if msg.MsgType == message.SSVEventMsgType {
				continue
			}

			pk := msg.GetID().GetPubKey()
			hexPK := hex.EncodeToString(pk)
			if v, ok := c.validatorsMap.GetValidator(hexPK); ok {
<<<<<<< HEAD
				v.HandleMessage(logger, msg)
=======
				v.HandleMessage(c.logger, &msg)
>>>>>>> 4043589a
			} else {
				if msg.MsgType != spectypes.SSVConsensusMsgType {
					continue // not supporting other types
				}
<<<<<<< HEAD
				if !c.messageWorker.TryEnqueue(msg) { // start to save non committee decided messages only post fork
					logger.Warn("Failed to enqueue post consensus message: buffer is full")
=======
				if !c.messageWorker.TryEnqueue(&msg) { // start to save non committee decided messages only post fork
					c.logger.Warn("Failed to enqueue post consensus message: buffer is full")
>>>>>>> 4043589a
				}
			}
		}
	}
}

var nonCommitteeValidatorTTLs = map[spectypes.BeaconRole]phase0.Slot{
	spectypes.BNRoleAttester:                  64,
	spectypes.BNRoleProposer:                  4,
	spectypes.BNRoleAggregator:                4,
	spectypes.BNRoleSyncCommittee:             4,
	spectypes.BNRoleSyncCommitteeContribution: 4,
}

<<<<<<< HEAD
func (c *controller) handleWorkerMessages(msg *queue.DecodedSSVMessage) error {
	// TODO: pass logger to controller's constructor, then use it here
	logger := zap.L()

=======
func (c *controller) handleWorkerMessages(msg *spectypes.SSVMessage) error {
>>>>>>> 4043589a
	// Get or create a nonCommitteeValidator for this MessageID, and lock it to prevent
	// other handlers from processing
	var ncv *nonCommitteeValidator
	err := func() error {
		c.nonCommitteeMutex.Lock()
		defer c.nonCommitteeMutex.Unlock()

		item := c.nonCommitteeValidators.Get(msg.GetID())
		if item != nil {
			ncv = item.Value()
		} else {
			// Create a new nonCommitteeValidator and cache it.
			share := c.sharesStorage.Get(nil, msg.GetID().GetPubKey())
			if share == nil {
				return errors.Errorf("could not find validator [%s]", hex.EncodeToString(msg.GetID().GetPubKey()))
			}

			opts := *c.validatorOptions
			opts.SSVShare = share
			ncv = &nonCommitteeValidator{
				NonCommitteeValidator: validator.NewNonCommitteeValidator(c.logger, msg.GetID(), opts),
			}

			ttlSlots := nonCommitteeValidatorTTLs[msg.MsgID.GetRoleType()]
			c.nonCommitteeValidators.Set(
				msg.GetID(),
				ncv,
				time.Duration(ttlSlots)*c.beacon.GetBeaconNetwork().SlotDurationSec(),
			)
		}

		ncv.Lock()
		return nil
	}()
	if err != nil {
		return err
	}

	// Process the message.
	defer ncv.Unlock()
	ncv.ProcessMessage(c.logger, msg)

	return nil
}

// StartValidators loads all persisted shares and setup the corresponding validators
func (c *controller) StartValidators() {
	if c.validatorOptions.Exporter {
		c.setupNonCommitteeValidators()
		return
	}

	shares := c.sharesStorage.List(nil, registrystorage.ByOperatorID(c.GetOperatorData().ID), registrystorage.ByNotLiquidated())
	if len(shares) == 0 {
		c.logger.Info("could not find validators")
		return
	}
	c.setupValidators(shares)
}

// setupValidators setup and starts validators from the given shares.
// shares w/o validator's metadata won't start, but the metadata will be fetched and the validator will start afterwards
func (c *controller) setupValidators(shares []*ssvtypes.SSVShare) {
	c.logger.Info("starting validators setup...", zap.Int("shares count", len(shares)))
	var started int
	var errs []error
	var fetchMetadata [][]byte
	for _, validatorShare := range shares {
		isStarted, err := c.onShareStart(validatorShare)
		if err != nil {
			c.logger.Warn("could not start validator", fields.PubKey(validatorShare.ValidatorPubKey), zap.Error(err))
			errs = append(errs, err)
		}
		if !isStarted && err == nil {
			// Fetch metadata, if needed.
			fetchMetadata = append(fetchMetadata, validatorShare.ValidatorPubKey)
		}
		if isStarted {
			started++
		}
	}
	c.logger.Info("setup validators done", zap.Int("map size", c.validatorsMap.Size()),
		zap.Int("failures", len(errs)), zap.Int("missing_metadata", len(fetchMetadata)),
		zap.Int("shares", len(shares)), zap.Int("started", started))

	// Try to fetch metadata once for validators that don't have it.
	if len(fetchMetadata) > 0 {
		start := time.Now()
		err := beaconprotocol.UpdateValidatorsMetadata(c.logger, fetchMetadata, c, c.beacon, c.onMetadataUpdated)
		if err != nil {
			c.logger.Error("failed to update validators metadata after setup",
				zap.Int("shares", len(fetchMetadata)),
				fields.Took(time.Since(start)),
				zap.Error(err))
		} else {
			c.logger.Debug("updated validators metadata after setup",
				zap.Int("shares", len(fetchMetadata)),
				fields.Took(time.Since(start)))
		}
	}
}

// setupNonCommitteeValidators trigger SyncHighestDecided for each validator
// to start consensus flow which would save the highest decided instance
// and sync any gaps (in protocol/v2/qbft/controller/decided.go).
func (c *controller) setupNonCommitteeValidators() {
	// Subscribe to all subnets.
	err := c.network.SubscribeAll(c.logger)
	if err != nil {
		c.logger.Error("failed to subscribe to all subnets", zap.Error(err))
		return
	}

	nonCommitteeShares := c.sharesStorage.List(nil, registrystorage.ByNotLiquidated())
	if len(nonCommitteeShares) == 0 {
		c.logger.Info("could not find non-committee validators")
		return
	}

	pubKeys := make([][]byte, 0, len(nonCommitteeShares))
	for _, validatorShare := range nonCommitteeShares {
		pubKeys = append(pubKeys, validatorShare.ValidatorPubKey)

		opts := *c.validatorOptions
		opts.SSVShare = validatorShare
		allRoles := []spectypes.BeaconRole{
			spectypes.BNRoleAttester,
			spectypes.BNRoleAggregator,
			spectypes.BNRoleProposer,
			spectypes.BNRoleSyncCommittee,
			spectypes.BNRoleSyncCommitteeContribution,
		}
		for _, role := range allRoles {
			messageID := spectypes.NewMsgID(ssvtypes.GetDefaultDomain(), validatorShare.ValidatorPubKey, role)
			err := c.network.SyncHighestDecided(messageID)
			if err != nil {
				c.logger.Error("failed to sync highest decided", zap.Error(err))
			}
		}
	}

	if len(pubKeys) > 0 {
		c.logger.Debug("updating metadata for non-committee validators", zap.Int("count", len(pubKeys)))
		if err := beaconprotocol.UpdateValidatorsMetadata(c.logger, pubKeys, c, c.beacon, c.onMetadataUpdated); err != nil {
			c.logger.Warn("could not update all validators", zap.Error(err))
		}
	}
}

// StartNetworkHandlers init msg worker that handles network messages
func (c *controller) StartNetworkHandlers() {
	// first, set stream handlers
	if err := c.setupNetworkHandlers(); err != nil {
		c.logger.Panic("could not register stream handlers", zap.Error(err))
	}
	c.network.UseMessageRouter(c.messageRouter)
	for i := 0; i < networkRouterConcurrency; i++ {
		go c.handleRouterMessages()
	}
	c.messageWorker.UseHandler(c.handleWorkerMessages)
}

// UpdateValidatorMetadata updates a given validator with metadata (implements ValidatorMetadataStorage)
func (c *controller) UpdateValidatorMetadata(pk string, metadata *beaconprotocol.ValidatorMetadata) error {
	if metadata == nil {
		return errors.New("could not update empty metadata")
	}

	// Save metadata to share storage.
	err := c.sharesStorage.UpdateValidatorMetadata(pk, metadata)
	if err != nil {
		return errors.Wrap(err, "could not update validator metadata")
	}

	// If this validator is not ours, don't start it.
	pkBytes, err := hex.DecodeString(pk)
	if err != nil {
		return errors.Wrap(err, "could not decode public key")
	}

	share := c.sharesStorage.Get(nil, pkBytes)
	if share == nil {
		return errors.New("share was not found")
	}
	if !share.BelongsToOperator(c.GetOperatorData().ID) {
		return nil
	}

	// Start validator (if not already started).
	if v, found := c.validatorsMap.GetValidator(pk); found {
		v.Share.BeaconMetadata = metadata
		_, err := c.startValidator(v)
		if err != nil {
			c.logger.Warn("could not start validator", zap.Error(err))
		}
	} else {
		c.logger.Info("starting new validator", zap.String("pubKey", pk))

		started, err := c.onShareStart(share)
		if err != nil {
			return errors.Wrap(err, "could not start validator")
		}
		if started {
			c.logger.Debug("started share after metadata update", zap.Bool("started", started))
		}
	}
	return nil
}

// GetValidator returns a validator instance from validatorsMap
func (c *controller) GetValidator(pubKey string) (*validator.Validator, bool) {
	return c.validatorsMap.GetValidator(pubKey)
}

func (c *controller) ExecuteDuty(logger *zap.Logger, duty *spectypes.Duty) {
	// because we're using the same duty for more than 1 duty (e.g. attest + aggregator) there is an error in bls.Deserialize func for cgo pointer to pointer.
	// so we need to copy the pubkey val to avoid pointer
	var pk phase0.BLSPubKey
	copy(pk[:], duty.PubKey[:])

	if v, ok := c.GetValidator(hex.EncodeToString(pk[:])); ok {
		ssvMsg, err := CreateDutyExecuteMsg(duty, pk, types.GetDefaultDomain())
		if err != nil {
			logger.Error("could not create duty execute msg", zap.Error(err))
			return
		}
		dec, err := queue.DecodeSSVMessage(logger, ssvMsg)
		if err != nil {
			logger.Error("could not decode duty execute msg", zap.Error(err))
			return
		}
		if pushed := v.Queues[duty.Type].Q.TryPush(dec); !pushed {
			logger.Warn("dropping ExecuteDuty message because the queue is full")
		}
		// logger.Debug("📬 queue: pushed message", fields.MessageID(dec.MsgID), fields.MessageType(dec.MsgType))
	} else {
		logger.Warn("could not find validator")
	}
}

// CreateDutyExecuteMsg returns ssvMsg with event type of duty execute
func CreateDutyExecuteMsg(duty *spectypes.Duty, pubKey phase0.BLSPubKey, domain spectypes.DomainType) (*spectypes.SSVMessage, error) {
	executeDutyData := types.ExecuteDutyData{Duty: duty}
	edd, err := json.Marshal(executeDutyData)
	if err != nil {
		return nil, errors.Wrap(err, "failed to marshal execute duty data")
	}
	msg := types.EventMsg{
		Type: types.ExecuteDuty,
		Data: edd,
	}
	data, err := msg.Encode()
	if err != nil {
		return nil, errors.Wrap(err, "failed to encode event msg")
	}
	return &spectypes.SSVMessage{
		MsgType: message.SSVEventMsgType,
		MsgID:   spectypes.NewMsgID(domain, pubKey[:], duty.Type),
		Data:    data,
	}, nil
}

// ActiveValidatorIndices fetches indices of validators who are either attesting or queued and
// whose activation epoch is not greater than the passed epoch. It logs a warning if an error occurs.
func (c *controller) ActiveValidatorIndices(epoch phase0.Epoch) []phase0.ValidatorIndex {
	indices := make([]phase0.ValidatorIndex, 0, len(c.validatorsMap.validatorsMap))
	err := c.validatorsMap.ForEach(func(v *validator.Validator) error {
		// Beacon node throws error when trying to fetch duties for non-existing validators.
		if (v.Share.BeaconMetadata.IsAttesting() || v.Share.BeaconMetadata.Status == v1.ValidatorStatePendingQueued) &&
			v.Share.BeaconMetadata.ActivationEpoch <= epoch {
			indices = append(indices, v.Share.BeaconMetadata.Index)
		}
		return nil
	})
	if err != nil {
		c.logger.Warn("failed to get all validators public keys", zap.Error(err))
	}

	return indices
}

// onMetadataUpdated is called when validator's metadata was updated
func (c *controller) onMetadataUpdated(pk string, meta *beaconprotocol.ValidatorMetadata) {
	if meta == nil {
		return
	}
	logger := c.logger.With(zap.String("pk", pk))

	if v, exist := c.GetValidator(pk); exist {
		// update share object owned by the validator
		// TODO: check if this updates running validators
		if !v.Share.BeaconMetadata.Equals(meta) {
			v.Share.BeaconMetadata.Status = meta.Status
			v.Share.BeaconMetadata.Balance = meta.Balance
			v.Share.BeaconMetadata.ActivationEpoch = meta.ActivationEpoch
			logger.Debug("metadata was updated")
		}
		_, err := c.startValidator(v)
		if err != nil {
			logger.Warn("could not start validator after metadata update",
				zap.String("pk", pk), zap.Error(err), zap.Any("metadata", meta))
		}
		return
	}
}

// onShareRemove is called when a validator was removed
// TODO: think how we can make this function atomic (i.e. failing wouldn't stop the removal of the share)
func (c *controller) onShareRemove(pk string, removeSecret bool) error {
	// remove from validatorsMap
	v := c.validatorsMap.RemoveValidator(pk)

	// stop instance
	if v != nil {
		v.Stop()
	}
	// remove the share secret from key-manager
	if removeSecret {
		if err := c.keyManager.RemoveShare(pk); err != nil {
			return errors.Wrap(err, "could not remove share secret from key manager")
		}
	}

	return nil
}

func (c *controller) onShareStart(share *ssvtypes.SSVShare) (bool, error) {
	if !share.HasBeaconMetadata() { // fetching index and status in case not exist
		c.logger.Warn("skipping validator until it becomes active", fields.PubKey(share.ValidatorPubKey))
		return false, nil
	}

	if err := c.setShareFeeRecipient(share, c.recipientsStorage.GetRecipientData); err != nil {
		return false, errors.Wrap(err, "could not set share fee recipient")
	}

	// Start a committee validator.
	v, err := c.validatorsMap.GetOrCreateValidator(c.logger.Named("validatorsMap"), share)
	if err != nil {
		return false, errors.Wrap(err, "could not get or create validator")
	}
	return c.startValidator(v)
}

func (c *controller) setShareFeeRecipient(share *ssvtypes.SSVShare, getRecipientData GetRecipientDataFunc) error {
	var feeRecipient bellatrix.ExecutionAddress
	data, found, err := getRecipientData(nil, share.OwnerAddress)
	if err != nil {
		return errors.Wrap(err, "could not get recipient data")
	}
	if !found {
		c.logger.Debug("setting fee recipient to owner address",
			fields.Validator(share.ValidatorPubKey), fields.FeeRecipient(share.OwnerAddress.Bytes()))
		copy(feeRecipient[:], share.OwnerAddress.Bytes())
	} else {
		c.logger.Debug("setting fee recipient to storage data",
			fields.Validator(share.ValidatorPubKey), fields.FeeRecipient(data.FeeRecipient[:]))
		feeRecipient = data.FeeRecipient
	}
	share.SetFeeRecipient(feeRecipient)

	return nil
}

// startValidator will start the given validator if applicable
func (c *controller) startValidator(v *validator.Validator) (bool, error) {
	c.reportValidatorStatus(v.Share.ValidatorPubKey, v.Share.BeaconMetadata)
	if v.Share.BeaconMetadata.Index == 0 {
		return false, errors.New("could not start validator: index not found")
	}
	if err := v.Start(c.logger); err != nil {
		c.metrics.ValidatorError(v.Share.ValidatorPubKey)
		return false, errors.Wrap(err, "could not start validator")
	}
	c.recentlyStartedValidators.Add(1)
	return true, nil
}

// UpdateValidatorMetaDataLoop updates metadata of validators in an interval
func (c *controller) UpdateValidatorMetaDataLoop() {
	var interval = c.beacon.GetBeaconNetwork().SlotDurationSec()
	go c.metadataUpdateQueue.Start()

	lastUpdated := make(map[string]time.Time)
	for {
		time.Sleep(interval)
		start := time.Now()

		// Prepare filters.
		filters := []registrystorage.SharesFilter{
			registrystorage.ByNotLiquidated(),
		}

		// Filter for validators who belong to our operator.
		if !c.validatorOptions.Exporter {
			filters = append(filters, registrystorage.ByOperatorID(c.GetOperatorData().ID))
		}

		// Filter for validators which haven't been updated recently.
		filters = append(filters, func(s *ssvtypes.SSVShare) bool {
			last, ok := lastUpdated[string(s.ValidatorPubKey)]
			return !ok || time.Since(last) > c.metadataUpdateInterval
		})

		// Get the shares to fetch metadata for.
		shares := c.sharesStorage.List(nil, filters...)
		var pks [][]byte
		for _, share := range shares {
			pks = append(pks, share.ValidatorPubKey)
			lastUpdated[string(share.ValidatorPubKey)] = time.Now()
		}

		// TODO: continue if there is nothing to update.

		c.recentlyStartedValidators.Store(0)
		if len(pks) > 0 {
			beaconprotocol.UpdateValidatorsMetadataBatch(c.logger, pks, c.metadataUpdateQueue, c,
				c.beacon, c.onMetadataUpdated, metadataBatchSize)
		}
		started := c.recentlyStartedValidators.Load()
		c.logger.Debug("updated validators metadata",
			zap.Int("validators", len(shares)),
			zap.Int64("started_validators", started),
			fields.Took(time.Since(start)))

		// Notify DutyScheduler of new validators.
		if started > 0 {
			select {
			case c.indicesChange <- struct{}{}:
			case <-time.After(interval):
				c.logger.Warn("timed out while notifying DutyScheduler of new validators")
			}
		}
	}
}

// SetupRunners initializes duty runners for the given validator
func SetupRunners(ctx context.Context, logger *zap.Logger, options validator.Options) runner.DutyRunners {
	if options.SSVShare == nil || options.SSVShare.BeaconMetadata == nil {
		logger.Error("missing validator metadata", zap.String("validator", hex.EncodeToString(options.SSVShare.ValidatorPubKey)))
		return runner.DutyRunners{} // TODO need to find better way to fix it
	}

	runnersType := []spectypes.BeaconRole{
		spectypes.BNRoleAttester,
		spectypes.BNRoleProposer,
		spectypes.BNRoleAggregator,
		spectypes.BNRoleSyncCommittee,
		spectypes.BNRoleSyncCommitteeContribution,
		spectypes.BNRoleValidatorRegistration,
	}

	domainType := ssvtypes.GetDefaultDomain()
	buildController := func(role spectypes.BeaconRole, valueCheckF specqbft.ProposedValueCheckF) *qbftcontroller.Controller {
		config := &qbft.Config{
			Signer:      options.Signer,
			SigningPK:   options.SSVShare.ValidatorPubKey, // TODO right val?
			Domain:      domainType,
			ValueCheckF: nil, // sets per role type
			ProposerF: func(state *specqbft.State, round specqbft.Round) spectypes.OperatorID {
				leader := specqbft.RoundRobinProposer(state, round)
				//logger.Debug("leader", zap.Int("operator_id", int(leader)))
				return leader
			},
			Storage: options.Storage.Get(role),
			Network: options.Network,
			Timer:   roundtimer.New(ctx, nil),
		}
		config.ValueCheckF = valueCheckF

		identifier := spectypes.NewMsgID(ssvtypes.GetDefaultDomain(), options.SSVShare.Share.ValidatorPubKey, role)
		qbftCtrl := qbftcontroller.NewController(identifier[:], &options.SSVShare.Share, domainType, config, options.FullNode)
		qbftCtrl.NewDecidedHandler = options.NewDecidedHandler
		return qbftCtrl
	}

	runners := runner.DutyRunners{}
	for _, role := range runnersType {
		switch role {
		case spectypes.BNRoleAttester:
			valCheck := specssv.AttesterValueCheckF(options.Signer, options.BeaconNetwork, options.SSVShare.Share.ValidatorPubKey, options.SSVShare.BeaconMetadata.Index, options.SSVShare.SharePubKey)
			qbftCtrl := buildController(spectypes.BNRoleAttester, valCheck)
			runners[role] = runner.NewAttesterRunnner(options.BeaconNetwork, &options.SSVShare.Share, qbftCtrl, options.Beacon, options.Network, options.Signer, valCheck, 0)
		case spectypes.BNRoleProposer:
			proposedValueCheck := specssv.ProposerValueCheckF(options.Signer, options.BeaconNetwork, options.SSVShare.Share.ValidatorPubKey, options.SSVShare.BeaconMetadata.Index, options.SSVShare.SharePubKey, options.BuilderProposals)
			qbftCtrl := buildController(spectypes.BNRoleProposer, proposedValueCheck)
			runners[role] = runner.NewProposerRunner(options.BeaconNetwork, &options.SSVShare.Share, qbftCtrl, options.Beacon, options.Network, options.Signer, proposedValueCheck, 0)
			runners[role].(*runner.ProposerRunner).ProducesBlindedBlocks = options.BuilderProposals // apply blinded block flag
		case spectypes.BNRoleAggregator:
			aggregatorValueCheckF := specssv.AggregatorValueCheckF(options.Signer, options.BeaconNetwork, options.SSVShare.Share.ValidatorPubKey, options.SSVShare.BeaconMetadata.Index)
			qbftCtrl := buildController(spectypes.BNRoleAggregator, aggregatorValueCheckF)
			runners[role] = runner.NewAggregatorRunner(options.BeaconNetwork, &options.SSVShare.Share, qbftCtrl, options.Beacon, options.Network, options.Signer, aggregatorValueCheckF, 0)
		case spectypes.BNRoleSyncCommittee:
			syncCommitteeValueCheckF := specssv.SyncCommitteeValueCheckF(options.Signer, options.BeaconNetwork, options.SSVShare.ValidatorPubKey, options.SSVShare.BeaconMetadata.Index)
			qbftCtrl := buildController(spectypes.BNRoleSyncCommittee, syncCommitteeValueCheckF)
			runners[role] = runner.NewSyncCommitteeRunner(options.BeaconNetwork, &options.SSVShare.Share, qbftCtrl, options.Beacon, options.Network, options.Signer, syncCommitteeValueCheckF, 0)
		case spectypes.BNRoleSyncCommitteeContribution:
			syncCommitteeContributionValueCheckF := specssv.SyncCommitteeContributionValueCheckF(options.Signer, options.BeaconNetwork, options.SSVShare.Share.ValidatorPubKey, options.SSVShare.BeaconMetadata.Index)
			qbftCtrl := buildController(spectypes.BNRoleSyncCommitteeContribution, syncCommitteeContributionValueCheckF)
			runners[role] = runner.NewSyncCommitteeAggregatorRunner(options.BeaconNetwork, &options.SSVShare.Share, qbftCtrl, options.Beacon, options.Network, options.Signer, syncCommitteeContributionValueCheckF, 0)
		case spectypes.BNRoleValidatorRegistration:
			qbftCtrl := buildController(spectypes.BNRoleValidatorRegistration, nil)
			runners[role] = runner.NewValidatorRegistrationRunner(spectypes.PraterNetwork, &options.SSVShare.Share, qbftCtrl, options.Beacon, options.Network, options.Signer)
		}
	}
	return runners
}<|MERGE_RESOLUTION|>--- conflicted
+++ resolved
@@ -326,22 +326,13 @@
 			pk := msg.GetID().GetPubKey()
 			hexPK := hex.EncodeToString(pk)
 			if v, ok := c.validatorsMap.GetValidator(hexPK); ok {
-<<<<<<< HEAD
-				v.HandleMessage(logger, msg)
-=======
-				v.HandleMessage(c.logger, &msg)
->>>>>>> 4043589a
+				v.HandleMessage(c.logger, msg)
 			} else {
 				if msg.MsgType != spectypes.SSVConsensusMsgType {
 					continue // not supporting other types
 				}
-<<<<<<< HEAD
 				if !c.messageWorker.TryEnqueue(msg) { // start to save non committee decided messages only post fork
-					logger.Warn("Failed to enqueue post consensus message: buffer is full")
-=======
-				if !c.messageWorker.TryEnqueue(&msg) { // start to save non committee decided messages only post fork
 					c.logger.Warn("Failed to enqueue post consensus message: buffer is full")
->>>>>>> 4043589a
 				}
 			}
 		}
@@ -356,14 +347,7 @@
 	spectypes.BNRoleSyncCommitteeContribution: 4,
 }
 
-<<<<<<< HEAD
 func (c *controller) handleWorkerMessages(msg *queue.DecodedSSVMessage) error {
-	// TODO: pass logger to controller's constructor, then use it here
-	logger := zap.L()
-
-=======
-func (c *controller) handleWorkerMessages(msg *spectypes.SSVMessage) error {
->>>>>>> 4043589a
 	// Get or create a nonCommitteeValidator for this MessageID, and lock it to prevent
 	// other handlers from processing
 	var ncv *nonCommitteeValidator
@@ -590,7 +574,7 @@
 			logger.Error("could not create duty execute msg", zap.Error(err))
 			return
 		}
-		dec, err := queue.DecodeSSVMessage(logger, ssvMsg)
+		dec, err := queue.DecodeSSVMessage(ssvMsg)
 		if err != nil {
 			logger.Error("could not decode duty execute msg", zap.Error(err))
 			return
