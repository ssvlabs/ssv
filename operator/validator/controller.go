--- conflicted
+++ resolved
@@ -816,13 +816,8 @@
 	vc, found := c.validatorsMap.GetCommittee(operator.CommitteeID)
 	if !found {
 		opts := c.validatorCommonOpts.NewOptions(share, operator, nil)
-<<<<<<< HEAD
-
-		committeeRunnerFunc := SetupCommitteeRunners(committeeCtx, opts)
+		committeeRunnerFunc := SetupCommitteeRunners(c.ctx, opts)
 		aggregatorCommitteeRunnerFunc := SetupAggregatorCommitteeRunners(committeeCtx, opts)
-=======
-		committeeRunnerFunc := SetupCommitteeRunners(c.ctx, opts)
->>>>>>> df8cc23a
 
 		vc = validator.NewCommittee(
 			c.logger,
@@ -1104,15 +1099,7 @@
 		attestingValidators []phase0.BLSPubKey,
 		dutyGuard runner.CommitteeDutyGuard,
 	) (*runner.CommitteeRunner, error) {
-<<<<<<< HEAD
-		// Create a committee runner.
-		epoch := options.NetworkConfig.EstimatedEpochAtSlot(slot)
-		valCheck := ssv.BeaconVoteValueCheckF(options.Signer, slot, attestingValidators, epoch)
-
-		commRunner, err := runner.NewCommitteeRunner(
-=======
 		crunner, err := runner.NewCommitteeRunner(
->>>>>>> df8cc23a
 			options.NetworkConfig,
 			shares,
 			attestingValidators,
@@ -1127,8 +1114,7 @@
 		if err != nil {
 			return nil, err
 		}
-
-		return commRunner.(*runner.CommitteeRunner), nil
+		return crunner.(*runner.CommitteeRunner), nil
 	}
 }
 
@@ -1136,11 +1122,10 @@
 	ctx context.Context,
 	options *validator.Options,
 ) validator.AggregatorCommitteeRunnerFunc {
-	buildController := func(role spectypes.RunnerRole, valueCheckF specqbft.ProposedValueCheckF) *qbftcontroller.Controller {
+	buildController := func(role spectypes.RunnerRole) *qbftcontroller.Controller {
 		config := &qbft.Config{
 			BeaconSigner: options.Signer,
 			Domain:       options.NetworkConfig.DomainType,
-			ValueCheckF:  valueCheckF,
 			ProposerF: func(state *specqbft.State, round specqbft.Round) spectypes.OperatorID {
 				leader := qbft.RoundRobinProposer(state, round)
 				return leader
@@ -1157,19 +1142,17 @@
 
 	return func(
 		shares map[phase0.ValidatorIndex]*spectypes.Share,
+		attestingValidators []phase0.BLSPubKey,
 	) (*runner.AggregatorCommitteeRunner, error) {
-		// Create a committee runner.
-		valCheck := ssv.ValidatorConsensusDataValueCheckF(options.NetworkConfig.Beacon)
-
 		aggCommRunner, err := runner.NewAggregatorCommitteeRunner(
 			options.NetworkConfig,
 			shares,
-			buildController(spectypes.RoleAggregatorCommittee, valCheck),
+			attestingValidators,
+			buildController(spectypes.RoleAggregatorCommittee),
 			options.Beacon,
 			options.Network,
 			options.Signer,
 			options.OperatorSigner,
-			valCheck,
 		)
 		if err != nil {
 			return nil, err
