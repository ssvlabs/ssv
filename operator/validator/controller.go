package validator

import (
	"context"
	"crypto/rsa"
	"encoding/hex"
	"encoding/json"
	"fmt"
	"sync"
	"time"

	v1 "github.com/attestantio/go-eth2-client/api/v1"
	"github.com/attestantio/go-eth2-client/spec/bellatrix"
	"github.com/attestantio/go-eth2-client/spec/phase0"
	specqbft "github.com/bloxapp/ssv-spec/qbft"
	specssv "github.com/bloxapp/ssv-spec/ssv"
	spectypes "github.com/bloxapp/ssv-spec/types"
	"github.com/bloxapp/ssv/protocol/v2/qbft/roundtimer"
	"github.com/ethereum/go-ethereum/common"
	"github.com/jellydator/ttlcache/v3"
	"github.com/libp2p/go-libp2p/core/peer"
	"github.com/pkg/errors"
	"go.uber.org/zap"

	"github.com/bloxapp/ssv/ibft/storage"
	"github.com/bloxapp/ssv/logging"
	"github.com/bloxapp/ssv/logging/fields"
	"github.com/bloxapp/ssv/message/validation"
	"github.com/bloxapp/ssv/network"
	"github.com/bloxapp/ssv/operator/duties"
	nodestorage "github.com/bloxapp/ssv/operator/storage"
	"github.com/bloxapp/ssv/operator/validatorsmap"
	beaconprotocol "github.com/bloxapp/ssv/protocol/v2/blockchain/beacon"
	"github.com/bloxapp/ssv/protocol/v2/message"
	p2pprotocol "github.com/bloxapp/ssv/protocol/v2/p2p"
	"github.com/bloxapp/ssv/protocol/v2/qbft"
	qbftcontroller "github.com/bloxapp/ssv/protocol/v2/qbft/controller"
	"github.com/bloxapp/ssv/protocol/v2/queue/worker"
	"github.com/bloxapp/ssv/protocol/v2/ssv/queue"
	"github.com/bloxapp/ssv/protocol/v2/ssv/runner"
	"github.com/bloxapp/ssv/protocol/v2/ssv/validator"
	"github.com/bloxapp/ssv/protocol/v2/types"
	ssvtypes "github.com/bloxapp/ssv/protocol/v2/types"
	registrystorage "github.com/bloxapp/ssv/registry/storage"
	"github.com/bloxapp/ssv/storage/basedb"
)

//go:generate mockgen -package=mocks -destination=./mocks/controller.go -source=./controller.go

const (
	networkRouterConcurrency = 2048
)

// ShareEncryptionKeyProvider is a function that returns the operator private key
type ShareEncryptionKeyProvider = func() (*rsa.PrivateKey, bool, error)

type GetRecipientDataFunc func(r basedb.Reader, owner common.Address) (*registrystorage.RecipientData, bool, error)

// ShareEventHandlerFunc is a function that handles event in an extended mode
type ShareEventHandlerFunc func(share *ssvtypes.SSVShare)

// ControllerOptions for creating a validator controller
type ControllerOptions struct {
	Context                    context.Context
	DB                         basedb.Database
	SignatureCollectionTimeout time.Duration `yaml:"SignatureCollectionTimeout" env:"SIGNATURE_COLLECTION_TIMEOUT" env-default:"5s" env-description:"Timeout for signature collection after consensus"`
	MetadataUpdateInterval     time.Duration `yaml:"MetadataUpdateInterval" env:"METADATA_UPDATE_INTERVAL" env-default:"12m" env-description:"Interval for updating metadata"`
	HistorySyncBatchSize       int           `yaml:"HistorySyncBatchSize" env:"HISTORY_SYNC_BATCH_SIZE" env-default:"25" env-description:"Maximum number of messages to sync in a single batch"`
	MinPeers                   int           `yaml:"MinimumPeers" env:"MINIMUM_PEERS" env-default:"2" env-description:"The required minimum peers for sync"`
	BeaconNetwork              beaconprotocol.Network
	Network                    P2PNetwork
	Beacon                     beaconprotocol.BeaconNode
	ShareEncryptionKeyProvider ShareEncryptionKeyProvider
	FullNode                   bool `yaml:"FullNode" env:"FULLNODE" env-default:"false" env-description:"Save decided history rather than just highest messages"`
	Exporter                   bool `yaml:"Exporter" env:"EXPORTER" env-default:"false" env-description:""`
	BuilderProposals           bool `yaml:"BuilderProposals" env:"BUILDER_PROPOSALS" env-default:"false" env-description:"Use external builders to produce blocks"`
	KeyManager                 spectypes.KeyManager
	OperatorData               *registrystorage.OperatorData
	RegistryStorage            nodestorage.Storage
	RecipientsStorage          Recipients
	NewDecidedHandler          qbftcontroller.NewDecidedHandler
	DutyRoles                  []spectypes.BeaconRole
	StorageMap                 *storage.QBFTStores
	Metrics                    validator.Metrics
	MessageValidator           validation.MessageValidator
	ValidatorsMap              *validatorsmap.ValidatorsMap

	// worker flags
	WorkersCount    int `yaml:"MsgWorkersCount" env:"MSG_WORKERS_COUNT" env-default:"256" env-description:"Number of goroutines to use for message workers"`
	QueueBufferSize int `yaml:"MsgWorkerBufferSize" env:"MSG_WORKER_BUFFER_SIZE" env-default:"1024" env-description:"Buffer size for message workers"`
	GasLimit        uint64
}

// Controller represent the validators controller,
// it takes care of bootstrapping, updating and managing existing validators and their shares
type Controller interface {
	StartValidators()
	CommitteeActiveIndices(epoch phase0.Epoch) []phase0.ValidatorIndex
	AllActiveIndices(epoch phase0.Epoch, afterInit bool) []phase0.ValidatorIndex
	GetValidator(pubKey string) (*validator.Validator, bool)
	ExecuteDuty(logger *zap.Logger, duty *spectypes.Duty)
	UpdateValidatorMetaDataLoop()
	StartNetworkHandlers()
	GetOperatorShares() []*ssvtypes.SSVShare
	// GetValidatorStats returns stats of validators, including the following:
	//  - the amount of validators in the network
	//  - the amount of active validators (i.e. not slashed or existed)
	//  - the amount of validators assigned to this operator
	GetValidatorStats() (uint64, uint64, uint64, error)
	GetOperatorData() *registrystorage.OperatorData
	SetOperatorData(data *registrystorage.OperatorData)
	GetOperatorID() spectypes.OperatorID
	IndicesChangeChan() chan struct{}
	ValidatorExitChan() <-chan duties.ExitDescriptor

	StartValidator(share *ssvtypes.SSVShare) error
	StopValidator(pubKey spectypes.ValidatorPK) error
	LiquidateCluster(owner common.Address, operatorIDs []uint64, toLiquidate []*ssvtypes.SSVShare) error
	ReactivateCluster(owner common.Address, operatorIDs []uint64, toReactivate []*ssvtypes.SSVShare) error
	UpdateFeeRecipient(owner, recipient common.Address) error
	ExitValidator(pubKey phase0.BLSPubKey, blockNumber uint64, validatorIndex phase0.ValidatorIndex) error
}

type nonCommitteeValidator struct {
	*validator.NonCommitteeValidator
	sync.Mutex
}

type Nonce uint16

type Recipients interface {
	GetRecipientData(r basedb.Reader, owner common.Address) (*registrystorage.RecipientData, bool, error)
}

type SharesStorage interface {
	Get(txn basedb.Reader, pubKey []byte) *types.SSVShare
	List(txn basedb.Reader, filters ...registrystorage.SharesFilter) []*types.SSVShare
	UpdateValidatorMetadata(pk string, metadata *beaconprotocol.ValidatorMetadata) error
}

type P2PNetwork interface {
	Broadcast(message *spectypes.SSVMessage) error
	UseMessageRouter(router network.MessageRouter)
	Peers(pk spectypes.ValidatorPK) ([]peer.ID, error)
	SubscribeRandoms(logger *zap.Logger, numSubnets int) error
	RegisterHandlers(logger *zap.Logger, handlers ...*p2pprotocol.SyncHandler)
}

// controller implements Controller
type controller struct {
	context context.Context

	logger  *zap.Logger
	metrics validator.Metrics

	sharesStorage     SharesStorage
	operatorsStorage  registrystorage.Operators
	recipientsStorage Recipients
	ibftStorageMap    *storage.QBFTStores

	beacon     beaconprotocol.BeaconNode
	keyManager spectypes.KeyManager

	shareEncryptionKeyProvider ShareEncryptionKeyProvider
	operatorData               *registrystorage.OperatorData
	operatorDataMutex          sync.RWMutex

	validatorOptions      validator.Options
	validatorsMap         *validatorsmap.ValidatorsMap
	validatorStartFunc    func(validator *validator.Validator) (bool, error)
	initialValidatorSetup chan struct{}

	metadataUpdateInterval time.Duration

	operatorsIDs         *sync.Map
	network              P2PNetwork
	messageRouter        *messageRouter
	messageWorker        *worker.Worker
	historySyncBatchSize int
	messageValidator     validation.MessageValidator

	// nonCommittees is a cache of initialized nonCommitteeValidator instances
	nonCommitteeValidators *ttlcache.Cache[spectypes.MessageID, *nonCommitteeValidator]
	nonCommitteeMutex      sync.Mutex

	recentlyStartedValidators uint64
	metadataLastUpdated       map[string]time.Time
	indicesChange             chan struct{}
	validatorExitCh           chan duties.ExitDescriptor
}

// NewController creates a new validator controller instance
func NewController(logger *zap.Logger, options ControllerOptions) Controller {
	logger.Debug("setting up validator controller")

	// lookup in a map that holds all relevant operators
	operatorsIDs := &sync.Map{}

	workerCfg := &worker.Config{
		Ctx:          options.Context,
		WorkersCount: options.WorkersCount,
		Buffer:       options.QueueBufferSize,
	}

	validatorOptions := validator.Options{ //TODO add vars
		Network:       options.Network,
		Beacon:        options.Beacon,
		BeaconNetwork: options.BeaconNetwork.GetNetwork(),
		Storage:       options.StorageMap,
		//Share:   nil,  // set per validator
		Signer: options.KeyManager,
		//Mode: validator.ModeRW // set per validator
		DutyRunners:       nil, // set per validator
		NewDecidedHandler: options.NewDecidedHandler,
		FullNode:          options.FullNode,
		Exporter:          options.Exporter,
		BuilderProposals:  options.BuilderProposals,
		GasLimit:          options.GasLimit,
		MessageValidator:  options.MessageValidator,
		Metrics:           options.Metrics,
	}

	// If full node, increase queue size to make enough room
	// for history sync batches to be pushed whole.
	if options.FullNode {
		size := options.HistorySyncBatchSize * 2
		if size > validator.DefaultQueueSize {
			validatorOptions.QueueSize = size
		}
	}

	metrics := validator.Metrics(validator.NopMetrics{})
	if options.Metrics != nil {
		metrics = options.Metrics
	}

	ctrl := controller{
		logger:                     logger.Named(logging.NameController),
		metrics:                    metrics,
		sharesStorage:              options.RegistryStorage.Shares(),
		operatorsStorage:           options.RegistryStorage,
		recipientsStorage:          options.RegistryStorage,
		ibftStorageMap:             options.StorageMap,
		context:                    options.Context,
		beacon:                     options.Beacon,
		shareEncryptionKeyProvider: options.ShareEncryptionKeyProvider,
		operatorData:               options.OperatorData,
		keyManager:                 options.KeyManager,
		network:                    options.Network,

		validatorsMap:    options.ValidatorsMap,
		validatorOptions: validatorOptions,

		metadataUpdateInterval: options.MetadataUpdateInterval,

		operatorsIDs: operatorsIDs,

		messageRouter:        newMessageRouter(logger),
		messageWorker:        worker.NewWorker(logger, workerCfg),
		historySyncBatchSize: options.HistorySyncBatchSize,

		nonCommitteeValidators: ttlcache.New(
			ttlcache.WithTTL[spectypes.MessageID, *nonCommitteeValidator](time.Minute * 13),
		),
		metadataLastUpdated:   make(map[string]time.Time),
		indicesChange:         make(chan struct{}),
		validatorExitCh:       make(chan duties.ExitDescriptor),
		initialValidatorSetup: make(chan struct{}, 1),

		messageValidator: options.MessageValidator,
	}

	// Start automatic expired item deletion in nonCommitteeValidators.
	go ctrl.nonCommitteeValidators.Start()

	return &ctrl
}

// setupNetworkHandlers registers all the required handlers for sync protocols
func (c *controller) setupNetworkHandlers() error {
	syncHandlers := []*p2pprotocol.SyncHandler{}
	c.logger.Debug("setting up network handlers",
		zap.Int("count", len(syncHandlers)),
		zap.Bool("full_node", c.validatorOptions.FullNode),
		zap.Bool("exporter", c.validatorOptions.Exporter),
		zap.Int("queue_size", c.validatorOptions.QueueSize))
	c.network.RegisterHandlers(c.logger, syncHandlers...)
	return nil
}

func (c *controller) GetOperatorShares() []*ssvtypes.SSVShare {
	return c.sharesStorage.List(nil, registrystorage.ByOperatorID(c.GetOperatorID()), registrystorage.ByActiveValidator())
}

func (c *controller) GetOperatorData() *registrystorage.OperatorData {
	c.operatorDataMutex.RLock()
	defer c.operatorDataMutex.RUnlock()
	return c.operatorData
}

func (c *controller) SetOperatorData(data *registrystorage.OperatorData) {
	c.operatorDataMutex.Lock()
	defer c.operatorDataMutex.Unlock()
	c.operatorData = data
}

func (c *controller) GetOperatorID() spectypes.OperatorID {
	return c.GetOperatorData().ID
}

func (c *controller) IndicesChangeChan() chan struct{} {
	return c.indicesChange
}

func (c *controller) ValidatorExitChan() <-chan duties.ExitDescriptor {
	return c.validatorExitCh
}

func (c *controller) GetValidatorStats() (uint64, uint64, uint64, error) {
	allShares := c.sharesStorage.List(nil)
	operatorShares := uint64(0)
	active := uint64(0)
	for _, s := range allShares {
		if ok := s.BelongsToOperator(c.GetOperatorID()); ok {
			operatorShares++
		}
		if s.HasBeaconMetadata() && s.BeaconMetadata.IsAttesting() {
			active++
		}
	}
	return uint64(len(allShares)), active, operatorShares, nil
}

func (c *controller) handleRouterMessages() {
	ctx, cancel := context.WithCancel(c.context)
	defer cancel()
	ch := c.messageRouter.GetMessageChan()

	for {
		select {
		case <-ctx.Done():
			c.logger.Debug("router message handler stopped")
			return
		case msg := <-ch:
			// TODO temp solution to prevent getting event msgs from network. need to to add validation in p2p
			if msg.MsgType == message.SSVEventMsgType {
				continue
			}

			pk := msg.GetID().GetPubKey()
			hexPK := hex.EncodeToString(pk)
			if v, ok := c.validatorsMap.GetValidator(hexPK); ok {
				v.HandleMessage(c.logger, msg)
			} else if c.validatorOptions.Exporter {
				if msg.MsgType != spectypes.SSVConsensusMsgType {
					continue // not supporting other types
				}
				if !c.messageWorker.TryEnqueue(msg) { // start to save non committee decided messages only post fork
					c.logger.Warn("Failed to enqueue post consensus message: buffer is full")
				}
			}
		}
	}
}

var nonCommitteeValidatorTTLs = map[spectypes.BeaconRole]phase0.Slot{
	spectypes.BNRoleAttester:                  64,
	spectypes.BNRoleProposer:                  4,
	spectypes.BNRoleAggregator:                4,
	spectypes.BNRoleSyncCommittee:             4,
	spectypes.BNRoleSyncCommitteeContribution: 4,
}

func (c *controller) handleWorkerMessages(msg *queue.DecodedSSVMessage) error {
	// Get or create a nonCommitteeValidator for this MessageID, and lock it to prevent
	// other handlers from processing
	var ncv *nonCommitteeValidator
	err := func() error {
		c.nonCommitteeMutex.Lock()
		defer c.nonCommitteeMutex.Unlock()

		item := c.nonCommitteeValidators.Get(msg.GetID())
		if item != nil {
			ncv = item.Value()
		} else {
			// Create a new nonCommitteeValidator and cache it.
			share := c.sharesStorage.Get(nil, msg.GetID().GetPubKey())
			if share == nil {
				return errors.Errorf("could not find validator [%s]", hex.EncodeToString(msg.GetID().GetPubKey()))
			}

			opts := c.validatorOptions
			opts.SSVShare = share
			ncv = &nonCommitteeValidator{
				NonCommitteeValidator: validator.NewNonCommitteeValidator(c.logger, msg.GetID(), opts),
			}

			ttlSlots := nonCommitteeValidatorTTLs[msg.MsgID.GetRoleType()]
			c.nonCommitteeValidators.Set(
				msg.GetID(),
				ncv,
				time.Duration(ttlSlots)*c.beacon.GetBeaconNetwork().SlotDurationSec(),
			)
		}

		ncv.Lock()
		return nil
	}()
	if err != nil {
		return err
	}

	// Process the message.
	defer ncv.Unlock()
	ncv.ProcessMessage(c.logger, msg)

	return nil
}

// StartValidators loads all persisted shares and setup the corresponding validators
func (c *controller) StartValidators() {
	if c.validatorOptions.Exporter {
		c.setupNonCommitteeValidators()
		return
	}

	shares := c.sharesStorage.List(nil, registrystorage.ByNotLiquidated())
	if len(shares) == 0 {
		c.logger.Info("could not find validators")
		return
	}

	var ownShares []*ssvtypes.SSVShare
	var allPubKeys = make([][]byte, 0, len(shares))
	for _, share := range shares {
		if share.BelongsToOperator(c.GetOperatorID()) {
			ownShares = append(ownShares, share)
		}
		allPubKeys = append(allPubKeys, share.ValidatorPubKey)
	}

	// Start own validators.
	inited := c.setupValidators(ownShares)
	if len(inited) == 0 {
		// If no validators were started and therefore we're not subscribed to any subnets,
		// then subscribe to a random subnet to participate in the network.
		if err := c.network.SubscribeRandoms(c.logger, 1); err != nil {
			c.logger.Error("failed to subscribe to random subnets", zap.Error(err))
		}
	}

	close(c.initialValidatorSetup)

	c.startValidators(inited)

	// Fetch metadata for all validators.
	start := time.Now()
	err := beaconprotocol.UpdateValidatorsMetadata(c.logger, allPubKeys, c, c.beacon, c.onMetadataUpdated)
	if err != nil {
		c.logger.Error("failed to update validators metadata after setup",
			zap.Int("shares", len(allPubKeys)),
			fields.Took(time.Since(start)),
			zap.Error(err))
	} else {
		c.logger.Debug("updated validators metadata after setup",
			zap.Int("shares", len(allPubKeys)),
			fields.Took(time.Since(start)))
	}
}

// setupValidators setup and starts validators from the given shares.
// shares w/o validator's metadata won't start, but the metadata will be fetched and the validator will start afterwards
func (c *controller) setupValidators(shares []*ssvtypes.SSVShare) []*validator.Validator {
	c.logger.Info("starting validators setup...", zap.Int("shares count", len(shares)))
	var errs []error
	var fetchMetadata [][]byte
	var validators []*validator.Validator
	for _, validatorShare := range shares {
		var initialized bool
		v, err := c.onShareInit(validatorShare)
		if err != nil {
			c.logger.Warn("could not start validator", fields.PubKey(validatorShare.ValidatorPubKey), zap.Error(err))
			errs = append(errs, err)
		}
		if v != nil {
			initialized = true
		}
		if !initialized && err == nil {
			// Fetch metadata, if needed.
			fetchMetadata = append(fetchMetadata, validatorShare.ValidatorPubKey)
		}
		if initialized {
			validators = append(validators, v)
		}
	}
	c.logger.Info("init validators done", zap.Int("map size", c.validatorsMap.Size()),
		zap.Int("failures", len(errs)), zap.Int("missing_metadata", len(fetchMetadata)),
		zap.Int("shares", len(shares)), zap.Int("initialized", len(validators)))
	return validators
}

func (c *controller) startValidators(validators []*validator.Validator) int {
	var started int
	var errs []error
	for _, v := range validators {
		s, err := c.startValidator(v)
		if err != nil {
			c.logger.Error("could not start validator", zap.Error(err))
			errs = append(errs, err)
			continue
		}
		if s {
			started++
		}
	}

	c.logger.Info("setup validators done", zap.Int("map size", c.validatorsMap.Size()),
		zap.Int("failures", len(errs)),
		zap.Int("shares", len(validators)), zap.Int("started", started))
	return started
}

// setupNonCommitteeValidators trigger SyncHighestDecided for each validator
// to start consensus flow which would save the highest decided instance
// and sync any gaps (in protocol/v2/qbft/controller/decided.go).
func (c *controller) setupNonCommitteeValidators() {
	nonCommitteeShares := c.sharesStorage.List(nil, registrystorage.ByNotLiquidated())
	if len(nonCommitteeShares) == 0 {
		c.logger.Info("could not find non-committee validators")
		return
	}

	pubKeys := make([][]byte, 0, len(nonCommitteeShares))
	for _, validatorShare := range nonCommitteeShares {
		pubKeys = append(pubKeys, validatorShare.ValidatorPubKey)
	}
	if len(pubKeys) > 0 {
		c.logger.Debug("updating metadata for non-committee validators", zap.Int("count", len(pubKeys)))
		if err := beaconprotocol.UpdateValidatorsMetadata(c.logger, pubKeys, c, c.beacon, c.onMetadataUpdated); err != nil {
			c.logger.Warn("could not update all validators", zap.Error(err))
		}
	}
}

// StartNetworkHandlers init msg worker that handles network messages
func (c *controller) StartNetworkHandlers() {
	// first, set stream handlers
	if err := c.setupNetworkHandlers(); err != nil {
		c.logger.Panic("could not register stream handlers", zap.Error(err))
	}
	c.network.UseMessageRouter(c.messageRouter)
	for i := 0; i < networkRouterConcurrency; i++ {
		go c.handleRouterMessages()
	}
	c.messageWorker.UseHandler(c.handleWorkerMessages)
}

// UpdateValidatorMetadata updates a given validator with metadata (implements ValidatorMetadataStorage)
func (c *controller) UpdateValidatorMetadata(pk string, metadata *beaconprotocol.ValidatorMetadata) error {
	c.metadataLastUpdated[pk] = time.Now()

	if metadata == nil {
		return errors.New("could not update empty metadata")
	}
	// Save metadata to share storage.
	err := c.sharesStorage.UpdateValidatorMetadata(pk, metadata)
	if err != nil {
		return errors.Wrap(err, "could not update validator metadata")
	}

	// If this validator is not ours or is liquidated, don't start it.
	pkBytes, err := hex.DecodeString(pk)
	if err != nil {
		return errors.Wrap(err, "could not decode public key")
	}
	share := c.sharesStorage.Get(nil, pkBytes)
	if share == nil {
		return errors.New("share was not found")
	}
<<<<<<< HEAD
	if !share.BelongsToOperator(c.GetOperatorID()) {
=======
	if !share.BelongsToOperator(c.GetOperatorData().ID) || share.Liquidated {
>>>>>>> 8b161d50
		return nil
	}
	// Start validator (if not already started).
	if v, found := c.validatorsMap.GetValidator(pk); found {
		v.Share.BeaconMetadata = metadata
		_, err := c.startValidator(v)
		if err != nil {
			c.logger.Warn("could not start validator", zap.Error(err))
		}
	} else {
		c.logger.Info("starting new validator", zap.String("pubKey", pk))
		started, err := c.onShareStart(share)
		if err != nil {
			return errors.Wrap(err, "could not start validator")
		}
		if started {
			c.logger.Debug("started share after metadata update", zap.Bool("started", started))
		}
	}
	return nil
}

// GetValidator returns a validator instance from ValidatorsMap
func (c *controller) GetValidator(pubKey string) (*validator.Validator, bool) {
	return c.validatorsMap.GetValidator(pubKey)
}

func (c *controller) ExecuteDuty(logger *zap.Logger, duty *spectypes.Duty) {
	// because we're using the same duty for more than 1 duty (e.g. attest + aggregator) there is an error in bls.Deserialize func for cgo pointer to pointer.
	// so we need to copy the pubkey val to avoid pointer
	var pk phase0.BLSPubKey
	copy(pk[:], duty.PubKey[:])

	pubKeyString := hex.EncodeToString(pk[:])
	if v, ok := c.GetValidator(pubKeyString); ok {
		ssvMsg, err := CreateDutyExecuteMsg(duty, pk, types.GetDefaultDomain())
		if err != nil {
			logger.Error("could not create duty execute msg", zap.Error(err))
			return
		}
		dec, err := queue.DecodeSSVMessage(ssvMsg)
		if err != nil {
			logger.Error("could not decode duty execute msg", zap.Error(err))
			return
		}
		if pushed := v.Queues[duty.Type].Q.TryPush(dec); !pushed {
			logger.Warn("dropping ExecuteDuty message because the queue is full")
		}
		// logger.Debug("📬 queue: pushed message", fields.MessageID(dec.MsgID), fields.MessageType(dec.MsgType))
	} else {
		logger.Warn("could not find validator", fields.PubKey(duty.PubKey[:]))
	}
}

// CreateDutyExecuteMsg returns ssvMsg with event type of duty execute
func CreateDutyExecuteMsg(duty *spectypes.Duty, pubKey phase0.BLSPubKey, domain spectypes.DomainType) (*spectypes.SSVMessage, error) {
	executeDutyData := types.ExecuteDutyData{Duty: duty}
	edd, err := json.Marshal(executeDutyData)
	if err != nil {
		return nil, errors.Wrap(err, "failed to marshal execute duty data")
	}
	msg := types.EventMsg{
		Type: types.ExecuteDuty,
		Data: edd,
	}
	data, err := msg.Encode()
	if err != nil {
		return nil, errors.Wrap(err, "failed to encode event msg")
	}
	return &spectypes.SSVMessage{
		MsgType: message.SSVEventMsgType,
		MsgID:   spectypes.NewMsgID(domain, pubKey[:], duty.Type),
		Data:    data,
	}, nil
}

// CommitteeActiveIndices fetches indices of in-committee validators who are either attesting or queued and
// whose activation epoch is not greater than the passed epoch. It logs a warning if an error occurs.
func (c *controller) CommitteeActiveIndices(epoch phase0.Epoch) []phase0.ValidatorIndex {
	validators := c.validatorsMap.GetAll()
	indices := make([]phase0.ValidatorIndex, 0, len(validators))
	for _, v := range validators {
		if isShareActive(epoch)(v.Share) {
			indices = append(indices, v.Share.BeaconMetadata.Index)
		}
	}
	return indices
}

func (c *controller) AllActiveIndices(epoch phase0.Epoch, afterInit bool) []phase0.ValidatorIndex {
	if afterInit {
		<-c.initialValidatorSetup
	}
	shares := c.sharesStorage.List(nil, isShareActive(epoch))
	indices := make([]phase0.ValidatorIndex, len(shares))
	for i, share := range shares {
		indices[i] = share.BeaconMetadata.Index
	}
	return indices
}

func isShareActive(epoch phase0.Epoch) func(share *ssvtypes.SSVShare) bool {
	return func(share *ssvtypes.SSVShare) bool {
		return share != nil && share.BeaconMetadata != nil &&
			(share.BeaconMetadata.IsAttesting() || share.BeaconMetadata.Status == v1.ValidatorStatePendingQueued) &&
			share.BeaconMetadata.ActivationEpoch <= epoch
	}
}

// onMetadataUpdated is called when validator's metadata was updated
func (c *controller) onMetadataUpdated(pk string, meta *beaconprotocol.ValidatorMetadata) {
	if meta == nil {
		return
	}
	logger := c.logger.With(zap.String("pk", pk))

	if v, exist := c.GetValidator(pk); exist {
		// update share object owned by the validator
		// TODO: check if this updates running validators
		if !v.Share.BeaconMetadata.Equals(meta) {
			v.Share.BeaconMetadata.Status = meta.Status
			v.Share.BeaconMetadata.Balance = meta.Balance
			v.Share.BeaconMetadata.ActivationEpoch = meta.ActivationEpoch
			logger.Debug("metadata was updated")
		}
		_, err := c.startValidator(v)
		if err != nil {
			logger.Warn("could not start validator after metadata update",
				zap.String("pk", pk), zap.Error(err), zap.Any("metadata", meta))
		}
		return
	}
}

// onShareStop is called when a validator was removed or liquidated
func (c *controller) onShareStop(pubKey spectypes.ValidatorPK) {
	// remove from ValidatorsMap
	v := c.validatorsMap.RemoveValidator(hex.EncodeToString(pubKey))

	// stop instance
	if v != nil {
		v.Stop()
	}
}

func (c *controller) onShareInit(share *ssvtypes.SSVShare) (*validator.Validator, error) {
	if !share.HasBeaconMetadata() { // fetching index and status in case not exist
		c.logger.Warn("skipping validator until it becomes active", fields.PubKey(share.ValidatorPubKey))
		return nil, nil
	}
	if err := c.setShareFeeRecipient(share, c.recipientsStorage.GetRecipientData); err != nil {
		return nil, fmt.Errorf("could not set share fee recipient: %w", err)
	}
	// Start a committee validator.
	v, found := c.validatorsMap.GetValidator(hex.EncodeToString(share.ValidatorPubKey))
	if !found {
		if !share.HasBeaconMetadata() {
			return nil, fmt.Errorf("beacon metadata is missing")
		}
		// Share context with both the validator and the runners,
		// so that when the validator is stopped, the runners are stopped as well.
		ctx, cancel := context.WithCancel(c.context)

		opts := c.validatorOptions
		opts.SSVShare = share
		opts.DutyRunners = SetupRunners(ctx, c.logger, opts)
		v = validator.NewValidator(ctx, cancel, opts)
		c.validatorsMap.CreateValidator(hex.EncodeToString(share.ValidatorPubKey), v)

		c.printShare(share, "setup validator done")

	} else {
		c.printShare(v.Share, "get validator")
	}

	return v, nil
}

func (c *controller) onShareStart(share *ssvtypes.SSVShare) (bool, error) {
	v, err := c.onShareInit(share)
	if err != nil || v == nil {
		return false, err
	}

	return c.startValidator(v)
}

func (c *controller) printShare(s *ssvtypes.SSVShare, msg string) {
	committee := make([]string, len(s.Committee))
	for i, c := range s.Committee {
		committee[i] = fmt.Sprintf(`[OperatorID=%d, PubKey=%x]`, c.OperatorID, c.PubKey)
	}
	c.logger.Debug(msg,
		fields.PubKey(s.ValidatorPubKey),
		zap.Uint64("node_id", s.OperatorID),
		zap.Strings("committee", committee),
		fields.FeeRecipient(s.FeeRecipientAddress[:]),
	)
}

func (c *controller) setShareFeeRecipient(share *ssvtypes.SSVShare, getRecipientData GetRecipientDataFunc) error {
	data, found, err := getRecipientData(nil, share.OwnerAddress)
	if err != nil {
		return errors.Wrap(err, "could not get recipient data")
	}

	var feeRecipient bellatrix.ExecutionAddress
	if !found {
		c.logger.Debug("setting fee recipient to owner address",
			fields.Validator(share.ValidatorPubKey), fields.FeeRecipient(share.OwnerAddress.Bytes()))
		copy(feeRecipient[:], share.OwnerAddress.Bytes())
	} else {
		c.logger.Debug("setting fee recipient to storage data",
			fields.Validator(share.ValidatorPubKey), fields.FeeRecipient(data.FeeRecipient[:]))
		feeRecipient = data.FeeRecipient
	}
	share.SetFeeRecipient(feeRecipient)

	return nil
}

func (c *controller) validatorStart(validator *validator.Validator) (bool, error) {
	if c.validatorStartFunc == nil {
		return validator.Start(c.logger)
	}
	return c.validatorStartFunc(validator)
}

// startValidator will start the given validator if applicable
func (c *controller) startValidator(v *validator.Validator) (bool, error) {
	c.reportValidatorStatus(v.Share.ValidatorPubKey, v.Share.BeaconMetadata)
	if v.Share.BeaconMetadata.Index == 0 {
		return false, errors.New("could not start validator: index not found")
	}
	started, err := c.validatorStart(v)
	if err != nil {
		c.metrics.ValidatorError(v.Share.ValidatorPubKey)
		return false, errors.Wrap(err, "could not start validator")
	}
	if started {
		c.recentlyStartedValidators++
	}
	return true, nil
}

// UpdateValidatorMetaDataLoop updates metadata of validators in an interval
func (c *controller) UpdateValidatorMetaDataLoop() {
	var interval = c.beacon.GetBeaconNetwork().SlotDurationSec() * 2

	// Prepare share filters.
	filters := []registrystorage.SharesFilter{}

	// Filter for validators who are not liquidated.
	filters = append(filters, registrystorage.ByNotLiquidated())

	// Filter for validators which haven't been updated recently.
	filters = append(filters, func(s *ssvtypes.SSVShare) bool {
		last, ok := c.metadataLastUpdated[string(s.ValidatorPubKey)]
		return !ok || time.Since(last) > c.metadataUpdateInterval
	})

	for {
		time.Sleep(interval)
		start := time.Now()

		// Get the shares to fetch metadata for.
		shares := c.sharesStorage.List(nil, filters...)
		var pks [][]byte
		for _, share := range shares {
			pks = append(pks, share.ValidatorPubKey)
			c.metadataLastUpdated[string(share.ValidatorPubKey)] = time.Now()
		}

		// TODO: continue if there is nothing to update.

		c.recentlyStartedValidators = 0
		if len(pks) > 0 {
			err := beaconprotocol.UpdateValidatorsMetadata(c.logger, pks, c, c.beacon, c.onMetadataUpdated)
			if err != nil {
				c.logger.Warn("failed to update validators metadata", zap.Error(err))
				continue
			}
		}
		c.logger.Debug("updated validators metadata",
			zap.Int("validators", len(shares)),
			zap.Uint64("started_validators", c.recentlyStartedValidators),
			fields.Took(time.Since(start)))

		// Notify DutyScheduler of new validators.
		if c.recentlyStartedValidators > 0 {
			select {
			case c.indicesChange <- struct{}{}:
			case <-time.After(interval):
				c.logger.Warn("timed out while notifying DutyScheduler of new validators")
			}
		}
	}
}

// SetupRunners initializes duty runners for the given validator
func SetupRunners(ctx context.Context, logger *zap.Logger, options validator.Options) runner.DutyRunners {
	if options.SSVShare == nil || options.SSVShare.BeaconMetadata == nil {
		logger.Error("missing validator metadata", zap.String("validator", hex.EncodeToString(options.SSVShare.ValidatorPubKey)))
		return runner.DutyRunners{} // TODO need to find better way to fix it
	}

	runnersType := []spectypes.BeaconRole{
		spectypes.BNRoleAttester,
		spectypes.BNRoleProposer,
		spectypes.BNRoleAggregator,
		spectypes.BNRoleSyncCommittee,
		spectypes.BNRoleSyncCommitteeContribution,
		spectypes.BNRoleValidatorRegistration,
		spectypes.BNRoleVoluntaryExit,
	}
	domainType := ssvtypes.GetDefaultDomain()
	buildController := func(role spectypes.BeaconRole, valueCheckF specqbft.ProposedValueCheckF) *qbftcontroller.Controller {
		config := &qbft.Config{
			Signer:      options.Signer,
			SigningPK:   options.SSVShare.ValidatorPubKey, // TODO right val?
			Domain:      domainType,
			ValueCheckF: nil, // sets per role type
			ProposerF: func(state *specqbft.State, round specqbft.Round) spectypes.OperatorID {
				leader := specqbft.RoundRobinProposer(state, round)
				//logger.Debug("leader", zap.Int("operator_id", int(leader)))
				return leader
			},
			Storage:               options.Storage.Get(role),
			Network:               options.Network,
			Timer:                 roundtimer.New(ctx, options.BeaconNetwork, role, nil),
			SignatureVerification: true,
		}
		config.ValueCheckF = valueCheckF
		identifier := spectypes.NewMsgID(ssvtypes.GetDefaultDomain(), options.SSVShare.Share.ValidatorPubKey, role)
		qbftCtrl := qbftcontroller.NewController(identifier[:], &options.SSVShare.Share, config, options.FullNode)
		qbftCtrl.NewDecidedHandler = options.NewDecidedHandler
		return qbftCtrl
	}
	runners := runner.DutyRunners{}
	for _, role := range runnersType {
		switch role {
		case spectypes.BNRoleAttester:
			valCheck := specssv.AttesterValueCheckF(options.Signer, options.BeaconNetwork.GetBeaconNetwork(), options.SSVShare.Share.ValidatorPubKey, options.SSVShare.BeaconMetadata.Index, options.SSVShare.SharePubKey)
			qbftCtrl := buildController(spectypes.BNRoleAttester, valCheck)
			runners[role] = runner.NewAttesterRunnner(options.BeaconNetwork.GetBeaconNetwork(), &options.SSVShare.Share, qbftCtrl, options.Beacon, options.Network, options.Signer, valCheck, 0)
		case spectypes.BNRoleProposer:
			proposedValueCheck := specssv.ProposerValueCheckF(options.Signer, options.BeaconNetwork.GetBeaconNetwork(), options.SSVShare.Share.ValidatorPubKey, options.SSVShare.BeaconMetadata.Index, options.SSVShare.SharePubKey)
			qbftCtrl := buildController(spectypes.BNRoleProposer, proposedValueCheck)
			runners[role] = runner.NewProposerRunner(options.BeaconNetwork.GetBeaconNetwork(), &options.SSVShare.Share, qbftCtrl, options.Beacon, options.Network, options.Signer, proposedValueCheck, 0)
			runners[role].(*runner.ProposerRunner).ProducesBlindedBlocks = options.BuilderProposals // apply blinded block flag
		case spectypes.BNRoleAggregator:
			aggregatorValueCheckF := specssv.AggregatorValueCheckF(options.Signer, options.BeaconNetwork.GetBeaconNetwork(), options.SSVShare.Share.ValidatorPubKey, options.SSVShare.BeaconMetadata.Index)
			qbftCtrl := buildController(spectypes.BNRoleAggregator, aggregatorValueCheckF)
			runners[role] = runner.NewAggregatorRunner(options.BeaconNetwork.GetBeaconNetwork(), &options.SSVShare.Share, qbftCtrl, options.Beacon, options.Network, options.Signer, aggregatorValueCheckF, 0)
		case spectypes.BNRoleSyncCommittee:
			syncCommitteeValueCheckF := specssv.SyncCommitteeValueCheckF(options.Signer, options.BeaconNetwork.GetBeaconNetwork(), options.SSVShare.ValidatorPubKey, options.SSVShare.BeaconMetadata.Index)
			qbftCtrl := buildController(spectypes.BNRoleSyncCommittee, syncCommitteeValueCheckF)
			runners[role] = runner.NewSyncCommitteeRunner(options.BeaconNetwork.GetBeaconNetwork(), &options.SSVShare.Share, qbftCtrl, options.Beacon, options.Network, options.Signer, syncCommitteeValueCheckF, 0)
		case spectypes.BNRoleSyncCommitteeContribution:
			syncCommitteeContributionValueCheckF := specssv.SyncCommitteeContributionValueCheckF(options.Signer, options.BeaconNetwork.GetBeaconNetwork(), options.SSVShare.Share.ValidatorPubKey, options.SSVShare.BeaconMetadata.Index)
			qbftCtrl := buildController(spectypes.BNRoleSyncCommitteeContribution, syncCommitteeContributionValueCheckF)
			runners[role] = runner.NewSyncCommitteeAggregatorRunner(options.BeaconNetwork.GetBeaconNetwork(), &options.SSVShare.Share, qbftCtrl, options.Beacon, options.Network, options.Signer, syncCommitteeContributionValueCheckF, 0)
		case spectypes.BNRoleValidatorRegistration:
			qbftCtrl := buildController(spectypes.BNRoleValidatorRegistration, nil)
			runners[role] = runner.NewValidatorRegistrationRunner(options.BeaconNetwork.GetBeaconNetwork(), &options.SSVShare.Share, qbftCtrl, options.Beacon, options.Network, options.Signer)
		case spectypes.BNRoleVoluntaryExit:
			runners[role] = runner.NewVoluntaryExitRunner(options.BeaconNetwork.GetBeaconNetwork(), &options.SSVShare.Share, options.Beacon, options.Network, options.Signer)
		}
	}
	return runners
}<|MERGE_RESOLUTION|>--- conflicted
+++ resolved
@@ -15,7 +15,6 @@
 	specqbft "github.com/bloxapp/ssv-spec/qbft"
 	specssv "github.com/bloxapp/ssv-spec/ssv"
 	spectypes "github.com/bloxapp/ssv-spec/types"
-	"github.com/bloxapp/ssv/protocol/v2/qbft/roundtimer"
 	"github.com/ethereum/go-ethereum/common"
 	"github.com/jellydator/ttlcache/v3"
 	"github.com/libp2p/go-libp2p/core/peer"
@@ -35,6 +34,7 @@
 	p2pprotocol "github.com/bloxapp/ssv/protocol/v2/p2p"
 	"github.com/bloxapp/ssv/protocol/v2/qbft"
 	qbftcontroller "github.com/bloxapp/ssv/protocol/v2/qbft/controller"
+	"github.com/bloxapp/ssv/protocol/v2/qbft/roundtimer"
 	"github.com/bloxapp/ssv/protocol/v2/queue/worker"
 	"github.com/bloxapp/ssv/protocol/v2/ssv/queue"
 	"github.com/bloxapp/ssv/protocol/v2/ssv/runner"
@@ -577,13 +577,10 @@
 	if share == nil {
 		return errors.New("share was not found")
 	}
-<<<<<<< HEAD
-	if !share.BelongsToOperator(c.GetOperatorID()) {
-=======
-	if !share.BelongsToOperator(c.GetOperatorData().ID) || share.Liquidated {
->>>>>>> 8b161d50
+	if !share.BelongsToOperator(c.GetOperatorID()) || share.Liquidated {
 		return nil
 	}
+
 	// Start validator (if not already started).
 	if v, found := c.validatorsMap.GetValidator(pk); found {
 		v.Share.BeaconMetadata = metadata
@@ -593,6 +590,7 @@
 		}
 	} else {
 		c.logger.Info("starting new validator", zap.String("pubKey", pk))
+
 		started, err := c.onShareStart(share)
 		if err != nil {
 			return errors.Wrap(err, "could not start validator")
@@ -732,15 +730,18 @@
 		c.logger.Warn("skipping validator until it becomes active", fields.PubKey(share.ValidatorPubKey))
 		return nil, nil
 	}
+
 	if err := c.setShareFeeRecipient(share, c.recipientsStorage.GetRecipientData); err != nil {
 		return nil, fmt.Errorf("could not set share fee recipient: %w", err)
 	}
+
 	// Start a committee validator.
 	v, found := c.validatorsMap.GetValidator(hex.EncodeToString(share.ValidatorPubKey))
 	if !found {
 		if !share.HasBeaconMetadata() {
 			return nil, fmt.Errorf("beacon metadata is missing")
 		}
+
 		// Share context with both the validator and the runners,
 		// so that when the validator is stopped, the runners are stopped as well.
 		ctx, cancel := context.WithCancel(c.context)
@@ -748,6 +749,7 @@
 		opts := c.validatorOptions
 		opts.SSVShare = share
 		opts.DutyRunners = SetupRunners(ctx, c.logger, opts)
+
 		v = validator.NewValidator(ctx, cancel, opts)
 		c.validatorsMap.CreateValidator(hex.EncodeToString(share.ValidatorPubKey), v)
 
@@ -897,6 +899,7 @@
 		spectypes.BNRoleValidatorRegistration,
 		spectypes.BNRoleVoluntaryExit,
 	}
+
 	domainType := ssvtypes.GetDefaultDomain()
 	buildController := func(role spectypes.BeaconRole, valueCheckF specqbft.ProposedValueCheckF) *qbftcontroller.Controller {
 		config := &qbft.Config{
@@ -915,11 +918,13 @@
 			SignatureVerification: true,
 		}
 		config.ValueCheckF = valueCheckF
+
 		identifier := spectypes.NewMsgID(ssvtypes.GetDefaultDomain(), options.SSVShare.Share.ValidatorPubKey, role)
 		qbftCtrl := qbftcontroller.NewController(identifier[:], &options.SSVShare.Share, config, options.FullNode)
 		qbftCtrl.NewDecidedHandler = options.NewDecidedHandler
 		return qbftCtrl
 	}
+
 	runners := runner.DutyRunners{}
 	for _, role := range runnersType {
 		switch role {
