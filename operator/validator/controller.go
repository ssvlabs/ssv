package validator

import (
	"context"
	"encoding/base64"
	"encoding/hex"
	"encoding/json"
	"fmt"
	"sync"
	"time"

	"github.com/attestantio/go-eth2-client/spec/bellatrix"
	"github.com/attestantio/go-eth2-client/spec/phase0"
	"github.com/ethereum/go-ethereum/common"
	"github.com/jellydator/ttlcache/v3"
	"github.com/pkg/errors"
	specqbft "github.com/ssvlabs/ssv-spec/qbft"
	spectypes "github.com/ssvlabs/ssv-spec/types"
	"go.uber.org/zap"

	"github.com/ssvlabs/ssv/doppelganger"
	"github.com/ssvlabs/ssv/ibft/storage"
	"github.com/ssvlabs/ssv/logging"
	"github.com/ssvlabs/ssv/logging/fields"
	"github.com/ssvlabs/ssv/message/validation"
	"github.com/ssvlabs/ssv/network"
	"github.com/ssvlabs/ssv/network/commons"
	"github.com/ssvlabs/ssv/networkconfig"
	operatordatastore "github.com/ssvlabs/ssv/operator/datastore"
	"github.com/ssvlabs/ssv/operator/duties"
	nodestorage "github.com/ssvlabs/ssv/operator/storage"
	"github.com/ssvlabs/ssv/operator/validator/metadata"
	"github.com/ssvlabs/ssv/operator/validators"
	beaconprotocol "github.com/ssvlabs/ssv/protocol/v2/blockchain/beacon"
	"github.com/ssvlabs/ssv/protocol/v2/message"
	protocolp2p "github.com/ssvlabs/ssv/protocol/v2/p2p"
	"github.com/ssvlabs/ssv/protocol/v2/qbft"
	qbftcontroller "github.com/ssvlabs/ssv/protocol/v2/qbft/controller"
	"github.com/ssvlabs/ssv/protocol/v2/qbft/roundtimer"
	"github.com/ssvlabs/ssv/protocol/v2/queue/worker"
	"github.com/ssvlabs/ssv/protocol/v2/ssv"
	"github.com/ssvlabs/ssv/protocol/v2/ssv/queue"
	"github.com/ssvlabs/ssv/protocol/v2/ssv/runner"
	"github.com/ssvlabs/ssv/protocol/v2/ssv/signing"
	"github.com/ssvlabs/ssv/protocol/v2/ssv/validator"
	"github.com/ssvlabs/ssv/protocol/v2/types"
	ssvtypes "github.com/ssvlabs/ssv/protocol/v2/types"
	registrystorage "github.com/ssvlabs/ssv/registry/storage"
	"github.com/ssvlabs/ssv/storage/basedb"
)

//go:generate mockgen -package=mocks -destination=./mocks/controller.go -source=./controller.go

const (
	networkRouterConcurrency = 2048
)

type GetRecipientDataFunc func(r basedb.Reader, owner common.Address) (*registrystorage.RecipientData, bool, error)

// ShareEventHandlerFunc is a function that handles event in an extended mode
type ShareEventHandlerFunc func(share *ssvtypes.SSVShare)

// ControllerOptions for creating a validator controller
type ControllerOptions struct {
	Context                    context.Context
	DB                         basedb.Database
	SignatureCollectionTimeout time.Duration `yaml:"SignatureCollectionTimeout" env:"SIGNATURE_COLLECTION_TIMEOUT" env-default:"5s" env-description:"Timeout for signature collection after consensus"`
	MetadataUpdateInterval     time.Duration `yaml:"MetadataUpdateInterval" env:"METADATA_UPDATE_INTERVAL" env-default:"12m" env-description:"Interval for updating validator metadata"` // used outside of validator controller, left for compatibility
	HistorySyncBatchSize       int           `yaml:"HistorySyncBatchSize" env:"HISTORY_SYNC_BATCH_SIZE" env-default:"25" env-description:"Maximum number of messages to sync in a single batch"`
	MinPeers                   int           `yaml:"MinimumPeers" env:"MINIMUM_PEERS" env-default:"2" env-description:"Minimum number of peers required for sync"`
	Network                    P2PNetwork
	Beacon                     beaconprotocol.BeaconNode
<<<<<<< HEAD
	FullNode                   bool   `yaml:"FullNode" env:"FULLNODE" env-default:"false" env-description:"Save decided history rather than just highest messages"`
	Exporter                   bool   `yaml:"Exporter" env:"EXPORTER" env-default:"false" env-description:""`
	ExporterRetainSlots        uint64 `yaml:"ExporterRetainSlots" env:"EXPORTER_RETAIN_SLOTS" env-default:"50400" env-description:"The number of slots to be keep back"`
	BeaconSigner               signing.BeaconSigner
=======
	FullNode                   bool   `yaml:"FullNode" env:"FULLNODE" env-default:"false" env-description:"Store complete message history instead of just latest messages"`
	Exporter                   bool   `yaml:"Exporter" env:"EXPORTER" env-default:"false" env-description:"Enable data export functionality"`
	ExporterRetainSlots        uint64 `yaml:"ExporterRetainSlots" env:"EXPORTER_RETAIN_SLOTS" env-default:"50400" env-description:"Number of slots to retain in export data"`
	BeaconSigner               spectypes.BeaconSigner
>>>>>>> fab07489
	OperatorSigner             ssvtypes.OperatorSigner
	OperatorDataStore          operatordatastore.OperatorDataStore
	RegistryStorage            nodestorage.Storage
	RecipientsStorage          Recipients
	NewDecidedHandler          qbftcontroller.NewDecidedHandler
	DutyRoles                  []spectypes.BeaconRole
	StorageMap                 *storage.ParticipantStores
	ValidatorStore             registrystorage.ValidatorStore
	MessageValidator           validation.MessageValidator
	ValidatorsMap              *validators.ValidatorsMap
	DoppelgangerHandler        doppelganger.Provider
	NetworkConfig              networkconfig.NetworkConfig
	ValidatorSyncer            *metadata.Syncer
	Graffiti                   []byte

	// worker flags
	WorkersCount    int    `yaml:"MsgWorkersCount" env:"MSG_WORKERS_COUNT" env-default:"256" env-description:"Number of message processing workers"`
	QueueBufferSize int    `yaml:"MsgWorkerBufferSize" env:"MSG_WORKER_BUFFER_SIZE" env-default:"65536" env-description:"Size of message worker queue buffer"`
	GasLimit        uint64 `yaml:"ExperimentalGasLimit" env:"EXPERIMENTAL_GAS_LIMIT" env-default:"30000000" env-description:"Gas limit for MEV block proposals (must match across committee, otherwise MEV fails). Do not change unless you know what you're doing"`
}

// Controller represent the validators controller,
// it takes care of bootstrapping, updating and managing existing validators and their shares
type Controller interface {
	StartValidators(ctx context.Context)
	HandleMetadataUpdates(ctx context.Context)
	AllActiveIndices(epoch phase0.Epoch, afterInit bool) []phase0.ValidatorIndex
	GetValidator(pubKey spectypes.ValidatorPK) (*validator.Validator, bool)
	StartNetworkHandlers()
	// GetValidatorStats returns stats of validators, including the following:
	//  - the amount of validators in the network
	//  - the amount of active validators (i.e. not slashed or existed)
	//  - the amount of validators assigned to this operator
	GetValidatorStats() (uint64, uint64, uint64, error)
	IndicesChangeChan() chan struct{}
	ValidatorExitChan() <-chan duties.ExitDescriptor

	StopValidator(pubKey spectypes.ValidatorPK) error
	LiquidateCluster(owner common.Address, operatorIDs []uint64, toLiquidate []*ssvtypes.SSVShare) error
	ReactivateCluster(owner common.Address, operatorIDs []uint64, toReactivate []*ssvtypes.SSVShare) error
	UpdateFeeRecipient(owner, recipient common.Address) error
	ExitValidator(pubKey phase0.BLSPubKey, blockNumber uint64, validatorIndex phase0.ValidatorIndex, ownValidator bool) error
	ReportValidatorStatuses(ctx context.Context)
	duties.DutyExecutor
}

type committeeObserver struct {
	*validator.CommitteeObserver
	sync.Mutex
}

type Nonce uint16

type Recipients interface {
	GetRecipientData(r basedb.Reader, owner common.Address) (*registrystorage.RecipientData, bool, error)
}

type SharesStorage interface {
	Get(txn basedb.Reader, pubKey []byte) (*ssvtypes.SSVShare, bool)
	List(txn basedb.Reader, filters ...registrystorage.SharesFilter) []*ssvtypes.SSVShare
	Range(txn basedb.Reader, fn func(*ssvtypes.SSVShare) bool)
}

type P2PNetwork interface {
	protocolp2p.Broadcaster
	UseMessageRouter(router network.MessageRouter)
	SubscribeRandoms(logger *zap.Logger, numSubnets int) error
	ActiveSubnets() commons.Subnets
	FixedSubnets() commons.Subnets
}

// controller implements Controller
type controller struct {
	ctx context.Context

	logger *zap.Logger

	networkConfig     networkconfig.NetworkConfig
	sharesStorage     SharesStorage
	operatorsStorage  registrystorage.Operators
	recipientsStorage Recipients
	ibftStorageMap    *storage.ParticipantStores

	beacon         beaconprotocol.BeaconNode
	beaconSigner   signing.BeaconSigner
	operatorSigner ssvtypes.OperatorSigner

	operatorDataStore operatordatastore.OperatorDataStore

	validatorOptions        validator.Options
	validatorStore          registrystorage.ValidatorStore
	validatorsMap           *validators.ValidatorsMap
	validatorStartFunc      func(validator *validator.Validator) (bool, error)
	committeeValidatorSetup chan struct{}
	dutyGuard               *validator.CommitteeDutyGuard

	validatorSyncer *metadata.Syncer

	operatorsIDs         *sync.Map
	network              P2PNetwork
	messageRouter        *messageRouter
	messageWorker        *worker.Worker
	historySyncBatchSize int
	messageValidator     validation.MessageValidator

	// nonCommittees is a cache of initialized committeeObserver instances
	committeesObservers      *ttlcache.Cache[spectypes.MessageID, *committeeObserver]
	committeesObserversMutex sync.Mutex
	attesterRoots            *ttlcache.Cache[phase0.Root, struct{}]
	syncCommRoots            *ttlcache.Cache[phase0.Root, struct{}]
	domainCache              *validator.DomainCache

	recentlyStartedValidators uint64
	indicesChange             chan struct{}
	validatorExitCh           chan duties.ExitDescriptor
}

// NewController creates a new validator controller instance
func NewController(logger *zap.Logger, options ControllerOptions) Controller {
	logger.Debug("setting up validator controller")

	// lookup in a map that holds all relevant operators
	operatorsIDs := &sync.Map{}

	workerCfg := &worker.Config{
		Ctx:          options.Context,
		WorkersCount: options.WorkersCount,
		Buffer:       options.QueueBufferSize,
	}

	validatorOptions := validator.Options{ //TODO add vars
		NetworkConfig: options.NetworkConfig,
		Network:       options.Network,
		Beacon:        options.Beacon,
		Storage:       options.StorageMap,
		//Share:   nil,  // set per validator
		Signer:              options.BeaconSigner,
		OperatorSigner:      options.OperatorSigner,
		DoppelgangerHandler: options.DoppelgangerHandler,
		DutyRunners:         nil, // set per validator
		NewDecidedHandler:   options.NewDecidedHandler,
		FullNode:            options.FullNode,
		Exporter:            options.Exporter,
		GasLimit:            options.GasLimit,
		MessageValidator:    options.MessageValidator,
		Graffiti:            options.Graffiti,
	}

	// If full node, increase queue size to make enough room
	// for history sync batches to be pushed whole.
	if options.FullNode {
		size := options.HistorySyncBatchSize * 2
		if size > validator.DefaultQueueSize {
			validatorOptions.QueueSize = size
		}
	}

	beaconNetwork := options.NetworkConfig.Beacon
	cacheTTL := beaconNetwork.SlotDurationSec() * time.Duration(beaconNetwork.SlotsPerEpoch()*2) // #nosec G115

	ctrl := controller{
		logger:            logger.Named(logging.NameController),
		networkConfig:     options.NetworkConfig,
		sharesStorage:     options.RegistryStorage.Shares(),
		operatorsStorage:  options.RegistryStorage,
		recipientsStorage: options.RegistryStorage,
		ibftStorageMap:    options.StorageMap,
		validatorStore:    options.ValidatorStore,
		ctx:               options.Context,
		beacon:            options.Beacon,
		operatorDataStore: options.OperatorDataStore,
		beaconSigner:      options.BeaconSigner,
		operatorSigner:    options.OperatorSigner,
		network:           options.Network,

		validatorsMap:    options.ValidatorsMap,
		validatorOptions: validatorOptions,

		validatorSyncer: options.ValidatorSyncer,

		operatorsIDs: operatorsIDs,

		messageRouter:        newMessageRouter(logger),
		messageWorker:        worker.NewWorker(logger, workerCfg),
		historySyncBatchSize: options.HistorySyncBatchSize,

		committeesObservers: ttlcache.New(
			ttlcache.WithTTL[spectypes.MessageID, *committeeObserver](cacheTTL),
		),
		attesterRoots: ttlcache.New(
			ttlcache.WithTTL[phase0.Root, struct{}](cacheTTL),
		),
		syncCommRoots: ttlcache.New(
			ttlcache.WithTTL[phase0.Root, struct{}](cacheTTL),
		),
		domainCache: validator.NewDomainCache(options.Beacon, cacheTTL),

		indicesChange:           make(chan struct{}),
		validatorExitCh:         make(chan duties.ExitDescriptor),
		committeeValidatorSetup: make(chan struct{}, 1),
		dutyGuard:               validator.NewCommitteeDutyGuard(),

		messageValidator: options.MessageValidator,
	}

	// Start automatic expired item deletion in nonCommitteeValidators.
	go ctrl.committeesObservers.Start()
	// Delete old root and domain entries.
	go ctrl.attesterRoots.Start()
	go ctrl.syncCommRoots.Start()
	go ctrl.domainCache.Start()

	return &ctrl
}

func (c *controller) IndicesChangeChan() chan struct{} {
	return c.indicesChange
}

func (c *controller) ValidatorExitChan() <-chan duties.ExitDescriptor {
	return c.validatorExitCh
}

func (c *controller) GetValidatorStats() (uint64, uint64, uint64, error) {
	allShares := c.sharesStorage.List(nil)
	operatorShares := uint64(0)
	active := uint64(0)
	for _, s := range allShares {
		if ok := s.BelongsToOperator(c.operatorDataStore.GetOperatorID()); ok {
			operatorShares++
		}
		if s.IsParticipating(c.beacon.GetBeaconNetwork().EstimatedCurrentEpoch()) {
			active++
		}
	}
	return uint64(len(allShares)), active, operatorShares, nil
}

func (c *controller) handleRouterMessages() {
	ctx, cancel := context.WithCancel(c.ctx)
	defer cancel()
	ch := c.messageRouter.GetMessageChan()
	for {
		select {
		case <-ctx.Done():
			c.logger.Debug("router message handler stopped")
			return

		case msg := <-ch:
			switch m := msg.(type) {
			case *queue.SSVMessage:
				if m.MsgType == message.SSVEventMsgType {
					continue
				}

				// TODO: only try copying clusterid if validator failed
				dutyExecutorID := m.GetID().GetDutyExecutorID()
				var cid spectypes.CommitteeID
				copy(cid[:], dutyExecutorID[16:])

				if v, ok := c.validatorsMap.GetValidator(spectypes.ValidatorPK(dutyExecutorID)); ok {
					v.HandleMessage(ctx, c.logger, m)
				} else if vc, ok := c.validatorsMap.GetCommittee(cid); ok {
					vc.HandleMessage(ctx, c.logger, m)
				} else if c.validatorOptions.Exporter {
					if m.MsgType != spectypes.SSVConsensusMsgType && m.MsgType != spectypes.SSVPartialSignatureMsgType {
						continue
					}
					if !c.messageWorker.TryEnqueue(m) {
						c.logger.Warn("Failed to enqueue post consensus message: buffer is full")
					}
				}

			default:
				// This should be impossible because the channel is typed.
				c.logger.Fatal("unknown message type from router", zap.Any("message", m))
			}
		}
	}
}

var nonCommitteeValidatorTTLs = map[spectypes.RunnerRole]int{
	spectypes.RoleCommittee:  64,
	spectypes.RoleProposer:   4,
	spectypes.RoleAggregator: 4,
	//spectypes.BNRoleSyncCommittee:             4,
	spectypes.RoleSyncCommitteeContribution: 4,
}

func (c *controller) handleWorkerMessages(msg network.DecodedSSVMessage) error {
	var ncv *committeeObserver
	ssvMsg := msg.(*queue.SSVMessage)

	item := c.getNonCommitteeValidators(ssvMsg.GetID())
	if item == nil {
		committeeObserverOptions := validator.CommitteeObserverOptions{
			Logger:            c.logger,
			NetworkConfig:     c.networkConfig,
			ValidatorStore:    c.validatorStore,
			Network:           c.validatorOptions.Network,
			Storage:           c.validatorOptions.Storage,
			FullNode:          c.validatorOptions.FullNode,
			Operator:          c.validatorOptions.Operator,
			OperatorSigner:    c.validatorOptions.OperatorSigner,
			NewDecidedHandler: c.validatorOptions.NewDecidedHandler,
			AttesterRoots:     c.attesterRoots,
			SyncCommRoots:     c.syncCommRoots,
			DomainCache:       c.domainCache,
		}
		ncv = &committeeObserver{
			CommitteeObserver: validator.NewCommitteeObserver(ssvMsg.GetID(), committeeObserverOptions),
		}
		ttlSlots := nonCommitteeValidatorTTLs[ssvMsg.MsgID.GetRoleType()]
		c.committeesObservers.Set(
			ssvMsg.GetID(),
			ncv,
			time.Duration(ttlSlots)*c.beacon.GetBeaconNetwork().SlotDurationSec(),
		)
	} else {
		ncv = item
	}
	if err := c.handleNonCommitteeMessages(ssvMsg, ncv); err != nil {
		return err
	}
	return nil
}

func (c *controller) handleNonCommitteeMessages(msg *queue.SSVMessage, ncv *committeeObserver) error {
	c.committeesObserversMutex.Lock()
	defer c.committeesObserversMutex.Unlock()

	if msg.MsgType == spectypes.SSVConsensusMsgType {
		// Process proposal messages for committee consensus only to get the roots
		if msg.MsgID.GetRoleType() != spectypes.RoleCommittee {
			return nil
		}

		subMsg, ok := msg.Body.(*specqbft.Message)
		if !ok || subMsg.MsgType != specqbft.ProposalMsgType {
			return nil
		}

		return ncv.OnProposalMsg(msg)
	} else if msg.MsgType == spectypes.SSVPartialSignatureMsgType {
		pSigMessages := &spectypes.PartialSignatureMessages{}
		if err := pSigMessages.Decode(msg.SignedSSVMessage.SSVMessage.GetData()); err != nil {
			return err
		}

		return ncv.ProcessMessage(msg)
	}
	return nil
}

func (c *controller) getNonCommitteeValidators(messageId spectypes.MessageID) *committeeObserver {
	item := c.committeesObservers.Get(messageId)
	if item != nil {
		return item.Value()
	}
	return nil
}

// StartValidators loads all persisted shares and setup the corresponding validators
func (c *controller) StartValidators(ctx context.Context) {
	// TODO: Pass context whereever the execution flow may be blocked.

	// Load non-liquidated shares.
	shares := c.sharesStorage.List(nil, registrystorage.ByNotLiquidated())
	if len(shares) == 0 {
		close(c.committeeValidatorSetup)
		c.logger.Info("could not find validators")
		return
	}

	var ownShares []*ssvtypes.SSVShare
	for _, share := range shares {
		if c.operatorDataStore.GetOperatorID() != 0 && share.BelongsToOperator(c.operatorDataStore.GetOperatorID()) {
			ownShares = append(ownShares, share)
		}
	}

	if c.validatorOptions.Exporter {
		// There are no committee validators to setup.
		close(c.committeeValidatorSetup)
	} else {
		// Setup committee validators.
		inited, committees := c.setupValidators(ownShares)
		if len(inited) == 0 {
			// If no validators were started and therefore we're not subscribed to any subnets,
			// then subscribe to a random subnet to participate in the network.
			if err := c.network.SubscribeRandoms(c.logger, 1); err != nil {
				c.logger.Error("failed to subscribe to random subnets", zap.Error(err))
			}
		}
		close(c.committeeValidatorSetup)

		// Start validators.
		c.startValidators(inited, committees)
	}
}

// setupValidators setup and starts validators from the given shares.
// shares w/o validator's metadata won't start, but the metadata will be fetched and the validator will start afterwards
func (c *controller) setupValidators(shares []*ssvtypes.SSVShare) ([]*validator.Validator, []*validator.Committee) {
	c.logger.Info("starting validators setup...", zap.Int("shares count", len(shares)))
	var errs []error
	var fetchMetadata [][]byte
	var validators []*validator.Validator
	var committees []*validator.Committee
	for _, validatorShare := range shares {
		var initialized bool
		v, vc, err := c.onShareInit(validatorShare)
		if err != nil {
			c.logger.Warn("could not start validator", fields.PubKey(validatorShare.ValidatorPubKey[:]), zap.Error(err))
			errs = append(errs, err)
		}
		if v != nil {
			initialized = true
		}
		if !initialized && err == nil {
			// Fetch metadata, if needed.
			fetchMetadata = append(fetchMetadata, validatorShare.ValidatorPubKey[:])
		}
		if initialized {
			validators = append(validators, v)
			committees = append(committees, vc)
		}
	}
	c.logger.Info("init validators done", zap.Int("validators_size", c.validatorsMap.SizeValidators()), zap.Int("committee_size", c.validatorsMap.SizeCommittees()),
		zap.Int("failures", len(errs)), zap.Int("missing_metadata", len(fetchMetadata)),
		zap.Int("shares", len(shares)), zap.Int("initialized", len(validators)))
	return validators, committees
}

func (c *controller) startValidators(validators []*validator.Validator, committees []*validator.Committee) int {
	var started int
	var errs []error
	for _, v := range validators {
		s, err := c.startValidator(v)
		if err != nil {
			c.logger.Error("could not start validator", zap.Error(err))
			errs = append(errs, err)
			continue
		}
		if s {
			started++
		}
	}

	started += len(committees)

	c.logger.Info("setup validators done", zap.Int("map size", c.validatorsMap.SizeValidators()),
		zap.Int("failures", len(errs)),
		zap.Int("shares", len(validators)), zap.Int("started", started))
	return started
}

// StartNetworkHandlers init msg worker that handles network messages
func (c *controller) StartNetworkHandlers() {
	c.network.UseMessageRouter(c.messageRouter)
	for i := 0; i < networkRouterConcurrency; i++ {
		go c.handleRouterMessages()
	}
	c.messageWorker.UseHandler(c.handleWorkerMessages)
}

func (c *controller) startValidatorsForMetadata(_ context.Context, validators metadata.ValidatorMap) (count int) {
	// TODO: use context

	shares := c.sharesStorage.List(
		nil,
		registrystorage.ByNotLiquidated(),
		registrystorage.ByOperatorID(c.operatorDataStore.GetOperatorID()),
		func(share *ssvtypes.SSVShare) bool {
			return validators[share.ValidatorPubKey] != nil
		},
	)

	startedValidators := 0

	for _, share := range shares {
		// Start validator (if not already started).
		// TODO: why its in the map if not started?
		if v, found := c.validatorsMap.GetValidator(share.ValidatorPubKey); found {
			v.Share.ValidatorIndex = share.ValidatorIndex
			v.Share.Status = share.Status
			v.Share.ActivationEpoch = share.ActivationEpoch
			started, err := c.startValidator(v)
			if err != nil {
				c.logger.Warn("could not start validator", zap.Error(err))
			}
			if started {
				startedValidators++
			}
			vc, found := c.validatorsMap.GetCommittee(v.Share.CommitteeID())
			if found {
				vc.AddShare(&v.Share.Share)
			}
		} else {
			c.logger.Info("starting new validator", fields.PubKey(share.ValidatorPubKey[:]))

			started, err := c.onShareStart(share)
			if err != nil {
				c.logger.Warn("could not start newly active validator", zap.Error(err))
				continue
			}
			if started {
				startedValidators++
				c.logger.Debug("started share after metadata sync", zap.Bool("started", started))
			}
		}
	}

	return startedValidators
}

// GetValidator returns a validator instance from ValidatorsMap
func (c *controller) GetValidator(pubKey spectypes.ValidatorPK) (*validator.Validator, bool) {
	return c.validatorsMap.GetValidator(pubKey)
}

func (c *controller) ExecuteDuty(ctx context.Context, logger *zap.Logger, duty *spectypes.ValidatorDuty) {
	// because we're using the same duty for more than 1 duty (e.g. attest + aggregator) there is an error in bls.Deserialize func for cgo pointer to pointer.
	// so we need to copy the pubkey val to avoid pointer
	pk := make([]byte, 48)
	copy(pk, duty.PubKey[:])

	if v, ok := c.GetValidator(spectypes.ValidatorPK(pk)); ok {
		ssvMsg, err := CreateDutyExecuteMsg(duty, pk, c.networkConfig.DomainType)
		if err != nil {
			logger.Error("could not create duty execute msg", zap.Error(err))
			return
		}
		dec, err := queue.DecodeSSVMessage(ssvMsg)
		if err != nil {
			logger.Error("could not decode duty execute msg", zap.Error(err))
			return
		}
		if pushed := v.Queues[duty.RunnerRole()].Q.TryPush(dec); !pushed {
			logger.Warn("dropping ExecuteDuty message because the queue is full")
		}
		// logger.Debug("📬 queue: pushed message", fields.MessageID(dec.MsgID), fields.MessageType(dec.MsgType))
	} else {
		logger.Warn("could not find validator")
	}
}

func (c *controller) ExecuteCommitteeDuty(ctx context.Context, logger *zap.Logger, committeeID spectypes.CommitteeID, duty *spectypes.CommitteeDuty) {
	if cm, ok := c.validatorsMap.GetCommittee(committeeID); ok {
		ssvMsg, err := CreateCommitteeDutyExecuteMsg(duty, committeeID, c.networkConfig.DomainType)
		if err != nil {
			logger.Error("could not create duty execute msg", zap.Error(err))
			return
		}
		dec, err := queue.DecodeSSVMessage(ssvMsg)
		if err != nil {
			logger.Error("could not decode duty execute msg", zap.Error(err))
			return
		}
		if err := cm.OnExecuteDuty(ctx, logger, dec.Body.(*ssvtypes.EventMsg)); err != nil {
			logger.Error("could not execute committee duty", zap.Error(err))
		}
	} else {
		logger.Warn("could not find committee", fields.CommitteeID(committeeID))
	}
}

// CreateDutyExecuteMsg returns ssvMsg with event type of execute duty
func CreateDutyExecuteMsg(duty *spectypes.ValidatorDuty, pubKey []byte, domain spectypes.DomainType) (*spectypes.SSVMessage, error) {
	executeDutyData := ssvtypes.ExecuteDutyData{Duty: duty}
	data, err := json.Marshal(executeDutyData)
	if err != nil {
		return nil, fmt.Errorf("failed to marshal execute duty data: %w", err)
	}

	return dutyDataToSSVMsg(domain, pubKey, duty.RunnerRole(), data)
}

// CreateCommitteeDutyExecuteMsg returns ssvMsg with event type of execute committee duty
func CreateCommitteeDutyExecuteMsg(duty *spectypes.CommitteeDuty, committeeID spectypes.CommitteeID, domain spectypes.DomainType) (*spectypes.SSVMessage, error) {
	executeCommitteeDutyData := ssvtypes.ExecuteCommitteeDutyData{Duty: duty}
	data, err := json.Marshal(executeCommitteeDutyData)
	if err != nil {
		return nil, fmt.Errorf("failed to marshal execute committee duty data: %w", err)
	}

	return dutyDataToSSVMsg(domain, committeeID[:], spectypes.RoleCommittee, data)
}

func dutyDataToSSVMsg(
	domain spectypes.DomainType,
	msgIdentifier []byte,
	runnerRole spectypes.RunnerRole,
	data []byte,
) (*spectypes.SSVMessage, error) {
	msg := ssvtypes.EventMsg{
		Type: ssvtypes.ExecuteDuty,
		Data: data,
	}
	msgData, err := msg.Encode()
	if err != nil {
		return nil, fmt.Errorf("failed to encode event msg: %w", err)
	}

	return &spectypes.SSVMessage{
		MsgType: message.SSVEventMsgType,
		MsgID:   spectypes.NewMsgID(domain, msgIdentifier, runnerRole),
		Data:    msgData,
	}, nil
}

func (c *controller) AllActiveIndices(epoch phase0.Epoch, afterInit bool) []phase0.ValidatorIndex {
	if afterInit {
		<-c.committeeValidatorSetup
	}
	var indices []phase0.ValidatorIndex
	c.sharesStorage.Range(nil, func(share *ssvtypes.SSVShare) bool {
		if share.IsParticipating(epoch) {
			indices = append(indices, share.ValidatorIndex)
		}
		return true
	})
	return indices
}

// onShareStop is called when a validator was removed or liquidated
func (c *controller) onShareStop(pubKey spectypes.ValidatorPK) {
	// remove from ValidatorsMap
	v := c.validatorsMap.RemoveValidator(pubKey)

	if v == nil {
		c.logger.Warn("could not find validator to stop", fields.PubKey(pubKey[:]))
		return
	}

	// stop instance
	v.Stop()
	c.logger.Debug("validator was stopped", fields.PubKey(pubKey[:]))
	vc, ok := c.validatorsMap.GetCommittee(v.Share.CommitteeID())
	if ok {
		vc.RemoveShare(v.Share.Share.ValidatorIndex)
		if len(vc.Shares) == 0 {
			deletedCommittee := c.validatorsMap.RemoveCommittee(v.Share.CommitteeID())
			if deletedCommittee == nil {
				c.logger.Warn("could not find committee to remove on no validators",
					fields.CommitteeID(v.Share.CommitteeID()),
					fields.PubKey(pubKey[:]),
				)
				return
			}
			deletedCommittee.Stop()
		}
	}
}

func (c *controller) onShareInit(share *ssvtypes.SSVShare) (*validator.Validator, *validator.Committee, error) {
	if !share.HasBeaconMetadata() { // fetching index and status in case not exist
		c.logger.Warn("skipping validator until it becomes active", fields.PubKey(share.ValidatorPubKey[:]))
		return nil, nil, nil
	}

	if err := c.setShareFeeRecipient(share, c.recipientsStorage.GetRecipientData); err != nil {
		return nil, nil, fmt.Errorf("could not set share fee recipient: %w", err)
	}

	operator, err := c.committeeMemberFromShare(share)
	if err != nil {
		return nil, nil, err
	}

	// Start a committee validator.
	v, found := c.validatorsMap.GetValidator(share.ValidatorPubKey)
	if !found {
		// Share context with both the validator and the runners,
		// so that when the validator is stopped, the runners are stopped as well.
		validatorCtx, validatorCancel := context.WithCancel(c.ctx)

		opts := c.validatorOptions
		opts.SSVShare = share
		opts.Operator = operator
		opts.DutyRunners, err = SetupRunners(validatorCtx, c.logger, opts)
		if err != nil {
			validatorCancel()
			return nil, nil, fmt.Errorf("could not setup runners: %w", err)
		}

		v = validator.NewValidator(validatorCtx, validatorCancel, opts)
		c.validatorsMap.PutValidator(share.ValidatorPubKey, v)

		c.printShare(share, "setup validator done")
	} else {
		c.printShare(v.Share, "get validator")
	}

	// Start a committee validator.
	vc, found := c.validatorsMap.GetCommittee(operator.CommitteeID)
	if !found {
		// Share context with both the validator and the runners,
		// so that when the validator is stopped, the runners are stopped as well.
		ctx, cancel := context.WithCancel(c.ctx)

		opts := c.validatorOptions
		opts.SSVShare = share
		opts.Operator = operator

		committeeOpIDs := types.OperatorIDsFromOperators(operator.Committee)

		logger := c.logger.With([]zap.Field{
			zap.String("committee", fields.FormatCommittee(committeeOpIDs)),
			zap.String("committee_id", hex.EncodeToString(operator.CommitteeID[:])),
		}...)

		committeeRunnerFunc := SetupCommitteeRunners(ctx, opts)

		vc = validator.NewCommittee(
			ctx,
			cancel,
			logger,
			c.beacon.GetBeaconNetwork(),
			operator,
			committeeRunnerFunc,
			nil,
			c.dutyGuard,
		)
		vc.AddShare(&share.Share)
		c.validatorsMap.PutCommittee(operator.CommitteeID, vc)

		c.printShare(share, "setup committee done")

	} else {
		vc.AddShare(&share.Share)
		c.printShare(share, "added share to committee")
	}

	return v, vc, nil
}

func (c *controller) committeeMemberFromShare(share *ssvtypes.SSVShare) (*spectypes.CommitteeMember, error) {
	operators := make([]*spectypes.Operator, len(share.Committee))
	for i, cm := range share.Committee {
		opdata, found, err := c.operatorsStorage.GetOperatorData(nil, cm.Signer)
		if err != nil {
			return nil, fmt.Errorf("could not get operator data: %w", err)
		}
		if !found {
			//TODO alan: support removed ops
			return nil, fmt.Errorf("operator not found")
		}

		operatorPEM, err := base64.StdEncoding.DecodeString(string(opdata.PublicKey))
		if err != nil {
			return nil, fmt.Errorf("could not decode public key: %w", err)
		}

		operators[i] = &spectypes.Operator{
			OperatorID:        cm.Signer,
			SSVOperatorPubKey: operatorPEM,
		}
	}

	f := ssvtypes.ComputeF(uint64(len(share.Committee)))

	operatorPEM, err := base64.StdEncoding.DecodeString(string(c.operatorDataStore.GetOperatorData().PublicKey))
	if err != nil {
		return nil, fmt.Errorf("could not decode public key: %w", err)
	}

	return &spectypes.CommitteeMember{
		OperatorID:        c.operatorDataStore.GetOperatorID(),
		CommitteeID:       share.CommitteeID(),
		SSVOperatorPubKey: operatorPEM,
		FaultyNodes:       f,
		Committee:         operators,
	}, nil
}

func (c *controller) onShareStart(share *ssvtypes.SSVShare) (bool, error) {
	v, _, err := c.onShareInit(share)
	if err != nil || v == nil {
		return false, err
	}

	started, err := c.startValidator(v)
	if err != nil {
		return false, err
	}

	return started, nil
}

func (c *controller) printShare(s *ssvtypes.SSVShare, msg string) {
	committee := make([]string, len(s.Committee))
	for i, c := range s.Committee {
		committee[i] = fmt.Sprintf(`[OperatorID=%d, PubKey=%x]`, c.Signer, c.SharePubKey)
	}
	c.logger.Debug(msg,
		fields.PubKey(s.ValidatorPubKey[:]),
		zap.Bool("own_validator", s.BelongsToOperator(c.operatorDataStore.GetOperatorID())),
		zap.Strings("committee", committee),
		fields.FeeRecipient(s.FeeRecipientAddress[:]),
	)
}

func (c *controller) setShareFeeRecipient(share *ssvtypes.SSVShare, getRecipientData GetRecipientDataFunc) error {
	data, found, err := getRecipientData(nil, share.OwnerAddress)
	if err != nil {
		return errors.Wrap(err, "could not get recipient data")
	}

	var feeRecipient bellatrix.ExecutionAddress
	if !found {
		c.logger.Debug("setting fee recipient to owner address",
			fields.Validator(share.ValidatorPubKey[:]), fields.FeeRecipient(share.OwnerAddress.Bytes()))
		copy(feeRecipient[:], share.OwnerAddress.Bytes())
	} else {
		c.logger.Debug("setting fee recipient to storage data",
			fields.Validator(share.ValidatorPubKey[:]), fields.FeeRecipient(data.FeeRecipient[:]))
		feeRecipient = data.FeeRecipient
	}
	share.SetFeeRecipient(feeRecipient)

	return nil
}

func (c *controller) validatorStart(validator *validator.Validator) (bool, error) {
	if c.validatorStartFunc == nil {
		return validator.Start(c.logger)
	}
	return c.validatorStartFunc(validator)
}

// startValidator will start the given validator if applicable
func (c *controller) startValidator(v *validator.Validator) (bool, error) {
	c.reportValidatorStatus(v.Share)
	if v.Share.ValidatorIndex == 0 {
		return false, errors.New("could not start validator: index not found")
	}
	started, err := c.validatorStart(v)
	if err != nil {
		validatorErrorsCounter.Add(c.ctx, 1)
		return false, errors.Wrap(err, "could not start validator")
	}
	if started {
		c.recentlyStartedValidators++
	}

	return true, nil // TODO: what should be returned if c.validatorStart(v) returns false?
}

func (c *controller) HandleMetadataUpdates(ctx context.Context) {
	// TODO: Consider getting rid of `Stream` method because it adds complexity.
	// Instead, validatorSyncer could return the next batch, which would be passed to handleMetadataUpdate afterwards.
	// There doesn't seem to exist any logic that requires these processes to be parallel.
	for syncBatch := range c.validatorSyncer.Stream(ctx) {
		if err := c.handleMetadataUpdate(ctx, syncBatch); err != nil {
			c.logger.Warn("could not handle metadata sync", zap.Error(err))
		}
	}
}

func (c *controller) handleMetadataUpdate(ctx context.Context, syncBatch metadata.SyncBatch) error {
	startedValidators := 0
	if c.operatorDataStore.GetOperatorID() != 0 {
		startedValidators = c.startValidatorsForMetadata(ctx, syncBatch.Validators)
	}

	if startedValidators > 0 || hasNewValidators(syncBatch.IndicesBefore, syncBatch.IndicesAfter) {
		c.logger.Debug("new validators found after metadata sync",
			zap.Int("started_validators", startedValidators),
		)
		// Refresh duties if there are any new active validators.
		if !c.reportIndicesChange(ctx, 2*c.beacon.GetBeaconNetwork().SlotDurationSec()) {
			c.logger.Warn("timed out while notifying DutyScheduler of new validators")
		}
	}

	c.logger.Debug("started validators after metadata sync",
		fields.Count(startedValidators),
	)

	return nil
}

func (c *controller) reportIndicesChange(ctx context.Context, timeout time.Duration) bool {
	timeoutCtx, cancel := context.WithTimeout(ctx, timeout)
	defer cancel()

	select {
	case <-timeoutCtx.Done():
		return false
	case c.indicesChange <- struct{}{}:
		return true
	}
}

func (c *controller) ReportValidatorStatuses(ctx context.Context) {
	ticker := time.NewTicker(time.Second * 30)
	defer ticker.Stop()

	for {
		select {
		case <-ticker.C:
			start := time.Now()
			validatorsPerStatus := make(map[validatorStatus]uint32)

			for _, share := range c.validatorStore.OperatorValidators(c.operatorDataStore.GetOperatorID()) {
				if share.IsParticipating(c.beacon.GetBeaconNetwork().EstimatedCurrentEpoch()) {
					validatorsPerStatus[statusParticipating]++
				}
				if !share.HasBeaconMetadata() {
					validatorsPerStatus[statusNotFound]++
				} else if share.IsActive() {
					validatorsPerStatus[statusActive]++
				} else if share.Slashed() {
					validatorsPerStatus[statusSlashed]++
				} else if share.Exiting() {
					validatorsPerStatus[statusExiting]++
				} else if !share.Activated() {
					validatorsPerStatus[statusNotActivated]++
				} else if share.Pending() {
					validatorsPerStatus[statusPending]++
				} else if share.ValidatorIndex == 0 {
					validatorsPerStatus[statusNoIndex]++
				} else {
					validatorsPerStatus[statusUnknown]++
				}
			}
			for status, count := range validatorsPerStatus {
				c.logger.
					With(zap.String("status", string(status))).
					With(zap.Uint32("count", count)).
					With(zap.Duration("elapsed_time", time.Since(start))).
					Info("recording validator status")
				recordValidatorStatus(ctx, count, status)
			}
		case <-ctx.Done():
			c.logger.Info("stopped reporting validator statuses. Context cancelled")
			return
		}
	}

}

func hasNewValidators(before []phase0.ValidatorIndex, after []phase0.ValidatorIndex) bool {
	m := make(map[phase0.ValidatorIndex]struct{})
	for _, v := range before {
		m[v] = struct{}{}
	}
	for _, v := range after {
		if _, ok := m[v]; !ok {
			return true
		}
	}
	return false
}

func SetupCommitteeRunners(
	ctx context.Context,
	options validator.Options,
) validator.CommitteeRunnerFunc {
	buildController := func(role spectypes.RunnerRole, valueCheckF specqbft.ProposedValueCheckF) *qbftcontroller.Controller {
		config := &qbft.Config{
			BeaconSigner: options.Signer,
			Domain:       options.NetworkConfig.DomainType,
			ValueCheckF:  valueCheckF,
			ProposerF: func(state *specqbft.State, round specqbft.Round) spectypes.OperatorID {
				leader := qbft.RoundRobinProposer(state, round)
				return leader
			},
			Network:     options.Network,
			Timer:       roundtimer.New(ctx, options.NetworkConfig.Beacon, role, nil),
			CutOffRound: roundtimer.CutOffRound,
		}

		identifier := spectypes.NewMsgID(options.NetworkConfig.DomainType, options.Operator.CommitteeID[:], role)
		qbftCtrl := qbftcontroller.NewController(identifier[:], options.Operator, config, options.OperatorSigner, options.FullNode)
		return qbftCtrl
	}

	return func(
		slot phase0.Slot,
		shares map[phase0.ValidatorIndex]*spectypes.Share,
		attestingValidators []phase0.BLSPubKey,
		dutyGuard runner.CommitteeDutyGuard,
	) (*runner.CommitteeRunner, error) {
		// Create a committee runner.
		epoch := options.NetworkConfig.Beacon.GetBeaconNetwork().EstimatedEpochAtSlot(slot)
		valCheck := ssv.BeaconVoteValueCheckF(options.Signer, slot, attestingValidators, epoch)
		crunner, err := runner.NewCommitteeRunner(
			options.NetworkConfig,
			shares,
			buildController(spectypes.RoleCommittee, valCheck),
			options.Beacon,
			options.Network,
			options.Signer,
			options.OperatorSigner,
			valCheck,
			dutyGuard,
			options.DoppelgangerHandler,
		)
		if err != nil {
			return nil, err
		}
		return crunner.(*runner.CommitteeRunner), nil
	}
}

// SetupRunners initializes duty runners for the given validator
func SetupRunners(
	ctx context.Context,
	logger *zap.Logger,
	options validator.Options,
) (runner.ValidatorDutyRunners, error) {

	if options.SSVShare == nil || !options.SSVShare.HasBeaconMetadata() {
		logger.Error("missing validator metadata", zap.String("validator", hex.EncodeToString(options.SSVShare.ValidatorPubKey[:])))
		return runner.ValidatorDutyRunners{}, nil // TODO need to find better way to fix it
	}

	runnersType := []spectypes.RunnerRole{
		spectypes.RoleCommittee,
		spectypes.RoleProposer,
		spectypes.RoleAggregator,
		spectypes.RoleSyncCommitteeContribution,
		spectypes.RoleValidatorRegistration,
		spectypes.RoleVoluntaryExit,
	}

	buildController := func(role spectypes.RunnerRole, valueCheckF specqbft.ProposedValueCheckF) *qbftcontroller.Controller {
		config := &qbft.Config{
			BeaconSigner: options.Signer,
			Domain:       options.NetworkConfig.DomainType,
			ValueCheckF:  nil, // sets per role type
			ProposerF: func(state *specqbft.State, round specqbft.Round) spectypes.OperatorID {
				leader := qbft.RoundRobinProposer(state, round)
				//logger.Debug("leader", zap.Int("operator_id", int(leader)))
				return leader
			},
			Network:     options.Network,
			Timer:       roundtimer.New(ctx, options.NetworkConfig.Beacon, role, nil),
			CutOffRound: roundtimer.CutOffRound,
		}
		config.ValueCheckF = valueCheckF

		identifier := spectypes.NewMsgID(options.NetworkConfig.DomainType, options.SSVShare.Share.ValidatorPubKey[:], role)
		qbftCtrl := qbftcontroller.NewController(identifier[:], options.Operator, config, options.OperatorSigner, options.FullNode)
		return qbftCtrl
	}

	shareMap := make(map[phase0.ValidatorIndex]*spectypes.Share) // TODO: fill the map
	shareMap[options.SSVShare.ValidatorIndex] = &options.SSVShare.Share

	runners := runner.ValidatorDutyRunners{}
	domainType := options.NetworkConfig.DomainType
	var err error
	for _, role := range runnersType {
		switch role {
		case spectypes.RoleProposer:
			proposedValueCheck := ssv.ProposerValueCheckF(options.Signer, options.NetworkConfig.Beacon.GetBeaconNetwork(), options.SSVShare.Share.ValidatorPubKey, options.SSVShare.ValidatorIndex, phase0.BLSPubKey(options.SSVShare.SharePubKey))
			qbftCtrl := buildController(spectypes.RoleProposer, proposedValueCheck)
			runners[role], err = runner.NewProposerRunner(domainType, options.NetworkConfig.Beacon.GetBeaconNetwork(), shareMap, qbftCtrl, options.Beacon, options.Network, options.Signer, options.OperatorSigner, options.DoppelgangerHandler, proposedValueCheck, 0, options.Graffiti)
		case spectypes.RoleAggregator:
			aggregatorValueCheckF := ssv.AggregatorValueCheckF(options.Signer, options.NetworkConfig.Beacon.GetBeaconNetwork(), options.SSVShare.Share.ValidatorPubKey, options.SSVShare.ValidatorIndex)
			qbftCtrl := buildController(spectypes.RoleAggregator, aggregatorValueCheckF)
			runners[role], err = runner.NewAggregatorRunner(domainType, options.NetworkConfig.Beacon.GetBeaconNetwork(), shareMap, qbftCtrl, options.Beacon, options.Network, options.Signer, options.OperatorSigner, aggregatorValueCheckF, 0)
		case spectypes.RoleSyncCommitteeContribution:
			syncCommitteeContributionValueCheckF := ssv.SyncCommitteeContributionValueCheckF(options.Signer, options.NetworkConfig.Beacon.GetBeaconNetwork(), options.SSVShare.Share.ValidatorPubKey, options.SSVShare.ValidatorIndex)
			qbftCtrl := buildController(spectypes.RoleSyncCommitteeContribution, syncCommitteeContributionValueCheckF)
			runners[role], err = runner.NewSyncCommitteeAggregatorRunner(domainType, options.NetworkConfig.Beacon.GetBeaconNetwork(), shareMap, qbftCtrl, options.Beacon, options.Network, options.Signer, options.OperatorSigner, syncCommitteeContributionValueCheckF, 0)
		case spectypes.RoleValidatorRegistration:
			runners[role], err = runner.NewValidatorRegistrationRunner(domainType, options.NetworkConfig.Beacon.GetBeaconNetwork(), shareMap, options.Beacon, options.Network, options.Signer, options.OperatorSigner, options.GasLimit)
		case spectypes.RoleVoluntaryExit:
			runners[role], err = runner.NewVoluntaryExitRunner(domainType, options.NetworkConfig.Beacon.GetBeaconNetwork(), shareMap, options.Beacon, options.Network, options.Signer, options.OperatorSigner)
		}
		if err != nil {
			return nil, errors.Wrap(err, "could not create duty runner")
		}
	}
	return runners, nil
}<|MERGE_RESOLUTION|>--- conflicted
+++ resolved
@@ -70,17 +70,10 @@
 	MinPeers                   int           `yaml:"MinimumPeers" env:"MINIMUM_PEERS" env-default:"2" env-description:"Minimum number of peers required for sync"`
 	Network                    P2PNetwork
 	Beacon                     beaconprotocol.BeaconNode
-<<<<<<< HEAD
-	FullNode                   bool   `yaml:"FullNode" env:"FULLNODE" env-default:"false" env-description:"Save decided history rather than just highest messages"`
-	Exporter                   bool   `yaml:"Exporter" env:"EXPORTER" env-default:"false" env-description:""`
-	ExporterRetainSlots        uint64 `yaml:"ExporterRetainSlots" env:"EXPORTER_RETAIN_SLOTS" env-default:"50400" env-description:"The number of slots to be keep back"`
-	BeaconSigner               signing.BeaconSigner
-=======
 	FullNode                   bool   `yaml:"FullNode" env:"FULLNODE" env-default:"false" env-description:"Store complete message history instead of just latest messages"`
 	Exporter                   bool   `yaml:"Exporter" env:"EXPORTER" env-default:"false" env-description:"Enable data export functionality"`
 	ExporterRetainSlots        uint64 `yaml:"ExporterRetainSlots" env:"EXPORTER_RETAIN_SLOTS" env-default:"50400" env-description:"Number of slots to retain in export data"`
-	BeaconSigner               spectypes.BeaconSigner
->>>>>>> fab07489
+	BeaconSigner               signing.BeaconSigner
 	OperatorSigner             ssvtypes.OperatorSigner
 	OperatorDataStore          operatordatastore.OperatorDataStore
 	RegistryStorage            nodestorage.Storage
