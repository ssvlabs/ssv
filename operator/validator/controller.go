--- conflicted
+++ resolved
@@ -609,15 +609,8 @@
 			if err != nil {
 				c.logger.Warn("could not start validator", zap.Error(err))
 			}
-<<<<<<< HEAD
 
 			_, _ = c.validatorsMap.AddShareToCommittee(v.Share())
-=======
-			vc, found := c.validatorsMap.GetCommittee(v.Share.CommitteeID())
-			if found {
-				vc.AddShare(&v.Share.Share)
-			}
->>>>>>> d6a3442e
 		} else {
 			c.logger.Info("starting new validator", fields.PubKey(share.ValidatorPubKey[:]))
 
@@ -757,28 +750,11 @@
 	// stop instance
 	v.Stop()
 	c.logger.Debug("validator was stopped", fields.PubKey(pubKey[:]))
-<<<<<<< HEAD
 
 	_, found := c.validatorsMap.RemoveShareFromCommittee(v.Share())
 
 	if !found {
 		c.logger.Warn("committee not found", fields.PubKey(pubKey[:]))
-=======
-	vc, ok := c.validatorsMap.GetCommittee(v.Share.CommitteeID())
-	if ok {
-		vc.RemoveShare(v.Share.Share.ValidatorIndex)
-		if len(vc.Shares) == 0 {
-			deletedCommittee := c.validatorsMap.RemoveCommittee(v.Share.CommitteeID())
-			if deletedCommittee == nil {
-				c.logger.Warn("could not find committee to remove on no validators",
-					fields.CommitteeID(v.Share.CommitteeID()),
-					fields.PubKey(pubKey[:]),
-				)
-				return
-			}
-			deletedCommittee.Stop()
-		}
->>>>>>> d6a3442e
 	}
 }
 
