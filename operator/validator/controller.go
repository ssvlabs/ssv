--- conflicted
+++ resolved
@@ -1054,12 +1054,8 @@
 			validatorsPerStatus := make(map[validatorStatus]uint32)
 
 			for _, share := range c.validatorStore.OperatorValidators(c.operatorDataStore.GetOperatorID()) {
-<<<<<<< HEAD
-				if share.IsParticipating(c.networkConfig.Beacon, c.networkConfig.EstimatedCurrentEpoch()) {
-=======
 				currentEpoch := c.networkConfig.EstimatedCurrentEpoch()
-				if share.IsParticipating(c.networkConfig, currentEpoch) {
->>>>>>> fa566507
+				if share.IsParticipating(c.networkConfig.Beacon, currentEpoch) {
 					validatorsPerStatus[statusParticipating]++
 				}
 				if share.IsAttesting(currentEpoch) {
