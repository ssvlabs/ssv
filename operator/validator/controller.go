--- conflicted
+++ resolved
@@ -438,15 +438,9 @@
 	return nil
 }
 
-<<<<<<< HEAD
 // StartValidators loads all persisted shares and sets up the corresponding validators
 func (c *controller) StartValidators(ctx context.Context) error {
-	// TODO: Pass context whereever the execution flow may be blocked.
-=======
-// StartValidators loads all persisted shares and setup the corresponding validators
-func (c *controller) StartValidators(ctx context.Context) {
 	// TODO: Pass context wherever the execution flow may be blocked.
->>>>>>> 355c9e0a
 
 	if c.validatorCommonOpts.ExporterOptions.Enabled {
 		// There are no committee validators to set up.
@@ -1007,11 +1001,7 @@
 	started, err := c.validatorStart(v)
 	if err != nil {
 		validatorErrorsCounter.Add(c.ctx, 1)
-<<<<<<< HEAD
-		return false, err
-=======
 		return false, fmt.Errorf("could not start validator: %w", err)
->>>>>>> 355c9e0a
 	}
 
 	return started, nil
