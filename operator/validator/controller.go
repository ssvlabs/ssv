package validator

import (
	"context"
	"encoding/hex"
	"encoding/json"
	"fmt"
	"sync"
	"time"

<<<<<<< HEAD
=======
	"github.com/ssvlabs/ssv/exporter/convert"

	genesisspectypes "github.com/ssvlabs/ssv-spec-pre-cc/types"

>>>>>>> ebe4cef7
	"github.com/attestantio/go-eth2-client/spec/bellatrix"
	"github.com/attestantio/go-eth2-client/spec/phase0"
	"github.com/ethereum/go-ethereum/common"
	"github.com/jellydator/ttlcache/v3"
	"github.com/libp2p/go-libp2p/core/peer"
	"github.com/pkg/errors"
<<<<<<< HEAD
=======
	specqbft "github.com/ssvlabs/ssv-spec/qbft"
	specssv "github.com/ssvlabs/ssv-spec/ssv"
	spectypes "github.com/ssvlabs/ssv-spec/types"

>>>>>>> ebe4cef7
	"go.uber.org/zap"
	"golang.org/x/exp/maps"
	"golang.org/x/exp/slices"

	genesisspectypes "github.com/ssvlabs/ssv-spec-pre-cc/types"
	specqbft "github.com/ssvlabs/ssv-spec/qbft"
	specssv "github.com/ssvlabs/ssv-spec/ssv"
	spectypes "github.com/ssvlabs/ssv-spec/types"
	"github.com/ssvlabs/ssv/ibft/storage"
	"github.com/ssvlabs/ssv/logging"
	"github.com/ssvlabs/ssv/logging/fields"
	"github.com/ssvlabs/ssv/message/validation"
	"github.com/ssvlabs/ssv/network"
	"github.com/ssvlabs/ssv/networkconfig"
	operatordatastore "github.com/ssvlabs/ssv/operator/datastore"
	"github.com/ssvlabs/ssv/operator/duties"
	nodestorage "github.com/ssvlabs/ssv/operator/storage"
	"github.com/ssvlabs/ssv/operator/validators"
	beaconprotocol "github.com/ssvlabs/ssv/protocol/v2/blockchain/beacon"
	"github.com/ssvlabs/ssv/protocol/v2/message"
	p2pprotocol "github.com/ssvlabs/ssv/protocol/v2/p2p"
	protocolp2p "github.com/ssvlabs/ssv/protocol/v2/p2p"
	"github.com/ssvlabs/ssv/protocol/v2/qbft"
	qbftcontroller "github.com/ssvlabs/ssv/protocol/v2/qbft/controller"
	"github.com/ssvlabs/ssv/protocol/v2/qbft/roundtimer"
	"github.com/ssvlabs/ssv/protocol/v2/queue/worker"
	"github.com/ssvlabs/ssv/protocol/v2/ssv/queue"
	"github.com/ssvlabs/ssv/protocol/v2/ssv/runner"
	"github.com/ssvlabs/ssv/protocol/v2/ssv/validator"
	"github.com/ssvlabs/ssv/protocol/v2/types"
	ssvtypes "github.com/ssvlabs/ssv/protocol/v2/types"
	registrystorage "github.com/ssvlabs/ssv/registry/storage"
	"github.com/ssvlabs/ssv/storage/basedb"
)

//go:generate mockgen -package=mocks -destination=./mocks/controller.go -source=./controller.go

const (
	networkRouterConcurrency = 2048
)

type GetRecipientDataFunc func(r basedb.Reader, owner common.Address) (*registrystorage.RecipientData, bool, error)

// ShareEventHandlerFunc is a function that handles event in an extended mode
type ShareEventHandlerFunc func(share *ssvtypes.SSVShare)

// ControllerOptions for creating a validator controller
type ControllerOptions struct {
	Context                    context.Context
	DB                         basedb.Database
	SignatureCollectionTimeout time.Duration `yaml:"SignatureCollectionTimeout" env:"SIGNATURE_COLLECTION_TIMEOUT" env-default:"5s" env-description:"Timeout for signature collection after consensus"`
	MetadataUpdateInterval     time.Duration `yaml:"MetadataUpdateInterval" env:"METADATA_UPDATE_INTERVAL" env-default:"12m" env-description:"Interval for updating metadata"`
	HistorySyncBatchSize       int           `yaml:"HistorySyncBatchSize" env:"HISTORY_SYNC_BATCH_SIZE" env-default:"25" env-description:"Maximum number of messages to sync in a single batch"`
	MinPeers                   int           `yaml:"MinimumPeers" env:"MINIMUM_PEERS" env-default:"2" env-description:"The required minimum peers for sync"`
	BeaconNetwork              beaconprotocol.Network
	Network                    P2PNetwork
	Beacon                     beaconprotocol.BeaconNode
	FullNode                   bool `yaml:"FullNode" env:"FULLNODE" env-default:"false" env-description:"Save decided history rather than just highest messages"`
	Exporter                   bool `yaml:"Exporter" env:"EXPORTER" env-default:"false" env-description:""`
	BeaconSigner               spectypes.BeaconSigner
	OperatorSigner             spectypes.OperatorSigner
	OperatorDataStore          operatordatastore.OperatorDataStore
	RegistryStorage            nodestorage.Storage
	RecipientsStorage          Recipients
	NewDecidedHandler          qbftcontroller.NewDecidedHandler
	DutyRoles                  []spectypes.BeaconRole
	StorageMap                 *storage.QBFTStores
	Metrics                    validator.Metrics
	ValidatorStore             registrystorage.ValidatorStore
	MessageValidator           validation.MessageValidator
	ValidatorsMap              *validators.ValidatorsMap
	NetworkConfig              networkconfig.NetworkConfig

	// worker flags
	WorkersCount    int `yaml:"MsgWorkersCount" env:"MSG_WORKERS_COUNT" env-default:"256" env-description:"Number of goroutines to use for message workers"`
	QueueBufferSize int `yaml:"MsgWorkerBufferSize" env:"MSG_WORKER_BUFFER_SIZE" env-default:"65536" env-description:"Buffer size for message workers"`
	GasLimit        uint64
}

// Controller represent the validators controller,
// it takes care of bootstrapping, updating and managing existing validators and their shares
type Controller interface {
	StartValidators()
	CommitteeActiveIndices(epoch phase0.Epoch) []phase0.ValidatorIndex
	AllActiveIndices(epoch phase0.Epoch, afterInit bool) []phase0.ValidatorIndex
	GetValidator(pubKey spectypes.ValidatorPK) (*validator.Validator, bool)
	UpdateValidatorMetaDataLoop()
	StartNetworkHandlers()
	GetOperatorShares() []*ssvtypes.SSVShare
	// GetValidatorStats returns stats of validators, including the following:
	//  - the amount of validators in the network
	//  - the amount of active validators (i.e. not slashed or existed)
	//  - the amount of validators assigned to this operator
	GetValidatorStats() (uint64, uint64, uint64, error)
	IndicesChangeChan() chan struct{}
	ValidatorExitChan() <-chan duties.ExitDescriptor

	StartValidator(share *ssvtypes.SSVShare) error
	StopValidator(pubKey spectypes.ValidatorPK) error
	LiquidateCluster(owner common.Address, operatorIDs []uint64, toLiquidate []*ssvtypes.SSVShare) error
	ReactivateCluster(owner common.Address, operatorIDs []uint64, toReactivate []*ssvtypes.SSVShare) error
	UpdateFeeRecipient(owner, recipient common.Address) error
	ExitValidator(pubKey phase0.BLSPubKey, blockNumber uint64, validatorIndex phase0.ValidatorIndex) error

	duties.DutyExecutor
}

type committeeObserver struct {
	*validator.CommitteeObserver
	sync.Mutex
}

type Nonce uint16

type Recipients interface {
	GetRecipientData(r basedb.Reader, owner common.Address) (*registrystorage.RecipientData, bool, error)
}

type SharesStorage interface {
	Get(txn basedb.Reader, pubKey []byte) *types.SSVShare
	List(txn basedb.Reader, filters ...registrystorage.SharesFilter) []*types.SSVShare
	Range(txn basedb.Reader, fn func(*types.SSVShare) bool)
	UpdateValidatorMetadata(pk spectypes.ValidatorPK, metadata *beaconprotocol.ValidatorMetadata) error
	UpdateValidatorsMetadata(map[spectypes.ValidatorPK]*beaconprotocol.ValidatorMetadata) error
}

type P2PNetwork interface {
	protocolp2p.Broadcaster
	UseMessageRouter(router network.MessageRouter)
	Peers(pk spectypes.ValidatorPK) ([]peer.ID, error)
	SubscribeRandoms(logger *zap.Logger, numSubnets int) error
	RegisterHandlers(logger *zap.Logger, handlers ...*p2pprotocol.SyncHandler)
}

// controller implements Controller
type controller struct {
	context context.Context

	logger  *zap.Logger
	metrics validator.Metrics

	networkConfig     networkconfig.NetworkConfig
	sharesStorage     SharesStorage
	operatorsStorage  registrystorage.Operators
	recipientsStorage Recipients
	ibftStorageMap    *storage.QBFTStores

	beacon         beaconprotocol.BeaconNode
	beaconSigner   spectypes.BeaconSigner
	operatorSigner spectypes.OperatorSigner

	operatorDataStore operatordatastore.OperatorDataStore

	validatorOptions        validator.Options
	validatorStore          registrystorage.ValidatorStore
	validatorsMap           *validators.ValidatorsMap
	validatorStartFunc      func(validator *validator.Validator) (bool, error)
	committeeValidatorSetup chan struct{}

	metadataUpdateInterval time.Duration

	operatorsIDs         *sync.Map
	network              P2PNetwork
	messageRouter        *messageRouter
	messageWorker        *worker.Worker
	historySyncBatchSize int
	messageValidator     validation.MessageValidator

	// nonCommittees is a cache of initialized committeeObserver instances
	committeesObservers      *ttlcache.Cache[spectypes.MessageID, *committeeObserver]
	committeesObserversMutex sync.Mutex

	recentlyStartedValidators uint64
	recentlyStartedCommittees uint64
	metadataLastUpdated       map[spectypes.ValidatorPK]time.Time
	indicesChange             chan struct{}
	validatorExitCh           chan duties.ExitDescriptor
}

// NewController creates a new validator controller instance
func NewController(logger *zap.Logger, options ControllerOptions) Controller {
	logger.Debug("setting up validator controller")

	// lookup in a map that holds all relevant operators
	operatorsIDs := &sync.Map{}

	workerCfg := &worker.Config{
		Ctx:          options.Context,
		WorkersCount: options.WorkersCount,
		Buffer:       options.QueueBufferSize,
	}

	sigVerifier := validator.NewSignatureVerifier()

	validatorOptions := validator.Options{ //TODO add vars
		NetworkConfig: options.NetworkConfig,
		Network:       options.Network,
		Beacon:        options.Beacon,
		Storage:       options.StorageMap,
		//Share:   nil,  // set per validator
		Signer:            options.BeaconSigner,
		OperatorSigner:    options.OperatorSigner,
		SignatureVerifier: sigVerifier,
		//Mode: validator.ModeRW // set per validator
		DutyRunners:       nil, // set per validator
		NewDecidedHandler: options.NewDecidedHandler,
		FullNode:          options.FullNode,
		Exporter:          options.Exporter,
		GasLimit:          options.GasLimit,
		MessageValidator:  options.MessageValidator,
		Metrics:           options.Metrics,
	}

	// If full node, increase queue size to make enough room
	// for history sync batches to be pushed whole.
	if options.FullNode {
		size := options.HistorySyncBatchSize * 2
		if size > validator.DefaultQueueSize {
			validatorOptions.QueueSize = size
		}
	}

	metrics := validator.Metrics(validator.NopMetrics{})
	if options.Metrics != nil {
		metrics = options.Metrics
	}

	ctrl := controller{
		logger:            logger.Named(logging.NameController),
		metrics:           metrics,
		networkConfig:     options.NetworkConfig,
		sharesStorage:     options.RegistryStorage.Shares(),
		operatorsStorage:  options.RegistryStorage,
		recipientsStorage: options.RegistryStorage,
		ibftStorageMap:    options.StorageMap,
		validatorStore:    options.ValidatorStore,
		context:           options.Context,
		beacon:            options.Beacon,
		operatorDataStore: options.OperatorDataStore,
		beaconSigner:      options.BeaconSigner,
		operatorSigner:    options.OperatorSigner,
		network:           options.Network,

		validatorsMap:    options.ValidatorsMap,
		validatorOptions: validatorOptions,

		metadataUpdateInterval: options.MetadataUpdateInterval,

		operatorsIDs: operatorsIDs,

		messageRouter:        newMessageRouter(logger),
		messageWorker:        worker.NewWorker(logger, workerCfg),
		historySyncBatchSize: options.HistorySyncBatchSize,

		committeesObservers: ttlcache.New(
			ttlcache.WithTTL[spectypes.MessageID, *committeeObserver](time.Minute * 13),
		),
		metadataLastUpdated:     make(map[spectypes.ValidatorPK]time.Time),
		indicesChange:           make(chan struct{}),
		validatorExitCh:         make(chan duties.ExitDescriptor),
		committeeValidatorSetup: make(chan struct{}, 1),

		messageValidator: options.MessageValidator,
	}

	// Start automatic expired item deletion in nonCommitteeValidators.
	go ctrl.committeesObservers.Start()

	return &ctrl
}

// setupNetworkHandlers registers all the required handlers for sync protocols
func (c *controller) setupNetworkHandlers() error {
	syncHandlers := []*p2pprotocol.SyncHandler{}
	c.logger.Debug("setting up network handlers",
		zap.Int("count", len(syncHandlers)),
		zap.Bool("full_node", c.validatorOptions.FullNode),
		zap.Bool("exporter", c.validatorOptions.Exporter),
		zap.Int("queue_size", c.validatorOptions.QueueSize))
	c.network.RegisterHandlers(c.logger, syncHandlers...)
	return nil
}

func (c *controller) GetOperatorShares() []*ssvtypes.SSVShare {
	return c.sharesStorage.List(
		nil,
		registrystorage.ByOperatorID(c.operatorDataStore.GetOperatorID()),
		registrystorage.ByActiveValidator(),
	)
}

func (c *controller) IndicesChangeChan() chan struct{} {
	return c.indicesChange
}

func (c *controller) ValidatorExitChan() <-chan duties.ExitDescriptor {
	return c.validatorExitCh
}

func (c *controller) GetValidatorStats() (uint64, uint64, uint64, error) {
	allShares := c.sharesStorage.List(nil)
	operatorShares := uint64(0)
	active := uint64(0)
	for _, s := range allShares {
		if ok := s.BelongsToOperator(c.operatorDataStore.GetOperatorID()); ok {
			operatorShares++
		}
		if s.IsAttesting(c.beacon.GetBeaconNetwork().EstimatedCurrentEpoch()) {
			active++
		}
	}
	return uint64(len(allShares)), active, operatorShares, nil
}

func (c *controller) handleRouterMessages() {
	ctx, cancel := context.WithCancel(c.context)
	defer cancel()
	ch := c.messageRouter.GetMessageChan()
	for {
		select {
		case <-ctx.Done():
			c.logger.Debug("router message handler stopped")
			return
		case msg := <-ch:
			// TODO temp solution to prevent getting event msgs from network. need to to add validation in p2p
			if msg.MsgType == message.SSVEventMsgType {
				continue
			}
			// TODO: only try copying clusterid if validator failed
			dutyExecutorID := msg.GetID().GetDutyExecutorID()
			var cid spectypes.CommitteeID
			copy(cid[:], dutyExecutorID[16:])

			if v, ok := c.validatorsMap.GetValidator(spectypes.ValidatorPK(dutyExecutorID)); ok {
				v.HandleMessage(c.logger, msg)
			} else if vc, ok := c.validatorsMap.GetCommittee(cid); ok {
				vc.HandleMessage(c.logger, msg)
			} else if c.validatorOptions.Exporter {
				if msg.MsgType != spectypes.SSVConsensusMsgType && msg.MsgType != spectypes.SSVPartialSignatureMsgType {
					continue
				}
				if !c.messageWorker.TryEnqueue(msg) { // start to save non committee decided messages only post fork
					c.logger.Warn("Failed to enqueue post consensus message: buffer is full")
				}
			}
		}
	}
}

var nonCommitteeValidatorTTLs = map[spectypes.RunnerRole]phase0.Slot{
	spectypes.RoleCommittee:  64,
	spectypes.RoleProposer:   4,
	spectypes.RoleAggregator: 4,
	//spectypes.BNRoleSyncCommittee:             4,
	spectypes.RoleSyncCommitteeContribution: 4,
}

func (c *controller) handleWorkerMessages(msg *queue.DecodedSSVMessage) error {
	var ncv *committeeObserver
	item := c.getNonCommitteeValidators(msg.GetID())
	if item == nil {
		committeeObserverOptions := validator.CommitteeObserverOptions{
			Logger:            c.logger,
			NetworkConfig:     c.networkConfig,
			ValidatorStore:    c.validatorStore,
			Network:           c.validatorOptions.Network,
			Storage:           c.validatorOptions.Storage,
			FullNode:          c.validatorOptions.FullNode,
			Operator:          c.validatorOptions.Operator,
			NewDecidedHandler: c.validatorOptions.NewDecidedHandler,
		}
		ncv = &committeeObserver{
			CommitteeObserver: validator.NewCommitteeObserver(convert.MessageID(msg.MsgID), committeeObserverOptions),
		}
		ttlSlots := nonCommitteeValidatorTTLs[msg.MsgID.GetRoleType()]
		c.committeesObservers.Set(
			msg.GetID(),
			ncv,
			time.Duration(ttlSlots)*c.beacon.GetBeaconNetwork().SlotDurationSec(),
		)
	} else {
		ncv = item
	}
	if err := c.handleNonCommitteeMessages(msg, ncv); err != nil {
		return err
	}
	return nil
}

func (c *controller) handleNonCommitteeMessages(msg *queue.DecodedSSVMessage, ncv *committeeObserver) error {
	c.committeesObserversMutex.Lock()
	defer c.committeesObserversMutex.Unlock()

	if msg.MsgType == spectypes.SSVConsensusMsgType {
		// Process proposal messages for committee consensus only to get the roots
		if msg.MsgID.GetRoleType() != spectypes.RoleCommittee {
			return nil
		}

		subMsg, ok := msg.Body.(*specqbft.Message)
		if !ok || subMsg.MsgType != specqbft.ProposalMsgType {
			return nil
		}

		return ncv.OnProposalMsg(msg)
	} else if msg.MsgType == spectypes.SSVPartialSignatureMsgType {
		pSigMessages := &spectypes.PartialSignatureMessages{}
		if err := pSigMessages.Decode(msg.SignedSSVMessage.SSVMessage.GetData()); err != nil {
			return err
		}

		return ncv.ProcessMessage(msg)
	}
	return nil
}

func (c *controller) getNonCommitteeValidators(messageId spectypes.MessageID) *committeeObserver {
	item := c.committeesObservers.Get(messageId)
	if item != nil {
		return item.Value()
	}
	return nil
}

// StartValidators loads all persisted shares and setup the corresponding validators
func (c *controller) StartValidators() {
	// Load non-liquidated shares.
	shares := c.sharesStorage.List(nil, registrystorage.ByNotLiquidated())
	if len(shares) == 0 {
		close(c.committeeValidatorSetup)
		c.logger.Info("could not find validators")
		return
	}

	var ownShares []*ssvtypes.SSVShare
	var allPubKeys = make([][]byte, 0, len(shares))
	for _, share := range shares {
		if c.operatorDataStore.GetOperatorID() != 0 && share.BelongsToOperator(c.operatorDataStore.GetOperatorID()) {
			ownShares = append(ownShares, share)
		}
		allPubKeys = append(allPubKeys, share.ValidatorPubKey[:])
	}

	if c.validatorOptions.Exporter {
		// There are no committee validators to setup.
		close(c.committeeValidatorSetup)
	} else {
		// Setup committee validators.
		inited, committees := c.setupValidators(ownShares)
		if len(inited) == 0 {
			// If no validators were started and therefore we're not subscribed to any subnets,
			// then subscribe to a random subnet to participate in the network.
			if err := c.network.SubscribeRandoms(c.logger, 1); err != nil {
				c.logger.Error("failed to subscribe to random subnets", zap.Error(err))
			}
		}
		close(c.committeeValidatorSetup)

		// Start validators.
		c.startValidators(inited, committees)
	}

	// Fetch metadata now if there is none. Otherwise, UpdateValidatorsMetadataLoop will handle it.
	var hasMetadata bool
	for _, share := range shares {
		if !share.Liquidated && share.HasBeaconMetadata() {
			hasMetadata = true
			break
		}
	}
	if !hasMetadata {
		start := time.Now()
		err := beaconprotocol.UpdateValidatorsMetadata(c.logger, allPubKeys, c, c.beacon, c.onMetadataUpdated)
		if err != nil {
			c.logger.Error("failed to update validators metadata after setup",
				zap.Int("shares", len(allPubKeys)),
				fields.Took(time.Since(start)),
				zap.Error(err))
		} else {
			c.logger.Debug("updated validators metadata after setup",
				zap.Int("shares", len(allPubKeys)),
				fields.Took(time.Since(start)))
		}
	}
}

// setupValidators setup and starts validators from the given shares.
// shares w/o validator's metadata won't start, but the metadata will be fetched and the validator will start afterwards
func (c *controller) setupValidators(shares []*ssvtypes.SSVShare) ([]*validator.Validator, []*validator.Committee) {
	c.logger.Info("starting validators setup...", zap.Int("shares count", len(shares)))
	var errs []error
	var fetchMetadata [][]byte
	var validators []*validator.Validator
	var committees []*validator.Committee
	for _, validatorShare := range shares {
		var initialized bool
		v, vc, err := c.onShareInit(validatorShare)
		if err != nil {
			c.logger.Warn("could not start validator", fields.PubKey(validatorShare.ValidatorPubKey[:]), zap.Error(err))
			errs = append(errs, err)
		}
		if v != nil {
			initialized = true
		}
		if !initialized && err == nil {
			// Fetch metadata, if needed.
			fetchMetadata = append(fetchMetadata, validatorShare.ValidatorPubKey[:])
		}
		if initialized {
			validators = append(validators, v)
			committees = append(committees, vc)
		}
	}
	c.logger.Info("init validators done", zap.Int("validators_size", c.validatorsMap.SizeValidators()), zap.Int("committee_size", c.validatorsMap.SizeCommittees()),
		zap.Int("failures", len(errs)), zap.Int("missing_metadata", len(fetchMetadata)),
		zap.Int("shares", len(shares)), zap.Int("initialized", len(validators)))
	return validators, committees
}

func (c *controller) startValidators(validators []*validator.Validator, committees []*validator.Committee) int {
	var started int
	var errs []error
	for _, v := range validators {
		s, err := c.startValidator(v)
		if err != nil {
			c.logger.Error("could not start validator", zap.Error(err))
			errs = append(errs, err)
			continue
		}
		if s {
			started++
		}
	}

	for _, vc := range committees {
		s, err := c.startCommittee(vc)
		if err != nil {
			c.logger.Error("could not start committee", zap.Error(err))
			errs = append(errs, err)
			continue
		}
		if s {
			started++
		}
	}

	c.logger.Info("setup validators done", zap.Int("map size", c.validatorsMap.SizeValidators()),
		zap.Int("failures", len(errs)),
		zap.Int("shares", len(validators)), zap.Int("started", started))
	return started
}

// StartNetworkHandlers init msg worker that handles network messages
func (c *controller) StartNetworkHandlers() {
	// first, set stream handlers
	if err := c.setupNetworkHandlers(); err != nil {
		c.logger.Panic("could not register stream handlers", zap.Error(err))
	}
	c.network.UseMessageRouter(c.messageRouter)
	for i := 0; i < networkRouterConcurrency; i++ {
		go c.handleRouterMessages()
	}
	c.messageWorker.UseHandler(c.handleWorkerMessages)
}

// UpdateValidatorMetadata updates a given validator with metadata (implements ValidatorMetadataStorage)
func (c *controller) UpdateValidatorMetadata(pk spectypes.ValidatorPK, metadata *beaconprotocol.ValidatorMetadata) error {
	if metadata == nil {
		return errors.New("could not update empty metadata")
	}
	// Save metadata to share storage.
	err := c.sharesStorage.UpdateValidatorMetadata(pk, metadata)
	if err != nil {
		return errors.Wrap(err, "could not update validator metadata")
	}

	// If this validator is not ours or is liquidated, don't start it.
	share := c.sharesStorage.Get(nil, pk[:])
	if share == nil {
		return errors.New("share was not found")
	}
	if !share.BelongsToOperator(c.operatorDataStore.GetOperatorID()) || share.Liquidated {
		return nil
	}

	// Start validator (if not already started).
	// TODO: why its in the map if not started?
	if v, found := c.validatorsMap.GetValidator(pk); found {
		//TODO: replace all metadata update occurrences with a function instead
		v.Share.BeaconMetadata = metadata
		v.Share.ValidatorIndex = share.ValidatorIndex
		_, err := c.startValidator(v)
		if err != nil {
			c.logger.Warn("could not start validator", zap.Error(err))
		}
		vc, found := c.validatorsMap.GetCommittee(v.Share.CommitteeID())
		if found {
			vc.AddShare(&v.Share.Share)
			_, err := c.startCommittee(vc)
			if err != nil {
				c.logger.Warn("could not start committee", zap.Error(err))
			}
		}
	} else {
		c.logger.Info("starting new validator", fields.PubKey(pk[:]))

		started, err := c.onShareStart(share)
		if err != nil {
			return errors.Wrap(err, "could not start validator")
		}
		if started {
			c.logger.Debug("started share after metadata update", zap.Bool("started", started))
		}
	}
	return nil
}

// UpdateValidatorMetadata updates a given validator with metadata (implements ValidatorMetadataStorage)
func (c *controller) UpdateValidatorsMetadata(data map[spectypes.ValidatorPK]*beaconprotocol.ValidatorMetadata) error {
	// TODO: better log and err handling
	for pk, metadata := range data {
		c.metadataLastUpdated[pk] = time.Now()

		if metadata == nil {
			delete(data, pk)
		}
	}

	startdb := time.Now()
	// Save metadata to share storage.
	err := c.sharesStorage.UpdateValidatorsMetadata(data)
	if err != nil {
		return errors.Wrap(err, "could not update validator metadata")
	}
	c.logger.Debug("🆕 updated validators metadata in storage", zap.Duration("elapsed", time.Since(startdb)), zap.Int("count", len(data)))

	pks := maps.Keys(data)

	shares := c.sharesStorage.List(nil, registrystorage.ByNotLiquidated(), registrystorage.ByOperatorID(c.operatorDataStore.GetOperatorID()), func(share *ssvtypes.SSVShare) bool {
		return slices.Contains(pks, share.ValidatorPubKey)
	})

	for _, share := range shares {
		// Start validator (if not already started).
		// TODO: why its in the map if not started?
		if v, found := c.validatorsMap.GetValidator(share.ValidatorPubKey); found {
			v.Share.BeaconMetadata = share.BeaconMetadata
			v.Share.ValidatorIndex = share.ValidatorIndex
			_, err := c.startValidator(v)
			if err != nil {
				c.logger.Warn("could not start validator", zap.Error(err))
			}
			vc, found := c.validatorsMap.GetCommittee(v.Share.CommitteeID())
			if found {
				vc.AddShare(&v.Share.Share)
				_, err := c.startCommittee(vc)
				if err != nil {
					c.logger.Warn("could not start committee", zap.Error(err))
				}
			}
		} else {
			c.logger.Info("starting new validator", fields.PubKey(share.ValidatorPubKey[:]))

			started, err := c.onShareStart(share)
			if err != nil {
				c.logger.Warn("could not start newly active validator", zap.Error(err))
				continue
			}
			if started {
				c.logger.Debug("started share after metadata update", zap.Bool("started", started))
			}
		}
	}

	return nil
}

// GetValidator returns a validator instance from ValidatorsMap
func (c *controller) GetValidator(pubKey spectypes.ValidatorPK) (*validator.Validator, bool) {
	return c.validatorsMap.GetValidator(pubKey)
}

func (c *controller) ExecuteGenesisDuty(logger *zap.Logger, duty *genesisspectypes.Duty) {
	panic("implement me")
}

func (c *controller) ExecuteDuty(logger *zap.Logger, duty *spectypes.BeaconDuty) {
	// because we're using the same duty for more than 1 duty (e.g. attest + aggregator) there is an error in bls.Deserialize func for cgo pointer to pointer.
	// so we need to copy the pubkey val to avoid pointer
	pk := make([]byte, 48)
	copy(pk, duty.PubKey[:])

	if v, ok := c.GetValidator(spectypes.ValidatorPK(pk)); ok {
		ssvMsg, err := CreateDutyExecuteMsg(duty, pk, c.networkConfig.DomainType())
		if err != nil {
			logger.Error("could not create duty execute msg", zap.Error(err))
			return
		}
		dec, err := queue.DecodeSSVMessage(ssvMsg)
		if err != nil {
			logger.Error("could not decode duty execute msg", zap.Error(err))
			return
		}

		if pushed := v.Queues[duty.RunnerRole()].Q.TryPush(dec); !pushed {
			logger.Warn("dropping ExecuteDuty message because the queue is full")
		}
		// logger.Debug("📬 queue: pushed message", fields.MessageID(dec.MsgID), fields.MessageType(dec.MsgType))
	} else {
		logger.Warn("could not find validator")
	}
}

func (c *controller) ExecuteCommitteeDuty(logger *zap.Logger, committeeID spectypes.CommitteeID, duty *spectypes.CommitteeDuty) {
	logger = logger.With(fields.Slot(duty.Slot), fields.Role(duty.RunnerRole()))

	if cm, ok := c.validatorsMap.GetCommittee(committeeID); ok {
		ssvMsg, err := CreateCommitteeDutyExecuteMsg(duty, committeeID, c.networkConfig.DomainType())
		if err != nil {
			logger.Error("could not create duty execute msg", zap.Error(err))
			return
		}
		dec, err := queue.DecodeSSVMessage(ssvMsg)
		if err != nil {
			logger.Error("could not decode duty execute msg", zap.Error(err))
			return
		}
		// TODO alan: no queue in cc, what should we do?
		if err := cm.OnExecuteDuty(logger, dec.Body.(*types.EventMsg)); err != nil {
			logger.Error("could not execute committee duty", zap.Error(err))
		}
		// logger.Debug("📬 queue: pushed message", fields.MessageID(dec.MsgID), fields.MessageType(dec.MsgType))
	} else {
		logger.Warn("could not find committee", fields.CommitteeID(committeeID))
	}
}

// CreateDutyExecuteMsg returns ssvMsg with event type of execute duty
func CreateDutyExecuteMsg(duty *spectypes.BeaconDuty, pubKey []byte, domain spectypes.DomainType) (*spectypes.SSVMessage, error) {
	executeDutyData := types.ExecuteDutyData{Duty: duty}
	data, err := json.Marshal(executeDutyData)
	if err != nil {
		return nil, fmt.Errorf("failed to marshal execute duty data: %w", err)
	}

	return dutyDataToSSVMsg(domain, pubKey, duty.RunnerRole(), data)
}

// CreateCommitteeDutyExecuteMsg returns ssvMsg with event type of execute committee duty
func CreateCommitteeDutyExecuteMsg(duty *spectypes.CommitteeDuty, committeeID spectypes.CommitteeID, domain spectypes.DomainType) (*spectypes.SSVMessage, error) {
	executeCommitteeDutyData := types.ExecuteCommitteeDutyData{Duty: duty}
	data, err := json.Marshal(executeCommitteeDutyData)
	if err != nil {
		return nil, fmt.Errorf("failed to marshal execute committee duty data: %w", err)
	}

	return dutyDataToSSVMsg(domain, committeeID[:], spectypes.RoleCommittee, data)
}

func dutyDataToSSVMsg(
	domain spectypes.DomainType,
	msgIdentifier []byte,
	runnerRole spectypes.RunnerRole,
	data []byte,
) (*spectypes.SSVMessage, error) {
	msg := types.EventMsg{
		Type: ssvtypes.ExecuteDuty,
		Data: data,
	}
	msgData, err := msg.Encode()
	if err != nil {
		return nil, fmt.Errorf("failed to encode event msg: %w", err)
	}

	return &spectypes.SSVMessage{
		MsgType: message.SSVEventMsgType,
		MsgID:   spectypes.NewMsgID(domain, msgIdentifier, runnerRole),
		Data:    msgData,
	}, nil
}

// CommitteeActiveIndices fetches indices of in-committee validators who are active at the given epoch.
func (c *controller) CommitteeActiveIndices(epoch phase0.Epoch) []phase0.ValidatorIndex {
	vals := c.validatorsMap.GetAllValidators()
	indices := make([]phase0.ValidatorIndex, 0, len(vals))
	for _, v := range vals {
		if v.Share.IsAttesting(epoch) {
			indices = append(indices, v.Share.BeaconMetadata.Index)
		}
	}
	return indices
}

func (c *controller) AllActiveIndices(epoch phase0.Epoch, afterInit bool) []phase0.ValidatorIndex {
	if afterInit {
		<-c.committeeValidatorSetup
	}
	var indices []phase0.ValidatorIndex
	c.sharesStorage.Range(nil, func(share *ssvtypes.SSVShare) bool {
		if share.IsAttesting(epoch) {
			indices = append(indices, share.BeaconMetadata.Index)
		}
		return true
	})
	return indices
}

// TODO: this looks like its duplicated behaviour, check if necessary
// onMetadataUpdated is called when validator's metadata was updated
func (c *controller) onMetadataUpdated(pk spectypes.ValidatorPK, meta *beaconprotocol.ValidatorMetadata) {
	if meta == nil {
		return
	}
	logger := c.logger.With(fields.PubKey(pk[:]))

	if v, exist := c.GetValidator(pk); exist {
		// update share object owned by the validator
		// TODO: check if this updates running validators
		if !v.Share.BeaconMetadata.Equals(meta) {
			v.Share.BeaconMetadata.Status = meta.Status
			v.Share.BeaconMetadata.Balance = meta.Balance
			v.Share.BeaconMetadata.ActivationEpoch = meta.ActivationEpoch
			logger.Debug("metadata was updated")
		}
		_, err := c.startValidator(v)
		if err != nil {
			logger.Warn("could not start validator after metadata update",
				zap.Error(err), zap.Any("metadata", meta))
		}
		if vc, vcexist := c.validatorsMap.GetCommittee(v.Share.CommitteeID()); vcexist {
			vc.AddShare(&v.Share.Share)
			_, err := c.startCommittee(vc)
			if err != nil {
				logger.Warn("could not start committee after metadata update",
					zap.Error(err), zap.Any("metadata", meta))
			}
		}
		return
	}
}

// onShareStop is called when a validator was removed or liquidated
func (c *controller) onShareStop(pubKey spectypes.ValidatorPK) {
	// remove from ValidatorsMap
	v := c.validatorsMap.RemoveValidator(pubKey)

	if v == nil {
		c.logger.Warn("could not find validator to stop", fields.PubKey(pubKey[:]))
		return
	}

	// stop instance
	v.Stop()
	c.logger.Debug("validator was stopped", fields.PubKey(pubKey[:]))
	vc, ok := c.validatorsMap.GetCommittee(v.Share.CommitteeID())
	if ok {
		vc.RemoveShare(v.Share.Share.ValidatorIndex)
		if len(vc.Shares) == 0 {
			deletedCommittee := c.validatorsMap.RemoveCommittee(v.Share.CommitteeID())
			if deletedCommittee == nil {
				c.logger.Warn("could not find committee to remove on no validators",
					fields.CommitteeID(v.Share.CommitteeID()),
					fields.PubKey(pubKey[:]),
				)
				return
			}
			// TODO: (Alan) stop committee runners queues consumption
		}
	}
}

// todo wrapper to start both validator and committee
type starter interface {
	Start() error
}

func (c *controller) onShareInit(share *ssvtypes.SSVShare) (*validator.Validator, *validator.Committee, error) {
	if !share.HasBeaconMetadata() { // fetching index and status in case not exist
		c.logger.Warn("skipping validator until it becomes active", fields.PubKey(share.ValidatorPubKey[:]))
		return nil, nil, nil
	}

	if err := c.setShareFeeRecipient(share, c.recipientsStorage.GetRecipientData); err != nil {
		return nil, nil, fmt.Errorf("could not set share fee recipient: %w", err)
	}

	operator, err := c.committeeMemberFromShare(share)
	if err != nil {
		return nil, nil, err
	}

	// Start a committee validator.
	v, found := c.validatorsMap.GetValidator(share.ValidatorPubKey)
	if !found {
		// Share context with both the validator and the runners,
		// so that when the validator is stopped, the runners are stopped as well.
		ctx, cancel := context.WithCancel(c.context)

		opts := c.validatorOptions
		opts.SSVShare = share
		opts.Operator = operator
		opts.DutyRunners = SetupRunners(ctx, c.logger, opts)

		v = validator.NewValidator(ctx, cancel, opts)
		c.validatorsMap.PutValidator(share.ValidatorPubKey, v)

		c.printShare(share, "setup validator done")

	}

	// Start a committee validator.
	vc, found := c.validatorsMap.GetCommittee(operator.CommitteeID)
	if !found {
		// Share context with both the validator and the runners,
		// so that when the validator is stopped, the runners are stopped as well.
		ctx, _ := context.WithCancel(c.context)

		opts := c.validatorOptions
		opts.SSVShare = share
		opts.Operator = operator

		logger := c.logger.With([]zap.Field{
			zap.String("committee", fields.FormatCommittee(operator.Committee)),
			zap.String("committee_id", hex.EncodeToString(operator.CommitteeID[:])),
		}...)

		committeeRunnerFunc := SetupCommitteeRunners(ctx, opts)

		vc = validator.NewCommittee(c.context, logger, c.beacon.GetBeaconNetwork(), operator, opts.SignatureVerifier, committeeRunnerFunc)
		vc.AddShare(&share.Share)
		c.validatorsMap.PutCommittee(operator.CommitteeID, vc)

		c.printShare(share, "setup committee done")

	} else {
		vc.AddShare(&share.Share)
		c.printShare(v.Share, "added share to committee")
	}

	return v, vc, nil
}

func (c *controller) committeeMemberFromShare(share *ssvtypes.SSVShare) (*spectypes.CommitteeMember, error) {
	operators := make([]*spectypes.Operator, len(share.Committee))
	for i, cm := range share.Committee {
		opdata, found, err := c.operatorsStorage.GetOperatorData(nil, cm.Signer)
		if err != nil {
			return nil, fmt.Errorf("could not get operator data: %w", err)
		}
		if !found {
			//TODO alan: support removed ops
			return nil, fmt.Errorf("operator not found")
		}
		operators[i] = &spectypes.Operator{
			OperatorID:        cm.Signer,
			SSVOperatorPubKey: opdata.PublicKey,
		}
	}

	f := types.ComputeF(len(share.Committee))

	return &spectypes.CommitteeMember{
		OperatorID:        c.operatorDataStore.GetOperatorID(),
		CommitteeID:       share.CommitteeID(),
		SSVOperatorPubKey: c.operatorDataStore.GetOperatorData().PublicKey,
		FaultyNodes:       f,
		Committee:         operators,
	}, nil
}

func (c *controller) onShareStart(share *ssvtypes.SSVShare) (bool, error) {
	v, vc, err := c.onShareInit(share)
	if err != nil || v == nil {
		return false, err
	}

	started, err := c.startValidator(v)
	if err != nil {
		return false, err
	}
	vcstarted, err := c.startCommittee(vc)
	if err != nil {
		return false, err
	}
	return started && vcstarted, nil
}

func (c *controller) printShare(s *ssvtypes.SSVShare, msg string) {
	committee := make([]string, len(s.Committee))
	for i, c := range s.Committee {
		committee[i] = fmt.Sprintf(`[OperatorID=%d, PubKey=%x]`, c.Signer, c.SharePubKey)
	}
	c.logger.Debug(msg,
		fields.PubKey(s.ValidatorPubKey[:]),
		zap.Bool("own_validator", s.BelongsToOperator(c.operatorDataStore.GetOperatorID())),
		zap.Strings("committee", committee),
		fields.FeeRecipient(s.FeeRecipientAddress[:]),
	)
}

func (c *controller) setShareFeeRecipient(share *ssvtypes.SSVShare, getRecipientData GetRecipientDataFunc) error {
	data, found, err := getRecipientData(nil, share.OwnerAddress)
	if err != nil {
		return errors.Wrap(err, "could not get recipient data")
	}

	var feeRecipient bellatrix.ExecutionAddress
	if !found {
		c.logger.Debug("setting fee recipient to owner address",
			fields.Validator(share.ValidatorPubKey[:]), fields.FeeRecipient(share.OwnerAddress.Bytes()))
		copy(feeRecipient[:], share.OwnerAddress.Bytes())
	} else {
		c.logger.Debug("setting fee recipient to storage data",
			fields.Validator(share.ValidatorPubKey[:]), fields.FeeRecipient(data.FeeRecipient[:]))
		feeRecipient = data.FeeRecipient
	}
	share.SetFeeRecipient(feeRecipient)

	return nil
}

func (c *controller) validatorStart(validator *validator.Validator) (bool, error) {
	if c.validatorStartFunc == nil {
		return validator.Start(c.logger)
	}
	return c.validatorStartFunc(validator)
}

//func (c *controller) startValidatorAndCommittee(v *val)

// startValidator will start the given validator if applicable
func (c *controller) startValidator(v *validator.Validator) (bool, error) {
	c.reportValidatorStatus(v.Share.ValidatorPubKey[:], v.Share.BeaconMetadata)
	if v.Share.BeaconMetadata.Index == 0 {
		return false, errors.New("could not start validator: index not found")
	}
	started, err := c.validatorStart(v)
	if err != nil {
		c.metrics.ValidatorError(v.Share.ValidatorPubKey[:])
		return false, errors.Wrap(err, "could not start validator")
	}
	if started {
		c.recentlyStartedValidators++
	}

	return true, nil
}

func (c *controller) startCommittee(vc *validator.Committee) (bool, error) {
	//TODO alan: currently nothing to start in committee?
	// c.logger.Debug("committee started ", zap.String("committee_id", hex.EncodeToString(vc.Operator.ClusterID[:])))
	//cstarted, err := vc.Start() // TODO alan : make it testable
	//if err != nil {
	//	// todo alan: metrics
	//	//c.metrics.ValidatorError(vc.Share.ValidatorPubKey[:])
	//	return false, errors.Wrap(err, "could not start committee")
	//}
	//if cstarted {
	//	c.recentlyStartedCommittees++
	//}

	return true, nil
}

// UpdateValidatorMetaDataLoop updates metadata of validators in an interval
func (c *controller) UpdateValidatorMetaDataLoop() {
	const batchSize = 512
	var sleep = 2 * time.Second

	for {
		// Get the shares to fetch metadata for.
		start := time.Now()
		var existingShares, newShares []*ssvtypes.SSVShare
		c.sharesStorage.Range(nil, func(share *ssvtypes.SSVShare) bool {
			if share.Liquidated {
				return true
			}
			if share.BeaconMetadata == nil && share.MetadataLastUpdated().IsZero() {
				newShares = append(newShares, share)
			} else if time.Since(share.MetadataLastUpdated()) > c.metadataUpdateInterval {
				existingShares = append(existingShares, share)
			}
			return len(newShares) < batchSize
		})

		// Combine validators up to batchSize, prioritizing the new ones.
		shares := newShares
		if remainder := batchSize - len(shares); remainder > 0 {
			end := remainder
			if end > len(existingShares) {
				end = len(existingShares)
			}
			shares = append(shares, existingShares[:end]...)
		}
		for _, share := range shares {
			share.SetMetadataLastUpdated(time.Now())
		}

		filteringTook := time.Since(start)
		if len(shares) > 0 {
			pubKeys := make([][]byte, len(shares))
			for i, s := range shares {
				pubKeys[i] = s.ValidatorPubKey[:]
			}
			err := c.updateValidatorsMetadata(c.logger, pubKeys, c, c.beacon, c.onMetadataUpdated)
			if err != nil {
				c.logger.Warn("failed to update validators metadata", zap.Error(err))
				continue
			}
		}
		c.logger.Debug("updated validators metadata",
			zap.Int("validators", len(shares)),
			zap.Int("new_validators", len(newShares)),
			zap.Uint64("started_validators", c.recentlyStartedValidators),
			zap.Duration("filtering_took", filteringTook),
			fields.Took(time.Since(start)))

		// Only sleep if there aren't more validators to fetch metadata for.
		if len(shares) < batchSize {
			time.Sleep(sleep)
		}
	}
}

func (c *controller) updateValidatorsMetadata(logger *zap.Logger, pks [][]byte, storage beaconprotocol.ValidatorMetadataStorage, beacon beaconprotocol.BeaconNode, onMetadataUpdated func(pk spectypes.ValidatorPK, meta *beaconprotocol.ValidatorMetadata)) error {
	// Fetch metadata for all validators.
	c.recentlyStartedValidators = 0
	beforeUpdate := c.AllActiveIndices(c.beacon.GetBeaconNetwork().EstimatedCurrentEpoch(), false)

	err := beaconprotocol.UpdateValidatorsMetadata(logger, pks, storage, beacon, onMetadataUpdated)
	if err != nil {
		return errors.Wrap(err, "failed to update validators metadata")
	}

	// Refresh duties if there are any new active validators.
	afterUpdate := c.AllActiveIndices(c.beacon.GetBeaconNetwork().EstimatedCurrentEpoch(), false)
	if c.recentlyStartedValidators > 0 || hasNewValidators(beforeUpdate, afterUpdate) {
		c.logger.Debug("new validators found after metadata update",
			zap.Int("before", len(beforeUpdate)),
			zap.Int("after", len(afterUpdate)),
			zap.Uint64("started_validators", c.recentlyStartedValidators),
		)
		select {
		case c.indicesChange <- struct{}{}:
		case <-time.After(2 * c.beacon.GetBeaconNetwork().SlotDurationSec()):
			c.logger.Warn("timed out while notifying DutyScheduler of new validators")
		}
	}
	return nil
}

func hasNewValidators(before []phase0.ValidatorIndex, after []phase0.ValidatorIndex) bool {
	m := make(map[phase0.ValidatorIndex]struct{})
	for _, v := range before {
		m[v] = struct{}{}
	}
	for _, v := range after {
		if _, ok := m[v]; !ok {
			return true
		}
	}
	return false
}

// TODO alan: use spec when they fix bugs
func TempBeaconVoteValueCheckF(
	signer spectypes.BeaconSigner,
	slot phase0.Slot,
	sharePublicKey []byte,
	estimatedCurrentEpoch phase0.Epoch,
) specqbft.ProposedValueCheckF {
	return func(data []byte) error {
		bv := spectypes.BeaconVote{}
		if err := bv.Decode(data); err != nil {
			return errors.Wrap(err, "failed decoding beacon vote")
		}

		if bv.Target.Epoch > estimatedCurrentEpoch+1 {
			return errors.New("attestation data target epoch is into far future")
		}

		if bv.Source.Epoch >= bv.Target.Epoch {
			return errors.New("attestation data source >= target")
		}

		// attestationData := &phase0.AttestationData{
		// 	Slot: slot,
		// 	// CommitteeIndex doesn't matter for slashing checks
		// 	Index:           0,
		// 	BeaconBlockRoot: bv.BlockRoot,
		// 	Source:          bv.Source,
		// 	Target:          bv.Target,
		// }

		// TODO: (Alan) REVERT SLASHING CHECK
		// return signer.IsAttestationSlashable(sharePublicKey, attestationData)
		return nil
	}
}

func SetupCommitteeRunners(
	ctx context.Context,
	options validator.Options,
) func(slot phase0.Slot, shares map[phase0.ValidatorIndex]*spectypes.Share) *runner.CommitteeRunner {
	buildController := func(role spectypes.RunnerRole, valueCheckF specqbft.ProposedValueCheckF) *qbftcontroller.Controller {
		config := &qbft.Config{
			BeaconSigner:      options.Signer,
			OperatorSigner:    options.OperatorSigner,
			SigningPK:         options.SSVShare.ValidatorPubKey[:], // TODO right val?
			SignatureVerifier: options.SignatureVerifier,
			Domain:            options.NetworkConfig.DomainType(),
			ValueCheckF:       nil, // sets per role type
			ProposerF: func(state *specqbft.State, round specqbft.Round) spectypes.OperatorID {
				leader := specqbft.RoundRobinProposer(state, round)
				//logger.Debug("leader", zap.Int("operator_id", int(leader)))
				return leader
			},
			Storage:               options.Storage.Get(convert.RunnerRole(role)),
			Network:               options.Network,
			Timer:                 roundtimer.New(ctx, options.NetworkConfig.Beacon, role, nil),
			SignatureVerification: true,
		}
		config.ValueCheckF = valueCheckF

		identifier := spectypes.NewMsgID(options.NetworkConfig.DomainType(), options.Operator.CommitteeID[:], role)
		qbftCtrl := qbftcontroller.NewController(identifier[:], options.Operator, config, options.FullNode)
		return qbftCtrl
	}

	return func(slot phase0.Slot, shares map[phase0.ValidatorIndex]*spectypes.Share) *runner.CommitteeRunner {
		// Create a committee runner.
		epoch := options.NetworkConfig.Beacon.GetBeaconNetwork().EstimatedEpochAtSlot(slot)
		valCheck := TempBeaconVoteValueCheckF(options.Signer, slot, options.SSVShare.Share.SharePubKey, epoch) // TODO: (Alan) fix slashing check (committee is not 1 pubkey)
		crunner := runner.NewCommitteeRunner(
			options.NetworkConfig,
			shares,
			buildController(spectypes.RoleCommittee, valCheck),
			options.Beacon,
			options.Network,
			options.Signer,
			options.OperatorSigner,
			valCheck,
		)
		return crunner.(*runner.CommitteeRunner)
	}
}

// SetupRunners initializes duty runners for the given validator
func SetupRunners(
	ctx context.Context,
	logger *zap.Logger,
	options validator.Options,
) runner.ValidatorDutyRunners {
	if options.SSVShare == nil || options.SSVShare.BeaconMetadata == nil {
		logger.Error("missing validator metadata", zap.String("validator", hex.EncodeToString(options.SSVShare.ValidatorPubKey[:])))
		return runner.ValidatorDutyRunners{} // TODO need to find better way to fix it
	}

	runnersType := []spectypes.RunnerRole{
		spectypes.RoleCommittee,
		spectypes.RoleProposer,
		spectypes.RoleAggregator,
		spectypes.RoleSyncCommitteeContribution,
		spectypes.RoleValidatorRegistration,
		spectypes.RoleVoluntaryExit,
	}

	buildController := func(role spectypes.RunnerRole, valueCheckF specqbft.ProposedValueCheckF) *qbftcontroller.Controller {
		config := &qbft.Config{
			BeaconSigner:      options.Signer,
			OperatorSigner:    options.OperatorSigner,
			SigningPK:         options.SSVShare.ValidatorPubKey[:], // TODO right val?
			Domain:            options.NetworkConfig.DomainType(),
			SignatureVerifier: options.SignatureVerifier,
			ValueCheckF:       nil, // sets per role type
			ProposerF: func(state *specqbft.State, round specqbft.Round) spectypes.OperatorID {
				leader := specqbft.RoundRobinProposer(state, round)
				//logger.Debug("leader", zap.Int("operator_id", int(leader)))
				return leader
			},
			Storage:               options.Storage.Get(convert.RunnerRole(role)),
			Network:               options.Network,
			Timer:                 roundtimer.New(ctx, options.NetworkConfig.Beacon, role, nil),
			SignatureVerification: true,
		}
		config.ValueCheckF = valueCheckF

		identifier := spectypes.NewMsgID(options.NetworkConfig.DomainType(), options.SSVShare.Share.ValidatorPubKey[:], role)
		qbftCtrl := qbftcontroller.NewController(identifier[:], options.Operator, config, options.FullNode)
		return qbftCtrl
	}

	shareMap := make(map[phase0.ValidatorIndex]*spectypes.Share) // TODO: fill the map
	shareMap[options.SSVShare.ValidatorIndex] = &options.SSVShare.Share

	runners := runner.ValidatorDutyRunners{}
	for _, role := range runnersType {
		switch role {
		//case spectypes.BNRoleAttester:
		//	valCheck := specssv.AttesterValueCheckF(options.Signer, options.NetworkConfig.Beacon.GetBeaconNetwork(), options.SSVShare.Share.ValidatorPubKey, options.SSVShare.BeaconMetadata.Index, options.SSVShare.SharePubKey)
		//	qbftCtrl := buildController(spectypes.BNRoleAttester, valCheck)
		//	runners[role] = runner.NewAttesterRunner(options.NetworkConfig.Beacon.GetBeaconNetwork(), &options.SSVShare.Share, qbftCtrl, options.Beacon, options.Network, options.Signer, options.OperatorSigner, valCheck, 0)
		case spectypes.RoleProposer:
			proposedValueCheck := specssv.ProposerValueCheckF(options.Signer, options.NetworkConfig.Beacon.GetBeaconNetwork(), options.SSVShare.Share.ValidatorPubKey, options.SSVShare.BeaconMetadata.Index, options.SSVShare.SharePubKey)
			qbftCtrl := buildController(spectypes.RoleProposer, proposedValueCheck)
			runners[role] = runner.NewProposerRunner(options.NetworkConfig, options.NetworkConfig.Beacon.GetBeaconNetwork(), shareMap, qbftCtrl, options.Beacon, options.Network, options.Signer, options.OperatorSigner, proposedValueCheck, 0)
		case spectypes.RoleAggregator:
			aggregatorValueCheckF := specssv.AggregatorValueCheckF(options.Signer, options.NetworkConfig.Beacon.GetBeaconNetwork(), options.SSVShare.Share.ValidatorPubKey, options.SSVShare.BeaconMetadata.Index)
			qbftCtrl := buildController(spectypes.RoleAggregator, aggregatorValueCheckF)
			runners[role] = runner.NewAggregatorRunner(options.NetworkConfig, options.NetworkConfig.Beacon.GetBeaconNetwork(), shareMap, qbftCtrl, options.Beacon, options.Network, options.Signer, options.OperatorSigner, aggregatorValueCheckF, 0)
		//case spectypes.BNRoleSyncCommittee:
		//syncCommitteeValueCheckF := specssv.SyncCommitteeValueCheckF(options.Signer, options.NetworkConfig.Beacon.GetBeaconNetwork(), options.SSVShare.ValidatorPubKey, options.SSVShare.BeaconMetadata.Index)
		//qbftCtrl := buildController(spectypes.BNRoleSyncCommittee, syncCommitteeValueCheckF)
		//runners[role] = runner.NewSyncCommitteeRunner(options.NetworkConfig, options.NetworkConfig.Beacon.GetBeaconNetwork(), &options.SSVShare.Share, qbftCtrl, options.Beacon, options.Network, options.Signer, options.OperatorSigner, syncCommitteeValueCheckF, 0)
		case spectypes.RoleSyncCommitteeContribution:
			syncCommitteeContributionValueCheckF := specssv.SyncCommitteeContributionValueCheckF(options.Signer, options.NetworkConfig.Beacon.GetBeaconNetwork(), options.SSVShare.Share.ValidatorPubKey, options.SSVShare.BeaconMetadata.Index)
			qbftCtrl := buildController(spectypes.RoleSyncCommitteeContribution, syncCommitteeContributionValueCheckF)
			runners[role] = runner.NewSyncCommitteeAggregatorRunner(options.NetworkConfig, options.NetworkConfig.Beacon.GetBeaconNetwork(), shareMap, qbftCtrl, options.Beacon, options.Network, options.Signer, options.OperatorSigner, syncCommitteeContributionValueCheckF, 0)
		case spectypes.RoleValidatorRegistration:
			qbftCtrl := buildController(spectypes.RoleValidatorRegistration, nil)
			runners[role] = runner.NewValidatorRegistrationRunner(options.NetworkConfig, options.NetworkConfig.Beacon.GetBeaconNetwork(), shareMap, qbftCtrl, options.Beacon, options.Network, options.Signer, options.OperatorSigner)
		case spectypes.RoleVoluntaryExit:
			runners[role] = runner.NewVoluntaryExitRunner(options.NetworkConfig, options.NetworkConfig.Beacon.GetBeaconNetwork(), shareMap, options.Beacon, options.Network, options.Signer, options.OperatorSigner)
		}
	}
	return runners
}<|MERGE_RESOLUTION|>--- conflicted
+++ resolved
@@ -8,26 +8,12 @@
 	"sync"
 	"time"
 
-<<<<<<< HEAD
-=======
-	"github.com/ssvlabs/ssv/exporter/convert"
-
-	genesisspectypes "github.com/ssvlabs/ssv-spec-pre-cc/types"
-
->>>>>>> ebe4cef7
 	"github.com/attestantio/go-eth2-client/spec/bellatrix"
 	"github.com/attestantio/go-eth2-client/spec/phase0"
 	"github.com/ethereum/go-ethereum/common"
 	"github.com/jellydator/ttlcache/v3"
 	"github.com/libp2p/go-libp2p/core/peer"
 	"github.com/pkg/errors"
-<<<<<<< HEAD
-=======
-	specqbft "github.com/ssvlabs/ssv-spec/qbft"
-	specssv "github.com/ssvlabs/ssv-spec/ssv"
-	spectypes "github.com/ssvlabs/ssv-spec/types"
-
->>>>>>> ebe4cef7
 	"go.uber.org/zap"
 	"golang.org/x/exp/maps"
 	"golang.org/x/exp/slices"
@@ -36,6 +22,7 @@
 	specqbft "github.com/ssvlabs/ssv-spec/qbft"
 	specssv "github.com/ssvlabs/ssv-spec/ssv"
 	spectypes "github.com/ssvlabs/ssv-spec/types"
+	"github.com/ssvlabs/ssv/exporter/convert"
 	"github.com/ssvlabs/ssv/ibft/storage"
 	"github.com/ssvlabs/ssv/logging"
 	"github.com/ssvlabs/ssv/logging/fields"
@@ -95,8 +82,8 @@
 	NewDecidedHandler          qbftcontroller.NewDecidedHandler
 	DutyRoles                  []spectypes.BeaconRole
 	StorageMap                 *storage.QBFTStores
+	ValidatorStore             registrystorage.ValidatorStore
 	Metrics                    validator.Metrics
-	ValidatorStore             registrystorage.ValidatorStore
 	MessageValidator           validation.MessageValidator
 	ValidatorsMap              *validators.ValidatorsMap
 	NetworkConfig              networkconfig.NetworkConfig
@@ -356,6 +343,7 @@
 			if msg.MsgType == message.SSVEventMsgType {
 				continue
 			}
+
 			// TODO: only try copying clusterid if validator failed
 			dutyExecutorID := msg.GetID().GetDutyExecutorID()
 			var cid spectypes.CommitteeID
