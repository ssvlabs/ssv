--- conflicted
+++ resolved
@@ -14,18 +14,14 @@
 	"github.com/ethereum/go-ethereum/common"
 	"github.com/jellydator/ttlcache/v3"
 	"github.com/pkg/errors"
-<<<<<<< HEAD
 
 	specqbft "github.com/ssvlabs/ssv-spec/qbft"
 	spectypes "github.com/ssvlabs/ssv-spec/types"
 	"go.opentelemetry.io/otel/codes"
 	"go.opentelemetry.io/otel/trace"
-=======
-	specqbft "github.com/ssvlabs/ssv-spec/qbft"
-	spectypes "github.com/ssvlabs/ssv-spec/types"
+	"go.uber.org/zap"
+
 	"github.com/ssvlabs/ssv/ssvsigner/ekm"
->>>>>>> 375d3fb7
-	"go.uber.org/zap"
 
 	"github.com/ssvlabs/ssv/doppelganger"
 	"github.com/ssvlabs/ssv/ibft/storage"
@@ -632,7 +628,7 @@
 }
 
 func (c *controller) ExecuteDuty(ctx context.Context, logger *zap.Logger, duty *spectypes.ValidatorDuty) {
-	dutyID := fields.FormatDutyID(c.networkConfig.Beacon.EstimatedEpochAtSlot(duty.Slot), duty.Slot, duty.Type, duty.ValidatorIndex)
+	dutyID := fields.FormatDutyID(c.networkConfig.EstimatedEpochAtSlot(duty.Slot), duty.Slot, duty.Type, duty.ValidatorIndex)
 	ctx, span := tracer.Start(observability.TraceContext(ctx, dutyID),
 		observability.InstrumentName(observabilityNamespace, "execute_duty"),
 		trace.WithAttributes(
@@ -682,7 +678,6 @@
 }
 
 func (c *controller) ExecuteCommitteeDuty(ctx context.Context, logger *zap.Logger, committeeID spectypes.CommitteeID, duty *spectypes.CommitteeDuty) {
-<<<<<<< HEAD
 	cm, ok := c.validatorsMap.GetCommittee(committeeID)
 	if !ok {
 		const eventMsg = "could not find committee"
@@ -693,27 +688,9 @@
 	var committee []spectypes.OperatorID
 	for _, operator := range cm.CommitteeMember.Committee {
 		committee = append(committee, operator.OperatorID)
-=======
-	if cm, ok := c.validatorsMap.GetCommittee(committeeID); ok {
-		ssvMsg, err := CreateCommitteeDutyExecuteMsg(duty, committeeID, c.networkConfig.GetDomainType())
-		if err != nil {
-			logger.Error("could not create duty execute msg", zap.Error(err))
-			return
-		}
-		dec, err := queue.DecodeSSVMessage(ssvMsg)
-		if err != nil {
-			logger.Error("could not decode duty execute msg", zap.Error(err))
-			return
-		}
-		if err := cm.OnExecuteDuty(ctx, logger, dec.Body.(*ssvtypes.EventMsg)); err != nil {
-			logger.Error("could not execute committee duty", zap.Error(err))
-		}
-	} else {
-		logger.Warn("could not find committee", fields.CommitteeID(committeeID))
->>>>>>> 375d3fb7
-	}
-
-	dutyID := fields.FormatCommitteeDutyID(committee, c.beacon.GetBeaconNetwork().EstimatedEpochAtSlot(duty.Slot), duty.Slot)
+	}
+
+	dutyID := fields.FormatCommitteeDutyID(committee, c.networkConfig.EstimatedEpochAtSlot(duty.Slot), duty.Slot)
 	ctx, span := tracer.Start(observability.TraceContext(ctx, dutyID),
 		observability.InstrumentName(observabilityNamespace, "execute_committee_duty"),
 		trace.WithAttributes(
@@ -725,7 +702,7 @@
 		trace.WithLinks(trace.LinkFromContext(ctx)))
 	defer span.End()
 
-	ssvMsg, err := CreateCommitteeDutyExecuteMsg(duty, committeeID, c.networkConfig.DomainType)
+	ssvMsg, err := CreateCommitteeDutyExecuteMsg(duty, committeeID, c.networkConfig.GetDomainType())
 	if err != nil {
 		logger.Error("could not create duty execute msg", zap.Error(err))
 		span.SetStatus(codes.Error, err.Error())
