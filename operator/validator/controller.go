package validator

import (
	"context"
	"encoding/hex"
	"encoding/json"
	"fmt"
	"sync"
	"time"

<<<<<<< HEAD
=======
	genesisspectypes "github.com/ssvlabs/ssv-spec-pre-cc/types"

>>>>>>> def8109c
	"github.com/attestantio/go-eth2-client/spec/bellatrix"
	"github.com/attestantio/go-eth2-client/spec/phase0"
	"github.com/ethereum/go-ethereum/common"
	"github.com/jellydator/ttlcache/v3"
	"github.com/libp2p/go-libp2p/core/peer"
	"github.com/pkg/errors"
	"go.uber.org/zap"
	"golang.org/x/exp/maps"
	"golang.org/x/exp/slices"

	genesisspectypes "github.com/ssvlabs/ssv-spec-pre-cc/types"
	specqbft "github.com/ssvlabs/ssv-spec/qbft"
	specssv "github.com/ssvlabs/ssv-spec/ssv"
	spectypes "github.com/ssvlabs/ssv-spec/types"
<<<<<<< HEAD
=======
	"go.uber.org/zap"
	"golang.org/x/exp/maps"
	"golang.org/x/exp/slices"

>>>>>>> def8109c
	"github.com/ssvlabs/ssv/ibft/storage"
	"github.com/ssvlabs/ssv/logging"
	"github.com/ssvlabs/ssv/logging/fields"
	"github.com/ssvlabs/ssv/message/validation"
	"github.com/ssvlabs/ssv/network"
	"github.com/ssvlabs/ssv/networkconfig"
	operatordatastore "github.com/ssvlabs/ssv/operator/datastore"
	"github.com/ssvlabs/ssv/operator/duties"
	nodestorage "github.com/ssvlabs/ssv/operator/storage"
	"github.com/ssvlabs/ssv/operator/validators"
	beaconprotocol "github.com/ssvlabs/ssv/protocol/v2/blockchain/beacon"
	"github.com/ssvlabs/ssv/protocol/v2/message"
	p2pprotocol "github.com/ssvlabs/ssv/protocol/v2/p2p"
	protocolp2p "github.com/ssvlabs/ssv/protocol/v2/p2p"
	"github.com/ssvlabs/ssv/protocol/v2/qbft"
	qbftcontroller "github.com/ssvlabs/ssv/protocol/v2/qbft/controller"
	"github.com/ssvlabs/ssv/protocol/v2/qbft/roundtimer"
	"github.com/ssvlabs/ssv/protocol/v2/queue/worker"
	"github.com/ssvlabs/ssv/protocol/v2/ssv/queue"
	"github.com/ssvlabs/ssv/protocol/v2/ssv/runner"
	"github.com/ssvlabs/ssv/protocol/v2/ssv/validator"
	"github.com/ssvlabs/ssv/protocol/v2/types"
	ssvtypes "github.com/ssvlabs/ssv/protocol/v2/types"
	registrystorage "github.com/ssvlabs/ssv/registry/storage"
	"github.com/ssvlabs/ssv/storage/basedb"
)

//go:generate mockgen -package=mocks -destination=./mocks/controller.go -source=./controller.go

const (
	networkRouterConcurrency = 2048
)

type GetRecipientDataFunc func(r basedb.Reader, owner common.Address) (*registrystorage.RecipientData, bool, error)

// ShareEventHandlerFunc is a function that handles event in an extended mode
type ShareEventHandlerFunc func(share *ssvtypes.SSVShare)

// ControllerOptions for creating a validator controller
type ControllerOptions struct {
	Context                    context.Context
	DB                         basedb.Database
	SignatureCollectionTimeout time.Duration `yaml:"SignatureCollectionTimeout" env:"SIGNATURE_COLLECTION_TIMEOUT" env-default:"5s" env-description:"Timeout for signature collection after consensus"`
	MetadataUpdateInterval     time.Duration `yaml:"MetadataUpdateInterval" env:"METADATA_UPDATE_INTERVAL" env-default:"12m" env-description:"Interval for updating metadata"`
	HistorySyncBatchSize       int           `yaml:"HistorySyncBatchSize" env:"HISTORY_SYNC_BATCH_SIZE" env-default:"25" env-description:"Maximum number of messages to sync in a single batch"`
	MinPeers                   int           `yaml:"MinimumPeers" env:"MINIMUM_PEERS" env-default:"2" env-description:"The required minimum peers for sync"`
	BeaconNetwork              beaconprotocol.Network
	Network                    P2PNetwork
	Beacon                     beaconprotocol.BeaconNode
	FullNode                   bool `yaml:"FullNode" env:"FULLNODE" env-default:"false" env-description:"Save decided history rather than just highest messages"`
	Exporter                   bool `yaml:"Exporter" env:"EXPORTER" env-default:"false" env-description:""`
	BeaconSigner               spectypes.BeaconSigner
	OperatorSigner             spectypes.OperatorSigner
	OperatorDataStore          operatordatastore.OperatorDataStore
	RegistryStorage            nodestorage.Storage
	RecipientsStorage          Recipients
	NewDecidedHandler          qbftcontroller.NewDecidedHandler
	DutyRoles                  []spectypes.BeaconRole
	StorageMap                 *storage.QBFTStores
	Metrics                    validator.Metrics
	MessageValidator           validation.MessageValidator
	ValidatorsMap              *validators.ValidatorsMap
	NetworkConfig              networkconfig.NetworkConfig

	// worker flags
	WorkersCount    int `yaml:"MsgWorkersCount" env:"MSG_WORKERS_COUNT" env-default:"256" env-description:"Number of goroutines to use for message workers"`
	QueueBufferSize int `yaml:"MsgWorkerBufferSize" env:"MSG_WORKER_BUFFER_SIZE" env-default:"1024" env-description:"Buffer size for message workers"`
	GasLimit        uint64
}

// Controller represent the validators controller,
// it takes care of bootstrapping, updating and managing existing validators and their shares
type Controller interface {
	StartValidators()
	CommitteeActiveIndices(epoch phase0.Epoch) []phase0.ValidatorIndex
	AllActiveIndices(epoch phase0.Epoch, afterInit bool) []phase0.ValidatorIndex
	GetValidator(pubKey spectypes.ValidatorPK) (*validator.Validator, bool)
	UpdateValidatorMetaDataLoop()
	StartNetworkHandlers()
	GetOperatorShares() []*ssvtypes.SSVShare
	// GetValidatorStats returns stats of validators, including the following:
	//  - the amount of validators in the network
	//  - the amount of active validators (i.e. not slashed or existed)
	//  - the amount of validators assigned to this operator
	GetValidatorStats() (uint64, uint64, uint64, error)
	IndicesChangeChan() chan struct{}
	ValidatorExitChan() <-chan duties.ExitDescriptor

	StartValidator(share *ssvtypes.SSVShare) error
	StopValidator(pubKey spectypes.ValidatorPK) error
	LiquidateCluster(owner common.Address, operatorIDs []uint64, toLiquidate []*ssvtypes.SSVShare) error
	ReactivateCluster(owner common.Address, operatorIDs []uint64, toReactivate []*ssvtypes.SSVShare) error
	UpdateFeeRecipient(owner, recipient common.Address) error
	ExitValidator(pubKey phase0.BLSPubKey, blockNumber uint64, validatorIndex phase0.ValidatorIndex) error

	duties.DutyExecutor
}

type nonCommitteeValidator struct {
	*validator.NonCommitteeValidator
	sync.Mutex
}

type Nonce uint16

type Recipients interface {
	GetRecipientData(r basedb.Reader, owner common.Address) (*registrystorage.RecipientData, bool, error)
}

type SharesStorage interface {
	Get(txn basedb.Reader, pubKey []byte) *types.SSVShare
	List(txn basedb.Reader, filters ...registrystorage.SharesFilter) []*types.SSVShare
	UpdateValidatorMetadata(pk spectypes.ValidatorPK, metadata *beaconprotocol.ValidatorMetadata) error
	UpdateValidatorsMetadata(map[spectypes.ValidatorPK]*beaconprotocol.ValidatorMetadata) error
}

type P2PNetwork interface {
	protocolp2p.Broadcaster
	UseMessageRouter(router network.MessageRouter)
	Peers(pk spectypes.ValidatorPK) ([]peer.ID, error)
	SubscribeRandoms(logger *zap.Logger, numSubnets int) error
	RegisterHandlers(logger *zap.Logger, handlers ...*p2pprotocol.SyncHandler)
}

// controller implements Controller
type controller struct {
	context context.Context

	logger  *zap.Logger
	metrics validator.Metrics

	networkConfig     networkconfig.NetworkConfig
	sharesStorage     SharesStorage
	operatorsStorage  registrystorage.Operators
	recipientsStorage Recipients
	ibftStorageMap    *storage.QBFTStores

	beacon         beaconprotocol.BeaconNode
	beaconSigner   spectypes.BeaconSigner
	operatorSigner spectypes.OperatorSigner

	operatorDataStore operatordatastore.OperatorDataStore

	validatorOptions        validator.Options
	validatorsMap           *validators.ValidatorsMap
	validatorStartFunc      func(validator *validator.Validator) (bool, error)
	committeeValidatorSetup chan struct{}

	metadataUpdateInterval time.Duration

	operatorsIDs         *sync.Map
	network              P2PNetwork
	messageRouter        *messageRouter
	messageWorker        *worker.Worker
	historySyncBatchSize int
	messageValidator     validation.MessageValidator

	// nonCommittees is a cache of initialized nonCommitteeValidator instances
	nonCommitteeValidators *ttlcache.Cache[spectypes.MessageID, *nonCommitteeValidator]
	nonCommitteeMutex      sync.Mutex

	recentlyStartedValidators uint64
	recentlyStartedCommittees uint64
	metadataLastUpdated       map[spectypes.ValidatorPK]time.Time
	indicesChange             chan struct{}
	validatorExitCh           chan duties.ExitDescriptor
}

// NewController creates a new validator controller instance
func NewController(logger *zap.Logger, options ControllerOptions) Controller {
	logger.Debug("setting up validator controller")

	// lookup in a map that holds all relevant operators
	operatorsIDs := &sync.Map{}

	workerCfg := &worker.Config{
		Ctx:          options.Context,
		WorkersCount: options.WorkersCount,
		Buffer:       options.QueueBufferSize,
	}

	sigVerifier := validator.NewSignatureVerifier()

	validatorOptions := validator.Options{ //TODO add vars
		NetworkConfig: options.NetworkConfig,
		Network:       options.Network,
		Beacon:        options.Beacon,
		Storage:       options.StorageMap,
		//Share:   nil,  // set per validator
		Signer:            options.BeaconSigner,
		OperatorSigner:    options.OperatorSigner,
		SignatureVerifier: sigVerifier,
		//Mode: validator.ModeRW // set per validator
		DutyRunners:       nil, // set per validator
		NewDecidedHandler: options.NewDecidedHandler,
		FullNode:          options.FullNode,
		Exporter:          options.Exporter,
		GasLimit:          options.GasLimit,
		MessageValidator:  options.MessageValidator,
		Metrics:           options.Metrics,
	}

	// If full node, increase queue size to make enough room
	// for history sync batches to be pushed whole.
	if options.FullNode {
		size := options.HistorySyncBatchSize * 2
		if size > validator.DefaultQueueSize {
			validatorOptions.QueueSize = size
		}
	}

	metrics := validator.Metrics(validator.NopMetrics{})
	if options.Metrics != nil {
		metrics = options.Metrics
	}

	ctrl := controller{
		logger:            logger.Named(logging.NameController),
		metrics:           metrics,
		networkConfig:     options.NetworkConfig,
		sharesStorage:     options.RegistryStorage.Shares(),
		operatorsStorage:  options.RegistryStorage,
		recipientsStorage: options.RegistryStorage,
		ibftStorageMap:    options.StorageMap,
		context:           options.Context,
		beacon:            options.Beacon,
		operatorDataStore: options.OperatorDataStore,
		beaconSigner:      options.BeaconSigner,
		operatorSigner:    options.OperatorSigner,
		network:           options.Network,

		validatorsMap:    options.ValidatorsMap,
		validatorOptions: validatorOptions,

		metadataUpdateInterval: options.MetadataUpdateInterval,

		operatorsIDs: operatorsIDs,

		messageRouter:        newMessageRouter(logger),
		messageWorker:        worker.NewWorker(logger, workerCfg),
		historySyncBatchSize: options.HistorySyncBatchSize,

		nonCommitteeValidators: ttlcache.New(
			ttlcache.WithTTL[spectypes.MessageID, *nonCommitteeValidator](time.Minute * 13),
		),
		metadataLastUpdated:     make(map[spectypes.ValidatorPK]time.Time),
		indicesChange:           make(chan struct{}),
		validatorExitCh:         make(chan duties.ExitDescriptor),
		committeeValidatorSetup: make(chan struct{}, 1),

		messageValidator: options.MessageValidator,
	}

	// Start automatic expired item deletion in nonCommitteeValidators.
	go ctrl.nonCommitteeValidators.Start()

	return &ctrl
}

// setupNetworkHandlers registers all the required handlers for sync protocols
func (c *controller) setupNetworkHandlers() error {
	syncHandlers := []*p2pprotocol.SyncHandler{}
	c.logger.Debug("setting up network handlers",
		zap.Int("count", len(syncHandlers)),
		zap.Bool("full_node", c.validatorOptions.FullNode),
		zap.Bool("exporter", c.validatorOptions.Exporter),
		zap.Int("queue_size", c.validatorOptions.QueueSize))
	c.network.RegisterHandlers(c.logger, syncHandlers...)
	return nil
}

func (c *controller) GetOperatorShares() []*ssvtypes.SSVShare {
	return c.sharesStorage.List(
		nil,
		registrystorage.ByOperatorID(c.operatorDataStore.GetOperatorID()),
		registrystorage.ByActiveValidator(),
	)
}

func (c *controller) IndicesChangeChan() chan struct{} {
	return c.indicesChange
}

func (c *controller) ValidatorExitChan() <-chan duties.ExitDescriptor {
	return c.validatorExitCh
}

func (c *controller) GetValidatorStats() (uint64, uint64, uint64, error) {
	allShares := c.sharesStorage.List(nil)
	operatorShares := uint64(0)
	active := uint64(0)
	for _, s := range allShares {
		if ok := s.BelongsToOperator(c.operatorDataStore.GetOperatorID()); ok {
			operatorShares++
		}
		if s.IsAttesting(c.beacon.GetBeaconNetwork().EstimatedCurrentEpoch()) {
			active++
		}
	}
	return uint64(len(allShares)), active, operatorShares, nil
}

func (c *controller) handleRouterMessages() {
	ctx, cancel := context.WithCancel(c.context)
	defer cancel()
	ch := c.messageRouter.GetMessageChan()

	for {
		select {
		case <-ctx.Done():
			c.logger.Debug("router message handler stopped")
			return
		case msg := <-ch:
			// TODO temp solution to prevent getting event msgs from network. need to to add validation in p2p
			if msg.MsgType == message.SSVEventMsgType {
				continue
			}

			// TODO: only try copying clusterid if validator failed
			dutyExecutorID := msg.GetID().GetDutyExecutorID()
			var cid spectypes.CommitteeID
			copy(cid[:], dutyExecutorID[16:])

			if v, ok := c.validatorsMap.GetValidator(spectypes.ValidatorPK(dutyExecutorID)); ok {
				v.HandleMessage(c.logger, msg)
			} else if vc, ok := c.validatorsMap.GetCommittee(cid); ok {
				vc.HandleMessage(c.logger, msg)
			} else if c.validatorOptions.Exporter {
				if msg.MsgType != spectypes.SSVConsensusMsgType {
					continue // not supporting other types
				}
				if !c.messageWorker.TryEnqueue(msg) { // start to save non committee decided messages only post fork
					c.logger.Warn("Failed to enqueue post consensus message: buffer is full")
				}
			}
		}
	}
}

var nonCommitteeValidatorTTLs = map[spectypes.RunnerRole]phase0.Slot{
	spectypes.RoleCommittee:  64,
	spectypes.RoleProposer:   4,
	spectypes.RoleAggregator: 4,
	//spectypes.BNRoleSyncCommittee:             4,
	spectypes.RoleSyncCommitteeContribution: 4,
}

func (c *controller) handleWorkerMessages(msg *queue.DecodedSSVMessage) error {
	// Get or create a nonCommitteeValidator for this MessageID, and lock it to prevent
	// other handlers from processing
	var ncv *nonCommitteeValidator
	err := func() error {
		c.nonCommitteeMutex.Lock()
		defer c.nonCommitteeMutex.Unlock()

		item := c.nonCommitteeValidators.Get(msg.GetID())
		if item != nil {
			ncv = item.Value()
		} else {
			// Create a new nonCommitteeValidator and cache it.
			// #TODO fixme. GetDutyExecutorID can be not only publicKey, but also committeeID
			share := c.sharesStorage.Get(nil, msg.GetID().GetDutyExecutorID())
			if share == nil {
				return errors.Errorf("could not find validator [%s]", hex.EncodeToString(msg.GetID().GetDutyExecutorID()))
			}

			opts := c.validatorOptions
			opts.SSVShare = share
			operator, err := c.committeeMemberFromShare(opts.SSVShare)
			if err != nil {
				return err
			}
			opts.Operator = operator

			ncv = &nonCommitteeValidator{
				NonCommitteeValidator: validator.NewNonCommitteeValidator(c.logger, msg.GetID(), opts),
			}

			ttlSlots := nonCommitteeValidatorTTLs[msg.MsgID.GetRoleType()]
			c.nonCommitteeValidators.Set(
				msg.GetID(),
				ncv,
				time.Duration(ttlSlots)*c.beacon.GetBeaconNetwork().SlotDurationSec(),
			)
		}

		ncv.Lock()
		return nil
	}()
	if err != nil {
		return err
	}

	// Process the message.
	defer ncv.Unlock()
	ncv.ProcessMessage(c.logger, msg)

	return nil
}

// StartValidators loads all persisted shares and setup the corresponding validators
func (c *controller) StartValidators() {
	if c.validatorOptions.Exporter {
		// There are no committee validators to setup.
		close(c.committeeValidatorSetup)

		// Setup non-committee validators.
		c.setupNonCommitteeValidators()
		return
	}

	shares := c.sharesStorage.List(nil, registrystorage.ByNotLiquidated())
	if len(shares) == 0 {
		c.logger.Info("could not find validators")
		return
	}

	var ownShares []*ssvtypes.SSVShare
	var allPubKeys = make([][]byte, 0, len(shares))
	for _, share := range shares {
		if share.BelongsToOperator(c.operatorDataStore.GetOperatorID()) {
			ownShares = append(ownShares, share)
		}
		allPubKeys = append(allPubKeys, share.ValidatorPubKey[:])
	}

	// Setup committee validators.
	inited, committees := c.setupValidators(ownShares)
	if len(inited) == 0 {
		// If no validators were started and therefore we're not subscribed to any subnets,
		// then subscribe to a random subnet to participate in the network.
		if err := c.network.SubscribeRandoms(c.logger, 1); err != nil {
			c.logger.Error("failed to subscribe to random subnets", zap.Error(err))
		}
	}
	close(c.committeeValidatorSetup)

	// Start validators.
	c.startValidators(inited, committees)

	// Fetch metadata for all validators.
	start := time.Now()
	err := beaconprotocol.UpdateValidatorsMetadata(c.logger, allPubKeys, c, c.beacon, c.onMetadataUpdated)
	if err != nil {
		c.logger.Error("failed to update validators metadata after setup",
			zap.Int("shares", len(allPubKeys)),
			fields.Took(time.Since(start)),
			zap.Error(err))
	} else {
		c.logger.Debug("updated validators metadata after setup",
			zap.Int("shares", len(allPubKeys)),
			fields.Took(time.Since(start)))
	}
}

// setupValidators setup and starts validators from the given shares.
// shares w/o validator's metadata won't start, but the metadata will be fetched and the validator will start afterwards
func (c *controller) setupValidators(shares []*ssvtypes.SSVShare) ([]*validator.Validator, []*validator.Committee) {
	c.logger.Info("starting validators setup...", zap.Int("shares count", len(shares)))
	var errs []error
	var fetchMetadata [][]byte
	var validators []*validator.Validator
	var committees []*validator.Committee
	for _, validatorShare := range shares {
		var initialized bool
		v, vc, err := c.onShareInit(validatorShare)
		if err != nil {
			c.logger.Warn("could not start validator", fields.PubKey(validatorShare.ValidatorPubKey[:]), zap.Error(err))
			errs = append(errs, err)
		}
		if v != nil {
			initialized = true
		}
		if !initialized && err == nil {
			// Fetch metadata, if needed.
			fetchMetadata = append(fetchMetadata, validatorShare.ValidatorPubKey[:])
		}
		if initialized {
			validators = append(validators, v)
			committees = append(committees, vc)
		}
	}
	c.logger.Info("init validators done", zap.Int("validators_size", c.validatorsMap.SizeValidators()), zap.Int("committee_size", c.validatorsMap.SizeCommittees()),
		zap.Int("failures", len(errs)), zap.Int("missing_metadata", len(fetchMetadata)),
		zap.Int("shares", len(shares)), zap.Int("initialized", len(validators)))
	return validators, committees
}

func (c *controller) startValidators(validators []*validator.Validator, committees []*validator.Committee) int {
	var started int
	var errs []error
	for _, v := range validators {
		s, err := c.startValidator(v)
		if err != nil {
			c.logger.Error("could not start validator", zap.Error(err))
			errs = append(errs, err)
			continue
		}
		if s {
			started++
		}
	}

	for _, vc := range committees {
		s, err := c.startCommittee(vc)
		if err != nil {
			c.logger.Error("could not start committee", zap.Error(err))
			errs = append(errs, err)
			continue
		}
		if s {
			started++
		}
	}

	c.logger.Info("setup validators done", zap.Int("map size", c.validatorsMap.SizeValidators()),
		zap.Int("failures", len(errs)),
		zap.Int("shares", len(validators)), zap.Int("started", started))
	return started
}

// setupNonCommitteeValidators trigger SyncHighestDecided for each validator
// to start consensus flow which would save the highest decided instance
// and sync any gaps (in protocol/v2/qbft/controller/decided.go).
func (c *controller) setupNonCommitteeValidators() {
	nonCommitteeShares := c.sharesStorage.List(nil, registrystorage.ByNotLiquidated())
	if len(nonCommitteeShares) == 0 {
		c.logger.Info("could not find non-committee validators")
		return
	}

	pubKeys := make([][]byte, 0, len(nonCommitteeShares))
	for _, validatorShare := range nonCommitteeShares {
		pubKeys = append(pubKeys, validatorShare.ValidatorPubKey[:])
	}
	if len(pubKeys) > 0 {
		c.logger.Debug("updating metadata for non-committee validators", zap.Int("count", len(pubKeys)))
		if err := beaconprotocol.UpdateValidatorsMetadata(c.logger, pubKeys, c, c.beacon, c.onMetadataUpdated); err != nil {
			c.logger.Warn("could not update all validators", zap.Error(err))
		}
	}
}

// StartNetworkHandlers init msg worker that handles network messages
func (c *controller) StartNetworkHandlers() {
	// first, set stream handlers
	if err := c.setupNetworkHandlers(); err != nil {
		c.logger.Panic("could not register stream handlers", zap.Error(err))
	}
	c.network.UseMessageRouter(c.messageRouter)
	for i := 0; i < networkRouterConcurrency; i++ {
		go c.handleRouterMessages()
	}
	c.messageWorker.UseHandler(c.handleWorkerMessages)
}

// UpdateValidatorMetadata updates a given validator with metadata (implements ValidatorMetadataStorage)
func (c *controller) UpdateValidatorMetadata(pk spectypes.ValidatorPK, metadata *beaconprotocol.ValidatorMetadata) error {
	c.metadataLastUpdated[pk] = time.Now()

	if metadata == nil {
		return errors.New("could not update empty metadata")
	}
	// Save metadata to share storage.
	err := c.sharesStorage.UpdateValidatorMetadata(pk, metadata)
	if err != nil {
		return errors.Wrap(err, "could not update validator metadata")
	}

	// If this validator is not ours or is liquidated, don't start it.
	share := c.sharesStorage.Get(nil, pk[:])
	if share == nil {
		return errors.New("share was not found")
	}
	if !share.BelongsToOperator(c.operatorDataStore.GetOperatorID()) || share.Liquidated {
		return nil
	}

	// Start validator (if not already started).
	// TODO: why its in the map if not started?
	if v, found := c.validatorsMap.GetValidator(pk); found {
		//TODO: replace all metadata update occurrences with a function instead
		v.Share.BeaconMetadata = metadata
		v.Share.ValidatorIndex = share.ValidatorIndex
		_, err := c.startValidator(v)
		if err != nil {
			c.logger.Warn("could not start validator", zap.Error(err))
		}
		vc, found := c.validatorsMap.GetCommittee(v.Share.CommitteeID())
		if found {
			vc.AddShare(&v.Share.Share)
			_, err := c.startCommittee(vc)
			if err != nil {
				c.logger.Warn("could not start committee", zap.Error(err))
			}
		}
	} else {
		c.logger.Info("starting new validator", fields.PubKey(pk[:]))

		started, err := c.onShareStart(share)
		if err != nil {
			return errors.Wrap(err, "could not start validator")
		}
		if started {
			c.logger.Debug("started share after metadata update", zap.Bool("started", started))
		}
	}
	return nil
}

// UpdateValidatorMetadata updates a given validator with metadata (implements ValidatorMetadataStorage)
func (c *controller) UpdateValidatorsMetadata(data map[spectypes.ValidatorPK]*beaconprotocol.ValidatorMetadata) error {
	// TODO: better log and err handling
	for pk, metadata := range data {
		c.metadataLastUpdated[pk] = time.Now()

		if metadata == nil {
			delete(data, pk)
		}
	}

	startdb := time.Now()
	// Save metadata to share storage.
	err := c.sharesStorage.UpdateValidatorsMetadata(data)
	if err != nil {
		return errors.Wrap(err, "could not update validator metadata")
	}
	c.logger.Debug("🆕 updated validators metadata in storage", zap.Duration("elapsed", time.Since(startdb)), zap.Int("count", len(data)))

	pks := maps.Keys(data)

	shares := c.sharesStorage.List(nil, registrystorage.ByNotLiquidated(), registrystorage.ByOperatorID(c.operatorDataStore.GetOperatorID()), func(share *ssvtypes.SSVShare) bool {
		return slices.Contains(pks, share.ValidatorPubKey)
	})

	for _, share := range shares {
		// Start validator (if not already started).
		// TODO: why its in the map if not started?
		if v, found := c.validatorsMap.GetValidator(share.ValidatorPubKey); found {
			v.Share.BeaconMetadata = share.BeaconMetadata
			v.Share.ValidatorIndex = share.ValidatorIndex
			_, err := c.startValidator(v)
			if err != nil {
				c.logger.Warn("could not start validator", zap.Error(err))
			}
			vc, found := c.validatorsMap.GetCommittee(v.Share.CommitteeID())
			if found {
				vc.AddShare(&v.Share.Share)
				_, err := c.startCommittee(vc)
				if err != nil {
					c.logger.Warn("could not start committee", zap.Error(err))
				}
			}
		} else {
			c.logger.Info("starting new validator", fields.PubKey(share.ValidatorPubKey[:]))

			started, err := c.onShareStart(share)
			if err != nil {
				c.logger.Warn("could not start newly active validator", zap.Error(err))
				continue
			}
			if started {
				c.logger.Debug("started share after metadata update", zap.Bool("started", started))
			}
		}
	}

	return nil
}

// GetValidator returns a validator instance from ValidatorsMap
func (c *controller) GetValidator(pubKey spectypes.ValidatorPK) (*validator.Validator, bool) {
	return c.validatorsMap.GetValidator(pubKey)
}

func (c *controller) ExecuteGenesisDuty(logger *zap.Logger, duty *genesisspectypes.Duty) {
	panic("implement me")
}

func (c *controller) ExecuteDuty(logger *zap.Logger, duty *spectypes.BeaconDuty) {
	// because we're using the same duty for more than 1 duty (e.g. attest + aggregator) there is an error in bls.Deserialize func for cgo pointer to pointer.
	// so we need to copy the pubkey val to avoid pointer
	pk := make([]byte, 48)
	copy(pk, duty.PubKey[:])

	if v, ok := c.GetValidator(spectypes.ValidatorPK(pk)); ok {
<<<<<<< HEAD
		ssvMsg, err := CreateDutyExecuteMsg(duty, pk, c.networkConfig.Domain())
=======
		ssvMsg, err := CreateDutyExecuteMsg(duty, pk, c.networkConfig.Domain)
>>>>>>> def8109c
		if err != nil {
			logger.Error("could not create duty execute msg", zap.Error(err))
			return
		}
		dec, err := queue.DecodeSSVMessage(ssvMsg)
		if err != nil {
			logger.Error("could not decode duty execute msg", zap.Error(err))
			return
		}

		if pushed := v.Queues[duty.RunnerRole()].Q.TryPush(dec); !pushed {
			logger.Warn("dropping ExecuteDuty message because the queue is full")
		}
		// logger.Debug("📬 queue: pushed message", fields.MessageID(dec.MsgID), fields.MessageType(dec.MsgType))
	} else {
		logger.Warn("could not find validator")
	}
}

func (c *controller) ExecuteCommitteeDuty(logger *zap.Logger, committeeID spectypes.CommitteeID, duty *spectypes.CommitteeDuty) {
	logger = logger.With(fields.Slot(duty.Slot), fields.Role(duty.RunnerRole()))

	if cm, ok := c.validatorsMap.GetCommittee(committeeID); ok {
<<<<<<< HEAD
		ssvMsg, err := CreateCommitteeDutyExecuteMsg(duty, committeeID, c.networkConfig.Domain())
=======
		ssvMsg, err := CreateCommitteeDutyExecuteMsg(duty, committeeID, c.networkConfig.Domain)
>>>>>>> def8109c
		if err != nil {
			logger.Error("could not create duty execute msg", zap.Error(err))
			return
		}
		dec, err := queue.DecodeSSVMessage(ssvMsg)
		if err != nil {
			logger.Error("could not decode duty execute msg", zap.Error(err))
			return
		}
		// TODO alan: no queue in cc, what should we do?
		if err := cm.OnExecuteDuty(logger, dec.Body.(*types.EventMsg)); err != nil {
			logger.Error("could not execute committee duty", zap.Error(err))
		}
		// logger.Debug("📬 queue: pushed message", fields.MessageID(dec.MsgID), fields.MessageType(dec.MsgType))
	} else {
		logger.Warn("could not find committee", fields.CommitteeID(committeeID))
	}
}

// CreateDutyExecuteMsg returns ssvMsg with event type of execute duty
func CreateDutyExecuteMsg(duty *spectypes.BeaconDuty, pubKey []byte, domain spectypes.DomainType) (*spectypes.SSVMessage, error) {
	executeDutyData := types.ExecuteDutyData{Duty: duty}
	data, err := json.Marshal(executeDutyData)
	if err != nil {
		return nil, fmt.Errorf("failed to marshal execute duty data: %w", err)
	}

	return dutyDataToSSVMsg(domain, pubKey, duty.RunnerRole(), data)
}

// CreateCommitteeDutyExecuteMsg returns ssvMsg with event type of execute committee duty
func CreateCommitteeDutyExecuteMsg(duty *spectypes.CommitteeDuty, committeeID spectypes.CommitteeID, domain spectypes.DomainType) (*spectypes.SSVMessage, error) {
	executeCommitteeDutyData := types.ExecuteCommitteeDutyData{Duty: duty}
	data, err := json.Marshal(executeCommitteeDutyData)
	if err != nil {
		return nil, fmt.Errorf("failed to marshal execute committee duty data: %w", err)
	}

	return dutyDataToSSVMsg(domain, committeeID[:], spectypes.RoleCommittee, data)
}

func dutyDataToSSVMsg(
	domain spectypes.DomainType,
	msgIdentifier []byte,
	runnerRole spectypes.RunnerRole,
	data []byte,
) (*spectypes.SSVMessage, error) {
	msg := types.EventMsg{
		Type: ssvtypes.ExecuteDuty,
		Data: data,
	}
	msgData, err := msg.Encode()
	if err != nil {
		return nil, fmt.Errorf("failed to encode event msg: %w", err)
	}

	return &spectypes.SSVMessage{
		MsgType: message.SSVEventMsgType,
		MsgID:   spectypes.NewMsgID(domain, msgIdentifier, runnerRole),
		Data:    msgData,
	}, nil
}

// CommitteeActiveIndices fetches indices of in-committee validators who are active at the given epoch.
func (c *controller) CommitteeActiveIndices(epoch phase0.Epoch) []phase0.ValidatorIndex {
	vals := c.validatorsMap.GetAllValidators()
	indices := make([]phase0.ValidatorIndex, 0, len(vals))
	for _, v := range vals {
		if v.Share.IsAttesting(epoch) {
			indices = append(indices, v.Share.BeaconMetadata.Index)
		}
	}
	return indices
}

func (c *controller) AllActiveIndices(epoch phase0.Epoch, afterInit bool) []phase0.ValidatorIndex {
	if afterInit {
		<-c.committeeValidatorSetup
	}
	shares := c.sharesStorage.List(nil, registrystorage.ByAttesting(epoch))
	indices := make([]phase0.ValidatorIndex, len(shares))
	for i, share := range shares {
		indices[i] = share.BeaconMetadata.Index
	}
	return indices
}

// TODO: this looks like its duplicated behaviour, check if necessary
// onMetadataUpdated is called when validator's metadata was updated
func (c *controller) onMetadataUpdated(pk spectypes.ValidatorPK, meta *beaconprotocol.ValidatorMetadata) {
	if meta == nil {
		return
	}
	logger := c.logger.With(fields.PubKey(pk[:]))

	if v, exist := c.GetValidator(pk); exist {
		// update share object owned by the validator
		// TODO: check if this updates running validators
		if !v.Share.BeaconMetadata.Equals(meta) {
			v.Share.BeaconMetadata.Status = meta.Status
			v.Share.BeaconMetadata.Balance = meta.Balance
			v.Share.BeaconMetadata.ActivationEpoch = meta.ActivationEpoch
			logger.Debug("metadata was updated")
		}
		_, err := c.startValidator(v)
		if err != nil {
			logger.Warn("could not start validator after metadata update",
				zap.Error(err), zap.Any("metadata", meta))
		}
		if vc, vcexist := c.validatorsMap.GetCommittee(v.Share.CommitteeID()); vcexist {
			vc.AddShare(&v.Share.Share)
			_, err := c.startCommittee(vc)
			if err != nil {
				logger.Warn("could not start committee after metadata update",
					zap.Error(err), zap.Any("metadata", meta))
			}
		}
		return
	}
}

// onShareStop is called when a validator was removed or liquidated
func (c *controller) onShareStop(pubKey spectypes.ValidatorPK) {
	// remove from ValidatorsMap
	v := c.validatorsMap.RemoveValidator(pubKey)

	if v == nil {
		c.logger.Warn("could not find validator to stop", fields.PubKey(pubKey[:]))
		return
	}

	// stop instance
	v.Stop()
	c.logger.Debug("validator was stopped", fields.PubKey(pubKey[:]))
	vc, ok := c.validatorsMap.GetCommittee(v.Share.CommitteeID())
	if ok {
		vc.RemoveShare(v.Share.Share.ValidatorIndex)
		if len(vc.Shares) == 0 {
			deletedCommittee := c.validatorsMap.RemoveCommittee(v.Share.CommitteeID())
			if deletedCommittee == nil {
				c.logger.Warn("could not find committee to remove on no validators",
					fields.CommitteeID(v.Share.CommitteeID()),
					fields.PubKey(pubKey[:]),
				)
				return
			}
			// TODO: (Alan) stop committee runners queues consumption
		}
	}
}

// todo wrapper to start both validator and committee
type starter interface {
	Start() error
}

func (c *controller) onShareInit(share *ssvtypes.SSVShare) (*validator.Validator, *validator.Committee, error) {
	if !share.HasBeaconMetadata() { // fetching index and status in case not exist
		c.logger.Warn("skipping validator until it becomes active", fields.PubKey(share.ValidatorPubKey[:]))
		return nil, nil, nil
	}

	if err := c.setShareFeeRecipient(share, c.recipientsStorage.GetRecipientData); err != nil {
		return nil, nil, fmt.Errorf("could not set share fee recipient: %w", err)
	}

	operator, err := c.committeeMemberFromShare(share)
	if err != nil {
		return nil, nil, err
	}

	// Start a committee validator.
	v, found := c.validatorsMap.GetValidator(share.ValidatorPubKey)
	if !found {
		// Share context with both the validator and the runners,
		// so that when the validator is stopped, the runners are stopped as well.
		ctx, cancel := context.WithCancel(c.context)

		opts := c.validatorOptions
		opts.SSVShare = share
		opts.Operator = operator
		opts.DutyRunners = SetupRunners(ctx, c.logger, opts)

		v = validator.NewValidator(ctx, cancel, opts)
		c.validatorsMap.PutValidator(share.ValidatorPubKey, v)

		c.printShare(share, "setup validator done")

	}

	// Start a committee validator.
	vc, found := c.validatorsMap.GetCommittee(operator.CommitteeID)
	if !found {
		// Share context with both the validator and the runners,
		// so that when the validator is stopped, the runners are stopped as well.
		ctx, _ := context.WithCancel(c.context)

		opts := c.validatorOptions
		opts.SSVShare = share
		opts.Operator = operator

		logger := c.logger.With([]zap.Field{
			zap.String("committee", fields.FormatCommittee(operator.Committee)),
			zap.String("committee_id", hex.EncodeToString(operator.CommitteeID[:])),
		}...)

		committeeRunnerFunc := SetupCommitteeRunners(ctx, opts)

		vc = validator.NewCommittee(c.context, logger, c.beacon.GetBeaconNetwork(), operator, opts.SignatureVerifier, committeeRunnerFunc)
		vc.AddShare(&share.Share)
		c.validatorsMap.PutCommittee(operator.CommitteeID, vc)

		c.printShare(share, "setup committee done")

	} else {
		vc.AddShare(&share.Share)
		c.printShare(v.Share, "added share to committee")
	}

	return v, vc, nil
}

func (c *controller) committeeMemberFromShare(share *ssvtypes.SSVShare) (*spectypes.CommitteeMember, error) {

	operators := make([]*spectypes.Operator, len(share.Committee))
	for i, cm := range share.Committee {
		opdata, found, err := c.operatorsStorage.GetOperatorData(nil, cm.Signer)
		if err != nil {
			return nil, fmt.Errorf("could not get operator data: %w", err)
		}
		if !found {
			//TODO alan: support removed ops
			return nil, fmt.Errorf("operator not found")
		}
		operators[i] = &spectypes.Operator{
			OperatorID:        cm.Signer,
			SSVOperatorPubKey: opdata.PublicKey,
		}
	}

	f := types.ComputeF(len(share.Committee))

	return &spectypes.CommitteeMember{
		OperatorID:        c.operatorDataStore.GetOperatorID(),
		CommitteeID:       share.CommitteeID(),
		SSVOperatorPubKey: c.operatorDataStore.GetOperatorData().PublicKey,
		FaultyNodes:       f,
		Committee:         operators,
	}, nil
}

func (c *controller) onShareStart(share *ssvtypes.SSVShare) (bool, error) {
	v, vc, err := c.onShareInit(share)
	if err != nil || v == nil {
		return false, err
	}

	started, err := c.startValidator(v)
	if err != nil {
		return false, err
	}
	vcstarted, err := c.startCommittee(vc)
	if err != nil {
		return false, err
	}
	return started && vcstarted, nil
}

func (c *controller) printShare(s *ssvtypes.SSVShare, msg string) {
	committee := make([]string, len(s.Committee))
	for i, c := range s.Committee {
		committee[i] = fmt.Sprintf(`[OperatorID=%d, PubKey=%x]`, c.Signer, c.SharePubKey)
	}
	c.logger.Debug(msg,
		fields.PubKey(s.ValidatorPubKey[:]),
		zap.Bool("own_validator", s.BelongsToOperator(c.operatorDataStore.GetOperatorID())),
		zap.Strings("committee", committee),
		fields.FeeRecipient(s.FeeRecipientAddress[:]),
	)
}

func (c *controller) setShareFeeRecipient(share *ssvtypes.SSVShare, getRecipientData GetRecipientDataFunc) error {
	data, found, err := getRecipientData(nil, share.OwnerAddress)
	if err != nil {
		return errors.Wrap(err, "could not get recipient data")
	}

	var feeRecipient bellatrix.ExecutionAddress
	if !found {
		c.logger.Debug("setting fee recipient to owner address",
			fields.Validator(share.ValidatorPubKey[:]), fields.FeeRecipient(share.OwnerAddress.Bytes()))
		copy(feeRecipient[:], share.OwnerAddress.Bytes())
	} else {
		c.logger.Debug("setting fee recipient to storage data",
			fields.Validator(share.ValidatorPubKey[:]), fields.FeeRecipient(data.FeeRecipient[:]))
		feeRecipient = data.FeeRecipient
	}
	share.SetFeeRecipient(feeRecipient)

	return nil
}

func (c *controller) validatorStart(validator *validator.Validator) (bool, error) {
	if c.validatorStartFunc == nil {
		return validator.Start(c.logger)
	}
	return c.validatorStartFunc(validator)
}

//func (c *controller) startValidatorAndCommittee(v *val)

// startValidator will start the given validator if applicable
func (c *controller) startValidator(v *validator.Validator) (bool, error) {
	c.reportValidatorStatus(v.Share.ValidatorPubKey[:], v.Share.BeaconMetadata)
	if v.Share.BeaconMetadata.Index == 0 {
		return false, errors.New("could not start validator: index not found")
	}
	started, err := c.validatorStart(v)
	if err != nil {
		c.metrics.ValidatorError(v.Share.ValidatorPubKey[:])
		return false, errors.Wrap(err, "could not start validator")
	}
	if started {
		c.recentlyStartedValidators++
	}

	return true, nil
}

func (c *controller) startCommittee(vc *validator.Committee) (bool, error) {
	//TODO alan: currently nothing to start in committee?
	// c.logger.Debug("committee started ", zap.String("committee_id", hex.EncodeToString(vc.Operator.ClusterID[:])))
	//cstarted, err := vc.Start() // TODO alan : make it testable
	//if err != nil {
	//	// todo alan: metrics
	//	//c.metrics.ValidatorError(vc.Share.ValidatorPubKey[:])
	//	return false, errors.Wrap(err, "could not start committee")
	//}
	//if cstarted {
	//	c.recentlyStartedCommittees++
	//}

	return true, nil
}

// UpdateValidatorMetaDataLoop updates metadata of validators in an interval
func (c *controller) UpdateValidatorMetaDataLoop() {
	var interval = c.beacon.GetBeaconNetwork().SlotDurationSec() * 2

	// Prepare share filters.
	filters := []registrystorage.SharesFilter{}

	// Filter for validators who are not liquidated.
	filters = append(filters, registrystorage.ByNotLiquidated())

	// Filter for validators which haven't been updated recently.
	filters = append(filters, func(s *ssvtypes.SSVShare) bool {
		last, ok := c.metadataLastUpdated[s.ValidatorPubKey]
		return !ok || time.Since(last) > c.metadataUpdateInterval
	})

	for {
		time.Sleep(interval)
		start := time.Now()

		// Get the shares to fetch metadata for.
		shares := c.sharesStorage.List(nil, filters...)
		var pks [][]byte
		for _, share := range shares {
			pks = append(pks, share.ValidatorPubKey[:])
			c.metadataLastUpdated[share.ValidatorPubKey] = time.Now()
		}

		// TODO: continue if there is nothing to update.

		c.recentlyStartedValidators = 0
		if len(pks) > 0 {
			err := beaconprotocol.UpdateValidatorsMetadata(c.logger, pks, c, c.beacon, c.onMetadataUpdated)
			if err != nil {
				c.logger.Warn("failed to update validators metadata", zap.Error(err))
				continue
			}
		}
		c.logger.Debug("updated validators metadata",
			zap.Int("validators", len(shares)),
			zap.Uint64("started_validators", c.recentlyStartedValidators),
			fields.Took(time.Since(start)))

		// Notify DutyScheduler of new validators.
		if c.recentlyStartedValidators > 0 {
			select {
			case c.indicesChange <- struct{}{}:
			case <-time.After(interval):
				c.logger.Warn("timed out while notifying DutyScheduler of new validators")
			}
		}
	}
}

// TODO alan: use spec when they fix bugs
func TempBeaconVoteValueCheckF(
	signer spectypes.BeaconSigner,
	slot phase0.Slot,
	sharePublicKey []byte,
	estimatedCurrentEpoch phase0.Epoch,
) specqbft.ProposedValueCheckF {
	return func(data []byte) error {
		bv := spectypes.BeaconVote{}
		if err := bv.Decode(data); err != nil {
			return errors.Wrap(err, "failed decoding beacon vote")
		}

		if bv.Target.Epoch > estimatedCurrentEpoch+1 {
			return errors.New("attestation data target epoch is into far future")
		}

		if bv.Source.Epoch >= bv.Target.Epoch {
			return errors.New("attestation data source > target")
		}

		// attestationData := &phase0.AttestationData{
		// 	Slot: slot,
		// 	// CommitteeIndex doesn't matter for slashing checks
		// 	Index:           0,
		// 	BeaconBlockRoot: bv.BlockRoot,
		// 	Source:          bv.Source,
		// 	Target:          bv.Target,
		// }

		// TODO: (Alan) REVERT SLASHING CHECK
		// return signer.IsAttestationSlashable(sharePublicKey, attestationData)
		return nil
	}
}

func SetupCommitteeRunners(
	ctx context.Context,
	options validator.Options,
) func(slot phase0.Slot, shares map[phase0.ValidatorIndex]*spectypes.Share) *runner.CommitteeRunner {
	buildController := func(role spectypes.RunnerRole, valueCheckF specqbft.ProposedValueCheckF) *qbftcontroller.Controller {
		config := &qbft.Config{
			BeaconSigner:      options.Signer,
			OperatorSigner:    options.OperatorSigner,
			SigningPK:         options.SSVShare.ValidatorPubKey[:], // TODO right val?
			SignatureVerifier: options.SignatureVerifier,
<<<<<<< HEAD
			Domain:            options.NetworkConfig.Domain(),
=======
			Domain:            options.NetworkConfig.Domain,
>>>>>>> def8109c
			ValueCheckF:       nil, // sets per role type
			ProposerF: func(state *specqbft.State, round specqbft.Round) spectypes.OperatorID {
				leader := specqbft.RoundRobinProposer(state, round)
				//logger.Debug("leader", zap.Int("operator_id", int(leader)))
				return leader
			},
			Storage:               options.Storage.Get(role),
			Network:               options.Network,
			Timer:                 roundtimer.New(ctx, options.NetworkConfig.Beacon, role, nil),
			SignatureVerification: true,
		}
		config.ValueCheckF = valueCheckF

<<<<<<< HEAD
		identifier := spectypes.NewMsgID(options.NetworkConfig.Domain(), options.Operator.CommitteeID[:], role)
=======
		identifier := spectypes.NewMsgID(options.NetworkConfig.Domain, options.Operator.CommitteeID[:], role)
>>>>>>> def8109c
		qbftCtrl := qbftcontroller.NewController(identifier[:], options.Operator, config, options.FullNode)
		qbftCtrl.NewDecidedHandler = options.NewDecidedHandler
		return qbftCtrl
	}

	return func(slot phase0.Slot, shares map[phase0.ValidatorIndex]*spectypes.Share) *runner.CommitteeRunner {
		// Create a committee runner.
		epoch := options.NetworkConfig.Beacon.GetBeaconNetwork().EstimatedEpochAtSlot(slot)
		valCheck := TempBeaconVoteValueCheckF(options.Signer, slot, options.SSVShare.Share.SharePubKey, epoch) // TODO: (Alan) fix slashing check (committee is not 1 pubkey)
		crunner := runner.NewCommitteeRunner(
<<<<<<< HEAD
			options.NetworkConfig.Domain(),
			options.BeaconNetwork.GetBeaconNetwork(),
=======
			options.NetworkConfig,
>>>>>>> def8109c
			shares,
			buildController(spectypes.RoleCommittee, valCheck),
			options.Beacon,
			options.Network,
			options.Signer,
			options.OperatorSigner,
			valCheck,
		)
		return crunner.(*runner.CommitteeRunner)
	}
}

// SetupRunners initializes duty runners for the given validator
func SetupRunners(
	ctx context.Context,
	logger *zap.Logger,
	options validator.Options,
) runner.ValidatorDutyRunners {
	if options.SSVShare == nil || options.SSVShare.BeaconMetadata == nil {
		logger.Error("missing validator metadata", zap.String("validator", hex.EncodeToString(options.SSVShare.ValidatorPubKey[:])))
		return runner.ValidatorDutyRunners{} // TODO need to find better way to fix it
	}

	runnersType := []spectypes.RunnerRole{
		spectypes.RoleCommittee,
		spectypes.RoleProposer,
		spectypes.RoleAggregator,
		spectypes.RoleSyncCommitteeContribution,
		spectypes.RoleValidatorRegistration,
		spectypes.RoleVoluntaryExit,
	}

	buildController := func(role spectypes.RunnerRole, valueCheckF specqbft.ProposedValueCheckF) *qbftcontroller.Controller {
		config := &qbft.Config{
			BeaconSigner:      options.Signer,
			OperatorSigner:    options.OperatorSigner,
			SigningPK:         options.SSVShare.ValidatorPubKey[:], // TODO right val?
<<<<<<< HEAD
			Domain:            options.NetworkConfig.Domain(),
=======
			Domain:            options.NetworkConfig.Domain,
>>>>>>> def8109c
			SignatureVerifier: options.SignatureVerifier,
			ValueCheckF:       nil, // sets per role type
			ProposerF: func(state *specqbft.State, round specqbft.Round) spectypes.OperatorID {
				leader := specqbft.RoundRobinProposer(state, round)
				//logger.Debug("leader", zap.Int("operator_id", int(leader)))
				return leader
			},
			Storage:               options.Storage.Get(role),
			Network:               options.Network,
			Timer:                 roundtimer.New(ctx, options.NetworkConfig.Beacon, role, nil),
			SignatureVerification: true,
		}
		config.ValueCheckF = valueCheckF

<<<<<<< HEAD
		identifier := spectypes.NewMsgID(options.NetworkConfig.Domain(), options.SSVShare.Share.ValidatorPubKey[:], role)
=======
		identifier := spectypes.NewMsgID(options.NetworkConfig.Domain, options.SSVShare.Share.ValidatorPubKey[:], role)
>>>>>>> def8109c
		qbftCtrl := qbftcontroller.NewController(identifier[:], options.Operator, config, options.FullNode)
		qbftCtrl.NewDecidedHandler = options.NewDecidedHandler
		return qbftCtrl
	}

	shareMap := make(map[phase0.ValidatorIndex]*spectypes.Share) // TODO: fill the map
	shareMap[options.SSVShare.ValidatorIndex] = &options.SSVShare.Share

	runners := runner.ValidatorDutyRunners{}
	for _, role := range runnersType {
		switch role {
		//case spectypes.BNRoleAttester:
		//	valCheck := specssv.AttesterValueCheckF(options.Signer, options.NetworkConfig.Beacon.GetBeaconNetwork(), options.SSVShare.Share.ValidatorPubKey, options.SSVShare.BeaconMetadata.Index, options.SSVShare.SharePubKey)
		//	qbftCtrl := buildController(spectypes.BNRoleAttester, valCheck)
		//	runners[role] = runner.NewAttesterRunner(options.NetworkConfig.Beacon.GetBeaconNetwork(), &options.SSVShare.Share, qbftCtrl, options.Beacon, options.Network, options.Signer, options.OperatorSigner, valCheck, 0)
		case spectypes.RoleProposer:
			proposedValueCheck := specssv.ProposerValueCheckF(options.Signer, options.NetworkConfig.Beacon.GetBeaconNetwork(), options.SSVShare.Share.ValidatorPubKey, options.SSVShare.BeaconMetadata.Index, options.SSVShare.SharePubKey)
			qbftCtrl := buildController(spectypes.RoleProposer, proposedValueCheck)
			runners[role] = runner.NewProposerRunner(options.NetworkConfig.Beacon.GetBeaconNetwork(), shareMap, qbftCtrl, options.Beacon, options.Network, options.Signer, options.OperatorSigner, proposedValueCheck, 0)
		case spectypes.RoleAggregator:
			aggregatorValueCheckF := specssv.AggregatorValueCheckF(options.Signer, options.NetworkConfig.Beacon.GetBeaconNetwork(), options.SSVShare.Share.ValidatorPubKey, options.SSVShare.BeaconMetadata.Index)
			qbftCtrl := buildController(spectypes.RoleAggregator, aggregatorValueCheckF)
			runners[role] = runner.NewAggregatorRunner(options.NetworkConfig.Beacon.GetBeaconNetwork(), shareMap, qbftCtrl, options.Beacon, options.Network, options.Signer, options.OperatorSigner, aggregatorValueCheckF, 0)
		//case spectypes.BNRoleSyncCommittee:
		//syncCommitteeValueCheckF := specssv.SyncCommitteeValueCheckF(options.Signer, options.NetworkConfig.Beacon.GetBeaconNetwork(), options.SSVShare.ValidatorPubKey, options.SSVShare.BeaconMetadata.Index)
		//qbftCtrl := buildController(spectypes.BNRoleSyncCommittee, syncCommitteeValueCheckF)
		//runners[role] = runner.NewSyncCommitteeRunner(options.NetworkConfig.Beacon.GetBeaconNetwork(), &options.SSVShare.Share, qbftCtrl, options.Beacon, options.Network, options.Signer, options.OperatorSigner, syncCommitteeValueCheckF, 0)
		case spectypes.RoleSyncCommitteeContribution:
			syncCommitteeContributionValueCheckF := specssv.SyncCommitteeContributionValueCheckF(options.Signer, options.NetworkConfig.Beacon.GetBeaconNetwork(), options.SSVShare.Share.ValidatorPubKey, options.SSVShare.BeaconMetadata.Index)
			qbftCtrl := buildController(spectypes.RoleSyncCommitteeContribution, syncCommitteeContributionValueCheckF)
			runners[role] = runner.NewSyncCommitteeAggregatorRunner(options.NetworkConfig.Beacon.GetBeaconNetwork(), shareMap, qbftCtrl, options.Beacon, options.Network, options.Signer, options.OperatorSigner, syncCommitteeContributionValueCheckF, 0)
		case spectypes.RoleValidatorRegistration:
			qbftCtrl := buildController(spectypes.RoleValidatorRegistration, nil)
			runners[role] = runner.NewValidatorRegistrationRunner(options.NetworkConfig.Beacon.GetBeaconNetwork(), shareMap, qbftCtrl, options.Beacon, options.Network, options.Signer, options.OperatorSigner)
		case spectypes.RoleVoluntaryExit:
			runners[role] = runner.NewVoluntaryExitRunner(options.NetworkConfig.Beacon.GetBeaconNetwork(), shareMap, options.Beacon, options.Network, options.Signer, options.OperatorSigner)
		}
	}
	return runners
}<|MERGE_RESOLUTION|>--- conflicted
+++ resolved
@@ -8,11 +8,6 @@
 	"sync"
 	"time"
 
-<<<<<<< HEAD
-=======
-	genesisspectypes "github.com/ssvlabs/ssv-spec-pre-cc/types"
-
->>>>>>> def8109c
 	"github.com/attestantio/go-eth2-client/spec/bellatrix"
 	"github.com/attestantio/go-eth2-client/spec/phase0"
 	"github.com/ethereum/go-ethereum/common"
@@ -27,13 +22,6 @@
 	specqbft "github.com/ssvlabs/ssv-spec/qbft"
 	specssv "github.com/ssvlabs/ssv-spec/ssv"
 	spectypes "github.com/ssvlabs/ssv-spec/types"
-<<<<<<< HEAD
-=======
-	"go.uber.org/zap"
-	"golang.org/x/exp/maps"
-	"golang.org/x/exp/slices"
-
->>>>>>> def8109c
 	"github.com/ssvlabs/ssv/ibft/storage"
 	"github.com/ssvlabs/ssv/logging"
 	"github.com/ssvlabs/ssv/logging/fields"
@@ -720,11 +708,7 @@
 	copy(pk, duty.PubKey[:])
 
 	if v, ok := c.GetValidator(spectypes.ValidatorPK(pk)); ok {
-<<<<<<< HEAD
-		ssvMsg, err := CreateDutyExecuteMsg(duty, pk, c.networkConfig.Domain())
-=======
-		ssvMsg, err := CreateDutyExecuteMsg(duty, pk, c.networkConfig.Domain)
->>>>>>> def8109c
+		ssvMsg, err := CreateDutyExecuteMsg(duty, pk, c.networkConfig.DomainType())
 		if err != nil {
 			logger.Error("could not create duty execute msg", zap.Error(err))
 			return
@@ -748,11 +732,7 @@
 	logger = logger.With(fields.Slot(duty.Slot), fields.Role(duty.RunnerRole()))
 
 	if cm, ok := c.validatorsMap.GetCommittee(committeeID); ok {
-<<<<<<< HEAD
-		ssvMsg, err := CreateCommitteeDutyExecuteMsg(duty, committeeID, c.networkConfig.Domain())
-=======
-		ssvMsg, err := CreateCommitteeDutyExecuteMsg(duty, committeeID, c.networkConfig.Domain)
->>>>>>> def8109c
+		ssvMsg, err := CreateCommitteeDutyExecuteMsg(duty, committeeID, c.networkConfig.DomainType())
 		if err != nil {
 			logger.Error("could not create duty execute msg", zap.Error(err))
 			return
@@ -1198,11 +1178,7 @@
 			OperatorSigner:    options.OperatorSigner,
 			SigningPK:         options.SSVShare.ValidatorPubKey[:], // TODO right val?
 			SignatureVerifier: options.SignatureVerifier,
-<<<<<<< HEAD
-			Domain:            options.NetworkConfig.Domain(),
-=======
-			Domain:            options.NetworkConfig.Domain,
->>>>>>> def8109c
+			Domain:            options.NetworkConfig.DomainType(),
 			ValueCheckF:       nil, // sets per role type
 			ProposerF: func(state *specqbft.State, round specqbft.Round) spectypes.OperatorID {
 				leader := specqbft.RoundRobinProposer(state, round)
@@ -1216,11 +1192,7 @@
 		}
 		config.ValueCheckF = valueCheckF
 
-<<<<<<< HEAD
-		identifier := spectypes.NewMsgID(options.NetworkConfig.Domain(), options.Operator.CommitteeID[:], role)
-=======
-		identifier := spectypes.NewMsgID(options.NetworkConfig.Domain, options.Operator.CommitteeID[:], role)
->>>>>>> def8109c
+		identifier := spectypes.NewMsgID(options.NetworkConfig.DomainType(), options.Operator.CommitteeID[:], role)
 		qbftCtrl := qbftcontroller.NewController(identifier[:], options.Operator, config, options.FullNode)
 		qbftCtrl.NewDecidedHandler = options.NewDecidedHandler
 		return qbftCtrl
@@ -1231,12 +1203,7 @@
 		epoch := options.NetworkConfig.Beacon.GetBeaconNetwork().EstimatedEpochAtSlot(slot)
 		valCheck := TempBeaconVoteValueCheckF(options.Signer, slot, options.SSVShare.Share.SharePubKey, epoch) // TODO: (Alan) fix slashing check (committee is not 1 pubkey)
 		crunner := runner.NewCommitteeRunner(
-<<<<<<< HEAD
-			options.NetworkConfig.Domain(),
-			options.BeaconNetwork.GetBeaconNetwork(),
-=======
 			options.NetworkConfig,
->>>>>>> def8109c
 			shares,
 			buildController(spectypes.RoleCommittee, valCheck),
 			options.Beacon,
@@ -1274,11 +1241,7 @@
 			BeaconSigner:      options.Signer,
 			OperatorSigner:    options.OperatorSigner,
 			SigningPK:         options.SSVShare.ValidatorPubKey[:], // TODO right val?
-<<<<<<< HEAD
-			Domain:            options.NetworkConfig.Domain(),
-=======
-			Domain:            options.NetworkConfig.Domain,
->>>>>>> def8109c
+			Domain:            options.NetworkConfig.DomainType(),
 			SignatureVerifier: options.SignatureVerifier,
 			ValueCheckF:       nil, // sets per role type
 			ProposerF: func(state *specqbft.State, round specqbft.Round) spectypes.OperatorID {
@@ -1293,11 +1256,7 @@
 		}
 		config.ValueCheckF = valueCheckF
 
-<<<<<<< HEAD
-		identifier := spectypes.NewMsgID(options.NetworkConfig.Domain(), options.SSVShare.Share.ValidatorPubKey[:], role)
-=======
-		identifier := spectypes.NewMsgID(options.NetworkConfig.Domain, options.SSVShare.Share.ValidatorPubKey[:], role)
->>>>>>> def8109c
+		identifier := spectypes.NewMsgID(options.NetworkConfig.DomainType(), options.SSVShare.Share.ValidatorPubKey[:], role)
 		qbftCtrl := qbftcontroller.NewController(identifier[:], options.Operator, config, options.FullNode)
 		qbftCtrl.NewDecidedHandler = options.NewDecidedHandler
 		return qbftCtrl
