package validator

import (
	"context"
	"encoding/base64"
	"encoding/hex"
	"encoding/json"
	"fmt"
	"sync"
	"time"

	"github.com/attestantio/go-eth2-client/spec/bellatrix"
	"github.com/attestantio/go-eth2-client/spec/phase0"
	"github.com/ethereum/go-ethereum/common"
	"github.com/jellydator/ttlcache/v3"
	"github.com/pkg/errors"
	"go.uber.org/zap"

	specqbft "github.com/ssvlabs/ssv-spec/qbft"
	spectypes "github.com/ssvlabs/ssv-spec/types"
	"github.com/ssvlabs/ssv/doppelganger"
	"github.com/ssvlabs/ssv/ibft/storage"
	"github.com/ssvlabs/ssv/logging"
	"github.com/ssvlabs/ssv/logging/fields"
	"github.com/ssvlabs/ssv/message/validation"
	"github.com/ssvlabs/ssv/network"
	"github.com/ssvlabs/ssv/network/commons"
	"github.com/ssvlabs/ssv/networkconfig"
	operatordatastore "github.com/ssvlabs/ssv/operator/datastore"
	"github.com/ssvlabs/ssv/operator/duties"
	dutytracer "github.com/ssvlabs/ssv/operator/dutytracer"
	nodestorage "github.com/ssvlabs/ssv/operator/storage"
	"github.com/ssvlabs/ssv/operator/validator/metadata"
	"github.com/ssvlabs/ssv/operator/validators"
	beaconprotocol "github.com/ssvlabs/ssv/protocol/v2/blockchain/beacon"
	"github.com/ssvlabs/ssv/protocol/v2/message"
	protocolp2p "github.com/ssvlabs/ssv/protocol/v2/p2p"
	"github.com/ssvlabs/ssv/protocol/v2/qbft"
	qbftcontroller "github.com/ssvlabs/ssv/protocol/v2/qbft/controller"
	"github.com/ssvlabs/ssv/protocol/v2/qbft/roundtimer"
	"github.com/ssvlabs/ssv/protocol/v2/queue/worker"
	"github.com/ssvlabs/ssv/protocol/v2/ssv"
	"github.com/ssvlabs/ssv/protocol/v2/ssv/queue"
	"github.com/ssvlabs/ssv/protocol/v2/ssv/runner"
	"github.com/ssvlabs/ssv/protocol/v2/ssv/validator"
	ssvtypes "github.com/ssvlabs/ssv/protocol/v2/types"
	registrystorage "github.com/ssvlabs/ssv/registry/storage"
	"github.com/ssvlabs/ssv/storage/basedb"
)

//go:generate mockgen -package=mocks -destination=./mocks/controller.go -source=./controller.go

const (
	networkRouterConcurrency = 2048
)

type GetRecipientDataFunc func(r basedb.Reader, owner common.Address) (*registrystorage.RecipientData, bool, error)

// ShareEventHandlerFunc is a function that handles event in an extended mode
type ShareEventHandlerFunc func(share *ssvtypes.SSVShare)

// ControllerOptions for creating a validator controller
type ControllerOptions struct {
	Context                    context.Context
	DB                         basedb.Database
	SignatureCollectionTimeout time.Duration `yaml:"SignatureCollectionTimeout" env:"SIGNATURE_COLLECTION_TIMEOUT" env-default:"5s" env-description:"Timeout for signature collection after consensus"`
	MetadataUpdateInterval     time.Duration `yaml:"MetadataUpdateInterval" env:"METADATA_UPDATE_INTERVAL" env-default:"12m" env-description:"Interval for updating validator metadata"` // used outside of validator controller, left for compatibility
	HistorySyncBatchSize       int           `yaml:"HistorySyncBatchSize" env:"HISTORY_SYNC_BATCH_SIZE" env-default:"25" env-description:"Maximum number of messages to sync in a single batch"`
	MinPeers                   int           `yaml:"MinimumPeers" env:"MINIMUM_PEERS" env-default:"2" env-description:"Minimum number of peers required for sync"`
	Network                    P2PNetwork
	Beacon                     beaconprotocol.BeaconNode
	FullNode                   bool   `yaml:"FullNode" env:"FULLNODE" env-default:"false" env-description:"Store complete message history instead of just latest messages"`
	Exporter                   bool   `yaml:"Exporter" env:"EXPORTER" env-default:"false" env-description:"Enable data export functionality"`
	ExporterRetainSlots        uint64 `yaml:"ExporterRetainSlots" env:"EXPORTER_RETAIN_SLOTS" env-default:"50400" env-description:"Number of slots to retain in export data"`
	ExporterDutyTracing        bool   `yaml:"ExporterDutyTracing" env:"EXPORTER_DUTY_TRACING" env-default:"true" env-description:"Expose all validator duties to the exporter"`
	BeaconSigner               spectypes.BeaconSigner
	OperatorSigner             ssvtypes.OperatorSigner
	OperatorDataStore          operatordatastore.OperatorDataStore
	RegistryStorage            nodestorage.Storage
	RecipientsStorage          Recipients
	NewDecidedHandler          qbftcontroller.NewDecidedHandler
	DutyRoles                  []spectypes.BeaconRole
	DutyTraceCollector         *dutytracer.Collector
	StorageMap                 *storage.ParticipantStores
	ValidatorStore             registrystorage.ValidatorStore
	MessageValidator           validation.MessageValidator
	ValidatorsMap              *validators.ValidatorsMap
	DoppelgangerHandler        doppelganger.Provider
	NetworkConfig              networkconfig.NetworkConfig
	ValidatorSyncer            *metadata.Syncer
	Graffiti                   []byte

	// worker flags
	WorkersCount    int    `yaml:"MsgWorkersCount" env:"MSG_WORKERS_COUNT" env-default:"256" env-description:"Number of message processing workers"`
	QueueBufferSize int    `yaml:"MsgWorkerBufferSize" env:"MSG_WORKER_BUFFER_SIZE" env-default:"65536" env-description:"Size of message worker queue buffer"`
	GasLimit        uint64 `yaml:"ExperimentalGasLimit" env:"EXPERIMENTAL_GAS_LIMIT" env-default:"30000000" env-description:"Gas limit for MEV block proposals (must match across committee, otherwise MEV fails). Do not change unless you know what you're doing"`
}

// Controller represent the validators controller,
// it takes care of bootstrapping, updating and managing existing validators and their shares
type Controller interface {
	StartValidators(ctx context.Context)
	HandleMetadataUpdates(ctx context.Context)
	AllActiveIndices(epoch phase0.Epoch, afterInit bool) []phase0.ValidatorIndex
	GetValidator(pubKey spectypes.ValidatorPK) (*validator.Validator, bool)
	StartNetworkHandlers()
	// GetValidatorStats returns stats of validators, including the following:
	//  - the amount of validators in the network
	//  - the amount of active validators (i.e. not slashed or existed)
	//  - the amount of validators assigned to this operator
	GetValidatorStats() (uint64, uint64, uint64, error)
	IndicesChangeChan() chan struct{}
	ValidatorExitChan() <-chan duties.ExitDescriptor

	StopValidator(pubKey spectypes.ValidatorPK) error
	LiquidateCluster(owner common.Address, operatorIDs []uint64, toLiquidate []*ssvtypes.SSVShare) error
	ReactivateCluster(owner common.Address, operatorIDs []uint64, toReactivate []*ssvtypes.SSVShare) error
	UpdateFeeRecipient(owner, recipient common.Address) error
	ExitValidator(pubKey phase0.BLSPubKey, blockNumber uint64, validatorIndex phase0.ValidatorIndex, ownValidator bool) error
	ReportValidatorStatuses(ctx context.Context)
	duties.DutyExecutor
}

type Nonce uint16

type Recipients interface {
	GetRecipientData(r basedb.Reader, owner common.Address) (*registrystorage.RecipientData, bool, error)
}

type SharesStorage interface {
	Get(txn basedb.Reader, pubKey []byte) (*ssvtypes.SSVShare, bool)
	List(txn basedb.Reader, filters ...registrystorage.SharesFilter) []*ssvtypes.SSVShare
	Range(txn basedb.Reader, fn func(*ssvtypes.SSVShare) bool)
}

type P2PNetwork interface {
	protocolp2p.Broadcaster
	UseMessageRouter(router network.MessageRouter)
	SubscribeRandoms(logger *zap.Logger, numSubnets int) error
	ActiveSubnets() commons.Subnets
	FixedSubnets() commons.Subnets
}

// controller implements Controller
type controller struct {
	ctx context.Context

	logger *zap.Logger

	networkConfig     networkconfig.NetworkConfig
	sharesStorage     SharesStorage
	operatorsStorage  registrystorage.Operators
	recipientsStorage Recipients
	ibftStorageMap    *storage.ParticipantStores

	beacon         beaconprotocol.BeaconNode
	beaconSigner   spectypes.BeaconSigner
	operatorSigner ssvtypes.OperatorSigner

	operatorDataStore operatordatastore.OperatorDataStore

	validatorOptions        validator.Options
	validatorStore          registrystorage.ValidatorStore
	validatorsMap           *validators.ValidatorsMap
	validatorStartFunc      func(validator *validator.Validator) (bool, error)
	committeeValidatorSetup chan struct{}
	dutyGuard               *validator.CommitteeDutyGuard

	validatorSyncer *metadata.Syncer

	operatorsIDs         *sync.Map
	network              P2PNetwork
	messageRouter        *messageRouter
	messageWorker        *worker.Worker
	historySyncBatchSize int
	messageValidator     validation.MessageValidator

	// committeeObservers is a cache of initialized committeeObserver instances
	committeeObservers *ttlcache.Cache[spectypes.MessageID, *validator.CommitteeObserver]

	attesterRoots *ttlcache.Cache[phase0.Root, struct{}]
	syncCommRoots *ttlcache.Cache[phase0.Root, struct{}]
	domainCache   *validator.DomainCache

	recentlyStartedValidators uint64
	indicesChange             chan struct{}
	validatorExitCh           chan duties.ExitDescriptor

	traceCollector *dutytracer.Collector
}

// NewController creates a new validator controller instance
func NewController(logger *zap.Logger, options ControllerOptions) Controller {
	logger.Debug("setting up validator controller")

	// lookup in a map that holds all relevant operators
	operatorsIDs := &sync.Map{}

	workerCfg := &worker.Config{
		Ctx:          options.Context,
		WorkersCount: options.WorkersCount,
		Buffer:       options.QueueBufferSize,
	}

	validatorOptions := validator.Options{ //TODO add vars
		NetworkConfig: options.NetworkConfig,
		Network:       options.Network,
		Beacon:        options.Beacon,
		Storage:       options.StorageMap,
		//Share:   nil,  // set per validator
		Signer:              options.BeaconSigner,
		OperatorSigner:      options.OperatorSigner,
		DoppelgangerHandler: options.DoppelgangerHandler,
		DutyRunners:         nil, // set per validator
		NewDecidedHandler:   options.NewDecidedHandler,
		FullNode:            options.FullNode,
		Exporter:            options.Exporter,
		GasLimit:            options.GasLimit,
		MessageValidator:    options.MessageValidator,
		Graffiti:            options.Graffiti,
		ExporterDutyTracing: options.ExporterDutyTracing,
	}

	// If full node, increase queue size to make enough room
	// for history sync batches to be pushed whole.
	if options.FullNode {
		size := options.HistorySyncBatchSize * 2
		if size > validator.DefaultQueueSize {
			validatorOptions.QueueSize = size
		}
	}

	beaconNetwork := options.NetworkConfig.Beacon
	cacheTTL := beaconNetwork.SlotDurationSec() * time.Duration(beaconNetwork.SlotsPerEpoch()*2) // #nosec G115

	ctrl := controller{
		logger:            logger.Named(logging.NameController),
		networkConfig:     options.NetworkConfig,
		sharesStorage:     options.RegistryStorage.Shares(),
		operatorsStorage:  options.RegistryStorage,
		recipientsStorage: options.RegistryStorage,
		ibftStorageMap:    options.StorageMap,
		validatorStore:    options.ValidatorStore,
		ctx:               options.Context,
		beacon:            options.Beacon,
		operatorDataStore: options.OperatorDataStore,
		beaconSigner:      options.BeaconSigner,
		operatorSigner:    options.OperatorSigner,
		network:           options.Network,
		traceCollector:    options.DutyTraceCollector,

		validatorsMap:    options.ValidatorsMap,
		validatorOptions: validatorOptions,

		validatorSyncer: options.ValidatorSyncer,

		operatorsIDs: operatorsIDs,

		messageRouter:        newMessageRouter(logger),
		messageWorker:        worker.NewWorker(logger, workerCfg),
		historySyncBatchSize: options.HistorySyncBatchSize,

		committeeObservers: ttlcache.New(
			ttlcache.WithTTL[spectypes.MessageID, *validator.CommitteeObserver](cacheTTL),
		),
		attesterRoots: ttlcache.New(
			ttlcache.WithTTL[phase0.Root, struct{}](cacheTTL),
		),
		syncCommRoots: ttlcache.New(
			ttlcache.WithTTL[phase0.Root, struct{}](cacheTTL),
		),
		domainCache: validator.NewDomainCache(options.Beacon, cacheTTL),

		indicesChange:           make(chan struct{}),
		validatorExitCh:         make(chan duties.ExitDescriptor),
		committeeValidatorSetup: make(chan struct{}, 1),
		dutyGuard:               validator.NewCommitteeDutyGuard(),

		messageValidator: options.MessageValidator,
	}

	// Start automatic expired item deletion in nonCommitteeValidators.
	go ctrl.committeeObservers.Start()
	// Delete old root and domain entries.
	go ctrl.attesterRoots.Start()
	go ctrl.syncCommRoots.Start()
	go ctrl.domainCache.Start()

	return &ctrl
}

func (c *controller) IndicesChangeChan() chan struct{} {
	return c.indicesChange
}

func (c *controller) ValidatorExitChan() <-chan duties.ExitDescriptor {
	return c.validatorExitCh
}

func (c *controller) GetValidatorStats() (uint64, uint64, uint64, error) {
	allShares := c.sharesStorage.List(nil)
	operatorShares := uint64(0)
	active := uint64(0)
	for _, s := range allShares {
		if ok := s.BelongsToOperator(c.operatorDataStore.GetOperatorID()); ok {
			operatorShares++
		}
		if s.IsParticipating(c.beacon.GetBeaconNetwork().EstimatedCurrentEpoch()) {
			active++
		}
	}
	return uint64(len(allShares)), active, operatorShares, nil
}

func (c *controller) handleRouterMessages() {
	ctx, cancel := context.WithCancel(c.ctx)
	defer cancel()
	ch := c.messageRouter.GetMessageChan()
	for {
		select {
		case <-ctx.Done():
			c.logger.Debug("router message handler stopped")
			return

		case msg := <-ch:
			switch m := msg.(type) {
			case *queue.SSVMessage:
				if m.MsgType == message.SSVEventMsgType {
					continue
				}

				// TODO: only try copying clusterid if validator failed
				dutyExecutorID := m.GetID().GetDutyExecutorID()
				var cid spectypes.CommitteeID
				copy(cid[:], dutyExecutorID[16:])

				if v, ok := c.validatorsMap.GetValidator(spectypes.ValidatorPK(dutyExecutorID)); ok {
					v.HandleMessage(ctx, c.logger, m)
				} else if vc, ok := c.validatorsMap.GetCommittee(cid); ok {
					vc.HandleMessage(ctx, c.logger, m)
				} else if c.validatorOptions.Exporter || c.validatorOptions.ExporterDutyTracing {
					if m.MsgType != spectypes.SSVConsensusMsgType && m.MsgType != spectypes.SSVPartialSignatureMsgType {
						continue
					}
					if !c.messageWorker.TryEnqueue(m) {
						c.logger.Warn("Failed to enqueue post consensus message: buffer is full")
					}
				}

			default:
				// This should be impossible because the channel is typed.
				c.logger.Fatal("unknown message type from router", zap.Any("message", m))
			}
		}
	}
}

var nonCommitteeValidatorTTLs = map[spectypes.RunnerRole]int{
	spectypes.RoleCommittee:  64,
	spectypes.RoleProposer:   4,
	spectypes.RoleAggregator: 4,
	//spectypes.BNRoleSyncCommittee:             4,
	spectypes.RoleSyncCommitteeContribution: 4,
}

func (c *controller) handleWorkerMessages(msg network.DecodedSSVMessage) error {
	ssvMsg := msg.(*queue.SSVMessage)

	var ncv *validator.CommitteeObserver

	item := c.committeeObservers.Get(ssvMsg.GetID())
	if item == nil || item.Value() == nil {
		committeeObserverOptions := validator.CommitteeObserverOptions{
			Logger:            c.logger,
			NetworkConfig:     c.networkConfig,
			ValidatorStore:    c.validatorStore,
			Network:           c.validatorOptions.Network,
			Storage:           c.validatorOptions.Storage,
			FullNode:          c.validatorOptions.FullNode,
			Operator:          c.validatorOptions.Operator,
			OperatorSigner:    c.validatorOptions.OperatorSigner,
			NewDecidedHandler: c.validatorOptions.NewDecidedHandler,
			AttesterRoots:     c.attesterRoots,
			SyncCommRoots:     c.syncCommRoots,
			DomainCache:       c.domainCache,
		}

		ncv = validator.NewCommitteeObserver(ssvMsg.GetID(), committeeObserverOptions)

		ttlSlots := nonCommitteeValidatorTTLs[ssvMsg.MsgID.GetRoleType()]
		ttl := time.Duration(ttlSlots) * c.beacon.GetBeaconNetwork().SlotDurationSec()

		c.committeeObservers.Set(ssvMsg.GetID(), ncv, ttl)
	} else {
		ncv = item.Value()
	}

	if c.validatorOptions.ExporterDutyTracing {
		return c.traceCollector.Collect(c.ctx, ssvMsg, ncv.VerifySig)
	}

	if !c.validatorOptions.Exporter {
		return nil
	}

	if err := c.handleNonCommitteeMessages(ssvMsg, ncv); err != nil {
		return err
	}

	return nil
}

<<<<<<< HEAD
func (c *controller) handleNonCommitteeMessages(msg *queue.SSVMessage, ncv *validator.CommitteeObserver) error {
	if msg.MsgType == spectypes.SSVConsensusMsgType {
=======
func (c *controller) handleNonCommitteeMessages(msg *queue.SSVMessage, ncv *committeeObserver) error {
	c.committeesObserversMutex.Lock()
	defer c.committeesObserversMutex.Unlock()

	switch msg.MsgType {
	case spectypes.SSVConsensusMsgType:
>>>>>>> df0b5108
		// Process proposal messages for committee consensus only to get the roots
		if msg.MsgID.GetRoleType() != spectypes.RoleCommittee {
			return nil
		}

		subMsg, ok := msg.Body.(*specqbft.Message)
		if !ok || subMsg.MsgType != specqbft.ProposalMsgType {
			return nil
		}

<<<<<<< HEAD
		return ncv.SaveRoots(msg)
	}

	if msg.MsgType == spectypes.SSVPartialSignatureMsgType {
=======
		return ncv.OnProposalMsg(msg)
	case spectypes.SSVPartialSignatureMsgType:
>>>>>>> df0b5108
		pSigMessages := &spectypes.PartialSignatureMessages{}
		if err := pSigMessages.Decode(msg.SignedSSVMessage.SSVMessage.GetData()); err != nil {
			return err
		}

		return ncv.ProcessMessage(msg)
	}

	return nil
}

// StartValidators loads all persisted shares and setup the corresponding validators
func (c *controller) StartValidators(ctx context.Context) {
	// TODO: Pass context whereever the execution flow may be blocked.

	// Load non-liquidated shares.
	shares := c.sharesStorage.List(nil, registrystorage.ByNotLiquidated())
	if len(shares) == 0 {
		close(c.committeeValidatorSetup)
		c.logger.Info("could not find validators")
		return
	}

	var ownShares []*ssvtypes.SSVShare
	for _, share := range shares {
		if c.operatorDataStore.GetOperatorID() != 0 && share.BelongsToOperator(c.operatorDataStore.GetOperatorID()) {
			ownShares = append(ownShares, share)
		}
	}

	if c.validatorOptions.Exporter || c.validatorOptions.ExporterDutyTracing {
		// There are no committee validators to setup.
		close(c.committeeValidatorSetup)
	} else {
		// Setup committee validators.
		inited, committees := c.setupValidators(ownShares)
		if len(inited) == 0 {
			// If no validators were started and therefore we're not subscribed to any subnets,
			// then subscribe to a random subnet to participate in the network.
			if err := c.network.SubscribeRandoms(c.logger, 1); err != nil {
				c.logger.Error("failed to subscribe to random subnets", zap.Error(err))
			}
		}
		close(c.committeeValidatorSetup)

		// Start validators.
		c.startValidators(inited, committees)
	}
}

// setupValidators setup and starts validators from the given shares.
// shares w/o validator's metadata won't start, but the metadata will be fetched and the validator will start afterwards
func (c *controller) setupValidators(shares []*ssvtypes.SSVShare) ([]*validator.Validator, []*validator.Committee) {
	c.logger.Info("starting validators setup...", zap.Int("shares count", len(shares)))
	var errs []error
	var fetchMetadata [][]byte
	var validators []*validator.Validator
	var committees []*validator.Committee
	for _, validatorShare := range shares {
		var initialized bool
		v, vc, err := c.onShareInit(validatorShare)
		if err != nil {
			c.logger.Warn("could not start validator", fields.PubKey(validatorShare.ValidatorPubKey[:]), zap.Error(err))
			errs = append(errs, err)
		}
		if v != nil {
			initialized = true
		}
		if !initialized && err == nil {
			// Fetch metadata, if needed.
			fetchMetadata = append(fetchMetadata, validatorShare.ValidatorPubKey[:])
		}
		if initialized {
			validators = append(validators, v)
			committees = append(committees, vc)
		}
	}
	c.logger.Info("init validators done", zap.Int("validators_size", c.validatorsMap.SizeValidators()), zap.Int("committee_size", c.validatorsMap.SizeCommittees()),
		zap.Int("failures", len(errs)), zap.Int("missing_metadata", len(fetchMetadata)),
		zap.Int("shares", len(shares)), zap.Int("initialized", len(validators)))
	return validators, committees
}

func (c *controller) startValidators(validators []*validator.Validator, committees []*validator.Committee) int {
	var started int
	var errs []error
	for _, v := range validators {
		s, err := c.startValidator(v)
		if err != nil {
			c.logger.Error("could not start validator", zap.Error(err))
			errs = append(errs, err)
			continue
		}
		if s {
			started++
		}
	}

	started += len(committees)

	c.logger.Info("setup validators done", zap.Int("map size", c.validatorsMap.SizeValidators()),
		zap.Int("failures", len(errs)),
		zap.Int("shares", len(validators)), zap.Int("started", started))
	return started
}

// StartNetworkHandlers init msg worker that handles network messages
func (c *controller) StartNetworkHandlers() {
	c.network.UseMessageRouter(c.messageRouter)
	for i := 0; i < networkRouterConcurrency; i++ {
		go c.handleRouterMessages()
	}
	c.messageWorker.UseHandler(c.handleWorkerMessages)
}

func (c *controller) startValidatorsForMetadata(_ context.Context, validators metadata.ValidatorMap) (count int) {
	// TODO: use context

	shares := c.sharesStorage.List(
		nil,
		registrystorage.ByNotLiquidated(),
		registrystorage.ByOperatorID(c.operatorDataStore.GetOperatorID()),
		func(share *ssvtypes.SSVShare) bool {
			return validators[share.ValidatorPubKey] != nil
		},
	)

	startedValidators := 0

	for _, share := range shares {
		// Start validator (if not already started).
		// TODO: why its in the map if not started?
		if v, found := c.validatorsMap.GetValidator(share.ValidatorPubKey); found {
			v.Share.ValidatorIndex = share.ValidatorIndex
			v.Share.Status = share.Status
			v.Share.ActivationEpoch = share.ActivationEpoch
			started, err := c.startValidator(v)
			if err != nil {
				c.logger.Warn("could not start validator", zap.Error(err))
			}
			if started {
				startedValidators++
			}
			vc, found := c.validatorsMap.GetCommittee(v.Share.CommitteeID())
			if found {
				vc.AddShare(&v.Share.Share)
			}
		} else {
			c.logger.Info("starting new validator", fields.PubKey(share.ValidatorPubKey[:]))

			started, err := c.onShareStart(share)
			if err != nil {
				c.logger.Warn("could not start newly active validator", zap.Error(err))
				continue
			}
			if started {
				startedValidators++
				c.logger.Debug("started share after metadata sync", zap.Bool("started", started))
			}
		}
	}

	return startedValidators
}

// GetValidator returns a validator instance from ValidatorsMap
func (c *controller) GetValidator(pubKey spectypes.ValidatorPK) (*validator.Validator, bool) {
	return c.validatorsMap.GetValidator(pubKey)
}

func (c *controller) ExecuteDuty(ctx context.Context, logger *zap.Logger, duty *spectypes.ValidatorDuty) {
	// because we're using the same duty for more than 1 duty (e.g. attest + aggregator) there is an error in bls.Deserialize func for cgo pointer to pointer.
	// so we need to copy the pubkey val to avoid pointer
	pk := make([]byte, 48)
	copy(pk, duty.PubKey[:])

	if v, ok := c.GetValidator(spectypes.ValidatorPK(pk)); ok {
		ssvMsg, err := CreateDutyExecuteMsg(duty, pk, c.networkConfig.DomainType)
		if err != nil {
			logger.Error("could not create duty execute msg", zap.Error(err))
			return
		}
		dec, err := queue.DecodeSSVMessage(ssvMsg)
		if err != nil {
			logger.Error("could not decode duty execute msg", zap.Error(err))
			return
		}
		if pushed := v.Queues[duty.RunnerRole()].Q.TryPush(dec); !pushed {
			logger.Warn("dropping ExecuteDuty message because the queue is full")
		}
		// logger.Debug("📬 queue: pushed message", fields.MessageID(dec.MsgID), fields.MessageType(dec.MsgType))
	} else {
		logger.Warn("could not find validator")
	}
}

func (c *controller) ExecuteCommitteeDuty(ctx context.Context, logger *zap.Logger, committeeID spectypes.CommitteeID, duty *spectypes.CommitteeDuty) {
	if cm, ok := c.validatorsMap.GetCommittee(committeeID); ok {
		ssvMsg, err := CreateCommitteeDutyExecuteMsg(duty, committeeID, c.networkConfig.DomainType)
		if err != nil {
			logger.Error("could not create duty execute msg", zap.Error(err))
			return
		}
		dec, err := queue.DecodeSSVMessage(ssvMsg)
		if err != nil {
			logger.Error("could not decode duty execute msg", zap.Error(err))
			return
		}
		if err := cm.OnExecuteDuty(ctx, logger, dec.Body.(*ssvtypes.EventMsg)); err != nil {
			logger.Error("could not execute committee duty", zap.Error(err))
		}
	} else {
		logger.Warn("could not find committee", fields.CommitteeID(committeeID))
	}
}

// CreateDutyExecuteMsg returns ssvMsg with event type of execute duty
func CreateDutyExecuteMsg(duty *spectypes.ValidatorDuty, pubKey []byte, domain spectypes.DomainType) (*spectypes.SSVMessage, error) {
	executeDutyData := ssvtypes.ExecuteDutyData{Duty: duty}
	data, err := json.Marshal(executeDutyData)
	if err != nil {
		return nil, fmt.Errorf("failed to marshal execute duty data: %w", err)
	}

	return dutyDataToSSVMsg(domain, pubKey, duty.RunnerRole(), data)
}

// CreateCommitteeDutyExecuteMsg returns ssvMsg with event type of execute committee duty
func CreateCommitteeDutyExecuteMsg(duty *spectypes.CommitteeDuty, committeeID spectypes.CommitteeID, domain spectypes.DomainType) (*spectypes.SSVMessage, error) {
	executeCommitteeDutyData := ssvtypes.ExecuteCommitteeDutyData{Duty: duty}
	data, err := json.Marshal(executeCommitteeDutyData)
	if err != nil {
		return nil, fmt.Errorf("failed to marshal execute committee duty data: %w", err)
	}

	return dutyDataToSSVMsg(domain, committeeID[:], spectypes.RoleCommittee, data)
}

func dutyDataToSSVMsg(
	domain spectypes.DomainType,
	msgIdentifier []byte,
	runnerRole spectypes.RunnerRole,
	data []byte,
) (*spectypes.SSVMessage, error) {
	msg := ssvtypes.EventMsg{
		Type: ssvtypes.ExecuteDuty,
		Data: data,
	}
	msgData, err := msg.Encode()
	if err != nil {
		return nil, fmt.Errorf("failed to encode event msg: %w", err)
	}

	return &spectypes.SSVMessage{
		MsgType: message.SSVEventMsgType,
		MsgID:   spectypes.NewMsgID(domain, msgIdentifier, runnerRole),
		Data:    msgData,
	}, nil
}

func (c *controller) AllActiveIndices(epoch phase0.Epoch, afterInit bool) []phase0.ValidatorIndex {
	if afterInit {
		<-c.committeeValidatorSetup
	}
	var indices []phase0.ValidatorIndex
	c.sharesStorage.Range(nil, func(share *ssvtypes.SSVShare) bool {
		if share.IsParticipating(epoch) {
			indices = append(indices, share.ValidatorIndex)
		}
		return true
	})
	return indices
}

// onShareStop is called when a validator was removed or liquidated
func (c *controller) onShareStop(pubKey spectypes.ValidatorPK) {
	// remove from ValidatorsMap
	v := c.validatorsMap.RemoveValidator(pubKey)

	if v == nil {
		c.logger.Warn("could not find validator to stop", fields.PubKey(pubKey[:]))
		return
	}

	// stop instance
	v.Stop()
	c.logger.Debug("validator was stopped", fields.PubKey(pubKey[:]))
	vc, ok := c.validatorsMap.GetCommittee(v.Share.CommitteeID())
	if ok {
		vc.RemoveShare(v.Share.ValidatorIndex)
		if len(vc.Shares) == 0 {
			deletedCommittee := c.validatorsMap.RemoveCommittee(v.Share.CommitteeID())
			if deletedCommittee == nil {
				c.logger.Warn("could not find committee to remove on no validators",
					fields.CommitteeID(v.Share.CommitteeID()),
					fields.PubKey(pubKey[:]),
				)
				return
			}
			deletedCommittee.Stop()
		}
	}
}

func (c *controller) onShareInit(share *ssvtypes.SSVShare) (*validator.Validator, *validator.Committee, error) {
	if !share.HasBeaconMetadata() { // fetching index and status in case not exist
		c.logger.Warn("skipping validator until it becomes active", fields.PubKey(share.ValidatorPubKey[:]))
		return nil, nil, nil
	}

	if err := c.setShareFeeRecipient(share, c.recipientsStorage.GetRecipientData); err != nil {
		return nil, nil, fmt.Errorf("could not set share fee recipient: %w", err)
	}

	operator, err := c.committeeMemberFromShare(share)
	if err != nil {
		return nil, nil, err
	}

	// Start a committee validator.
	v, found := c.validatorsMap.GetValidator(share.ValidatorPubKey)
	if !found {
		// Share context with both the validator and the runners,
		// so that when the validator is stopped, the runners are stopped as well.
		validatorCtx, validatorCancel := context.WithCancel(c.ctx)

		opts := c.validatorOptions
		opts.SSVShare = share
		opts.Operator = operator
		opts.DutyRunners, err = SetupRunners(validatorCtx, c.logger, opts)
		if err != nil {
			validatorCancel()
			return nil, nil, fmt.Errorf("could not setup runners: %w", err)
		}

		v = validator.NewValidator(validatorCtx, validatorCancel, opts)
		c.validatorsMap.PutValidator(share.ValidatorPubKey, v)

		c.printShare(share, "setup validator done")
	} else {
		c.printShare(v.Share, "get validator")
	}

	// Start a committee validator.
	vc, found := c.validatorsMap.GetCommittee(operator.CommitteeID)
	if !found {
		// Share context with both the validator and the runners,
		// so that when the validator is stopped, the runners are stopped as well.
		ctx, cancel := context.WithCancel(c.ctx)

		opts := c.validatorOptions
		opts.SSVShare = share
		opts.Operator = operator

		committeeOpIDs := ssvtypes.OperatorIDsFromOperators(operator.Committee)

		logger := c.logger.With([]zap.Field{
			zap.String("committee", fields.FormatCommittee(committeeOpIDs)),
			zap.String("committee_id", hex.EncodeToString(operator.CommitteeID[:])),
		}...)

		committeeRunnerFunc := SetupCommitteeRunners(ctx, opts)

		vc = validator.NewCommittee(
			ctx,
			cancel,
			logger,
			c.beacon.GetBeaconNetwork(),
			operator,
			committeeRunnerFunc,
			nil,
			c.dutyGuard,
		)
		vc.AddShare(&share.Share)
		c.validatorsMap.PutCommittee(operator.CommitteeID, vc)

		c.printShare(share, "setup committee done")

	} else {
		vc.AddShare(&share.Share)
		c.printShare(share, "added share to committee")
	}

	return v, vc, nil
}

func (c *controller) committeeMemberFromShare(share *ssvtypes.SSVShare) (*spectypes.CommitteeMember, error) {
	operators := make([]*spectypes.Operator, len(share.Committee))
	for i, cm := range share.Committee {
		opdata, found, err := c.operatorsStorage.GetOperatorData(nil, cm.Signer)
		if err != nil {
			return nil, fmt.Errorf("could not get operator data: %w", err)
		}
		if !found {
			//TODO alan: support removed ops
			return nil, fmt.Errorf("operator not found")
		}

		operatorPEM, err := base64.StdEncoding.DecodeString(string(opdata.PublicKey))
		if err != nil {
			return nil, fmt.Errorf("could not decode public key: %w", err)
		}

		operators[i] = &spectypes.Operator{
			OperatorID:        cm.Signer,
			SSVOperatorPubKey: operatorPEM,
		}
	}

	f := ssvtypes.ComputeF(uint64(len(share.Committee)))

	operatorPEM, err := base64.StdEncoding.DecodeString(string(c.operatorDataStore.GetOperatorData().PublicKey))
	if err != nil {
		return nil, fmt.Errorf("could not decode public key: %w", err)
	}

	return &spectypes.CommitteeMember{
		OperatorID:        c.operatorDataStore.GetOperatorID(),
		CommitteeID:       share.CommitteeID(),
		SSVOperatorPubKey: operatorPEM,
		FaultyNodes:       f,
		Committee:         operators,
	}, nil
}

func (c *controller) onShareStart(share *ssvtypes.SSVShare) (bool, error) {
	v, _, err := c.onShareInit(share)
	if err != nil || v == nil {
		return false, err
	}

	started, err := c.startValidator(v)
	if err != nil {
		return false, err
	}

	return started, nil
}

func (c *controller) printShare(s *ssvtypes.SSVShare, msg string) {
	committee := make([]string, len(s.Committee))
	for i, c := range s.Committee {
		committee[i] = fmt.Sprintf(`[OperatorID=%d, PubKey=%x]`, c.Signer, c.SharePubKey)
	}
	c.logger.Debug(msg,
		fields.PubKey(s.ValidatorPubKey[:]),
		zap.Bool("own_validator", s.BelongsToOperator(c.operatorDataStore.GetOperatorID())),
		zap.Strings("committee", committee),
		fields.FeeRecipient(s.FeeRecipientAddress[:]),
	)
}

func (c *controller) setShareFeeRecipient(share *ssvtypes.SSVShare, getRecipientData GetRecipientDataFunc) error {
	data, found, err := getRecipientData(nil, share.OwnerAddress)
	if err != nil {
		return errors.Wrap(err, "could not get recipient data")
	}

	var feeRecipient bellatrix.ExecutionAddress
	if !found {
		c.logger.Debug("setting fee recipient to owner address",
			fields.Validator(share.ValidatorPubKey[:]), fields.FeeRecipient(share.OwnerAddress.Bytes()))
		copy(feeRecipient[:], share.OwnerAddress.Bytes())
	} else {
		c.logger.Debug("setting fee recipient to storage data",
			fields.Validator(share.ValidatorPubKey[:]), fields.FeeRecipient(data.FeeRecipient[:]))
		feeRecipient = data.FeeRecipient
	}
	share.SetFeeRecipient(feeRecipient)

	return nil
}

func (c *controller) validatorStart(validator *validator.Validator) (bool, error) {
	if c.validatorStartFunc == nil {
		return validator.Start(c.logger)
	}
	return c.validatorStartFunc(validator)
}

// startValidator will start the given validator if applicable
func (c *controller) startValidator(v *validator.Validator) (bool, error) {
	c.reportValidatorStatus(v.Share)
	if v.Share.ValidatorIndex == 0 {
		return false, errors.New("could not start validator: index not found")
	}
	started, err := c.validatorStart(v)
	if err != nil {
		validatorErrorsCounter.Add(c.ctx, 1)
		return false, errors.Wrap(err, "could not start validator")
	}
	if started {
		c.recentlyStartedValidators++
	}

	return true, nil // TODO: what should be returned if c.validatorStart(v) returns false?
}

func (c *controller) HandleMetadataUpdates(ctx context.Context) {
	// TODO: Consider getting rid of `Stream` method because it adds complexity.
	// Instead, validatorSyncer could return the next batch, which would be passed to handleMetadataUpdate afterwards.
	// There doesn't seem to exist any logic that requires these processes to be parallel.
	for syncBatch := range c.validatorSyncer.Stream(ctx) {
		if err := c.handleMetadataUpdate(ctx, syncBatch); err != nil {
			c.logger.Warn("could not handle metadata sync", zap.Error(err))
		}
	}
}

func (c *controller) handleMetadataUpdate(ctx context.Context, syncBatch metadata.SyncBatch) error {
	startedValidators := 0
	if c.operatorDataStore.GetOperatorID() != 0 {
		startedValidators = c.startValidatorsForMetadata(ctx, syncBatch.Validators)
	}

	if startedValidators > 0 || hasNewValidators(syncBatch.IndicesBefore, syncBatch.IndicesAfter) {
		c.logger.Debug("new validators found after metadata sync",
			zap.Int("started_validators", startedValidators),
		)
		// Refresh duties if there are any new active validators.
		if !c.reportIndicesChange(ctx, 2*c.beacon.GetBeaconNetwork().SlotDurationSec()) {
			c.logger.Warn("timed out while notifying DutyScheduler of new validators")
		}
	}

	c.logger.Debug("started validators after metadata sync",
		fields.Count(startedValidators),
	)

	return nil
}

func (c *controller) reportIndicesChange(ctx context.Context, timeout time.Duration) bool {
	timeoutCtx, cancel := context.WithTimeout(ctx, timeout)
	defer cancel()

	select {
	case <-timeoutCtx.Done():
		return false
	case c.indicesChange <- struct{}{}:
		return true
	}
}

func (c *controller) ReportValidatorStatuses(ctx context.Context) {
	ticker := time.NewTicker(time.Second * 30)
	defer ticker.Stop()

	for {
		select {
		case <-ticker.C:
			start := time.Now()
			validatorsPerStatus := make(map[validatorStatus]uint32)

			for _, share := range c.validatorStore.OperatorValidators(c.operatorDataStore.GetOperatorID()) {
				if share.IsParticipating(c.beacon.GetBeaconNetwork().EstimatedCurrentEpoch()) {
					validatorsPerStatus[statusParticipating]++
				}
				if !share.HasBeaconMetadata() {
					validatorsPerStatus[statusNotFound]++
				} else if share.IsActive() {
					validatorsPerStatus[statusActive]++
				} else if share.Slashed() {
					validatorsPerStatus[statusSlashed]++
				} else if share.Exiting() {
					validatorsPerStatus[statusExiting]++
				} else if !share.Activated() {
					validatorsPerStatus[statusNotActivated]++
				} else if share.Pending() {
					validatorsPerStatus[statusPending]++
				} else if share.ValidatorIndex == 0 {
					validatorsPerStatus[statusNoIndex]++
				} else {
					validatorsPerStatus[statusUnknown]++
				}
			}
			for status, count := range validatorsPerStatus {
				c.logger.
					With(zap.String("status", string(status))).
					With(zap.Uint32("count", count)).
					With(zap.Duration("elapsed_time", time.Since(start))).
					Info("recording validator status")
				recordValidatorStatus(ctx, count, status)
			}
		case <-ctx.Done():
			c.logger.Info("stopped reporting validator statuses. Context cancelled")
			return
		}
	}

}

func hasNewValidators(before []phase0.ValidatorIndex, after []phase0.ValidatorIndex) bool {
	m := make(map[phase0.ValidatorIndex]struct{})
	for _, v := range before {
		m[v] = struct{}{}
	}
	for _, v := range after {
		if _, ok := m[v]; !ok {
			return true
		}
	}
	return false
}

func SetupCommitteeRunners(
	ctx context.Context,
	options validator.Options,
) validator.CommitteeRunnerFunc {
	buildController := func(role spectypes.RunnerRole, valueCheckF specqbft.ProposedValueCheckF) *qbftcontroller.Controller {
		config := &qbft.Config{
			BeaconSigner: options.Signer,
			Domain:       options.NetworkConfig.DomainType,
			ValueCheckF:  valueCheckF,
			ProposerF: func(state *specqbft.State, round specqbft.Round) spectypes.OperatorID {
				leader := qbft.RoundRobinProposer(state, round)
				return leader
			},
			Network:     options.Network,
			Timer:       roundtimer.New(ctx, options.NetworkConfig.Beacon, role, nil),
			CutOffRound: roundtimer.CutOffRound,
		}

		identifier := spectypes.NewMsgID(options.NetworkConfig.DomainType, options.Operator.CommitteeID[:], role)
		qbftCtrl := qbftcontroller.NewController(identifier[:], options.Operator, config, options.OperatorSigner, options.FullNode)
		return qbftCtrl
	}

	return func(slot phase0.Slot, shares map[phase0.ValidatorIndex]*spectypes.Share, attestingValidators []spectypes.ShareValidatorPK, dutyGuard runner.CommitteeDutyGuard) (*runner.CommitteeRunner, error) {
		// Create a committee runner.
		epoch := options.NetworkConfig.Beacon.GetBeaconNetwork().EstimatedEpochAtSlot(slot)
		valCheck := ssv.BeaconVoteValueCheckF(options.Signer, slot, attestingValidators, epoch)
		crunner, err := runner.NewCommitteeRunner(
			options.NetworkConfig,
			shares,
			buildController(spectypes.RoleCommittee, valCheck),
			options.Beacon,
			options.Network,
			options.Signer,
			options.OperatorSigner,
			valCheck,
			dutyGuard,
			options.DoppelgangerHandler,
		)
		if err != nil {
			return nil, err
		}
		return crunner.(*runner.CommitteeRunner), nil
	}
}

// SetupRunners initializes duty runners for the given validator
func SetupRunners(
	ctx context.Context,
	logger *zap.Logger,
	options validator.Options,
) (runner.ValidatorDutyRunners, error) {

	if options.SSVShare == nil || !options.SSVShare.HasBeaconMetadata() {
		logger.Error("missing validator metadata", zap.String("validator", hex.EncodeToString(options.SSVShare.ValidatorPubKey[:])))
		return runner.ValidatorDutyRunners{}, nil // TODO need to find better way to fix it
	}

	runnersType := []spectypes.RunnerRole{
		spectypes.RoleCommittee,
		spectypes.RoleProposer,
		spectypes.RoleAggregator,
		spectypes.RoleSyncCommitteeContribution,
		spectypes.RoleValidatorRegistration,
		spectypes.RoleVoluntaryExit,
	}

	buildController := func(role spectypes.RunnerRole, valueCheckF specqbft.ProposedValueCheckF) *qbftcontroller.Controller {
		config := &qbft.Config{
			BeaconSigner: options.Signer,
			Domain:       options.NetworkConfig.DomainType,
			ValueCheckF:  nil, // sets per role type
			ProposerF: func(state *specqbft.State, round specqbft.Round) spectypes.OperatorID {
				leader := qbft.RoundRobinProposer(state, round)
				//logger.Debug("leader", zap.Int("operator_id", int(leader)))
				return leader
			},
			Network:     options.Network,
			Timer:       roundtimer.New(ctx, options.NetworkConfig.Beacon, role, nil),
			CutOffRound: roundtimer.CutOffRound,
		}
		config.ValueCheckF = valueCheckF

		identifier := spectypes.NewMsgID(options.NetworkConfig.DomainType, options.SSVShare.ValidatorPubKey[:], role)
		qbftCtrl := qbftcontroller.NewController(identifier[:], options.Operator, config, options.OperatorSigner, options.FullNode)
		return qbftCtrl
	}

	shareMap := make(map[phase0.ValidatorIndex]*spectypes.Share) // TODO: fill the map
	shareMap[options.SSVShare.ValidatorIndex] = &options.SSVShare.Share

	runners := runner.ValidatorDutyRunners{}
	domainType := options.NetworkConfig.DomainType
	var err error
	for _, role := range runnersType {
		switch role {
		case spectypes.RoleProposer:
			proposedValueCheck := ssv.ProposerValueCheckF(options.Signer, options.NetworkConfig.Beacon.GetBeaconNetwork(), options.SSVShare.ValidatorPubKey, options.SSVShare.ValidatorIndex, options.SSVShare.SharePubKey)
			qbftCtrl := buildController(spectypes.RoleProposer, proposedValueCheck)
			runners[role], err = runner.NewProposerRunner(domainType, options.NetworkConfig.Beacon.GetBeaconNetwork(), shareMap, qbftCtrl, options.Beacon, options.Network, options.Signer, options.OperatorSigner, options.DoppelgangerHandler, proposedValueCheck, 0, options.Graffiti)
		case spectypes.RoleAggregator:
			aggregatorValueCheckF := ssv.AggregatorValueCheckF(options.Signer, options.NetworkConfig.Beacon.GetBeaconNetwork(), options.SSVShare.ValidatorPubKey, options.SSVShare.ValidatorIndex)
			qbftCtrl := buildController(spectypes.RoleAggregator, aggregatorValueCheckF)
			runners[role], err = runner.NewAggregatorRunner(domainType, options.NetworkConfig.Beacon.GetBeaconNetwork(), shareMap, qbftCtrl, options.Beacon, options.Network, options.Signer, options.OperatorSigner, aggregatorValueCheckF, 0)
		case spectypes.RoleSyncCommitteeContribution:
			syncCommitteeContributionValueCheckF := ssv.SyncCommitteeContributionValueCheckF(options.Signer, options.NetworkConfig.Beacon.GetBeaconNetwork(), options.SSVShare.ValidatorPubKey, options.SSVShare.ValidatorIndex)
			qbftCtrl := buildController(spectypes.RoleSyncCommitteeContribution, syncCommitteeContributionValueCheckF)
			runners[role], err = runner.NewSyncCommitteeAggregatorRunner(domainType, options.NetworkConfig.Beacon.GetBeaconNetwork(), shareMap, qbftCtrl, options.Beacon, options.Network, options.Signer, options.OperatorSigner, syncCommitteeContributionValueCheckF, 0)
		case spectypes.RoleValidatorRegistration:
			runners[role], err = runner.NewValidatorRegistrationRunner(domainType, options.NetworkConfig.Beacon.GetBeaconNetwork(), shareMap, options.Beacon, options.Network, options.Signer, options.OperatorSigner, options.GasLimit)
		case spectypes.RoleVoluntaryExit:
			runners[role], err = runner.NewVoluntaryExitRunner(domainType, options.NetworkConfig.Beacon.GetBeaconNetwork(), shareMap, options.Beacon, options.Network, options.Signer, options.OperatorSigner)
		}
		if err != nil {
			return nil, errors.Wrap(err, "could not create duty runner")
		}
	}
	return runners, nil
}<|MERGE_RESOLUTION|>--- conflicted
+++ resolved
@@ -410,17 +410,9 @@
 	return nil
 }
 
-<<<<<<< HEAD
 func (c *controller) handleNonCommitteeMessages(msg *queue.SSVMessage, ncv *validator.CommitteeObserver) error {
-	if msg.MsgType == spectypes.SSVConsensusMsgType {
-=======
-func (c *controller) handleNonCommitteeMessages(msg *queue.SSVMessage, ncv *committeeObserver) error {
-	c.committeesObserversMutex.Lock()
-	defer c.committeesObserversMutex.Unlock()
-
 	switch msg.MsgType {
 	case spectypes.SSVConsensusMsgType:
->>>>>>> df0b5108
 		// Process proposal messages for committee consensus only to get the roots
 		if msg.MsgID.GetRoleType() != spectypes.RoleCommittee {
 			return nil
@@ -431,15 +423,8 @@
 			return nil
 		}
 
-<<<<<<< HEAD
 		return ncv.SaveRoots(msg)
-	}
-
-	if msg.MsgType == spectypes.SSVPartialSignatureMsgType {
-=======
-		return ncv.OnProposalMsg(msg)
 	case spectypes.SSVPartialSignatureMsgType:
->>>>>>> df0b5108
 		pSigMessages := &spectypes.PartialSignatureMessages{}
 		if err := pSigMessages.Decode(msg.SignedSSVMessage.SSVMessage.GetData()); err != nil {
 			return err
