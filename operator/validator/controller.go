package validator

import (
	"context"
	"encoding/hex"
	"encoding/json"
	"fmt"
	"sync"
	"time"

<<<<<<< HEAD
=======
	"github.com/ssvlabs/ssv/exporter/convert"

	genesisspectypes "github.com/ssvlabs/ssv-spec-pre-cc/types"

>>>>>>> 893a5242
	"github.com/attestantio/go-eth2-client/spec/bellatrix"
	"github.com/attestantio/go-eth2-client/spec/phase0"
	"github.com/ethereum/go-ethereum/common"
	"github.com/jellydator/ttlcache/v3"
	"github.com/libp2p/go-libp2p/core/peer"
	"github.com/pkg/errors"
	genesisspecqbft "github.com/ssvlabs/ssv-spec-pre-cc/qbft"
	genesisspecssv "github.com/ssvlabs/ssv-spec-pre-cc/ssv"
	genesisspectypes "github.com/ssvlabs/ssv-spec-pre-cc/types"
	specqbft "github.com/ssvlabs/ssv-spec/qbft"
	specssv "github.com/ssvlabs/ssv-spec/ssv"
	spectypes "github.com/ssvlabs/ssv-spec/types"

	"go.uber.org/zap"
	"golang.org/x/exp/maps"
	"golang.org/x/exp/slices"

	genesisstorage "github.com/ssvlabs/ssv/ibft/genesisstorage"
	"github.com/ssvlabs/ssv/ibft/storage"
	"github.com/ssvlabs/ssv/logging"
	"github.com/ssvlabs/ssv/logging/fields"
	"github.com/ssvlabs/ssv/message/validation"
	"github.com/ssvlabs/ssv/network"
	"github.com/ssvlabs/ssv/networkconfig"
	operatordatastore "github.com/ssvlabs/ssv/operator/datastore"
	"github.com/ssvlabs/ssv/operator/duties"
	nodestorage "github.com/ssvlabs/ssv/operator/storage"
	"github.com/ssvlabs/ssv/operator/validators"
	genesisqbft "github.com/ssvlabs/ssv/protocol/genesis/qbft"
	genesisqbftcontroller "github.com/ssvlabs/ssv/protocol/genesis/qbft/controller"
	genesisroundtimer "github.com/ssvlabs/ssv/protocol/genesis/qbft/roundtimer"
	genesisrunner "github.com/ssvlabs/ssv/protocol/genesis/ssv/runner"
	genesisvalidator "github.com/ssvlabs/ssv/protocol/genesis/ssv/validator"
	genesisssvtypes "github.com/ssvlabs/ssv/protocol/genesis/types"
	beaconprotocol "github.com/ssvlabs/ssv/protocol/v2/blockchain/beacon"
	"github.com/ssvlabs/ssv/protocol/v2/message"
	p2pprotocol "github.com/ssvlabs/ssv/protocol/v2/p2p"
	protocolp2p "github.com/ssvlabs/ssv/protocol/v2/p2p"
	"github.com/ssvlabs/ssv/protocol/v2/qbft"
	qbftcontroller "github.com/ssvlabs/ssv/protocol/v2/qbft/controller"
	"github.com/ssvlabs/ssv/protocol/v2/qbft/roundtimer"
	"github.com/ssvlabs/ssv/protocol/v2/queue/worker"
	"github.com/ssvlabs/ssv/protocol/v2/ssv/queue"
	"github.com/ssvlabs/ssv/protocol/v2/ssv/runner"
	"github.com/ssvlabs/ssv/protocol/v2/ssv/validator"
	"github.com/ssvlabs/ssv/protocol/v2/types"
	ssvtypes "github.com/ssvlabs/ssv/protocol/v2/types"
	registrystorage "github.com/ssvlabs/ssv/registry/storage"
	"github.com/ssvlabs/ssv/storage/basedb"
)

//go:generate mockgen -package=mocks -destination=./mocks/controller.go -source=./controller.go

const (
	networkRouterConcurrency = 2048
)

type GetRecipientDataFunc func(r basedb.Reader, owner common.Address) (*registrystorage.RecipientData, bool, error)

// ShareEventHandlerFunc is a function that handles event in an extended mode
type ShareEventHandlerFunc func(share *ssvtypes.SSVShare)

// ControllerOptions for creating a validator controller
type ControllerOptions struct {
	Context                    context.Context
	DB                         basedb.Database
	SignatureCollectionTimeout time.Duration `yaml:"SignatureCollectionTimeout" env:"SIGNATURE_COLLECTION_TIMEOUT" env-default:"5s" env-description:"Timeout for signature collection after consensus"`
	MetadataUpdateInterval     time.Duration `yaml:"MetadataUpdateInterval" env:"METADATA_UPDATE_INTERVAL" env-default:"12m" env-description:"Interval for updating metadata"`
	HistorySyncBatchSize       int           `yaml:"HistorySyncBatchSize" env:"HISTORY_SYNC_BATCH_SIZE" env-default:"25" env-description:"Maximum number of messages to sync in a single batch"`
	MinPeers                   int           `yaml:"MinimumPeers" env:"MINIMUM_PEERS" env-default:"2" env-description:"The required minimum peers for sync"`
	NetworkConfig              networkconfig.NetworkConfig
	BeaconNetwork              beaconprotocol.Network
	Network                    P2PNetwork
	Beacon                     beaconprotocol.BeaconNode
	FullNode                   bool `yaml:"FullNode" env:"FULLNODE" env-default:"false" env-description:"Save decided history rather than just highest messages"`
	Exporter                   bool `yaml:"Exporter" env:"EXPORTER" env-default:"false" env-description:""`
	BeaconSigner               spectypes.BeaconSigner
	OperatorSigner             spectypes.OperatorSigner
	OperatorDataStore          operatordatastore.OperatorDataStore
	RegistryStorage            nodestorage.Storage
	RecipientsStorage          Recipients
	NewDecidedHandler          qbftcontroller.NewDecidedHandler
	DutyRoles                  []spectypes.BeaconRole
	StorageMap                 *storage.QBFTStores
	Metrics                    validator.Metrics
	ValidatorStore             registrystorage.ValidatorStore
	MessageValidator           validation.MessageValidator
	ValidatorsMap              *validators.ValidatorsMap

	// worker flags
	WorkersCount    int `yaml:"MsgWorkersCount" env:"MSG_WORKERS_COUNT" env-default:"256" env-description:"Number of goroutines to use for message workers"`
	QueueBufferSize int `yaml:"MsgWorkerBufferSize" env:"MSG_WORKER_BUFFER_SIZE" env-default:"65536" env-description:"Buffer size for message workers"`
	GasLimit        uint64

	// Genesis Flags
	GenesisControllerOptions
}

type GenesisControllerOptions struct {
	Network           genesisspecqbft.Network
	BuilderProposals  bool `yaml:"BuilderProposals" env:"BUILDER_PROPOSALS" env-default:"false" env-description:"Use external builders to produce blocks"`
	KeyManager        genesisspectypes.KeyManager
	StorageMap        *genesisstorage.QBFTStores
	NewDecidedHandler genesisqbftcontroller.NewDecidedHandler
}

// Controller represent the validators controller,
// it takes care of bootstrapping, updating and managing existing validators and their shares
type Controller interface {
	StartValidators()
	CommitteeActiveIndices(epoch phase0.Epoch) []phase0.ValidatorIndex
	AllActiveIndices(epoch phase0.Epoch, afterInit bool) []phase0.ValidatorIndex
	GetValidator(pubKey spectypes.ValidatorPK) (*validators.ValidatorContainer, bool)
	UpdateValidatorMetaDataLoop()
	StartNetworkHandlers()
	GetOperatorShares() []*ssvtypes.SSVShare
	// GetValidatorStats returns stats of validators, including the following:
	//  - the amount of validators in the network
	//  - the amount of active validators (i.e. not slashed or existed)
	//  - the amount of validators assigned to this operator
	GetValidatorStats() (uint64, uint64, uint64, error)
	IndicesChangeChan() chan struct{}
	ValidatorExitChan() <-chan duties.ExitDescriptor

	StartValidator(share *ssvtypes.SSVShare) error
	StopValidator(pubKey spectypes.ValidatorPK) error
	LiquidateCluster(owner common.Address, operatorIDs []uint64, toLiquidate []*ssvtypes.SSVShare) error
	ReactivateCluster(owner common.Address, operatorIDs []uint64, toReactivate []*ssvtypes.SSVShare) error
	UpdateFeeRecipient(owner, recipient common.Address) error
	ExitValidator(pubKey phase0.BLSPubKey, blockNumber uint64, validatorIndex phase0.ValidatorIndex) error

	duties.DutyExecutor
}

type committeeObserver struct {
	*validator.CommitteeObserver
	sync.Mutex
}

type Nonce uint16

type Recipients interface {
	GetRecipientData(r basedb.Reader, owner common.Address) (*registrystorage.RecipientData, bool, error)
}

type SharesStorage interface {
	Get(txn basedb.Reader, pubKey []byte) *types.SSVShare
	List(txn basedb.Reader, filters ...registrystorage.SharesFilter) []*types.SSVShare
	UpdateValidatorMetadata(pk spectypes.ValidatorPK, metadata *beaconprotocol.ValidatorMetadata) error
	UpdateValidatorsMetadata(map[spectypes.ValidatorPK]*beaconprotocol.ValidatorMetadata) error
}

type P2PNetwork interface {
	protocolp2p.Broadcaster
	UseMessageRouter(router network.MessageRouter)
	Peers(pk spectypes.ValidatorPK) ([]peer.ID, error)
	SubscribeRandoms(logger *zap.Logger, numSubnets int) error
	RegisterHandlers(logger *zap.Logger, handlers ...*p2pprotocol.SyncHandler)
}

// controller implements Controller
type controller struct {
	context context.Context

	logger  *zap.Logger
	metrics validator.Metrics

	networkConfig     networkconfig.NetworkConfig
	sharesStorage     SharesStorage
	operatorsStorage  registrystorage.Operators
	recipientsStorage Recipients
	ibftStorageMap    *storage.QBFTStores

	beacon         beaconprotocol.BeaconNode
	beaconSigner   spectypes.BeaconSigner
	operatorSigner spectypes.OperatorSigner

	operatorDataStore operatordatastore.OperatorDataStore

	validatorOptions        validator.Options
<<<<<<< HEAD
	genesisValidatorOptions genesisvalidator.Options
=======
	validatorStore          registrystorage.ValidatorStore
>>>>>>> 893a5242
	validatorsMap           *validators.ValidatorsMap
	validatorStartFunc      func(validator *validators.ValidatorContainer) (bool, error)
	committeeValidatorSetup chan struct{}

	metadataUpdateInterval time.Duration

	operatorsIDs         *sync.Map
	network              P2PNetwork
	messageRouter        *messageRouter
	messageWorker        *worker.Worker
	historySyncBatchSize int
	messageValidator     validation.MessageValidator

	// nonCommittees is a cache of initialized committeeObserver instances
	committeesObservers      *ttlcache.Cache[spectypes.MessageID, *committeeObserver]
	committeesObserversMutex sync.Mutex

	recentlyStartedValidators uint64
	recentlyStartedCommittees uint64
	metadataLastUpdated       map[spectypes.ValidatorPK]time.Time
	indicesChange             chan struct{}
	validatorExitCh           chan duties.ExitDescriptor
}

// NewController creates a new validator controller instance
func NewController(logger *zap.Logger, options ControllerOptions) Controller {
	logger.Debug("setting up validator controller")

	// lookup in a map that holds all relevant operators
	operatorsIDs := &sync.Map{}

	workerCfg := &worker.Config{
		Ctx:          options.Context,
		WorkersCount: options.WorkersCount,
		Buffer:       options.QueueBufferSize,
	}

	sigVerifier := validator.NewSignatureVerifier()

	validatorOptions := validator.Options{ //TODO add vars
		NetworkConfig: options.NetworkConfig,
		Network:       options.Network,
		Beacon:        options.Beacon,
		Storage:       options.StorageMap,
		//Share:   nil,  // set per validator
		Signer:            options.BeaconSigner,
		OperatorSigner:    options.OperatorSigner,
		SignatureVerifier: sigVerifier,
		//Mode: validator.ModeRW // set per validator
		DutyRunners:       nil, // set per validator
		NewDecidedHandler: options.NewDecidedHandler,
		FullNode:          options.FullNode,
		Exporter:          options.Exporter,
		GasLimit:          options.GasLimit,
		MessageValidator:  options.MessageValidator,
		Metrics:           options.Metrics,

		GenesisOptions: validator.GenesisOptions{
			Network:          options.GenesisControllerOptions.Network,
			BuilderProposals: options.BuilderProposals,
			Signer:           options.GenesisControllerOptions.KeyManager,
			DutyRunners:      nil, // set per validator
		},
	}

	//TODO
	genesisValidatorOptions := genesisvalidator.Options{
		Network:          options.GenesisControllerOptions.Network,
		BuilderProposals: options.BuilderProposals,
		Beacon:           options.Beacon,
		BeaconNetwork:    options.NetworkConfig.Beacon,
		Storage:          options.GenesisControllerOptions.StorageMap,
		//Share:   nil,  // set per validator
		Signer: options.GenesisControllerOptions.KeyManager,
		//Mode: validator.ModeRW // set per validator
		DutyRunners:       nil, // set per validator
		NewDecidedHandler: options.GenesisControllerOptions.NewDecidedHandler,
		FullNode:          options.FullNode,
		Exporter:          options.Exporter,
		GasLimit:          options.GasLimit,
		MessageValidator:  options.MessageValidator,
		Metrics:           options.Metrics,
	}

	// If full node, increase queue size to make enough room
	// for history sync batches to be pushed whole.
	if options.FullNode {
		size := options.HistorySyncBatchSize * 2
		if size > validator.DefaultQueueSize {
			validatorOptions.QueueSize = size
		}
	}

	metrics := validator.Metrics(validator.NopMetrics{})
	if options.Metrics != nil {
		metrics = options.Metrics
	}

	ctrl := controller{
		logger:            logger.Named(logging.NameController),
		metrics:           metrics,
		networkConfig:     options.NetworkConfig,
		sharesStorage:     options.RegistryStorage.Shares(),
		operatorsStorage:  options.RegistryStorage,
		recipientsStorage: options.RegistryStorage,
		ibftStorageMap:    options.StorageMap,
		validatorStore:    options.ValidatorStore,
		context:           options.Context,
		beacon:            options.Beacon,
		operatorDataStore: options.OperatorDataStore,
		beaconSigner:      options.BeaconSigner,
		operatorSigner:    options.OperatorSigner,
		network:           options.Network,

		validatorsMap:           options.ValidatorsMap,
		validatorOptions:        validatorOptions,
		genesisValidatorOptions: genesisValidatorOptions,

		metadataUpdateInterval: options.MetadataUpdateInterval,

		operatorsIDs: operatorsIDs,

		messageRouter:        newMessageRouter(logger),
		messageWorker:        worker.NewWorker(logger, workerCfg),
		historySyncBatchSize: options.HistorySyncBatchSize,

		committeesObservers: ttlcache.New(
			ttlcache.WithTTL[spectypes.MessageID, *committeeObserver](time.Minute * 13),
		),
		metadataLastUpdated:     make(map[spectypes.ValidatorPK]time.Time),
		indicesChange:           make(chan struct{}),
		validatorExitCh:         make(chan duties.ExitDescriptor),
		committeeValidatorSetup: make(chan struct{}, 1),

		messageValidator: options.MessageValidator,
	}

	// Start automatic expired item deletion in nonCommitteeValidators.
	go ctrl.committeesObservers.Start()

	return &ctrl
}

// setupNetworkHandlers registers all the required handlers for sync protocols
func (c *controller) setupNetworkHandlers() error {
	syncHandlers := []*p2pprotocol.SyncHandler{}
	c.logger.Debug("setting up network handlers",
		zap.Int("count", len(syncHandlers)),
		zap.Bool("full_node", c.validatorOptions.FullNode),
		zap.Bool("exporter", c.validatorOptions.Exporter),
		zap.Int("queue_size", c.validatorOptions.QueueSize))
	c.network.RegisterHandlers(c.logger, syncHandlers...)
	return nil
}

func (c *controller) GetOperatorShares() []*ssvtypes.SSVShare {
	return c.sharesStorage.List(
		nil,
		registrystorage.ByOperatorID(c.operatorDataStore.GetOperatorID()),
		registrystorage.ByActiveValidator(),
	)
}

func (c *controller) IndicesChangeChan() chan struct{} {
	return c.indicesChange
}

func (c *controller) ValidatorExitChan() <-chan duties.ExitDescriptor {
	return c.validatorExitCh
}

func (c *controller) GetValidatorStats() (uint64, uint64, uint64, error) {
	allShares := c.sharesStorage.List(nil)
	operatorShares := uint64(0)
	active := uint64(0)
	for _, s := range allShares {
		if ok := s.BelongsToOperator(c.operatorDataStore.GetOperatorID()); ok {
			operatorShares++
		}
		if s.IsAttesting(c.beacon.GetBeaconNetwork().EstimatedCurrentEpoch()) {
			active++
		}
	}
	return uint64(len(allShares)), active, operatorShares, nil
}

func (c *controller) handleRouterMessages() {
	ctx, cancel := context.WithCancel(c.context)
	defer cancel()
	ch := c.messageRouter.GetMessageChan()
	for {
		select {
		case <-ctx.Done():
			c.logger.Debug("router message handler stopped")
			return
		case msg := <-ch:
			// TODO temp solution to prevent getting event msgs from network. need to to add validation in p2p
			if msg.MsgType == message.SSVEventMsgType {
				continue
			}
			// TODO: only try copying clusterid if validator failed
			dutyExecutorID := msg.GetID().GetDutyExecutorID() // it should work for genesis flow too
			var cid spectypes.CommitteeID
			copy(cid[:], dutyExecutorID[16:])

			if v, ok := c.validatorsMap.GetValidator(spectypes.ValidatorPK(dutyExecutorID)); ok {
				if msg.GenesisSignedSSVMessage != nil {
					v.GenesisValidator.HandleMessage(c.logger, msg)
				} else {
					v.Validator.HandleMessage(c.logger, msg)
				}
			} else if vc, ok := c.validatorsMap.GetCommittee(cid); ok {
				vc.HandleMessage(c.logger, msg)
			} else if c.validatorOptions.Exporter {
				if msg.MsgType != spectypes.SSVConsensusMsgType && msg.MsgType != spectypes.SSVPartialSignatureMsgType {
					return
				}
				if !c.messageWorker.TryEnqueue(msg) { // start to save non committee decided messages only post fork
					c.logger.Warn("Failed to enqueue post consensus message: buffer is full")
				}
			}
		}
	}
}

var nonCommitteeValidatorTTLs = map[spectypes.RunnerRole]phase0.Slot{
	spectypes.RoleCommittee:  64,
	spectypes.RoleProposer:   4,
	spectypes.RoleAggregator: 4,
	//spectypes.BNRoleSyncCommittee:             4,
	spectypes.RoleSyncCommitteeContribution: 4,
}

func (c *controller) handleWorkerMessages(msg *queue.DecodedSSVMessage) error {
	var ncv *committeeObserver
	item := c.getNonCommitteeValidators(msg.GetID())
	if item == nil {
		committeeObserverOptions := validator.CommitteeObserverOptions{
			Logger:            c.logger,
			NetworkConfig:     c.networkConfig,
			ValidatorStore:    c.validatorStore,
			Network:           c.validatorOptions.Network,
			Storage:           c.validatorOptions.Storage,
			FullNode:          c.validatorOptions.FullNode,
			Operator:          c.validatorOptions.Operator,
			NewDecidedHandler: c.validatorOptions.NewDecidedHandler,
		}
		ncv = &committeeObserver{
			CommitteeObserver: validator.NewCommitteeObserver(convert.MessageID(msg.MsgID), committeeObserverOptions),
		}
		ttlSlots := nonCommitteeValidatorTTLs[msg.MsgID.GetRoleType()]
		c.committeesObservers.Set(
			msg.GetID(),
			ncv,
			time.Duration(ttlSlots)*c.beacon.GetBeaconNetwork().SlotDurationSec(),
		)
	} else {
		ncv = item
	}
	if err := c.handleNonCommitteeMessages(msg, ncv); err != nil {
		return err
	}
	return nil
}

func (c *controller) handleNonCommitteeMessages(msg *queue.DecodedSSVMessage, ncv *committeeObserver) error {
	c.committeesObserversMutex.Lock()
	defer c.committeesObserversMutex.Unlock()

	if msg.MsgType == spectypes.SSVConsensusMsgType {
		// Process proposal messages for committee consensus only to get the roots
		if msg.MsgID.GetRoleType() != spectypes.RoleCommittee {
			return nil
		}

		subMsg, ok := msg.Body.(*specqbft.Message)
		if !ok || subMsg.MsgType != specqbft.ProposalMsgType {
			return nil
		}

		return ncv.OnProposalMsg(msg)
	} else if msg.MsgType == spectypes.SSVPartialSignatureMsgType {
		pSigMessages := &spectypes.PartialSignatureMessages{}
		if err := pSigMessages.Decode(msg.SignedSSVMessage.SSVMessage.GetData()); err != nil {
			return err
		}

		return ncv.ProcessMessage(msg)
	}
	return nil
}

func (c *controller) getNonCommitteeValidators(messageId spectypes.MessageID) *committeeObserver {
	item := c.committeesObservers.Get(messageId)
	if item != nil {
		return item.Value()
	}
	return nil
}

// StartValidators loads all persisted shares and setup the corresponding validators
func (c *controller) StartValidators() {
	if c.validatorOptions.Exporter {
		// There are no committee validators to setup.
		close(c.committeeValidatorSetup)

		// Setup non-committee validators.
		c.setupNonCommitteeValidators()
		return
	}

	shares := c.sharesStorage.List(nil, registrystorage.ByNotLiquidated())
	if len(shares) == 0 {
		c.logger.Info("could not find validators")
		return
	}

	var ownShares []*ssvtypes.SSVShare
	var allPubKeys = make([][]byte, 0, len(shares))
	for _, share := range shares {
		if share.BelongsToOperator(c.operatorDataStore.GetOperatorID()) {
			ownShares = append(ownShares, share)
		}
		allPubKeys = append(allPubKeys, share.ValidatorPubKey[:])
	}

	// Setup committee validators.
	inited, committees := c.setupValidators(ownShares)
	if len(inited) == 0 {
		// If no validators were started and therefore we're not subscribed to any subnets,
		// then subscribe to a random subnet to participate in the network.
		if err := c.network.SubscribeRandoms(c.logger, 1); err != nil {
			c.logger.Error("failed to subscribe to random subnets", zap.Error(err))
		}
	}
	close(c.committeeValidatorSetup)

	// Start validators.
	c.startValidators(inited, committees)

	// Fetch metadata for all validators.
	start := time.Now()
	err := beaconprotocol.UpdateValidatorsMetadata(c.logger, allPubKeys, c, c.beacon, c.onMetadataUpdated)
	if err != nil {
		c.logger.Error("failed to update validators metadata after setup",
			zap.Int("shares", len(allPubKeys)),
			fields.Took(time.Since(start)),
			zap.Error(err))
	} else {
		c.logger.Debug("updated validators metadata after setup",
			zap.Int("shares", len(allPubKeys)),
			fields.Took(time.Since(start)))
	}
}

// setupValidators setup and starts validators from the given shares.
// shares w/o validator's metadata won't start, but the metadata will be fetched and the validator will start afterwards
func (c *controller) setupValidators(shares []*ssvtypes.SSVShare) ([]*validators.ValidatorContainer, []*validator.Committee) {
	c.logger.Info("starting validators setup...", zap.Int("shares count", len(shares)))
	var errs []error
	var fetchMetadata [][]byte
	var validators []*validators.ValidatorContainer
	var committees []*validator.Committee
	for _, validatorShare := range shares {
		var initialized bool
		v, vc, err := c.onShareInit(validatorShare)
		if err != nil {
			c.logger.Warn("could not start validator", fields.PubKey(validatorShare.ValidatorPubKey[:]), zap.Error(err))
			errs = append(errs, err)
		}
		if v != nil {
			initialized = true
		}
		if !initialized && err == nil {
			// Fetch metadata, if needed.
			fetchMetadata = append(fetchMetadata, validatorShare.ValidatorPubKey[:])
		}
		if initialized {
			validators = append(validators, v)
			committees = append(committees, vc)
		}
	}
	c.logger.Info("init validators done", zap.Int("validators_size", c.validatorsMap.SizeValidators()), zap.Int("committee_size", c.validatorsMap.SizeCommittees()),
		zap.Int("failures", len(errs)), zap.Int("missing_metadata", len(fetchMetadata)),
		zap.Int("shares", len(shares)), zap.Int("initialized", len(validators)))
	return validators, committees
}

func (c *controller) startValidators(validators []*validators.ValidatorContainer, committees []*validator.Committee) int {
	var started int
	var errs []error
	for _, v := range validators {
		s, err := c.startValidator(v)
		if err != nil {
			c.logger.Error("could not start validator", zap.Error(err))
			errs = append(errs, err)
			continue
		}
		if s {
			started++
		}
	}

	for _, vc := range committees {
		s, err := c.startCommittee(vc)
		if err != nil {
			c.logger.Error("could not start committee", zap.Error(err))
			errs = append(errs, err)
			continue
		}
		if s {
			started++
		}
	}

	c.logger.Info("setup validators done", zap.Int("map size", c.validatorsMap.SizeValidators()),
		zap.Int("failures", len(errs)),
		zap.Int("shares", len(validators)), zap.Int("started", started))
	return started
}

// setupNonCommitteeValidators trigger SyncHighestDecided for each validator
// to start consensus flow which would save the highest decided instance
// and sync any gaps (in protocol/v2/qbft/controller/decided.go).
func (c *controller) setupNonCommitteeValidators() {
	nonCommitteeShares := c.sharesStorage.List(nil, registrystorage.ByNotLiquidated())
	if len(nonCommitteeShares) == 0 {
		c.logger.Info("could not find non-committee validators")
		return
	}

	pubKeys := make([][]byte, 0, len(nonCommitteeShares))
	for _, validatorShare := range nonCommitteeShares {
		pubKeys = append(pubKeys, validatorShare.ValidatorPubKey[:])
	}
	if len(pubKeys) > 0 {
		c.logger.Debug("updating metadata for non-committee validators", zap.Int("count", len(pubKeys)))
		if err := beaconprotocol.UpdateValidatorsMetadata(c.logger, pubKeys, c, c.beacon, c.onMetadataUpdated); err != nil {
			c.logger.Warn("could not update all validators", zap.Error(err))
		}
	}
}

// StartNetworkHandlers init msg worker that handles network messages
func (c *controller) StartNetworkHandlers() {
	// first, set stream handlers
	if err := c.setupNetworkHandlers(); err != nil {
		c.logger.Panic("could not register stream handlers", zap.Error(err))
	}
	c.network.UseMessageRouter(c.messageRouter)
	for i := 0; i < networkRouterConcurrency; i++ {
		go c.handleRouterMessages()
	}
	c.messageWorker.UseHandler(c.handleWorkerMessages)
}

// UpdateValidatorMetadata updates a given validator with metadata (implements ValidatorMetadataStorage)
func (c *controller) UpdateValidatorMetadata(pk spectypes.ValidatorPK, metadata *beaconprotocol.ValidatorMetadata) error {
	c.metadataLastUpdated[pk] = time.Now()

	if metadata == nil {
		return errors.New("could not update empty metadata")
	}
	// Save metadata to share storage.
	err := c.sharesStorage.UpdateValidatorMetadata(pk, metadata)
	if err != nil {
		return errors.Wrap(err, "could not update validator metadata")
	}

	// If this validator is not ours or is liquidated, don't start it.
	share := c.sharesStorage.Get(nil, pk[:])
	if share == nil {
		return errors.New("share was not found")
	}
	if !share.BelongsToOperator(c.operatorDataStore.GetOperatorID()) || share.Liquidated {
		return nil
	}

	// Start validator (if not already started).
	// TODO: why its in the map if not started?
	if v, found := c.validatorsMap.GetValidator(pk); found {
		//TODO: replace all metadata update occurrences with a function instead
		v.GetShare().BeaconMetadata = metadata
		v.GetShare().ValidatorIndex = share.ValidatorIndex
		_, err := c.startValidator(v)
		if err != nil {
			c.logger.Warn("could not start validator", zap.Error(err))
		}
		vc, found := c.validatorsMap.GetCommittee(v.GetShare().CommitteeID())
		if found {
			vc.AddShare(&v.GetShare().Share)
			_, err := c.startCommittee(vc)
			if err != nil {
				c.logger.Warn("could not start committee", zap.Error(err))
			}
		}
	} else {
		c.logger.Info("starting new validator", fields.PubKey(pk[:]))

		started, err := c.onShareStart(share)
		if err != nil {
			return errors.Wrap(err, "could not start validator")
		}
		if started {
			c.logger.Debug("started share after metadata update", zap.Bool("started", started))
		}
	}
	return nil
}

// UpdateValidatorMetadata updates a given validator with metadata (implements ValidatorMetadataStorage)
func (c *controller) UpdateValidatorsMetadata(data map[spectypes.ValidatorPK]*beaconprotocol.ValidatorMetadata) error {
	// TODO: better log and err handling
	for pk, metadata := range data {
		c.metadataLastUpdated[pk] = time.Now()

		if metadata == nil {
			delete(data, pk)
		}
	}

	startdb := time.Now()
	// Save metadata to share storage.
	err := c.sharesStorage.UpdateValidatorsMetadata(data)
	if err != nil {
		return errors.Wrap(err, "could not update validator metadata")
	}
	c.logger.Debug("🆕 updated validators metadata in storage", zap.Duration("elapsed", time.Since(startdb)), zap.Int("count", len(data)))

	pks := maps.Keys(data)

	shares := c.sharesStorage.List(nil, registrystorage.ByNotLiquidated(), registrystorage.ByOperatorID(c.operatorDataStore.GetOperatorID()), func(share *ssvtypes.SSVShare) bool {
		return slices.Contains(pks, share.ValidatorPubKey)
	})

	for _, share := range shares {
		// Start validator (if not already started).
		// TODO: why its in the map if not started?
		if v, found := c.validatorsMap.GetValidator(share.ValidatorPubKey); found {
			v.GetShare().BeaconMetadata = share.BeaconMetadata
			v.GetShare().ValidatorIndex = share.ValidatorIndex
			_, err := c.startValidator(v)
			if err != nil {
				c.logger.Warn("could not start validator", zap.Error(err))
			}
			vc, found := c.validatorsMap.GetCommittee(v.GetShare().CommitteeID())
			if found {
				vc.AddShare(&v.GetShare().Share)
				_, err := c.startCommittee(vc)
				if err != nil {
					c.logger.Warn("could not start committee", zap.Error(err))
				}
			}
		} else {
			c.logger.Info("starting new validator", fields.PubKey(share.ValidatorPubKey[:]))

			started, err := c.onShareStart(share)
			if err != nil {
				c.logger.Warn("could not start newly active validator", zap.Error(err))
				continue
			}
			if started {
				c.logger.Debug("started share after metadata update", zap.Bool("started", started))
			}
		}
	}

	return nil
}

// GetValidator returns a validator instance from ValidatorsMap
func (c *controller) GetValidator(pubKey spectypes.ValidatorPK) (*validators.ValidatorContainer, bool) {
	return c.validatorsMap.GetValidator(pubKey)
}

func (c *controller) ExecuteGenesisDuty(logger *zap.Logger, duty *genesisspectypes.Duty) {
	panic("implement me")
}

func (c *controller) ExecuteDuty(logger *zap.Logger, duty *spectypes.BeaconDuty) {
	// because we're using the same duty for more than 1 duty (e.g. attest + aggregator) there is an error in bls.Deserialize func for cgo pointer to pointer.
	// so we need to copy the pubkey val to avoid pointer
	pk := make([]byte, 48)
	copy(pk, duty.PubKey[:])

	if v, ok := c.GetValidator(spectypes.ValidatorPK(pk)); ok {
		ssvMsg, err := CreateDutyExecuteMsg(duty, pk, c.networkConfig.Domain)
		if err != nil {
			logger.Error("could not create duty execute msg", zap.Error(err))
			return
		}
		dec, err := queue.DecodeSSVMessage(ssvMsg)
		if err != nil {
			logger.Error("could not decode duty execute msg", zap.Error(err))
			return
		}
		if c.networkConfig.AlanForked(duty.Slot) {
			if pushed := v.Validator.Queues[duty.RunnerRole()].Q.TryPush(dec); !pushed {
				logger.Warn("dropping ExecuteDuty message because the queue is full")
			}
		} else {
			if pushed := v.GenesisValidator.Queues[genesisspectypes.BeaconRole(duty.Type)].Q.TryPush(dec); !pushed {
				logger.Warn("dropping ExecuteDuty message because the queue is full")
			}
		}

		// logger.Debug("📬 queue: pushed message", fields.MessageID(dec.MsgID), fields.MessageType(dec.MsgType))
	} else {
		logger.Warn("could not find validator")
	}
}

func (c *controller) ExecuteCommitteeDuty(logger *zap.Logger, committeeID spectypes.CommitteeID, duty *spectypes.CommitteeDuty) {
	logger = logger.With(fields.Slot(duty.Slot), fields.Role(duty.RunnerRole()))

	if cm, ok := c.validatorsMap.GetCommittee(committeeID); ok {
		ssvMsg, err := CreateCommitteeDutyExecuteMsg(duty, committeeID, c.networkConfig.Domain)
		if err != nil {
			logger.Error("could not create duty execute msg", zap.Error(err))
			return
		}
		dec, err := queue.DecodeSSVMessage(ssvMsg)
		if err != nil {
			logger.Error("could not decode duty execute msg", zap.Error(err))
			return
		}
		// TODO alan: no queue in cc, what should we do?
		if err := cm.OnExecuteDuty(logger, dec.Body.(*types.EventMsg)); err != nil {
			logger.Error("could not execute committee duty", zap.Error(err))
		}
		// logger.Debug("📬 queue: pushed message", fields.MessageID(dec.MsgID), fields.MessageType(dec.MsgType))
	} else {
		logger.Warn("could not find committee", fields.CommitteeID(committeeID))
	}
}

// CreateDutyExecuteMsg returns ssvMsg with event type of execute duty
func CreateDutyExecuteMsg(duty *spectypes.BeaconDuty, pubKey []byte, domain spectypes.DomainType) (*spectypes.SSVMessage, error) {
	executeDutyData := types.ExecuteDutyData{Duty: duty}
	data, err := json.Marshal(executeDutyData)
	if err != nil {
		return nil, fmt.Errorf("failed to marshal execute duty data: %w", err)
	}

	return dutyDataToSSVMsg(domain, pubKey, duty.RunnerRole(), data)
}

// CreateCommitteeDutyExecuteMsg returns ssvMsg with event type of execute committee duty
func CreateCommitteeDutyExecuteMsg(duty *spectypes.CommitteeDuty, committeeID spectypes.CommitteeID, domain spectypes.DomainType) (*spectypes.SSVMessage, error) {
	executeCommitteeDutyData := types.ExecuteCommitteeDutyData{Duty: duty}
	data, err := json.Marshal(executeCommitteeDutyData)
	if err != nil {
		return nil, fmt.Errorf("failed to marshal execute committee duty data: %w", err)
	}

	return dutyDataToSSVMsg(domain, committeeID[:], spectypes.RoleCommittee, data)
}

func dutyDataToSSVMsg(
	domain spectypes.DomainType,
	msgIdentifier []byte,
	runnerRole spectypes.RunnerRole,
	data []byte,
) (*spectypes.SSVMessage, error) {
	msg := types.EventMsg{
		Type: ssvtypes.ExecuteDuty,
		Data: data,
	}
	msgData, err := msg.Encode()
	if err != nil {
		return nil, fmt.Errorf("failed to encode event msg: %w", err)
	}

	return &spectypes.SSVMessage{
		MsgType: message.SSVEventMsgType,
		MsgID:   spectypes.NewMsgID(domain, msgIdentifier, runnerRole),
		Data:    msgData,
	}, nil
}

// CommitteeActiveIndices fetches indices of in-committee validators who are active at the given epoch.
func (c *controller) CommitteeActiveIndices(epoch phase0.Epoch) []phase0.ValidatorIndex {
	vals := c.validatorsMap.GetAllValidators()
	indices := make([]phase0.ValidatorIndex, 0, len(vals))
	for _, v := range vals {
		if v.GetShare().IsAttesting(epoch) {
			indices = append(indices, v.GetShare().BeaconMetadata.Index)
		}
	}
	return indices
}

func (c *controller) AllActiveIndices(epoch phase0.Epoch, afterInit bool) []phase0.ValidatorIndex {
	if afterInit {
		<-c.committeeValidatorSetup
	}
	shares := c.sharesStorage.List(nil, registrystorage.ByAttesting(epoch))
	indices := make([]phase0.ValidatorIndex, len(shares))
	for i, share := range shares {
		indices[i] = share.BeaconMetadata.Index
	}
	return indices
}

// TODO: this looks like its duplicated behaviour, check if necessary
// onMetadataUpdated is called when validator's metadata was updated
func (c *controller) onMetadataUpdated(pk spectypes.ValidatorPK, meta *beaconprotocol.ValidatorMetadata) {
	if meta == nil {
		return
	}
	logger := c.logger.With(fields.PubKey(pk[:]))

	if v, exist := c.GetValidator(pk); exist {
		// update share object owned by the validator
		// TODO: check if this updates running validators
		if !v.GetShare().BeaconMetadata.Equals(meta) {
			v.GetShare().BeaconMetadata.Status = meta.Status
			v.GetShare().BeaconMetadata.Balance = meta.Balance
			v.GetShare().BeaconMetadata.ActivationEpoch = meta.ActivationEpoch
			logger.Debug("metadata was updated")
		}
		_, err := c.startValidator(v)
		if err != nil {
			logger.Warn("could not start validator after metadata update",
				zap.Error(err), zap.Any("metadata", meta))
		}
		if vc, vcexist := c.validatorsMap.GetCommittee(v.GetShare().CommitteeID()); vcexist {
			vc.AddShare(&v.GetShare().Share)
			_, err := c.startCommittee(vc)
			if err != nil {
				logger.Warn("could not start committee after metadata update",
					zap.Error(err), zap.Any("metadata", meta))
			}
		}
		return
	}
}

// onShareStop is called when a validator was removed or liquidated
func (c *controller) onShareStop(pubKey spectypes.ValidatorPK) {
	// remove from ValidatorsMap
	v := c.validatorsMap.RemoveValidator(pubKey)

	if v == nil {
		c.logger.Warn("could not find validator to stop", fields.PubKey(pubKey[:]))
		return
	}

	// stop instance
	v.Stop()
	c.logger.Debug("validator was stopped", fields.PubKey(pubKey[:]))
	vc, ok := c.validatorsMap.GetCommittee(v.GetShare().CommitteeID())
	if ok {
		vc.RemoveShare(v.GetShare().Share.ValidatorIndex)
		if len(vc.Shares) == 0 {
			deletedCommittee := c.validatorsMap.RemoveCommittee(v.GetShare().CommitteeID())
			if deletedCommittee == nil {
				c.logger.Warn("could not find committee to remove on no validators",
					fields.CommitteeID(v.GetShare().CommitteeID()),
					fields.PubKey(pubKey[:]),
				)
				return
			}
			// TODO: (Alan) stop committee runners queues consumption
		}
	}
}

// todo wrapper to start both validator and committee
type starter interface {
	Start() error
}

func (c *controller) onShareInit(share *ssvtypes.SSVShare) (*validators.ValidatorContainer, *validator.Committee, error) {
	if !share.HasBeaconMetadata() { // fetching index and status in case not exist
		c.logger.Warn("skipping validator until it becomes active", fields.PubKey(share.ValidatorPubKey[:]))
		return nil, nil, nil
	}

	if err := c.setShareFeeRecipient(share, c.recipientsStorage.GetRecipientData); err != nil {
		return nil, nil, fmt.Errorf("could not set share fee recipient: %w", err)
	}

	operator, err := c.committeeMemberFromShare(share)
	if err != nil {
		return nil, nil, err
	}

	// Start a committee validator.
	v, found := c.validatorsMap.GetValidator(share.ValidatorPubKey)
	if !found {
		// Share context with both the validator and the runners,
		// so that when the validator is stopped, the runners are stopped as well.
		ctx, cancel := context.WithCancel(c.context)

		opts := c.validatorOptions
		opts.SSVShare = share
		opts.Operator = operator
		opts.DutyRunners = SetupRunners(ctx, c.logger, opts)
		opts.GenesisOptions.DutyRunners = SetupGenesisRunners(ctx, c.logger, opts)
		v := validator.NewValidator(ctx, cancel, opts)

		genesisOpts := c.genesisValidatorOptions
		genesisOpts.SSVShare = share
		genesisOpts.Operator = operator
		genesisOpts.DutyRunners = SetupGenesisRunners(ctx, c.logger, opts)
		gv := genesisvalidator.NewValidator(ctx, cancel, genesisOpts)

		c.validatorsMap.PutValidator(share.ValidatorPubKey, &validators.ValidatorContainer{Validator: v, GenesisValidator: gv})

		c.printShare(share, "setup validator done")

	}

	// Start a committee validator.
	vc, found := c.validatorsMap.GetCommittee(operator.CommitteeID)
	if !found {
		// Share context with both the validator and the runners,
		// so that when the validator is stopped, the runners are stopped as well.
		ctx, _ := context.WithCancel(c.context)

		opts := c.validatorOptions
		opts.SSVShare = share
		opts.Operator = operator

		logger := c.logger.With([]zap.Field{
			zap.String("committee", fields.FormatCommittee(operator.Committee)),
			zap.String("committee_id", hex.EncodeToString(operator.CommitteeID[:])),
		}...)

		committeeRunnerFunc := SetupCommitteeRunners(ctx, opts)

		vc = validator.NewCommittee(c.context, logger, c.beacon.GetBeaconNetwork(), operator, opts.SignatureVerifier, committeeRunnerFunc)
		vc.AddShare(&share.Share)
		c.validatorsMap.PutCommittee(operator.CommitteeID, vc)

		c.printShare(share, "setup committee done")

	} else {
		vc.AddShare(&share.Share)
		c.printShare(v.GetShare(), "added share to committee")
	}

	return v, vc, nil
}

func (c *controller) committeeMemberFromShare(share *ssvtypes.SSVShare) (*spectypes.CommitteeMember, error) {

	operators := make([]*spectypes.Operator, len(share.Committee))
	for i, cm := range share.Committee {
		opdata, found, err := c.operatorsStorage.GetOperatorData(nil, cm.Signer)
		if err != nil {
			return nil, fmt.Errorf("could not get operator data: %w", err)
		}
		if !found {
			//TODO alan: support removed ops
			return nil, fmt.Errorf("operator not found")
		}
		operators[i] = &spectypes.Operator{
			OperatorID:        cm.Signer,
			SSVOperatorPubKey: opdata.PublicKey,
		}
	}

	f := types.ComputeF(len(share.Committee))

	return &spectypes.CommitteeMember{
		OperatorID:        c.operatorDataStore.GetOperatorID(),
		CommitteeID:       share.CommitteeID(),
		SSVOperatorPubKey: c.operatorDataStore.GetOperatorData().PublicKey,
		FaultyNodes:       f,
		Committee:         operators,
	}, nil
}

func (c *controller) onShareStart(share *ssvtypes.SSVShare) (bool, error) {
	v, vc, err := c.onShareInit(share)
	if err != nil || v == nil {
		return false, err
	}

	started, err := c.startValidator(v)
	if err != nil {
		return false, err
	}
	vcstarted, err := c.startCommittee(vc)
	if err != nil {
		return false, err
	}
	return started && vcstarted, nil
}

func (c *controller) printShare(s *ssvtypes.SSVShare, msg string) {
	committee := make([]string, len(s.Committee))
	for i, c := range s.Committee {
		committee[i] = fmt.Sprintf(`[OperatorID=%d, PubKey=%x]`, c.Signer, c.SharePubKey)
	}
	c.logger.Debug(msg,
		fields.PubKey(s.ValidatorPubKey[:]),
		zap.Bool("own_validator", s.BelongsToOperator(c.operatorDataStore.GetOperatorID())),
		zap.Strings("committee", committee),
		fields.FeeRecipient(s.FeeRecipientAddress[:]),
	)
}

func (c *controller) setShareFeeRecipient(share *ssvtypes.SSVShare, getRecipientData GetRecipientDataFunc) error {
	data, found, err := getRecipientData(nil, share.OwnerAddress)
	if err != nil {
		return errors.Wrap(err, "could not get recipient data")
	}

	var feeRecipient bellatrix.ExecutionAddress
	if !found {
		c.logger.Debug("setting fee recipient to owner address",
			fields.Validator(share.ValidatorPubKey[:]), fields.FeeRecipient(share.OwnerAddress.Bytes()))
		copy(feeRecipient[:], share.OwnerAddress.Bytes())
	} else {
		c.logger.Debug("setting fee recipient to storage data",
			fields.Validator(share.ValidatorPubKey[:]), fields.FeeRecipient(data.FeeRecipient[:]))
		feeRecipient = data.FeeRecipient
	}
	share.SetFeeRecipient(feeRecipient)

	return nil
}

func (c *controller) validatorStart(validator *validators.ValidatorContainer) (bool, error) {
	if c.validatorStartFunc == nil {
		return validator.Start(c.logger)
	}
	return c.validatorStartFunc(validator)
}

//func (c *controller) startValidatorAndCommittee(v *val)

// startValidator will start the given validator if applicable
func (c *controller) startValidator(v *validators.ValidatorContainer) (bool, error) {
	c.reportValidatorStatus(v.GetShare().ValidatorPubKey[:], v.GetShare().BeaconMetadata)
	if v.GetShare().BeaconMetadata.Index == 0 {
		return false, errors.New("could not start validator: index not found")
	}
	started, err := c.validatorStart(v)
	if err != nil {
		c.metrics.ValidatorError(v.GetShare().ValidatorPubKey[:])
		return false, errors.Wrap(err, "could not start validator")
	}
	if started {
		c.recentlyStartedValidators++
	}

	return true, nil
}

func (c *controller) startCommittee(vc *validator.Committee) (bool, error) {
	//TODO alan: currently nothing to start in committee?
	// c.logger.Debug("committee started ", zap.String("committee_id", hex.EncodeToString(vc.Operator.ClusterID[:])))
	//cstarted, err := vc.Start() // TODO alan : make it testable
	//if err != nil {
	//	// todo alan: metrics
	//	//c.metrics.ValidatorError(vc.Share.ValidatorPubKey[:])
	//	return false, errors.Wrap(err, "could not start committee")
	//}
	//if cstarted {
	//	c.recentlyStartedCommittees++
	//}

	return true, nil
}

// UpdateValidatorMetaDataLoop updates metadata of validators in an interval
func (c *controller) UpdateValidatorMetaDataLoop() {
	var interval = c.beacon.GetBeaconNetwork().SlotDurationSec() * 2

	// Prepare share filters.
	filters := []registrystorage.SharesFilter{}

	// Filter for validators who are not liquidated.
	filters = append(filters, registrystorage.ByNotLiquidated())

	// Filter for validators which haven't been updated recently.
	filters = append(filters, func(s *ssvtypes.SSVShare) bool {
		last, ok := c.metadataLastUpdated[s.ValidatorPubKey]
		return !ok || time.Since(last) > c.metadataUpdateInterval
	})

	for {
		time.Sleep(interval)
		start := time.Now()

		// Get the shares to fetch metadata for.
		shares := c.sharesStorage.List(nil, filters...)
		var pks [][]byte
		for _, share := range shares {
			pks = append(pks, share.ValidatorPubKey[:])
			c.metadataLastUpdated[share.ValidatorPubKey] = time.Now()
		}

		// TODO: continue if there is nothing to update.

		c.recentlyStartedValidators = 0
		if len(pks) > 0 {
			err := beaconprotocol.UpdateValidatorsMetadata(c.logger, pks, c, c.beacon, c.onMetadataUpdated)
			if err != nil {
				c.logger.Warn("failed to update validators metadata", zap.Error(err))
				continue
			}
		}
		c.logger.Debug("updated validators metadata",
			zap.Int("validators", len(shares)),
			zap.Uint64("started_validators", c.recentlyStartedValidators),
			fields.Took(time.Since(start)))

		// Notify DutyScheduler of new validators.
		if c.recentlyStartedValidators > 0 {
			select {
			case c.indicesChange <- struct{}{}:
			case <-time.After(interval):
				c.logger.Warn("timed out while notifying DutyScheduler of new validators")
			}
		}
	}
}

// TODO alan: use spec when they fix bugs
func TempBeaconVoteValueCheckF(
	signer spectypes.BeaconSigner,
	slot phase0.Slot,
	sharePublicKey []byte,
	estimatedCurrentEpoch phase0.Epoch,
) specqbft.ProposedValueCheckF {
	return func(data []byte) error {
		bv := spectypes.BeaconVote{}
		if err := bv.Decode(data); err != nil {
			return errors.Wrap(err, "failed decoding beacon vote")
		}

		if bv.Target.Epoch > estimatedCurrentEpoch+1 {
			return errors.New("attestation data target epoch is into far future")
		}

		if bv.Source.Epoch >= bv.Target.Epoch {
			return errors.New("attestation data source >= target")
		}

		// attestationData := &phase0.AttestationData{
		// 	Slot: slot,
		// 	// CommitteeIndex doesn't matter for slashing checks
		// 	Index:           0,
		// 	BeaconBlockRoot: bv.BlockRoot,
		// 	Source:          bv.Source,
		// 	Target:          bv.Target,
		// }

		// TODO: (Alan) REVERT SLASHING CHECK
		// return signer.IsAttestationSlashable(sharePublicKey, attestationData)
		return nil
	}
}

func SetupCommitteeRunners(
	ctx context.Context,
	options validator.Options,
) func(slot phase0.Slot, shares map[phase0.ValidatorIndex]*spectypes.Share) *runner.CommitteeRunner {
	buildController := func(role spectypes.RunnerRole, valueCheckF specqbft.ProposedValueCheckF) *qbftcontroller.Controller {
		config := &qbft.Config{
			BeaconSigner:      options.Signer,
			OperatorSigner:    options.OperatorSigner,
			SigningPK:         options.SSVShare.ValidatorPubKey[:], // TODO right val?
			SignatureVerifier: options.SignatureVerifier,
			Domain:            options.NetworkConfig.Domain,
			ValueCheckF:       nil, // sets per role type
			ProposerF: func(state *specqbft.State, round specqbft.Round) spectypes.OperatorID {
				leader := specqbft.RoundRobinProposer(state, round)
				//logger.Debug("leader", zap.Int("operator_id", int(leader)))
				return leader
			},
			Storage:               options.Storage.Get(convert.RunnerRole(role)),
			Network:               options.Network,
			Timer:                 roundtimer.New(ctx, options.NetworkConfig.Beacon, role, nil),
			SignatureVerification: true,
		}
		config.ValueCheckF = valueCheckF

		identifier := spectypes.NewMsgID(options.NetworkConfig.Domain, options.Operator.CommitteeID[:], role)
		qbftCtrl := qbftcontroller.NewController(identifier[:], options.Operator, config, options.FullNode)
		return qbftCtrl
	}

	return func(slot phase0.Slot, shares map[phase0.ValidatorIndex]*spectypes.Share) *runner.CommitteeRunner {
		// Create a committee runner.
		epoch := options.NetworkConfig.Beacon.GetBeaconNetwork().EstimatedEpochAtSlot(slot)
		valCheck := TempBeaconVoteValueCheckF(options.Signer, slot, options.SSVShare.Share.SharePubKey, epoch) // TODO: (Alan) fix slashing check (committee is not 1 pubkey)
		crunner := runner.NewCommitteeRunner(
			options.NetworkConfig,
			shares,
			buildController(spectypes.RoleCommittee, valCheck),
			options.Beacon,
			options.Network,
			options.Signer,
			options.OperatorSigner,
			valCheck,
		)
		return crunner.(*runner.CommitteeRunner)
	}
}

// SetupRunners initializes duty runners for the given validator
func SetupRunners(
	ctx context.Context,
	logger *zap.Logger,
	options validator.Options,
) runner.ValidatorDutyRunners {
	if options.SSVShare == nil || options.SSVShare.BeaconMetadata == nil {
		logger.Error("missing validator metadata", zap.String("validator", hex.EncodeToString(options.SSVShare.ValidatorPubKey[:])))
		return runner.ValidatorDutyRunners{} // TODO need to find better way to fix it
	}

	runnersType := []spectypes.RunnerRole{
		spectypes.RoleCommittee,
		spectypes.RoleProposer,
		spectypes.RoleAggregator,
		spectypes.RoleSyncCommitteeContribution,
		spectypes.RoleValidatorRegistration,
		spectypes.RoleVoluntaryExit,
	}

	buildController := func(role spectypes.RunnerRole, valueCheckF specqbft.ProposedValueCheckF) *qbftcontroller.Controller {
		config := &qbft.Config{
			BeaconSigner:      options.Signer,
			OperatorSigner:    options.OperatorSigner,
			SigningPK:         options.SSVShare.ValidatorPubKey[:], // TODO right val?
			Domain:            options.NetworkConfig.Domain,
			SignatureVerifier: options.SignatureVerifier,
			ValueCheckF:       nil, // sets per role type
			ProposerF: func(state *specqbft.State, round specqbft.Round) spectypes.OperatorID {
				leader := specqbft.RoundRobinProposer(state, round)
				//logger.Debug("leader", zap.Int("operator_id", int(leader)))
				return leader
			},
			Storage:               options.Storage.Get(convert.RunnerRole(role)),
			Network:               options.Network,
			Timer:                 roundtimer.New(ctx, options.NetworkConfig.Beacon, role, nil),
			SignatureVerification: true,
		}
		config.ValueCheckF = valueCheckF

		identifier := spectypes.NewMsgID(options.NetworkConfig.Domain, options.SSVShare.Share.ValidatorPubKey[:], role)
		qbftCtrl := qbftcontroller.NewController(identifier[:], options.Operator, config, options.FullNode)
		return qbftCtrl
	}

	shareMap := make(map[phase0.ValidatorIndex]*spectypes.Share) // TODO: fill the map
	shareMap[options.SSVShare.ValidatorIndex] = &options.SSVShare.Share

	runners := runner.ValidatorDutyRunners{}
	for _, role := range runnersType {
		switch role {
		//case spectypes.BNRoleAttester:
		//	valCheck := specssv.AttesterValueCheckF(options.Signer, options.NetworkConfig.Beacon.GetBeaconNetwork(), options.SSVShare.Share.ValidatorPubKey, options.SSVShare.BeaconMetadata.Index, options.SSVShare.SharePubKey)
		//	qbftCtrl := buildController(spectypes.BNRoleAttester, valCheck)
		//	runners[role] = runner.NewAttesterRunner(options.NetworkConfig.Beacon.GetBeaconNetwork(), &options.SSVShare.Share, qbftCtrl, options.Beacon, options.Network, options.Signer, options.OperatorSigner, valCheck, 0)
		case spectypes.RoleProposer:
			proposedValueCheck := specssv.ProposerValueCheckF(options.Signer, options.NetworkConfig.Beacon.GetBeaconNetwork(), options.SSVShare.Share.ValidatorPubKey, options.SSVShare.BeaconMetadata.Index, options.SSVShare.SharePubKey)
			qbftCtrl := buildController(spectypes.RoleProposer, proposedValueCheck)
			runners[role] = runner.NewProposerRunner(options.NetworkConfig.Beacon.GetBeaconNetwork(), shareMap, qbftCtrl, options.Beacon, options.Network, options.Signer, options.OperatorSigner, proposedValueCheck, 0)
		case spectypes.RoleAggregator:
			aggregatorValueCheckF := specssv.AggregatorValueCheckF(options.Signer, options.NetworkConfig.Beacon.GetBeaconNetwork(), options.SSVShare.Share.ValidatorPubKey, options.SSVShare.BeaconMetadata.Index)
			qbftCtrl := buildController(spectypes.RoleAggregator, aggregatorValueCheckF)
			runners[role] = runner.NewAggregatorRunner(options.NetworkConfig.Beacon.GetBeaconNetwork(), shareMap, qbftCtrl, options.Beacon, options.Network, options.Signer, options.OperatorSigner, aggregatorValueCheckF, 0)
		//case spectypes.BNRoleSyncCommittee:
		//syncCommitteeValueCheckF := specssv.SyncCommitteeValueCheckF(options.Signer, options.NetworkConfig.Beacon.GetBeaconNetwork(), options.SSVShare.ValidatorPubKey, options.SSVShare.BeaconMetadata.Index)
		//qbftCtrl := buildController(spectypes.BNRoleSyncCommittee, syncCommitteeValueCheckF)
		//runners[role] = runner.NewSyncCommitteeRunner(options.NetworkConfig.Beacon.GetBeaconNetwork(), &options.SSVShare.Share, qbftCtrl, options.Beacon, options.Network, options.Signer, options.OperatorSigner, syncCommitteeValueCheckF, 0)
		case spectypes.RoleSyncCommitteeContribution:
			syncCommitteeContributionValueCheckF := specssv.SyncCommitteeContributionValueCheckF(options.Signer, options.NetworkConfig.Beacon.GetBeaconNetwork(), options.SSVShare.Share.ValidatorPubKey, options.SSVShare.BeaconMetadata.Index)
			qbftCtrl := buildController(spectypes.RoleSyncCommitteeContribution, syncCommitteeContributionValueCheckF)
			runners[role] = runner.NewSyncCommitteeAggregatorRunner(options.NetworkConfig.Beacon.GetBeaconNetwork(), shareMap, qbftCtrl, options.Beacon, options.Network, options.Signer, options.OperatorSigner, syncCommitteeContributionValueCheckF, 0)
		case spectypes.RoleValidatorRegistration:
			qbftCtrl := buildController(spectypes.RoleValidatorRegistration, nil)
			runners[role] = runner.NewValidatorRegistrationRunner(options.NetworkConfig.Beacon.GetBeaconNetwork(), shareMap, qbftCtrl, options.Beacon, options.Network, options.Signer, options.OperatorSigner)
		case spectypes.RoleVoluntaryExit:
			runners[role] = runner.NewVoluntaryExitRunner(options.NetworkConfig.Beacon.GetBeaconNetwork(), shareMap, options.Beacon, options.Network, options.Signer, options.OperatorSigner)
		}
	}
	return runners
}

func SetupGenesisRunners(ctx context.Context, logger *zap.Logger, options validator.Options) genesisrunner.DutyRunners {
	if options.SSVShare == nil || options.SSVShare.BeaconMetadata == nil {
		logger.Error("missing validator metadata", zap.String("validator", hex.EncodeToString(options.SSVShare.ValidatorPubKey[:])))
		return genesisrunner.DutyRunners{} // TODO need to find better way to fix it
	}

	runnersType := []genesisspectypes.BeaconRole{
		genesisspectypes.BNRoleAttester,
		genesisspectypes.BNRoleProposer,
		genesisspectypes.BNRoleAggregator,
		genesisspectypes.BNRoleSyncCommittee,
		genesisspectypes.BNRoleSyncCommitteeContribution,
		genesisspectypes.BNRoleValidatorRegistration,
		genesisspectypes.BNRoleVoluntaryExit,
	}

	buildController := func(role genesisspectypes.BeaconRole, valueCheckF genesisspecqbft.ProposedValueCheckF) *genesisqbftcontroller.Controller {
		config := &genesisqbft.Config{
			Signer:      options.GenesisOptions.Signer,
			SigningPK:   options.SSVShare.ValidatorPubKey[:],
			Domain:      genesisssvtypes.GetDefaultDomain(),
			ValueCheckF: nil, // sets per role type
			ProposerF: func(state *genesisssvtypes.State, round genesisspecqbft.Round) genesisspectypes.OperatorID {
				leader := genesisssvtypes.RoundRobinProposer(state, round)
				//logger.Debug("leader", zap.Int("operator_id", int(leader)))
				return leader
			},
			Storage:               options.GenesisOptions.Storage.Get(role),
			Network:               options.GenesisOptions.Network,
			Timer:                 genesisroundtimer.New(ctx, options.NetworkConfig.Beacon, role, nil),
			SignatureVerification: true,
			OperatorID:            options.Operator.OperatorID,
		}
		config.ValueCheckF = valueCheckF

		identifier := genesisspectypes.NewMsgID(genesisssvtypes.GetDefaultDomain(), options.SSVShare.Share.ValidatorPubKey[:], role)
		qbftCtrl := genesisqbftcontroller.NewController(identifier[:], options.Operator, config, options.FullNode)
		qbftCtrl.NewDecidedHandler = options.GenesisOptions.NewDecidedHandler
		return qbftCtrl
	}

	genesisBeaconNetwork := genesisspectypes.BeaconNetwork(options.NetworkConfig.Beacon.GetBeaconNetwork())

	runners := genesisrunner.DutyRunners{}
	for _, role := range runnersType {
		switch role {
		case genesisspectypes.BNRoleAttester:
			valCheck := genesisspecssv.AttesterValueCheckF(options.GenesisOptions.Signer, genesisBeaconNetwork, options.SSVShare.Share.ValidatorPubKey[:], options.SSVShare.BeaconMetadata.Index, options.SSVShare.SharePubKey)
			qbftCtrl := buildController(genesisspectypes.BNRoleAttester, valCheck)
			runners[role] = genesisrunner.NewAttesterRunnner(genesisBeaconNetwork, &options.SSVShare.Share, qbftCtrl, options.Beacon, options.GenesisOptions.Network, options.GenesisOptions.Signer, valCheck, 0, options.Operator.OperatorID)
		case genesisspectypes.BNRoleProposer:
			proposedValueCheck := genesisspecssv.ProposerValueCheckF(options.GenesisOptions.Signer, genesisBeaconNetwork, options.SSVShare.Share.ValidatorPubKey[:], options.SSVShare.BeaconMetadata.Index, options.SSVShare.SharePubKey)
			qbftCtrl := buildController(genesisspectypes.BNRoleProposer, proposedValueCheck)
			runners[role] = genesisrunner.NewProposerRunner(genesisBeaconNetwork, &options.SSVShare.Share, qbftCtrl, options.Beacon, options.GenesisOptions.Network, options.GenesisOptions.Signer, proposedValueCheck, 0, options.Operator.OperatorID)
			runners[role].(*genesisrunner.ProposerRunner).ProducesBlindedBlocks = options.BuilderProposals // apply blinded block flag
		case genesisspectypes.BNRoleAggregator:
			aggregatorValueCheckF := genesisspecssv.AggregatorValueCheckF(options.GenesisOptions.Signer, genesisBeaconNetwork, options.SSVShare.Share.ValidatorPubKey[:], options.SSVShare.BeaconMetadata.Index)
			qbftCtrl := buildController(genesisspectypes.BNRoleAggregator, aggregatorValueCheckF)
			runners[role] = genesisrunner.NewAggregatorRunner(genesisBeaconNetwork, &options.SSVShare.Share, qbftCtrl, options.Beacon, options.GenesisOptions.Network, options.GenesisOptions.Signer, aggregatorValueCheckF, 0, options.Operator.OperatorID)
		case genesisspectypes.BNRoleSyncCommittee:
			syncCommitteeValueCheckF := genesisspecssv.SyncCommitteeValueCheckF(options.GenesisOptions.Signer, genesisBeaconNetwork, options.SSVShare.ValidatorPubKey[:], options.SSVShare.BeaconMetadata.Index)
			qbftCtrl := buildController(genesisspectypes.BNRoleSyncCommittee, syncCommitteeValueCheckF)
			runners[role] = genesisrunner.NewSyncCommitteeRunner(genesisBeaconNetwork, &options.SSVShare.Share, qbftCtrl, options.Beacon, options.GenesisOptions.Network, options.GenesisOptions.Signer, syncCommitteeValueCheckF, 0, options.Operator.OperatorID)
		case genesisspectypes.BNRoleSyncCommitteeContribution:
			syncCommitteeContributionValueCheckF := genesisspecssv.SyncCommitteeContributionValueCheckF(options.GenesisOptions.Signer, genesisBeaconNetwork, options.SSVShare.Share.ValidatorPubKey[:], options.SSVShare.BeaconMetadata.Index)
			qbftCtrl := buildController(genesisspectypes.BNRoleSyncCommitteeContribution, syncCommitteeContributionValueCheckF)
			runners[role] = genesisrunner.NewSyncCommitteeAggregatorRunner(genesisBeaconNetwork, &options.SSVShare.Share, qbftCtrl, options.Beacon, options.GenesisOptions.Network, options.GenesisOptions.Signer, syncCommitteeContributionValueCheckF, 0, options.Operator.OperatorID)
		case genesisspectypes.BNRoleValidatorRegistration:
			qbftCtrl := buildController(genesisspectypes.BNRoleValidatorRegistration, nil)
			runners[role] = genesisrunner.NewValidatorRegistrationRunner(genesisBeaconNetwork, &options.SSVShare.Share, qbftCtrl, options.Beacon, options.GenesisOptions.Network, options.GenesisOptions.Signer, options.Operator.OperatorID)
		case genesisspectypes.BNRoleVoluntaryExit:
			runners[role] = genesisrunner.NewVoluntaryExitRunner(genesisBeaconNetwork, &options.SSVShare.Share, options.Beacon, options.GenesisOptions.Network, options.GenesisOptions.Signer, options.Operator.OperatorID)
		}
	}
	return runners
}<|MERGE_RESOLUTION|>--- conflicted
+++ resolved
@@ -8,13 +8,8 @@
 	"sync"
 	"time"
 
-<<<<<<< HEAD
-=======
 	"github.com/ssvlabs/ssv/exporter/convert"
 
-	genesisspectypes "github.com/ssvlabs/ssv-spec-pre-cc/types"
-
->>>>>>> 893a5242
 	"github.com/attestantio/go-eth2-client/spec/bellatrix"
 	"github.com/attestantio/go-eth2-client/spec/phase0"
 	"github.com/ethereum/go-ethereum/common"
@@ -195,11 +190,8 @@
 	operatorDataStore operatordatastore.OperatorDataStore
 
 	validatorOptions        validator.Options
-<<<<<<< HEAD
 	genesisValidatorOptions genesisvalidator.Options
-=======
 	validatorStore          registrystorage.ValidatorStore
->>>>>>> 893a5242
 	validatorsMap           *validators.ValidatorsMap
 	validatorStartFunc      func(validator *validators.ValidatorContainer) (bool, error)
 	committeeValidatorSetup chan struct{}
