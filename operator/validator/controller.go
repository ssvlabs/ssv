--- conflicted
+++ resolved
@@ -4,8 +4,6 @@
 	"context"
 	"crypto/rsa"
 	"encoding/hex"
-	forksfactory "github.com/bloxapp/ssv/network/forks/factory"
-	qbftstorage "github.com/bloxapp/ssv/protocol/v1/qbft/storage"
 	"sync"
 	"time"
 
@@ -19,10 +17,12 @@
 	"github.com/bloxapp/ssv/eth1/abiparser"
 	"github.com/bloxapp/ssv/ibft/storage"
 	"github.com/bloxapp/ssv/network"
+	forksfactory "github.com/bloxapp/ssv/network/forks/factory"
 	forksprotocol "github.com/bloxapp/ssv/protocol/forks"
 	beaconprotocol "github.com/bloxapp/ssv/protocol/v1/blockchain/beacon"
 	p2pprotocol "github.com/bloxapp/ssv/protocol/v1/p2p"
 	qbftcontroller "github.com/bloxapp/ssv/protocol/v1/qbft/controller"
+	qbftstorage "github.com/bloxapp/ssv/protocol/v1/qbft/storage"
 	utilsprotocol "github.com/bloxapp/ssv/protocol/v1/queue"
 	"github.com/bloxapp/ssv/protocol/v1/queue/worker"
 	"github.com/bloxapp/ssv/protocol/v1/sync/handlers"
@@ -87,22 +87,13 @@
 
 // controller implements Controller
 type controller struct {
-<<<<<<< HEAD
-	context    context.Context
-	collection validator.ICollection
-	storage    registrystorage.OperatorsCollection
-	logger     *zap.Logger
-	beacon     beaconprotocol.Beacon
-	keyManager spectypes.KeyManager
-=======
 	context     context.Context
 	collection  validator.ICollection
 	storage     registrystorage.OperatorsCollection
 	ibftStorage qbftstorage.QBFTStore
 	logger      *zap.Logger
 	beacon      beaconprotocol.Beacon
-	keyManager  beaconprotocol.KeyManager
->>>>>>> cfb2ae0b
+	keyManager  spectypes.KeyManager
 
 	shareEncryptionKeyProvider ShareEncryptionKeyProvider
 	operatorPubKey             string
