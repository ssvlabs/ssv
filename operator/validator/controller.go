package validator

import (
	"context"
	"encoding/base64"
	"encoding/hex"
	"encoding/json"
	"fmt"
	"sync"
	"time"

	"github.com/attestantio/go-eth2-client/spec/bellatrix"
	"github.com/attestantio/go-eth2-client/spec/phase0"
	"github.com/ethereum/go-ethereum/common"
	"github.com/jellydator/ttlcache/v3"
	"github.com/pkg/errors"
	specqbft "github.com/ssvlabs/ssv-spec/qbft"
	spectypes "github.com/ssvlabs/ssv-spec/types"
	"github.com/ssvlabs/ssv/ibft/storage"
	"github.com/ssvlabs/ssv/logging"
	"github.com/ssvlabs/ssv/logging/fields"
	"github.com/ssvlabs/ssv/message/validation"
	"github.com/ssvlabs/ssv/network"
	"github.com/ssvlabs/ssv/network/records"
	"github.com/ssvlabs/ssv/networkconfig"
	operatordatastore "github.com/ssvlabs/ssv/operator/datastore"
	"github.com/ssvlabs/ssv/operator/duties"
	nodestorage "github.com/ssvlabs/ssv/operator/storage"
	"github.com/ssvlabs/ssv/operator/validator/metadata"
	"github.com/ssvlabs/ssv/operator/validators"
	beaconprotocol "github.com/ssvlabs/ssv/protocol/v2/blockchain/beacon"
	"github.com/ssvlabs/ssv/protocol/v2/message"
	protocolp2p "github.com/ssvlabs/ssv/protocol/v2/p2p"
	"github.com/ssvlabs/ssv/protocol/v2/qbft"
	qbftcontroller "github.com/ssvlabs/ssv/protocol/v2/qbft/controller"
	"github.com/ssvlabs/ssv/protocol/v2/qbft/roundtimer"
	"github.com/ssvlabs/ssv/protocol/v2/queue/worker"
	"github.com/ssvlabs/ssv/protocol/v2/ssv"
	"github.com/ssvlabs/ssv/protocol/v2/ssv/queue"
	"github.com/ssvlabs/ssv/protocol/v2/ssv/runner"
	"github.com/ssvlabs/ssv/protocol/v2/ssv/validator"
	"github.com/ssvlabs/ssv/protocol/v2/types"
	ssvtypes "github.com/ssvlabs/ssv/protocol/v2/types"
	registrystorage "github.com/ssvlabs/ssv/registry/storage"
	"github.com/ssvlabs/ssv/storage/basedb"
	"go.uber.org/zap"
)

//go:generate mockgen -package=mocks -destination=./mocks/controller.go -source=./controller.go

const (
	networkRouterConcurrency = 2048
)

type GetRecipientDataFunc func(r basedb.Reader, owner common.Address) (*registrystorage.RecipientData, bool, error)

// ShareEventHandlerFunc is a function that handles event in an extended mode
type ShareEventHandlerFunc func(share *ssvtypes.SSVShare)

// ControllerOptions for creating a validator controller
type ControllerOptions struct {
	Context                    context.Context
	DB                         basedb.Database
	SignatureCollectionTimeout time.Duration `yaml:"SignatureCollectionTimeout" env:"SIGNATURE_COLLECTION_TIMEOUT" env-default:"5s" env-description:"Timeout for signature collection after consensus"`
	MetadataUpdateInterval     time.Duration `yaml:"MetadataUpdateInterval" env:"METADATA_UPDATE_INTERVAL" env-default:"12m" env-description:"Interval for updating metadata"` // used outside of validator controller, left for compatibility
	HistorySyncBatchSize       int           `yaml:"HistorySyncBatchSize" env:"HISTORY_SYNC_BATCH_SIZE" env-default:"25" env-description:"Maximum number of messages to sync in a single batch"`
	MinPeers                   int           `yaml:"MinimumPeers" env:"MINIMUM_PEERS" env-default:"2" env-description:"The required minimum peers for sync"`
	Network                    P2PNetwork
	Beacon                     beaconprotocol.BeaconNode
	FullNode                   bool   `yaml:"FullNode" env:"FULLNODE" env-default:"false" env-description:"Save decided history rather than just highest messages"`
	Exporter                   bool   `yaml:"Exporter" env:"EXPORTER" env-default:"false" env-description:""`
	ExporterRetainSlots        uint64 `yaml:"ExporterRetainSlots" env:"EXPORTER_RETAIN_SLOTS" env-default:"50400" env-description:"The number of slots to be keep back"`
	BeaconSigner               spectypes.BeaconSigner
	OperatorSigner             ssvtypes.OperatorSigner
	OperatorDataStore          operatordatastore.OperatorDataStore
	RegistryStorage            nodestorage.Storage
	RecipientsStorage          Recipients
	NewDecidedHandler          qbftcontroller.NewDecidedHandler
	DutyRoles                  []spectypes.BeaconRole
	StorageMap                 *storage.ParticipantStores
	ValidatorStore             registrystorage.ValidatorStore
	MessageValidator           validation.MessageValidator
	ValidatorsMap              *validators.ValidatorsMap
	NetworkConfig              networkconfig.NetworkConfig
	ValidatorSyncer            *metadata.Syncer
	Graffiti                   []byte

	// worker flags
	WorkersCount    int    `yaml:"MsgWorkersCount" env:"MSG_WORKERS_COUNT" env-default:"256" env-description:"Number of goroutines to use for message workers"`
	QueueBufferSize int    `yaml:"MsgWorkerBufferSize" env:"MSG_WORKER_BUFFER_SIZE" env-default:"65536" env-description:"Buffer size for message workers"`
	GasLimit        uint64 `yaml:"ExperimentalGasLimit" env:"EXPERIMENTAL_GAS_LIMIT" env-default:"30000000" env-description:"The gas limit for MEV block proposals. All operators in a committee must set the same gas limit, otherwise MEV fails. Do not change unless you know what you're doing"`
}

// Controller represent the validators controller,
// it takes care of bootstrapping, updating and managing existing validators and their shares
type Controller interface {
	StartValidators(ctx context.Context)
	HandleMetadataUpdates(ctx context.Context)
	AllActiveIndices(epoch phase0.Epoch, afterInit bool) []phase0.ValidatorIndex
	GetValidator(pubKey spectypes.ValidatorPK) (*validator.Validator, bool)
	StartNetworkHandlers()
	// GetValidatorStats returns stats of validators, including the following:
	//  - the amount of validators in the network
	//  - the amount of active validators (i.e. not slashed or existed)
	//  - the amount of validators assigned to this operator
	GetValidatorStats() (uint64, uint64, uint64, error)
	IndicesChangeChan() chan struct{}
	ValidatorExitChan() <-chan duties.ExitDescriptor

	StopValidator(pubKey spectypes.ValidatorPK) error
	LiquidateCluster(owner common.Address, operatorIDs []uint64, toLiquidate []*ssvtypes.SSVShare) error
	ReactivateCluster(owner common.Address, operatorIDs []uint64, toReactivate []*ssvtypes.SSVShare) error
	UpdateFeeRecipient(owner, recipient common.Address) error
	ExitValidator(pubKey phase0.BLSPubKey, blockNumber uint64, validatorIndex phase0.ValidatorIndex, ownValidator bool) error
	ReportValidatorStatuses(ctx context.Context)
	duties.DutyExecutor
}

type committeeObserver struct {
	*validator.CommitteeObserver
	sync.Mutex
}

type Nonce uint16

type Recipients interface {
	GetRecipientData(r basedb.Reader, owner common.Address) (*registrystorage.RecipientData, bool, error)
}

type SharesStorage interface {
	Get(txn basedb.Reader, pubKey []byte) (*ssvtypes.SSVShare, bool)
	List(txn basedb.Reader, filters ...registrystorage.SharesFilter) []*ssvtypes.SSVShare
	Range(txn basedb.Reader, fn func(*ssvtypes.SSVShare) bool)
}

type P2PNetwork interface {
	protocolp2p.Broadcaster
	UseMessageRouter(router network.MessageRouter)
	SubscribeRandoms(logger *zap.Logger, numSubnets int) error
	ActiveSubnets() records.Subnets
	FixedSubnets() records.Subnets
}

// controller implements Controller
type controller struct {
	ctx context.Context

	logger *zap.Logger

	networkConfig     networkconfig.NetworkConfig
	sharesStorage     SharesStorage
	operatorsStorage  registrystorage.Operators
	recipientsStorage Recipients
	ibftStorageMap    *storage.ParticipantStores

	beacon         beaconprotocol.BeaconNode
	beaconSigner   spectypes.BeaconSigner
	operatorSigner ssvtypes.OperatorSigner

	operatorDataStore operatordatastore.OperatorDataStore

	validatorOptions        validator.Options
	validatorStore          registrystorage.ValidatorStore
	validatorsMap           *validators.ValidatorsMap
	validatorStartFunc      func(validator *validator.Validator) (bool, error)
	committeeValidatorSetup chan struct{}
	dutyGuard               *validator.CommitteeDutyGuard

	validatorSyncer *metadata.Syncer

	operatorsIDs         *sync.Map
	network              P2PNetwork
	messageRouter        *messageRouter
	messageWorker        *worker.Worker
	historySyncBatchSize int
	messageValidator     validation.MessageValidator

	// committeeObservers is a cache of initialized committeeObserver instances
	committeesObservers      *ttlcache.Cache[spectypes.MessageID, *committeeObserver]
	committeesObserversMutex sync.Mutex
	attesterRoots            *ttlcache.Cache[phase0.Root, struct{}]
	syncCommRoots            *ttlcache.Cache[phase0.Root, struct{}]
	domainCache              *validator.DomainCache

	recentlyStartedValidators uint64
	indicesChange             chan struct{}
	validatorExitCh           chan duties.ExitDescriptor
}

// NewController creates a new validator controller instance
func NewController(logger *zap.Logger, options ControllerOptions) Controller {
	logger.Debug("setting up validator controller")

	// lookup in a map that holds all relevant operators
	operatorsIDs := &sync.Map{}

	workerCfg := &worker.Config{
		Ctx:          options.Context,
		WorkersCount: options.WorkersCount,
		Buffer:       options.QueueBufferSize,
	}

	validatorOptions := validator.Options{ //TODO add vars
		NetworkConfig: options.NetworkConfig,
		Network:       options.Network,
		Beacon:        options.Beacon,
		Storage:       options.StorageMap,
		//Share:   nil,  // set per validator
		Signer:            options.BeaconSigner,
		OperatorSigner:    options.OperatorSigner,
		DutyRunners:       nil, // set per validator
		NewDecidedHandler: options.NewDecidedHandler,
		FullNode:          options.FullNode,
		Exporter:          options.Exporter,
		GasLimit:          options.GasLimit,
		MessageValidator:  options.MessageValidator,
		Graffiti:          options.Graffiti,
	}

	// If full node, increase queue size to make enough room
	// for history sync batches to be pushed whole.
	if options.FullNode {
		size := options.HistorySyncBatchSize * 2
		if size > validator.DefaultQueueSize {
			validatorOptions.QueueSize = size
		}
	}

	beaconNetwork := options.NetworkConfig.Beacon
	cacheTTL := beaconNetwork.SlotDurationSec() * time.Duration(beaconNetwork.SlotsPerEpoch()*2) // #nosec G115

	ctrl := controller{
		logger:            logger.Named(logging.NameController),
		networkConfig:     options.NetworkConfig,
		sharesStorage:     options.RegistryStorage.Shares(),
		operatorsStorage:  options.RegistryStorage,
		recipientsStorage: options.RegistryStorage,
		ibftStorageMap:    options.StorageMap,
		validatorStore:    options.ValidatorStore,
		ctx:               options.Context,
		beacon:            options.Beacon,
		operatorDataStore: options.OperatorDataStore,
		beaconSigner:      options.BeaconSigner,
		operatorSigner:    options.OperatorSigner,
		network:           options.Network,

		validatorsMap:    options.ValidatorsMap,
		validatorOptions: validatorOptions,

		validatorSyncer: options.ValidatorSyncer,

		operatorsIDs: operatorsIDs,

		messageRouter:        newMessageRouter(logger),
		messageWorker:        worker.NewWorker(logger, workerCfg),
		historySyncBatchSize: options.HistorySyncBatchSize,

		committeesObservers: ttlcache.New(
			ttlcache.WithTTL[spectypes.MessageID, *committeeObserver](cacheTTL),
		),
		attesterRoots: ttlcache.New(
			ttlcache.WithTTL[phase0.Root, struct{}](cacheTTL),
		),
		syncCommRoots: ttlcache.New(
			ttlcache.WithTTL[phase0.Root, struct{}](cacheTTL),
		),
		domainCache: validator.NewDomainCache(options.Beacon, cacheTTL),

		indicesChange:           make(chan struct{}),
		validatorExitCh:         make(chan duties.ExitDescriptor),
		committeeValidatorSetup: make(chan struct{}, 1),
		dutyGuard:               validator.NewCommitteeDutyGuard(),

		messageValidator: options.MessageValidator,
	}

	// Start automatic expired item deletion in committeeObserverValidators.
	go ctrl.committeesObservers.Start()
	// Delete old root and domain entries.
	go ctrl.attesterRoots.Start()
	go ctrl.syncCommRoots.Start()
	go ctrl.domainCache.Start()

	return &ctrl
}

func (c *controller) IndicesChangeChan() chan struct{} {
	return c.indicesChange
}

func (c *controller) ValidatorExitChan() <-chan duties.ExitDescriptor {
	return c.validatorExitCh
}

func (c *controller) GetValidatorStats() (uint64, uint64, uint64, error) {
	allShares := c.sharesStorage.List(nil)
	operatorShares := uint64(0)
	active := uint64(0)
	for _, s := range allShares {
		if ok := s.BelongsToOperator(c.operatorDataStore.GetOperatorID()); ok {
			operatorShares++
		}
		if s.IsParticipating(c.beacon.GetBeaconNetwork().EstimatedCurrentEpoch()) {
			active++
		}
	}
	return uint64(len(allShares)), active, operatorShares, nil
}

func (c *controller) handleRouterMessages() {
	ctx, cancel := context.WithCancel(c.ctx)
	defer cancel()
	ch := c.messageRouter.GetMessageChan()
	for {
		select {
		case <-ctx.Done():
			c.logger.Debug("router message handler stopped")
			return

		case msg := <-ch:
			switch m := msg.(type) {
			case *queue.SSVMessage:
				if m.MsgType == message.SSVEventMsgType {
					continue
				}

				// TODO: only try copying clusterid if validator failed
				dutyExecutorID := m.GetID().GetDutyExecutorID()
				var cid spectypes.CommitteeID
				copy(cid[:], dutyExecutorID[16:])

				if v, ok := c.validatorsMap.GetValidator(spectypes.ValidatorPK(dutyExecutorID)); ok {
					v.HandleMessage(ctx, c.logger, m)
				} else if vc, ok := c.validatorsMap.GetCommittee(cid); ok {
					vc.HandleMessage(ctx, c.logger, m)
				} else if c.validatorOptions.Exporter {
					if m.MsgType != spectypes.SSVConsensusMsgType && m.MsgType != spectypes.SSVPartialSignatureMsgType {
						continue
					}
					if !c.messageWorker.TryEnqueue(m) {
						c.logger.Warn("Failed to enqueue post consensus message: buffer is full")
					}
				}

			default:
				// This should be impossible because the channel is typed.
				c.logger.Fatal("unknown message type from router", zap.Any("message", m))
			}
		}
	}
}

var committeeObserverValidatorTTLs = map[spectypes.RunnerRole]int{
	spectypes.RoleCommittee:                 64,
	spectypes.RoleProposer:                  4,
	spectypes.RoleAggregator:                4,
	spectypes.RoleSyncCommitteeContribution: 4,
}

func (c *controller) handleWorkerMessages(msg network.DecodedSSVMessage) error {
	ssvMsg := msg.(*queue.SSVMessage)

<<<<<<< HEAD
	observer := c.getCommitteeObserver(ssvMsg)

	if err := c.handleCommitteeObserverMessage(ssvMsg, observer); err != nil {
		return fmt.Errorf("failed to handle committee observer message: %w", err)
=======
	item := c.getNonCommitteeValidators(ssvMsg.GetID())
	if item == nil {
		committeeObserverOptions := validator.CommitteeObserverOptions{
			Logger:            c.logger,
			NetworkConfig:     c.networkConfig,
			ValidatorStore:    c.validatorStore,
			Network:           c.validatorOptions.Network,
			Storage:           c.validatorOptions.Storage,
			FullNode:          c.validatorOptions.FullNode,
			Operator:          c.validatorOptions.Operator,
			OperatorSigner:    c.validatorOptions.OperatorSigner,
			NewDecidedHandler: c.validatorOptions.NewDecidedHandler,
			AttesterRoots:     c.attesterRoots,
			SyncCommRoots:     c.syncCommRoots,
			DomainCache:       c.domainCache,
		}
		ncv = &committeeObserver{
			CommitteeObserver: validator.NewCommitteeObserver(ssvMsg.GetID(), committeeObserverOptions),
		}
		ttlSlots := nonCommitteeValidatorTTLs[ssvMsg.MsgID.GetRoleType()]
		c.committeesObservers.Set(
			ssvMsg.GetID(),
			ncv,
			time.Duration(ttlSlots)*c.beacon.GetBeaconNetwork().SlotDurationSec(),
		)
	} else {
		ncv = item
	}
	if err := c.handleNonCommitteeMessages(ssvMsg, ncv); err != nil {
		return err
>>>>>>> 1a5c07ef
	}

	return nil
}

func (c *controller) getCommitteeObserver(ssvMsg *queue.SSVMessage) *committeeObserver {
	c.committeesObserversMutex.Lock()
	defer c.committeesObserversMutex.Unlock()

	// Check if the observer already exists
	existingObserver := c.committeesObservers.Get(ssvMsg.GetID())
	if existingObserver != nil {
		return existingObserver.Value()
	}

	// Create a new committee observer if it doesn't exist
	committeeObserverOptions := validator.CommitteeObserverOptions{
		Logger:            c.logger,
		NetworkConfig:     c.networkConfig,
		ValidatorStore:    c.validatorStore,
		Network:           c.validatorOptions.Network,
		Storage:           c.validatorOptions.Storage,
		FullNode:          c.validatorOptions.FullNode,
		Operator:          c.validatorOptions.Operator,
		OperatorSigner:    c.validatorOptions.OperatorSigner,
		NewDecidedHandler: c.validatorOptions.NewDecidedHandler,
		AttesterRoots:     c.attesterRoots,
		SyncCommRoots:     c.syncCommRoots,
		DomainCache:       c.domainCache,
	}
	newObserver := &committeeObserver{
		CommitteeObserver: validator.NewCommitteeObserver(convert.MessageID(ssvMsg.MsgID), committeeObserverOptions),
	}

	c.committeesObservers.Set(
		ssvMsg.GetID(),
		newObserver,
		c.calculateObserverTTL(ssvMsg.MsgID.GetRoleType()),
	)

	return newObserver
}

func (c *controller) calculateObserverTTL(roleType spectypes.RunnerRole) time.Duration {
	ttlSlots := committeeObserverValidatorTTLs[roleType]
	return time.Duration(ttlSlots) * c.beacon.GetBeaconNetwork().SlotDurationSec()
}

func (c *controller) handleCommitteeObserverMessage(msg *queue.SSVMessage, observer *committeeObserver) error {
	observer.Lock()
	defer observer.Unlock()

	switch msg.GetType() {
	case spectypes.SSVConsensusMsgType:
		// Process proposal messages for committee consensus only to get the roots
		if msg.MsgID.GetRoleType() != spectypes.RoleCommittee {
			return nil
		}

		subMsg, ok := msg.Body.(*specqbft.Message)
		if !ok || subMsg.MsgType != specqbft.ProposalMsgType {
			return nil
		}

		return observer.OnProposalMsg(msg)
	case spectypes.SSVPartialSignatureMsgType:
		pSigMessages := &spectypes.PartialSignatureMessages{}
		if err := pSigMessages.Decode(msg.SignedSSVMessage.SSVMessage.GetData()); err != nil {
			return fmt.Errorf("failed to decode partial signature messages: %w", err)
		}

		return observer.ProcessMessage(msg)
	default:
		return nil
	}
}

// StartValidators loads all persisted shares and setup the corresponding validators
func (c *controller) StartValidators(ctx context.Context) {
	// TODO: Pass context whereever the execution flow may be blocked.

	// Load non-liquidated shares.
	shares := c.sharesStorage.List(nil, registrystorage.ByNotLiquidated())
	if len(shares) == 0 {
		close(c.committeeValidatorSetup)
		c.logger.Info("could not find validators")
		return
	}

	var ownShares []*ssvtypes.SSVShare
	for _, share := range shares {
		if c.operatorDataStore.GetOperatorID() != 0 && share.BelongsToOperator(c.operatorDataStore.GetOperatorID()) {
			ownShares = append(ownShares, share)
		}
	}

	if c.validatorOptions.Exporter {
		// There are no committee validators to setup.
		close(c.committeeValidatorSetup)
	} else {
		// Setup committee validators.
		inited, committees := c.setupValidators(ownShares)
		if len(inited) == 0 {
			// If no validators were started and therefore we're not subscribed to any subnets,
			// then subscribe to a random subnet to participate in the network.
			if err := c.network.SubscribeRandoms(c.logger, 1); err != nil {
				c.logger.Error("failed to subscribe to random subnets", zap.Error(err))
			}
		}
		close(c.committeeValidatorSetup)

		// Start validators.
		c.startValidators(inited, committees)
	}
}

// setupValidators setup and starts validators from the given shares.
// shares w/o validator's metadata won't start, but the metadata will be fetched and the validator will start afterwards
func (c *controller) setupValidators(shares []*ssvtypes.SSVShare) ([]*validator.Validator, []*validator.Committee) {
	c.logger.Info("starting validators setup...", zap.Int("shares count", len(shares)))
	var errs []error
	var fetchMetadata [][]byte
	var validators []*validator.Validator
	var committees []*validator.Committee
	for _, validatorShare := range shares {
		var initialized bool
		v, vc, err := c.onShareInit(validatorShare)
		if err != nil {
			c.logger.Warn("could not start validator", fields.PubKey(validatorShare.ValidatorPubKey[:]), zap.Error(err))
			errs = append(errs, err)
		}
		if v != nil {
			initialized = true
		}
		if !initialized && err == nil {
			// Fetch metadata, if needed.
			fetchMetadata = append(fetchMetadata, validatorShare.ValidatorPubKey[:])
		}
		if initialized {
			validators = append(validators, v)
			committees = append(committees, vc)
		}
	}
	c.logger.Info("init validators done", zap.Int("validators_size", c.validatorsMap.SizeValidators()), zap.Int("committee_size", c.validatorsMap.SizeCommittees()),
		zap.Int("failures", len(errs)), zap.Int("missing_metadata", len(fetchMetadata)),
		zap.Int("shares", len(shares)), zap.Int("initialized", len(validators)))
	return validators, committees
}

func (c *controller) startValidators(validators []*validator.Validator, committees []*validator.Committee) int {
	var started int
	var errs []error
	for _, v := range validators {
		s, err := c.startValidator(v)
		if err != nil {
			c.logger.Error("could not start validator", zap.Error(err))
			errs = append(errs, err)
			continue
		}
		if s {
			started++
		}
	}

	started += len(committees)

	c.logger.Info("setup validators done", zap.Int("map size", c.validatorsMap.SizeValidators()),
		zap.Int("failures", len(errs)),
		zap.Int("shares", len(validators)), zap.Int("started", started))
	return started
}

// StartNetworkHandlers init msg worker that handles network messages
func (c *controller) StartNetworkHandlers() {
	c.network.UseMessageRouter(c.messageRouter)
	for i := 0; i < networkRouterConcurrency; i++ {
		go c.handleRouterMessages()
	}
	c.messageWorker.UseHandler(c.handleWorkerMessages)
}

func (c *controller) startValidatorsForMetadata(_ context.Context, validators metadata.ValidatorMap) (count int) {
	// TODO: use context

	shares := c.sharesStorage.List(
		nil,
		registrystorage.ByNotLiquidated(),
		registrystorage.ByOperatorID(c.operatorDataStore.GetOperatorID()),
		func(share *ssvtypes.SSVShare) bool {
			return validators[share.ValidatorPubKey] != nil
		},
	)

	startedValidators := 0

	for _, share := range shares {
		// Start validator (if not already started).
		// TODO: why its in the map if not started?
		if v, found := c.validatorsMap.GetValidator(share.ValidatorPubKey); found {
			v.Share.ValidatorIndex = share.ValidatorIndex
			v.Share.Status = share.Status
			v.Share.ActivationEpoch = share.ActivationEpoch
			started, err := c.startValidator(v)
			if err != nil {
				c.logger.Warn("could not start validator", zap.Error(err))
			}
			if started {
				startedValidators++
			}
			vc, found := c.validatorsMap.GetCommittee(v.Share.CommitteeID())
			if found {
				vc.AddShare(&v.Share.Share)
			}
		} else {
			c.logger.Info("starting new validator", fields.PubKey(share.ValidatorPubKey[:]))

			started, err := c.onShareStart(share)
			if err != nil {
				c.logger.Warn("could not start newly active validator", zap.Error(err))
				continue
			}
			if started {
				startedValidators++
				c.logger.Debug("started share after metadata sync", zap.Bool("started", started))
			}
		}
	}

	return startedValidators
}

// GetValidator returns a validator instance from ValidatorsMap
func (c *controller) GetValidator(pubKey spectypes.ValidatorPK) (*validator.Validator, bool) {
	return c.validatorsMap.GetValidator(pubKey)
}

func (c *controller) ExecuteDuty(ctx context.Context, logger *zap.Logger, duty *spectypes.ValidatorDuty) {
	// because we're using the same duty for more than 1 duty (e.g. attest + aggregator) there is an error in bls.Deserialize func for cgo pointer to pointer.
	// so we need to copy the pubkey val to avoid pointer
	pk := make([]byte, 48)
	copy(pk, duty.PubKey[:])

	if v, ok := c.GetValidator(spectypes.ValidatorPK(pk)); ok {
		ssvMsg, err := CreateDutyExecuteMsg(duty, pk, c.networkConfig.DomainType)
		if err != nil {
			logger.Error("could not create duty execute msg", zap.Error(err))
			return
		}
		dec, err := queue.DecodeSSVMessage(ssvMsg)
		if err != nil {
			logger.Error("could not decode duty execute msg", zap.Error(err))
			return
		}
		if pushed := v.Queues[duty.RunnerRole()].Q.TryPush(dec); !pushed {
			logger.Warn("dropping ExecuteDuty message because the queue is full")
		}
		// logger.Debug("📬 queue: pushed message", fields.MessageID(dec.MsgID), fields.MessageType(dec.MsgType))
	} else {
		logger.Warn("could not find validator")
	}
}

func (c *controller) ExecuteCommitteeDuty(ctx context.Context, logger *zap.Logger, committeeID spectypes.CommitteeID, duty *spectypes.CommitteeDuty) {
	if cm, ok := c.validatorsMap.GetCommittee(committeeID); ok {
		ssvMsg, err := CreateCommitteeDutyExecuteMsg(duty, committeeID, c.networkConfig.DomainType)
		if err != nil {
			logger.Error("could not create duty execute msg", zap.Error(err))
			return
		}
		dec, err := queue.DecodeSSVMessage(ssvMsg)
		if err != nil {
			logger.Error("could not decode duty execute msg", zap.Error(err))
			return
		}
		if err := cm.OnExecuteDuty(ctx, logger, dec.Body.(*ssvtypes.EventMsg)); err != nil {
			logger.Error("could not execute committee duty", zap.Error(err))
		}
	} else {
		logger.Warn("could not find committee", fields.CommitteeID(committeeID))
	}
}

// CreateDutyExecuteMsg returns ssvMsg with event type of execute duty
func CreateDutyExecuteMsg(duty *spectypes.ValidatorDuty, pubKey []byte, domain spectypes.DomainType) (*spectypes.SSVMessage, error) {
	executeDutyData := ssvtypes.ExecuteDutyData{Duty: duty}
	data, err := json.Marshal(executeDutyData)
	if err != nil {
		return nil, fmt.Errorf("failed to marshal execute duty data: %w", err)
	}

	return dutyDataToSSVMsg(domain, pubKey, duty.RunnerRole(), data)
}

// CreateCommitteeDutyExecuteMsg returns ssvMsg with event type of execute committee duty
func CreateCommitteeDutyExecuteMsg(duty *spectypes.CommitteeDuty, committeeID spectypes.CommitteeID, domain spectypes.DomainType) (*spectypes.SSVMessage, error) {
	executeCommitteeDutyData := ssvtypes.ExecuteCommitteeDutyData{Duty: duty}
	data, err := json.Marshal(executeCommitteeDutyData)
	if err != nil {
		return nil, fmt.Errorf("failed to marshal execute committee duty data: %w", err)
	}

	return dutyDataToSSVMsg(domain, committeeID[:], spectypes.RoleCommittee, data)
}

func dutyDataToSSVMsg(
	domain spectypes.DomainType,
	msgIdentifier []byte,
	runnerRole spectypes.RunnerRole,
	data []byte,
) (*spectypes.SSVMessage, error) {
	msg := ssvtypes.EventMsg{
		Type: ssvtypes.ExecuteDuty,
		Data: data,
	}
	msgData, err := msg.Encode()
	if err != nil {
		return nil, fmt.Errorf("failed to encode event msg: %w", err)
	}

	return &spectypes.SSVMessage{
		MsgType: message.SSVEventMsgType,
		MsgID:   spectypes.NewMsgID(domain, msgIdentifier, runnerRole),
		Data:    msgData,
	}, nil
}

func (c *controller) AllActiveIndices(epoch phase0.Epoch, afterInit bool) []phase0.ValidatorIndex {
	if afterInit {
		<-c.committeeValidatorSetup
	}
	var indices []phase0.ValidatorIndex
	c.sharesStorage.Range(nil, func(share *ssvtypes.SSVShare) bool {
		if share.IsParticipating(epoch) {
			indices = append(indices, share.ValidatorIndex)
		}
		return true
	})
	return indices
}

// onShareStop is called when a validator was removed or liquidated
func (c *controller) onShareStop(pubKey spectypes.ValidatorPK) {
	// remove from ValidatorsMap
	v := c.validatorsMap.RemoveValidator(pubKey)

	if v == nil {
		c.logger.Warn("could not find validator to stop", fields.PubKey(pubKey[:]))
		return
	}

	// stop instance
	v.Stop()
	c.logger.Debug("validator was stopped", fields.PubKey(pubKey[:]))
	vc, ok := c.validatorsMap.GetCommittee(v.Share.CommitteeID())
	if ok {
		vc.RemoveShare(v.Share.Share.ValidatorIndex)
		if len(vc.Shares) == 0 {
			deletedCommittee := c.validatorsMap.RemoveCommittee(v.Share.CommitteeID())
			if deletedCommittee == nil {
				c.logger.Warn("could not find committee to remove on no validators",
					fields.CommitteeID(v.Share.CommitteeID()),
					fields.PubKey(pubKey[:]),
				)
				return
			}
			deletedCommittee.Stop()
		}
	}
}

func (c *controller) onShareInit(share *ssvtypes.SSVShare) (*validator.Validator, *validator.Committee, error) {
	if !share.HasBeaconMetadata() { // fetching index and status in case not exist
		c.logger.Warn("skipping validator until it becomes active", fields.PubKey(share.ValidatorPubKey[:]))
		return nil, nil, nil
	}

	if err := c.setShareFeeRecipient(share, c.recipientsStorage.GetRecipientData); err != nil {
		return nil, nil, fmt.Errorf("could not set share fee recipient: %w", err)
	}

	operator, err := c.committeeMemberFromShare(share)
	if err != nil {
		return nil, nil, err
	}

	// Start a committee validator.
	v, found := c.validatorsMap.GetValidator(share.ValidatorPubKey)
	if !found {
		// Share context with both the validator and the runners,
		// so that when the validator is stopped, the runners are stopped as well.
		validatorCtx, validatorCancel := context.WithCancel(c.ctx)

		opts := c.validatorOptions
		opts.SSVShare = share
		opts.Operator = operator
		opts.DutyRunners, err = SetupRunners(validatorCtx, c.logger, opts)
		if err != nil {
			validatorCancel()
			return nil, nil, fmt.Errorf("could not setup runners: %w", err)
		}

		v = validator.NewValidator(validatorCtx, validatorCancel, opts)
		c.validatorsMap.PutValidator(share.ValidatorPubKey, v)

		c.printShare(share, "setup validator done")
	} else {
		c.printShare(v.Share, "get validator")
	}

	// Start a committee validator.
	vc, found := c.validatorsMap.GetCommittee(operator.CommitteeID)
	if !found {
		// Share context with both the validator and the runners,
		// so that when the validator is stopped, the runners are stopped as well.
		ctx, cancel := context.WithCancel(c.ctx)

		opts := c.validatorOptions
		opts.SSVShare = share
		opts.Operator = operator

		committeeOpIDs := types.OperatorIDsFromOperators(operator.Committee)

		logger := c.logger.With([]zap.Field{
			zap.String("committee", fields.FormatCommittee(committeeOpIDs)),
			zap.String("committee_id", hex.EncodeToString(operator.CommitteeID[:])),
		}...)

		committeeRunnerFunc := SetupCommitteeRunners(ctx, opts)

		vc = validator.NewCommittee(
			ctx,
			cancel,
			logger,
			c.beacon.GetBeaconNetwork(),
			operator,
			committeeRunnerFunc,
			nil,
			c.dutyGuard,
		)
		vc.AddShare(&share.Share)
		c.validatorsMap.PutCommittee(operator.CommitteeID, vc)

		c.printShare(share, "setup committee done")

	} else {
		vc.AddShare(&share.Share)
		c.printShare(share, "added share to committee")
	}

	return v, vc, nil
}

func (c *controller) committeeMemberFromShare(share *ssvtypes.SSVShare) (*spectypes.CommitteeMember, error) {
	operators := make([]*spectypes.Operator, len(share.Committee))
	for i, cm := range share.Committee {
		opdata, found, err := c.operatorsStorage.GetOperatorData(nil, cm.Signer)
		if err != nil {
			return nil, fmt.Errorf("could not get operator data: %w", err)
		}
		if !found {
			//TODO alan: support removed ops
			return nil, fmt.Errorf("operator not found")
		}

		operatorPEM, err := base64.StdEncoding.DecodeString(string(opdata.PublicKey))
		if err != nil {
			return nil, fmt.Errorf("could not decode public key: %w", err)
		}

		operators[i] = &spectypes.Operator{
			OperatorID:        cm.Signer,
			SSVOperatorPubKey: operatorPEM,
		}
	}

	f := ssvtypes.ComputeF(uint64(len(share.Committee)))

	operatorPEM, err := base64.StdEncoding.DecodeString(string(c.operatorDataStore.GetOperatorData().PublicKey))
	if err != nil {
		return nil, fmt.Errorf("could not decode public key: %w", err)
	}

	return &spectypes.CommitteeMember{
		OperatorID:        c.operatorDataStore.GetOperatorID(),
		CommitteeID:       share.CommitteeID(),
		SSVOperatorPubKey: operatorPEM,
		FaultyNodes:       f,
		Committee:         operators,
	}, nil
}

func (c *controller) onShareStart(share *ssvtypes.SSVShare) (bool, error) {
	v, _, err := c.onShareInit(share)
	if err != nil || v == nil {
		return false, err
	}

	started, err := c.startValidator(v)
	if err != nil {
		return false, err
	}

	return started, nil
}

func (c *controller) printShare(s *ssvtypes.SSVShare, msg string) {
	committee := make([]string, len(s.Committee))
	for i, c := range s.Committee {
		committee[i] = fmt.Sprintf(`[OperatorID=%d, PubKey=%x]`, c.Signer, c.SharePubKey)
	}
	c.logger.Debug(msg,
		fields.PubKey(s.ValidatorPubKey[:]),
		zap.Bool("own_validator", s.BelongsToOperator(c.operatorDataStore.GetOperatorID())),
		zap.Strings("committee", committee),
		fields.FeeRecipient(s.FeeRecipientAddress[:]),
	)
}

func (c *controller) setShareFeeRecipient(share *ssvtypes.SSVShare, getRecipientData GetRecipientDataFunc) error {
	data, found, err := getRecipientData(nil, share.OwnerAddress)
	if err != nil {
		return errors.Wrap(err, "could not get recipient data")
	}

	var feeRecipient bellatrix.ExecutionAddress
	if !found {
		c.logger.Debug("setting fee recipient to owner address",
			fields.Validator(share.ValidatorPubKey[:]), fields.FeeRecipient(share.OwnerAddress.Bytes()))
		copy(feeRecipient[:], share.OwnerAddress.Bytes())
	} else {
		c.logger.Debug("setting fee recipient to storage data",
			fields.Validator(share.ValidatorPubKey[:]), fields.FeeRecipient(data.FeeRecipient[:]))
		feeRecipient = data.FeeRecipient
	}
	share.SetFeeRecipient(feeRecipient)

	return nil
}

func (c *controller) validatorStart(validator *validator.Validator) (bool, error) {
	if c.validatorStartFunc == nil {
		return validator.Start(c.logger)
	}
	return c.validatorStartFunc(validator)
}

// startValidator will start the given validator if applicable
func (c *controller) startValidator(v *validator.Validator) (bool, error) {
	c.reportValidatorStatus(v.Share)
	if v.Share.ValidatorIndex == 0 {
		return false, errors.New("could not start validator: index not found")
	}
	started, err := c.validatorStart(v)
	if err != nil {
		validatorErrorsCounter.Add(c.ctx, 1)
		return false, errors.Wrap(err, "could not start validator")
	}
	if started {
		c.recentlyStartedValidators++
	}

	return true, nil // TODO: what should be returned if c.validatorStart(v) returns false?
}

func (c *controller) HandleMetadataUpdates(ctx context.Context) {
	// TODO: Consider getting rid of `Stream` method because it adds complexity.
	// Instead, validatorSyncer could return the next batch, which would be passed to handleMetadataUpdate afterwards.
	// There doesn't seem to exist any logic that requires these processes to be parallel.
	for syncBatch := range c.validatorSyncer.Stream(ctx) {
		if err := c.handleMetadataUpdate(ctx, syncBatch); err != nil {
			c.logger.Warn("could not handle metadata sync", zap.Error(err))
		}
	}
}

func (c *controller) handleMetadataUpdate(ctx context.Context, syncBatch metadata.SyncBatch) error {
	startedValidators := 0
	if c.operatorDataStore.GetOperatorID() != 0 {
		startedValidators = c.startValidatorsForMetadata(ctx, syncBatch.Validators)
	}

	if startedValidators > 0 || hasNewValidators(syncBatch.IndicesBefore, syncBatch.IndicesAfter) {
		c.logger.Debug("new validators found after metadata sync",
			zap.Int("started_validators", startedValidators),
		)
		// Refresh duties if there are any new active validators.
		if !c.reportIndicesChange(ctx, 2*c.beacon.GetBeaconNetwork().SlotDurationSec()) {
			c.logger.Warn("timed out while notifying DutyScheduler of new validators")
		}
	}

	c.logger.Debug("started validators after metadata sync",
		fields.Count(startedValidators),
	)

	return nil
}

func (c *controller) reportIndicesChange(ctx context.Context, timeout time.Duration) bool {
	timeoutCtx, cancel := context.WithTimeout(ctx, timeout)
	defer cancel()

	select {
	case <-timeoutCtx.Done():
		return false
	case c.indicesChange <- struct{}{}:
		return true
	}
}

func (c *controller) ReportValidatorStatuses(ctx context.Context) {
	ticker := time.NewTicker(time.Second * 30)
	defer ticker.Stop()

	for {
		select {
		case <-ticker.C:
			start := time.Now()
			validatorsPerStatus := make(map[validatorStatus]uint32)

			for _, share := range c.validatorStore.OperatorValidators(c.operatorDataStore.GetOperatorID()) {
				if share.IsParticipating(c.beacon.GetBeaconNetwork().EstimatedCurrentEpoch()) {
					validatorsPerStatus[statusParticipating]++
				}
				if !share.HasBeaconMetadata() {
					validatorsPerStatus[statusNotFound]++
				} else if share.IsActive() {
					validatorsPerStatus[statusActive]++
				} else if share.Slashed() {
					validatorsPerStatus[statusSlashed]++
				} else if share.Exiting() {
					validatorsPerStatus[statusExiting]++
				} else if !share.Activated() {
					validatorsPerStatus[statusNotActivated]++
				} else if share.Pending() {
					validatorsPerStatus[statusPending]++
				} else if share.ValidatorIndex == 0 {
					validatorsPerStatus[statusNoIndex]++
				} else {
					validatorsPerStatus[statusUnknown]++
				}
			}
			for status, count := range validatorsPerStatus {
				c.logger.
					With(zap.String("status", string(status))).
					With(zap.Uint32("count", count)).
					With(zap.Duration("elapsed_time", time.Since(start))).
					Info("recording validator status")
				recordValidatorStatus(ctx, count, status)
			}
		case <-ctx.Done():
			c.logger.Info("stopped reporting validator statuses. Context cancelled")
			return
		}
	}

}

func hasNewValidators(before []phase0.ValidatorIndex, after []phase0.ValidatorIndex) bool {
	m := make(map[phase0.ValidatorIndex]struct{})
	for _, v := range before {
		m[v] = struct{}{}
	}
	for _, v := range after {
		if _, ok := m[v]; !ok {
			return true
		}
	}
	return false
}

func SetupCommitteeRunners(
	ctx context.Context,
	options validator.Options,
) validator.CommitteeRunnerFunc {
	buildController := func(role spectypes.RunnerRole, valueCheckF specqbft.ProposedValueCheckF) *qbftcontroller.Controller {
		config := &qbft.Config{
			BeaconSigner: options.Signer,
			Domain:       options.NetworkConfig.DomainType,
			ValueCheckF:  valueCheckF,
			ProposerF: func(state *specqbft.State, round specqbft.Round) spectypes.OperatorID {
				leader := qbft.RoundRobinProposer(state, round)
				return leader
			},
			Network:     options.Network,
			Timer:       roundtimer.New(ctx, options.NetworkConfig.Beacon, role, nil),
			CutOffRound: roundtimer.CutOffRound,
		}

		identifier := spectypes.NewMsgID(options.NetworkConfig.DomainType, options.Operator.CommitteeID[:], role)
		qbftCtrl := qbftcontroller.NewController(identifier[:], options.Operator, config, options.OperatorSigner, options.FullNode)
		return qbftCtrl
	}

	return func(slot phase0.Slot, shares map[phase0.ValidatorIndex]*spectypes.Share, attestingValidators []spectypes.ShareValidatorPK, dutyGuard runner.CommitteeDutyGuard) (*runner.CommitteeRunner, error) {
		// Create a committee runner.
		epoch := options.NetworkConfig.Beacon.GetBeaconNetwork().EstimatedEpochAtSlot(slot)
		valCheck := ssv.BeaconVoteValueCheckF(options.Signer, slot, attestingValidators, epoch)
		crunner, err := runner.NewCommitteeRunner(
			options.NetworkConfig,
			shares,
			buildController(spectypes.RoleCommittee, valCheck),
			options.Beacon,
			options.Network,
			options.Signer,
			options.OperatorSigner,
			valCheck,
			dutyGuard,
		)
		if err != nil {
			return nil, err
		}
		return crunner.(*runner.CommitteeRunner), nil
	}
}

// SetupRunners initializes duty runners for the given validator
func SetupRunners(
	ctx context.Context,
	logger *zap.Logger,
	options validator.Options,
) (runner.ValidatorDutyRunners, error) {

	if options.SSVShare == nil || !options.SSVShare.HasBeaconMetadata() {
		logger.Error("missing validator metadata", zap.String("validator", hex.EncodeToString(options.SSVShare.ValidatorPubKey[:])))
		return runner.ValidatorDutyRunners{}, nil // TODO need to find better way to fix it
	}

	runnersType := []spectypes.RunnerRole{
		spectypes.RoleCommittee,
		spectypes.RoleProposer,
		spectypes.RoleAggregator,
		spectypes.RoleSyncCommitteeContribution,
		spectypes.RoleValidatorRegistration,
		spectypes.RoleVoluntaryExit,
	}

	buildController := func(role spectypes.RunnerRole, valueCheckF specqbft.ProposedValueCheckF) *qbftcontroller.Controller {
		config := &qbft.Config{
			BeaconSigner: options.Signer,
			Domain:       options.NetworkConfig.DomainType,
			ValueCheckF:  nil, // sets per role type
			ProposerF: func(state *specqbft.State, round specqbft.Round) spectypes.OperatorID {
				leader := qbft.RoundRobinProposer(state, round)
				//logger.Debug("leader", zap.Int("operator_id", int(leader)))
				return leader
			},
			Network:     options.Network,
			Timer:       roundtimer.New(ctx, options.NetworkConfig.Beacon, role, nil),
			CutOffRound: roundtimer.CutOffRound,
		}
		config.ValueCheckF = valueCheckF

		identifier := spectypes.NewMsgID(options.NetworkConfig.DomainType, options.SSVShare.Share.ValidatorPubKey[:], role)
		qbftCtrl := qbftcontroller.NewController(identifier[:], options.Operator, config, options.OperatorSigner, options.FullNode)
		return qbftCtrl
	}

	shareMap := make(map[phase0.ValidatorIndex]*spectypes.Share) // TODO: fill the map
	shareMap[options.SSVShare.ValidatorIndex] = &options.SSVShare.Share

	runners := runner.ValidatorDutyRunners{}
	domainType := options.NetworkConfig.DomainType
	var err error
	for _, role := range runnersType {
		switch role {
		case spectypes.RoleProposer:
			proposedValueCheck := ssv.ProposerValueCheckF(options.Signer, options.NetworkConfig.Beacon.GetBeaconNetwork(), options.SSVShare.Share.ValidatorPubKey, options.SSVShare.ValidatorIndex, options.SSVShare.SharePubKey)
			qbftCtrl := buildController(spectypes.RoleProposer, proposedValueCheck)
			runners[role], err = runner.NewProposerRunner(domainType, options.NetworkConfig.Beacon.GetBeaconNetwork(), shareMap, qbftCtrl, options.Beacon, options.Network, options.Signer, options.OperatorSigner, proposedValueCheck, 0, options.Graffiti)
		case spectypes.RoleAggregator:
			aggregatorValueCheckF := ssv.AggregatorValueCheckF(options.Signer, options.NetworkConfig.Beacon.GetBeaconNetwork(), options.SSVShare.Share.ValidatorPubKey, options.SSVShare.ValidatorIndex)
			qbftCtrl := buildController(spectypes.RoleAggregator, aggregatorValueCheckF)
			runners[role], err = runner.NewAggregatorRunner(domainType, options.NetworkConfig.Beacon.GetBeaconNetwork(), shareMap, qbftCtrl, options.Beacon, options.Network, options.Signer, options.OperatorSigner, aggregatorValueCheckF, 0)
		case spectypes.RoleSyncCommitteeContribution:
			syncCommitteeContributionValueCheckF := ssv.SyncCommitteeContributionValueCheckF(options.Signer, options.NetworkConfig.Beacon.GetBeaconNetwork(), options.SSVShare.Share.ValidatorPubKey, options.SSVShare.ValidatorIndex)
			qbftCtrl := buildController(spectypes.RoleSyncCommitteeContribution, syncCommitteeContributionValueCheckF)
			runners[role], err = runner.NewSyncCommitteeAggregatorRunner(domainType, options.NetworkConfig.Beacon.GetBeaconNetwork(), shareMap, qbftCtrl, options.Beacon, options.Network, options.Signer, options.OperatorSigner, syncCommitteeContributionValueCheckF, 0)
		case spectypes.RoleValidatorRegistration:
			runners[role], err = runner.NewValidatorRegistrationRunner(domainType, options.NetworkConfig.Beacon.GetBeaconNetwork(), shareMap, options.Beacon, options.Network, options.Signer, options.OperatorSigner, options.GasLimit)
		case spectypes.RoleVoluntaryExit:
			runners[role], err = runner.NewVoluntaryExitRunner(domainType, options.NetworkConfig.Beacon.GetBeaconNetwork(), shareMap, options.Beacon, options.Network, options.Signer, options.OperatorSigner)
		}
		if err != nil {
			return nil, errors.Wrap(err, "could not create duty runner")
		}
	}
	return runners, nil
}<|MERGE_RESOLUTION|>--- conflicted
+++ resolved
@@ -43,7 +43,6 @@
 	ssvtypes "github.com/ssvlabs/ssv/protocol/v2/types"
 	registrystorage "github.com/ssvlabs/ssv/registry/storage"
 	"github.com/ssvlabs/ssv/storage/basedb"
-	"go.uber.org/zap"
 )
 
 //go:generate mockgen -package=mocks -destination=./mocks/controller.go -source=./controller.go
@@ -360,43 +359,10 @@
 func (c *controller) handleWorkerMessages(msg network.DecodedSSVMessage) error {
 	ssvMsg := msg.(*queue.SSVMessage)
 
-<<<<<<< HEAD
 	observer := c.getCommitteeObserver(ssvMsg)
 
 	if err := c.handleCommitteeObserverMessage(ssvMsg, observer); err != nil {
 		return fmt.Errorf("failed to handle committee observer message: %w", err)
-=======
-	item := c.getNonCommitteeValidators(ssvMsg.GetID())
-	if item == nil {
-		committeeObserverOptions := validator.CommitteeObserverOptions{
-			Logger:            c.logger,
-			NetworkConfig:     c.networkConfig,
-			ValidatorStore:    c.validatorStore,
-			Network:           c.validatorOptions.Network,
-			Storage:           c.validatorOptions.Storage,
-			FullNode:          c.validatorOptions.FullNode,
-			Operator:          c.validatorOptions.Operator,
-			OperatorSigner:    c.validatorOptions.OperatorSigner,
-			NewDecidedHandler: c.validatorOptions.NewDecidedHandler,
-			AttesterRoots:     c.attesterRoots,
-			SyncCommRoots:     c.syncCommRoots,
-			DomainCache:       c.domainCache,
-		}
-		ncv = &committeeObserver{
-			CommitteeObserver: validator.NewCommitteeObserver(ssvMsg.GetID(), committeeObserverOptions),
-		}
-		ttlSlots := nonCommitteeValidatorTTLs[ssvMsg.MsgID.GetRoleType()]
-		c.committeesObservers.Set(
-			ssvMsg.GetID(),
-			ncv,
-			time.Duration(ttlSlots)*c.beacon.GetBeaconNetwork().SlotDurationSec(),
-		)
-	} else {
-		ncv = item
-	}
-	if err := c.handleNonCommitteeMessages(ssvMsg, ncv); err != nil {
-		return err
->>>>>>> 1a5c07ef
 	}
 
 	return nil
@@ -428,7 +394,7 @@
 		DomainCache:       c.domainCache,
 	}
 	newObserver := &committeeObserver{
-		CommitteeObserver: validator.NewCommitteeObserver(convert.MessageID(ssvMsg.MsgID), committeeObserverOptions),
+		CommitteeObserver: validator.NewCommitteeObserver(ssvMsg.GetID(), committeeObserverOptions),
 	}
 
 	c.committeesObservers.Set(
