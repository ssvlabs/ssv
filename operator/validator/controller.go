package validator

import (
	"context"
	"encoding/base64"
	"fmt"
	"sync"
	"time"

	"github.com/attestantio/go-eth2-client/spec/phase0"
	"github.com/ethereum/go-ethereum/common"
	"github.com/jellydator/ttlcache/v3"
	"github.com/pkg/errors"
	specqbft "github.com/ssvlabs/ssv-spec/qbft"
	spectypes "github.com/ssvlabs/ssv-spec/types"
	"go.opentelemetry.io/otel/codes"
	"go.opentelemetry.io/otel/trace"
	"go.uber.org/zap"

	"github.com/ssvlabs/ssv/ssvsigner/ekm"

	"github.com/ssvlabs/ssv/doppelganger"
	"github.com/ssvlabs/ssv/exporter"
	"github.com/ssvlabs/ssv/ibft/storage"
	"github.com/ssvlabs/ssv/message/validation"
	"github.com/ssvlabs/ssv/network"
	"github.com/ssvlabs/ssv/network/commons"
	"github.com/ssvlabs/ssv/networkconfig"
	"github.com/ssvlabs/ssv/observability"
	"github.com/ssvlabs/ssv/observability/log"
	"github.com/ssvlabs/ssv/observability/log/fields"
	"github.com/ssvlabs/ssv/observability/traces"
	operatordatastore "github.com/ssvlabs/ssv/operator/datastore"
	"github.com/ssvlabs/ssv/operator/duties"
	dutytracer "github.com/ssvlabs/ssv/operator/dutytracer"
	nodestorage "github.com/ssvlabs/ssv/operator/storage"
	"github.com/ssvlabs/ssv/operator/validator/metadata"
	"github.com/ssvlabs/ssv/operator/validators"
	beaconprotocol "github.com/ssvlabs/ssv/protocol/v2/blockchain/beacon"
	"github.com/ssvlabs/ssv/protocol/v2/message"
	protocolp2p "github.com/ssvlabs/ssv/protocol/v2/p2p"
	"github.com/ssvlabs/ssv/protocol/v2/qbft"
	qbftcontroller "github.com/ssvlabs/ssv/protocol/v2/qbft/controller"
	"github.com/ssvlabs/ssv/protocol/v2/qbft/roundtimer"
	"github.com/ssvlabs/ssv/protocol/v2/queue/worker"
	"github.com/ssvlabs/ssv/protocol/v2/ssv"
	"github.com/ssvlabs/ssv/protocol/v2/ssv/queue"
	"github.com/ssvlabs/ssv/protocol/v2/ssv/runner"
	"github.com/ssvlabs/ssv/protocol/v2/ssv/validator"
	ssvtypes "github.com/ssvlabs/ssv/protocol/v2/types"
	registrystorage "github.com/ssvlabs/ssv/registry/storage"
	"github.com/ssvlabs/ssv/storage/basedb"
)

//go:generate go tool -modfile=../../tool.mod mockgen -package=mocks -destination=./mocks/controller.go -source=./controller.go

const (
	networkRouterConcurrency = 2048
)

type GetRecipientDataFunc func(r basedb.Reader, owner common.Address) (*registrystorage.RecipientData, bool, error)

// ShareEventHandlerFunc is a function that handles event in an extended mode
type ShareEventHandlerFunc func(share *ssvtypes.SSVShare)

// ControllerOptions for creating a validator controller
type ControllerOptions struct {
	Context                        context.Context
	DB                             basedb.Database
	SignatureCollectionTimeout     time.Duration `yaml:"SignatureCollectionTimeout" env:"SIGNATURE_COLLECTION_TIMEOUT" env-default:"5s" env-description:"Timeout for signature collection after consensus"`
	MetadataUpdateInterval         time.Duration `yaml:"MetadataUpdateInterval" env:"METADATA_UPDATE_INTERVAL" env-default:"12m" env-description:"Interval for updating validator metadata"` // used outside of validator controller, left for compatibility
	HistorySyncBatchSize           int           `yaml:"HistorySyncBatchSize" env:"HISTORY_SYNC_BATCH_SIZE" env-default:"25" env-description:"Maximum number of messages to sync in a single batch"`
	MinPeers                       int           `yaml:"MinimumPeers" env:"MINIMUM_PEERS" env-default:"2" env-description:"Minimum number of peers required for sync"`
	Network                        P2PNetwork
	Beacon                         beaconprotocol.BeaconNode
	FullNode                       bool `yaml:"FullNode" env:"FULLNODE" env-default:"false" env-description:"Store complete message history instead of just latest messages"`
	BeaconSigner                   ekm.BeaconSigner
	OperatorSigner                 ssvtypes.OperatorSigner
	OperatorDataStore              operatordatastore.OperatorDataStore
	RegistryStorage                nodestorage.Storage
	ValidatorRegistrationSubmitter runner.ValidatorRegistrationSubmitter
	RecipientsStorage              Recipients
	NewDecidedHandler              qbftcontroller.NewDecidedHandler
	DutyRoles                      []spectypes.BeaconRole
	DutyTraceCollector             *dutytracer.Collector
	StorageMap                     *storage.ParticipantStores
	ValidatorStore                 registrystorage.ValidatorStore
	MessageValidator               validation.MessageValidator
	ValidatorsMap                  *validators.ValidatorsMap
	DoppelgangerHandler            doppelganger.Provider
	NetworkConfig                  *networkconfig.Network
	ValidatorSyncer                *metadata.Syncer
	Graffiti                       []byte
	ProposerDelay                  time.Duration

	// worker flags
	WorkersCount    int    `yaml:"MsgWorkersCount" env:"MSG_WORKERS_COUNT" env-default:"256" env-description:"Number of message processing workers"`
	QueueBufferSize int    `yaml:"MsgWorkerBufferSize" env:"MSG_WORKER_BUFFER_SIZE" env-default:"65536" env-description:"Size of message worker queue buffer"`
	GasLimit        uint64 `yaml:"ExperimentalGasLimit" env:"EXPERIMENTAL_GAS_LIMIT" env-description:"Gas limit for MEV block proposals (must match across committee, otherwise MEV fails). Do not change unless you know what you're doing"`
}

// Controller represent the validators controller,
// it takes care of bootstrapping, updating and managing existing validators and their shares
type Controller interface {
	StartValidators(ctx context.Context) error
	HandleMetadataUpdates(ctx context.Context)
	FilterIndices(afterInit bool, filter func(*ssvtypes.SSVShare) bool) []phase0.ValidatorIndex
	GetValidator(pubKey spectypes.ValidatorPK) (*validator.Validator, bool)
	StartNetworkHandlers()
	// GetValidatorStats returns stats of validators, including the following:
	//  - the amount of validators in the network
	//  - the amount of active validators (i.e. not slashed or existed)
	//  - the amount of validators assigned to this operator
	GetValidatorStats() (uint64, uint64, uint64, error)
	IndicesChangeChan() chan struct{}
	ValidatorRegistrationChan() <-chan duties.RegistrationDescriptor
	ValidatorExitChan() <-chan duties.ExitDescriptor

	StopValidator(pubKey spectypes.ValidatorPK) error
	LiquidateCluster(owner common.Address, operatorIDs []uint64, toLiquidate []*ssvtypes.SSVShare) error
	ReactivateCluster(owner common.Address, operatorIDs []uint64, toReactivate []*ssvtypes.SSVShare) error
	UpdateFeeRecipient(owner, recipient common.Address, blockNumber uint64) error
	ExitValidator(pubKey phase0.BLSPubKey, blockNumber uint64, validatorIndex phase0.ValidatorIndex, ownValidator bool) error
	ReportValidatorStatuses(ctx context.Context)
	duties.DutyExecutor
}

type Nonce uint16

type Recipients interface {
	GetRecipientData(r basedb.Reader, owner common.Address) (*registrystorage.RecipientData, bool, error)
	SaveRecipientData(rw basedb.ReadWriter, recipientData *registrystorage.RecipientData) (*registrystorage.RecipientData, error)
}

type SharesStorage interface {
	Get(txn basedb.Reader, pubKey []byte) (*ssvtypes.SSVShare, bool)
	List(txn basedb.Reader, filters ...registrystorage.SharesFilter) []*ssvtypes.SSVShare
	Range(txn basedb.Reader, fn func(*ssvtypes.SSVShare) bool)
}

type P2PNetwork interface {
	protocolp2p.Broadcaster
	UseMessageRouter(router network.MessageRouter)
	SubscribeRandoms(numSubnets int) error
	ActiveSubnets() commons.Subnets
	FixedSubnets() commons.Subnets
}

// controller implements Controller
type controller struct {
	ctx context.Context

	logger *zap.Logger

	networkConfig                  *networkconfig.Network
	sharesStorage                  SharesStorage
	operatorsStorage               registrystorage.Operators
	recipientsStorage              Recipients
	validatorRegistrationSubmitter runner.ValidatorRegistrationSubmitter
	ibftStorageMap                 *storage.ParticipantStores

	beacon         beaconprotocol.BeaconNode
	beaconSigner   ekm.BeaconSigner
	operatorSigner ssvtypes.OperatorSigner

	operatorDataStore operatordatastore.OperatorDataStore

	validatorCommonOpts     *validator.CommonOptions
	validatorStore          registrystorage.ValidatorStore
	validatorsMap           *validators.ValidatorsMap
	validatorStartFunc      func(validator *validator.Validator) (bool, error)
	committeeValidatorSetup chan struct{}
	dutyGuard               *validator.CommitteeDutyGuard

	validatorSyncer *metadata.Syncer

	operatorsIDs         *sync.Map
	network              P2PNetwork
	messageRouter        *messageRouter
	messageWorker        *worker.Worker
	historySyncBatchSize int
	messageValidator     validation.MessageValidator

	// nonCommittees is a cache of initialized committeeObserver instances
	committeesObservers      *ttlcache.Cache[spectypes.MessageID, *validator.CommitteeObserver]
	committeesObserversMutex sync.Mutex

	attesterRoots   *ttlcache.Cache[phase0.Root, struct{}]
	syncCommRoots   *ttlcache.Cache[phase0.Root, struct{}]
	beaconVoteRoots *ttlcache.Cache[validator.BeaconVoteCacheKey, struct{}]

	domainCache *validator.DomainCache

	indicesChangeCh         chan struct{}
	validatorRegistrationCh chan duties.RegistrationDescriptor
	validatorExitCh         chan duties.ExitDescriptor

	traceCollector *dutytracer.Collector
}

// NewController creates a new validator controller instance
func NewController(logger *zap.Logger, options ControllerOptions, exporterOptions exporter.Options) Controller {
	logger.Debug("setting up validator controller")

	// lookup in a map that holds all relevant operators
	operatorsIDs := &sync.Map{}

	workerCfg := &worker.Config{
		Ctx:          options.Context,
		WorkersCount: options.WorkersCount,
		Buffer:       options.QueueBufferSize,
	}

	validatorCommonOpts := validator.NewCommonOptions(
		options.NetworkConfig,
		options.Network,
		options.Beacon,
		options.StorageMap,
		options.BeaconSigner,
		options.OperatorSigner,
		options.DoppelgangerHandler,
		options.NewDecidedHandler,
		options.FullNode,
		exporterOptions,
		options.HistorySyncBatchSize,
		options.GasLimit,
		options.MessageValidator,
		options.Graffiti,
		options.ProposerDelay,
	)

	cacheTTL := 2 * options.NetworkConfig.EpochDuration() // #nosec G115

	ctrl := controller{
		logger:                         logger.Named(log.NameController),
		networkConfig:                  options.NetworkConfig,
		sharesStorage:                  options.RegistryStorage.Shares(),
		operatorsStorage:               options.RegistryStorage,
		recipientsStorage:              options.RegistryStorage,
		validatorRegistrationSubmitter: options.ValidatorRegistrationSubmitter,
		ibftStorageMap:                 options.StorageMap,
		validatorStore:                 options.ValidatorStore,
		ctx:                            options.Context,
		beacon:                         options.Beacon,
		operatorDataStore:              options.OperatorDataStore,
		beaconSigner:                   options.BeaconSigner,
		operatorSigner:                 options.OperatorSigner,
		network:                        options.Network,
		traceCollector:                 options.DutyTraceCollector,

		validatorsMap:       options.ValidatorsMap,
		validatorCommonOpts: validatorCommonOpts,

		validatorSyncer: options.ValidatorSyncer,

		operatorsIDs: operatorsIDs,

		messageRouter:        newMessageRouter(logger),
		messageWorker:        worker.NewWorker(logger, workerCfg),
		historySyncBatchSize: options.HistorySyncBatchSize,

		committeesObservers: ttlcache.New(
			ttlcache.WithTTL[spectypes.MessageID, *validator.CommitteeObserver](cacheTTL),
		),
		attesterRoots: ttlcache.New(
			ttlcache.WithTTL[phase0.Root, struct{}](cacheTTL),
		),
		syncCommRoots: ttlcache.New(
			ttlcache.WithTTL[phase0.Root, struct{}](cacheTTL),
		),
		domainCache: validator.NewDomainCache(options.Beacon, cacheTTL),
		beaconVoteRoots: ttlcache.New(
			ttlcache.WithTTL[validator.BeaconVoteCacheKey, struct{}](cacheTTL),
		),
		indicesChangeCh:         make(chan struct{}),
		validatorRegistrationCh: make(chan duties.RegistrationDescriptor),
		validatorExitCh:         make(chan duties.ExitDescriptor),
		committeeValidatorSetup: make(chan struct{}, 1),
		dutyGuard:               validator.NewCommitteeDutyGuard(),

		messageValidator: options.MessageValidator,
	}

	// Start automatic expired item deletion in nonCommitteeValidators.
	go ctrl.committeesObservers.Start()
	// Delete old root and domain entries.
	go ctrl.attesterRoots.Start()
	go ctrl.syncCommRoots.Start()
	go ctrl.domainCache.Start()
	go ctrl.beaconVoteRoots.Start()

	return &ctrl
}

func (c *controller) IndicesChangeChan() chan struct{} {
	return c.indicesChangeCh
}

func (c *controller) ValidatorRegistrationChan() <-chan duties.RegistrationDescriptor {
	return c.validatorRegistrationCh
}

func (c *controller) ValidatorExitChan() <-chan duties.ExitDescriptor {
	return c.validatorExitCh
}

func (c *controller) GetValidatorStats() (uint64, uint64, uint64, error) {
	operatorShares := uint64(0)
	active, total := uint64(0), uint64(0)
	c.sharesStorage.Range(nil, func(s *ssvtypes.SSVShare) bool {
		if ok := s.BelongsToOperator(c.operatorDataStore.GetOperatorID()); ok {
			operatorShares++
		}
		if s.IsParticipating(c.networkConfig.Beacon, c.networkConfig.EstimatedCurrentEpoch()) {
			active++
		}
		total++
		return true
	})
	return total, active, operatorShares, nil
}

func (c *controller) handleRouterMessages() {
	ctx, cancel := context.WithCancel(c.ctx)
	defer cancel()
	ch := c.messageRouter.GetMessageChan()
	for {
		select {
		case <-ctx.Done():
			c.logger.Debug("router message handler stopped")
			return

		case msg := <-ch:
			switch m := msg.(type) {
			case *queue.SSVMessage:
				if m.MsgType == message.SSVEventMsgType {
					continue
				}

				// TODO: only try copying clusterid if validator failed
				dutyExecutorID := m.GetID().GetDutyExecutorID()
				var cid spectypes.CommitteeID
				copy(cid[:], dutyExecutorID[16:])

				if v, ok := c.validatorsMap.GetValidator(spectypes.ValidatorPK(dutyExecutorID)); ok {
					v.EnqueueMessage(ctx, m)
				} else if vc, ok := c.validatorsMap.GetCommittee(cid); ok {
					vc.EnqueueMessage(ctx, m)
				} else if c.validatorCommonOpts.ExporterOptions.Enabled {
					if m.MsgType != spectypes.SSVConsensusMsgType && m.MsgType != spectypes.SSVPartialSignatureMsgType {
						continue
					}
					if !c.messageWorker.TryEnqueue(m) {
						c.logger.Warn("Failed to enqueue post consensus message: buffer is full")
					}
				}

			default:
				// This should be impossible because the channel is typed.
				c.logger.Fatal("unknown message type from router", zap.Any("message", m))
			}
		}
	}
}

var nonCommitteeValidatorTTLs = map[spectypes.RunnerRole]int{
	spectypes.RoleCommittee:  64,
	spectypes.RoleProposer:   4,
	spectypes.RoleAggregator: 4,
	//spectypes.BNRoleSyncCommittee:             4,
	spectypes.RoleSyncCommitteeContribution: 4,
}

func (c *controller) handleWorkerMessages(ctx context.Context, msg network.DecodedSSVMessage) error {
	ssvMsg := msg.(*queue.SSVMessage)

	var ncv *validator.CommitteeObserver

	item := c.committeesObservers.Get(ssvMsg.GetID())
	if item == nil || item.Value() == nil {
		committeeObserverOptions := validator.CommitteeObserverOptions{
			Logger:            c.logger,
			BeaconConfig:      c.networkConfig.Beacon,
			ValidatorStore:    c.validatorStore,
			Network:           c.validatorCommonOpts.Network,
			Storage:           c.validatorCommonOpts.Storage,
			FullNode:          c.validatorCommonOpts.FullNode,
			OperatorSigner:    c.validatorCommonOpts.OperatorSigner,
			NewDecidedHandler: c.validatorCommonOpts.NewDecidedHandler,
			AttesterRoots:     c.attesterRoots,
			SyncCommRoots:     c.syncCommRoots,
			DomainCache:       c.domainCache,
			BeaconVoteRoots:   c.beaconVoteRoots,
		}

		ncv = validator.NewCommitteeObserver(ssvMsg.GetID(), committeeObserverOptions)

		ttlSlots := nonCommitteeValidatorTTLs[ssvMsg.MsgID.GetRoleType()]
		ttl := time.Duration(ttlSlots) * c.networkConfig.SlotDuration

		c.committeesObservers.Set(ssvMsg.GetID(), ncv, ttl)
	} else {
		ncv = item.Value()
	}

	if c.validatorCommonOpts.ExporterOptions.Mode == exporter.ModeArchive {
		// use new exporter functionality
		return c.traceCollector.Collect(c.ctx, ssvMsg, ncv.VerifySig)
	}

	// use old exporter functionality
	return c.handleNonCommitteeMessages(ctx, ssvMsg, ncv)
}

func (c *controller) handleNonCommitteeMessages(
	ctx context.Context,
	msg *queue.SSVMessage,
	ncv *validator.CommitteeObserver,
) error {
	c.committeesObserversMutex.Lock()
	defer c.committeesObserversMutex.Unlock()

	if msg.MsgType == spectypes.SSVConsensusMsgType {
		// Process proposal messages for committee consensus only to get the roots
		if msg.MsgID.GetRoleType() != spectypes.RoleCommittee {
			return nil
		}

		subMsg, ok := msg.Body.(*specqbft.Message)
		if !ok || subMsg.MsgType != specqbft.ProposalMsgType {
			return nil
		}

		return ncv.SaveRoots(ctx, msg)
	}

	if msg.MsgType == spectypes.SSVPartialSignatureMsgType {
		pSigMessages := &spectypes.PartialSignatureMessages{}
		if err := pSigMessages.Decode(msg.SignedSSVMessage.SSVMessage.GetData()); err != nil {
			return err
		}

		return ncv.ProcessMessage(msg)
	}

	return nil
}

// StartValidators loads all persisted shares and sets up the corresponding validators
func (c *controller) StartValidators(ctx context.Context) error {
	// TODO: Pass context wherever the execution flow may be blocked.

	if c.validatorCommonOpts.ExporterOptions.Enabled {
		// There are no committee validators to set up.
		close(c.committeeValidatorSetup)
		return nil
	}

	init := func() ([]*validator.Validator, []*validator.Committee, error) {
		defer close(c.committeeValidatorSetup)

		// Load non-liquidated shares that belong to our own Operator.
		ownShares := c.sharesStorage.List(
			nil,
			registrystorage.ByNotLiquidated(),
			registrystorage.ByOperatorID(c.operatorDataStore.GetOperatorID()),
		)
		if len(ownShares) == 0 {
			c.logger.Info("no validators to start: no own non-liquidated validator shares found in DB")
			return nil, nil, nil
		}

		// Setup committee validators.
		validators, committees := c.setupValidators(ownShares)
		if len(validators) == 0 {
			return nil, nil, fmt.Errorf("none of %d validators were successfully initialized", len(ownShares))
		}

		return validators, committees, nil
	}

	// Initialize validators.
	validators, committees, err := init()
	if err != nil {
		return fmt.Errorf("init validators: %w", err)
	}
	if len(validators) == 0 {
		// If no validators were initialized - we're not subscribed to any subnets,
		// we have to subscribe to 1 random subnet to participate in the network.
		if err := c.network.SubscribeRandoms(1); err != nil {
			return fmt.Errorf("subscribe to random subnets: %w", err)
		}
		c.logger.Info("no validators to start, successfully subscribed to random subnet")
		return nil
	}

	// Start validators.
	started := c.startValidators(validators, committees)
	if started == 0 {
		return fmt.Errorf("none of %d validators were successfully started", len(validators))
	}
	return nil
}

// setupValidators initializes validators for the provided shares.
// Share w/o validator's metadata won't start, but the metadata will be fetched and the validator will start afterward.
func (c *controller) setupValidators(shares []*ssvtypes.SSVShare) ([]*validator.Validator, []*validator.Committee) {
<<<<<<< HEAD
	c.logger.Info("starting validators setup...", zap.Int("shares count", len(shares)))

	var errs []error
	var fetchMetadata [][]byte
	var validators []*validator.Validator
	var committees []*validator.Committee

=======
	c.logger.Info("initializing validators ...", zap.Int("shares count", len(shares)))
	var errs []error
	var fetchMetadata [][]byte
	validators := make([]*validator.Validator, 0, len(shares))
	committees := make([]*validator.Committee, 0, len(shares))
>>>>>>> d2e1bfc6
	for _, validatorShare := range shares {
		var initialized bool
		v, vc, err := c.onShareInit(validatorShare)
		if err != nil {
			c.logger.Warn("could not initialize validator", fields.PubKey(validatorShare.ValidatorPubKey[:]), zap.Error(err))
			errs = append(errs, err)
		}
		if v != nil {
			initialized = true
		}
		if !initialized && err == nil {
			// Fetch metadata, if needed.
			fetchMetadata = append(fetchMetadata, validatorShare.ValidatorPubKey[:])
		}
		if initialized {
			validators = append(validators, v)
			committees = append(committees, vc)
		}
	}
<<<<<<< HEAD

	c.logger.Info("init validators done", zap.Int("validators_size", c.validatorsMap.SizeValidators()), zap.Int("committee_size", c.validatorsMap.SizeCommittees()),
		zap.Int("failures", len(errs)), zap.Int("missing_metadata", len(fetchMetadata)),
		zap.Int("shares", len(shares)), zap.Int("initialized", len(validators)))

=======
	c.logger.Info(
		"validator initialization is done",
		zap.Int("validators_size", c.validatorsMap.SizeValidators()),
		zap.Int("committee_size", c.validatorsMap.SizeCommittees()),
		zap.Int("failures", len(errs)),
		zap.Int("missing_metadata", len(fetchMetadata)),
		zap.Int("shares", len(shares)),
		zap.Int("initialized", len(validators)),
	)
>>>>>>> d2e1bfc6
	return validators, committees
}

func (c *controller) startValidators(validators []*validator.Validator, committees []*validator.Committee) int {
	var started int
	var errs []error
	for _, v := range validators {
		s, err := c.startValidator(v)
		if err != nil {
			c.logger.Error("could not start validator", zap.Error(err))
			errs = append(errs, err)
			continue
		}
		if s {
			started++
		}
	}

	started += len(committees)

	c.logger.Info("start validators done", zap.Int("map size", c.validatorsMap.SizeValidators()),
		zap.Int("failures", len(errs)),
		zap.Int("shares", len(validators)), zap.Int("started", started))
	return started
}

// StartNetworkHandlers init msg worker that handles network messages
func (c *controller) StartNetworkHandlers() {
	c.network.UseMessageRouter(c.messageRouter)
	for i := 0; i < networkRouterConcurrency; i++ {
		go c.handleRouterMessages()
	}
	c.messageWorker.UseHandler(c.handleWorkerMessages)
}

// startEligibleValidators starts validators that transitioned to eligible to start due to a metadata update.
func (c *controller) startEligibleValidators(ctx context.Context, pubKeys []spectypes.ValidatorPK) (count int) {
	// Build a map for quick lookup to ensure only explicitly listed validators start.
	validatorsSet := make(map[spectypes.ValidatorPK]struct{}, len(pubKeys))
	for _, v := range pubKeys {
		validatorsSet[v] = struct{}{}
	}

	// Filtering shares again ensures:
	// 1. Validators still exist (not removed or liquidated).
	// 2. They belong to this operator (ownership check).

	// Note: A validator might be removed from storage after being fetched but before starting.
	// In this case, it could still be added to validatorsMap despite no longer existing in sharesStorage,
	// leading to unnecessary tracking.
	operatorID := c.operatorDataStore.GetOperatorID()
	shares := c.sharesStorage.List(
		nil,
		registrystorage.ByOperatorID(operatorID),
		registrystorage.ByNotLiquidated(),
		func(share *ssvtypes.SSVShare) bool {
			_, exists := validatorsSet[share.ValidatorPubKey]
			return exists
		},
	)

	startedValidators := 0

	for _, share := range shares {
		select {
		case <-ctx.Done():
			c.logger.Warn("context canceled, stopping validator start loop")
			return startedValidators
		default:
		}

		// Start validator (if not already started).
		// TODO: why its in the map if not started?
		if v, found := c.validatorsMap.GetValidator(share.ValidatorPubKey); found {
			started, err := c.startValidator(v)
			if err != nil {
				c.logger.Warn("could not start validator", zap.Error(err))
			}
			if started {
				startedValidators++
			}
			vc, found := c.validatorsMap.GetCommittee(v.Share.CommitteeID())
			if found {
				vc.AddShare(&v.Share.Share)
			}
		} else {
			c.logger.Info("starting new validator", fields.PubKey(share.ValidatorPubKey[:]))

			started, err := c.onShareStart(share)
			if err != nil {
				c.logger.Warn("could not start newly active validator", zap.Error(err))
				continue
			}
			if started {
				startedValidators++
				c.logger.Debug("started share after metadata sync", zap.Bool("started", started))
			}
		}
	}

	return startedValidators
}

// GetValidator returns a validator instance from ValidatorsMap
func (c *controller) GetValidator(pubKey spectypes.ValidatorPK) (*validator.Validator, bool) {
	return c.validatorsMap.GetValidator(pubKey)
}

func (c *controller) ExecuteDuty(ctx context.Context, duty *spectypes.ValidatorDuty) {
	dutyEpoch := c.networkConfig.EstimatedEpochAtSlot(duty.Slot)
	dutyID := fields.BuildDutyID(c.networkConfig.EstimatedEpochAtSlot(duty.Slot), duty.Slot, duty.RunnerRole(), duty.ValidatorIndex)
	ctx, span := tracer.Start(traces.Context(ctx, dutyID),
		observability.InstrumentName(observabilityNamespace, "execute_duty"),
		trace.WithAttributes(
			observability.RunnerRoleAttribute(duty.RunnerRole()),
			observability.BeaconRoleAttribute(duty.Type),
			observability.CommitteeIndexAttribute(duty.CommitteeIndex),
			observability.BeaconEpochAttribute(dutyEpoch),
			observability.BeaconSlotAttribute(duty.Slot),
			observability.ValidatorPublicKeyAttribute(duty.PubKey),
			observability.ValidatorIndexAttribute(duty.ValidatorIndex),
			observability.DutyIDAttribute(dutyID),
		),
		trace.WithLinks(trace.LinkFromContext(ctx)))
	defer span.End()

	logger := c.logger.
		With(fields.RunnerRole(duty.RunnerRole())).
		With(fields.Epoch(dutyEpoch)).
		With(fields.Slot(duty.Slot)).
		With(fields.ValidatorIndex(duty.ValidatorIndex)).
		With(fields.Validator(duty.PubKey[:])).
		With(fields.DutyID(dutyID))

	v, ok := c.GetValidator(spectypes.ValidatorPK(duty.PubKey))
	if !ok {
		eventMsg := fmt.Sprintf("could not find validator: %s", duty.PubKey.String())
		logger.Warn(eventMsg)
		span.AddEvent(eventMsg)
		span.SetStatus(codes.Ok, "")
		return
	}

	span.AddEvent("executing validator duty")
	if err := v.ExecuteDuty(ctx, duty); err != nil {
		logger.Error("could not execute validator duty", zap.Error(err))
		span.SetStatus(codes.Error, err.Error())
		return
	}

	span.SetStatus(codes.Ok, "")
}

func (c *controller) ExecuteCommitteeDuty(ctx context.Context, committeeID spectypes.CommitteeID, duty *spectypes.CommitteeDuty) {
	cm, ok := c.validatorsMap.GetCommittee(committeeID)
	if !ok {
		const eventMsg = "could not find committee"
		c.logger.Warn(eventMsg, fields.CommitteeID(committeeID))
		return
	}

	committee := make([]spectypes.OperatorID, 0, len(cm.CommitteeMember.Committee))
	for _, operator := range cm.CommitteeMember.Committee {
		committee = append(committee, operator.OperatorID)
	}

	dutyEpoch := c.networkConfig.EstimatedEpochAtSlot(duty.Slot)
	dutyID := fields.BuildCommitteeDutyID(committee, dutyEpoch, duty.Slot)
	ctx, span := tracer.Start(traces.Context(ctx, dutyID),
		observability.InstrumentName(observabilityNamespace, "execute_committee_duty"),
		trace.WithAttributes(
			observability.RunnerRoleAttribute(duty.RunnerRole()),
			observability.BeaconEpochAttribute(dutyEpoch),
			observability.BeaconSlotAttribute(duty.Slot),
			observability.CommitteeIDAttribute(committeeID),
			observability.DutyIDAttribute(dutyID),
		),
		trace.WithLinks(trace.LinkFromContext(ctx)))
	defer span.End()

	logger := c.logger.
		With(fields.RunnerRole(duty.RunnerRole())).
		With(fields.Epoch(dutyEpoch)).
		With(fields.Slot(duty.Slot)).
		With(fields.CommitteeID(committeeID)).
		With(fields.DutyID(dutyID))

	span.AddEvent("executing committee duty")
	if err := cm.ExecuteDuty(ctx, duty); err != nil {
		logger.Error("could not execute committee duty", zap.Error(err))
		span.SetStatus(codes.Error, err.Error())
		return
	}

	span.SetStatus(codes.Ok, "")
}

func (c *controller) FilterIndices(afterInit bool, filter func(*ssvtypes.SSVShare) bool) []phase0.ValidatorIndex {
	if afterInit {
		<-c.committeeValidatorSetup
	}
	var indices []phase0.ValidatorIndex
	c.sharesStorage.Range(nil, func(share *ssvtypes.SSVShare) bool {
		if filter(share) {
			indices = append(indices, share.ValidatorIndex)
		}
		return true
	})
	return indices
}

// onShareStop is called when a validator was removed or liquidated
func (c *controller) onShareStop(pubKey spectypes.ValidatorPK) {
	// remove from ValidatorsMap
	v := c.validatorsMap.RemoveValidator(pubKey)

	if v == nil {
		c.logger.Warn("could not find validator to stop", fields.PubKey(pubKey[:]))
		return
	}

	// stop instance
	v.Stop()
	c.logger.Debug("validator was stopped", fields.PubKey(pubKey[:]))
	vc, ok := c.validatorsMap.GetCommittee(v.Share.CommitteeID())
	if ok {
		vc.RemoveShare(v.Share.ValidatorIndex)
		if len(vc.Shares) == 0 {
			deletedCommittee := c.validatorsMap.RemoveCommittee(v.Share.CommitteeID())
			if deletedCommittee == nil {
				c.logger.Warn("could not find committee to remove on no validators",
					fields.CommitteeID(v.Share.CommitteeID()),
					fields.PubKey(pubKey[:]),
				)
				return
			}
			deletedCommittee.Stop()
		}
	}
}

func (c *controller) onShareInit(share *ssvtypes.SSVShare) (*validator.Validator, *validator.Committee, error) {
	if !share.HasBeaconMetadata() { // fetching index and status in case not exist
		c.logger.Warn("skipping validator until it becomes active", fields.PubKey(share.ValidatorPubKey[:]))
		return nil, nil, nil
	}

	if err := c.setShareFeeRecipient(share); err != nil {
		return nil, nil, fmt.Errorf("could not set share fee recipient: %w", err)
	}

	operator, err := c.committeeMemberFromShare(share)
	if err != nil {
		return nil, nil, err
	}

	// Start a committee validator.
	v, found := c.validatorsMap.GetValidator(share.ValidatorPubKey)
	if !found {
		// Share context with both the validator and the runners,
		// so that when the validator is stopped, the runners are stopped as well.
		validatorCtx, validatorCancel := context.WithCancel(c.ctx)

		dutyRunners, err := SetupRunners(validatorCtx, c.logger, share, operator, c.recipientsStorage, c.validatorRegistrationSubmitter, c.validatorCommonOpts)
		if err != nil {
			validatorCancel()
			return nil, nil, fmt.Errorf("could not setup runners: %w", err)
		}
		opts := c.validatorCommonOpts.NewOptions(share, operator, dutyRunners)

		v = validator.NewValidator(validatorCtx, validatorCancel, c.logger, opts)
		c.validatorsMap.PutValidator(share.ValidatorPubKey, v)

		c.printShare(share, "setup validator done")
	} else {
		c.printShare(v.Share, "get validator")
	}

	// Start a committee validator.
	vc, found := c.validatorsMap.GetCommittee(operator.CommitteeID)
	if !found {
		// Share context with both the validator and the runners,
		// so that when the validator is stopped, the runners are stopped as well.
		ctx, cancel := context.WithCancel(c.ctx)

		opts := c.validatorCommonOpts.NewOptions(share, operator, nil)

		committeeRunnerFunc := SetupCommitteeRunners(ctx, opts)

		vc = validator.NewCommittee(
			ctx,
			cancel,
			c.logger,
			c.networkConfig,
			operator,
			committeeRunnerFunc,
			nil,
			c.dutyGuard,
		)
		vc.AddShare(&share.Share)
		c.validatorsMap.PutCommittee(operator.CommitteeID, vc)

		c.printShare(share, "setup committee done")
	} else {
		vc.AddShare(&share.Share)
		c.printShare(share, "added share to committee")
	}

	return v, vc, nil
}

func (c *controller) committeeMemberFromShare(share *ssvtypes.SSVShare) (*spectypes.CommitteeMember, error) {
	operators := make([]*spectypes.Operator, 0, len(share.Committee))
	var activeOperators uint64

	for _, cm := range share.Committee {
		opdata, found, err := c.operatorsStorage.GetOperatorData(nil, cm.Signer)
		if err != nil {
			return nil, fmt.Errorf("could not get operator data: %w", err)
		}

		operator := &spectypes.Operator{
			OperatorID: cm.Signer,
		}

		if !found {
			c.logger.Warn(
				"operator data not found, validator will only start if the number of available operators is greater than or equal to the committee quorum",
				fields.OperatorID(cm.Signer),
				fields.CommitteeID(share.CommitteeID()),
			)
		} else {
			activeOperators++

<<<<<<< HEAD
			operatorPEM, err := base64.StdEncoding.DecodeString(string(opdata.PublicKey))
=======
			operatorPEM, err := base64.StdEncoding.DecodeString(opdata.PublicKey)
>>>>>>> d2e1bfc6
			if err != nil {
				return nil, fmt.Errorf("could not decode public key: %w", err)
			}

			operator.SSVOperatorPubKey = operatorPEM
		}

		operators = append(operators, operator)
<<<<<<< HEAD
	}

	// This check is needed in case not all operators are available in storage.
	// It can happen after an operator is removed. In such a scenario, the committee should
	// continue conducting duties, but the number of operators must still meet the quorum.
	quorum, _ := ssvtypes.ComputeQuorumAndPartialQuorum(uint64(len(share.Committee)))
	if activeOperators < quorum {
		return nil, fmt.Errorf("insufficient active operators for quorum: %d available, %d required", activeOperators, quorum)
	}

=======
	}

	// This check is needed in case not all operators are available in storage.
	// It can happen after an operator is removed. In such a scenario, the committee should
	// continue conducting duties, but the number of operators must still meet the quorum.
	quorum, _ := ssvtypes.ComputeQuorumAndPartialQuorum(uint64(len(share.Committee)))
	if activeOperators < quorum {
		return nil, fmt.Errorf("insufficient active operators for quorum: %d available, %d required", activeOperators, quorum)
	}

>>>>>>> d2e1bfc6
	faultyNodeTolerance := ssvtypes.ComputeF(uint64(len(share.Committee)))

	operatorPEM, err := base64.StdEncoding.DecodeString(c.operatorDataStore.GetOperatorData().PublicKey)
	if err != nil {
		return nil, fmt.Errorf("could not decode public key: %w", err)
	}

	return &spectypes.CommitteeMember{
		OperatorID:        c.operatorDataStore.GetOperatorID(),
		CommitteeID:       share.CommitteeID(),
		SSVOperatorPubKey: operatorPEM,
		FaultyNodes:       faultyNodeTolerance,
		Committee:         operators,
	}, nil
}

func (c *controller) onShareStart(share *ssvtypes.SSVShare) (bool, error) {
	v, _, err := c.onShareInit(share)
	if err != nil || v == nil {
		return false, err
	}

	started, err := c.startValidator(v)
	if err != nil {
		return false, fmt.Errorf("start validator: %w", err)
	}

	return started, nil
}

func (c *controller) printShare(s *ssvtypes.SSVShare, msg string) {
	committee := make([]string, len(s.Committee))
	for i, c := range s.Committee {
		committee[i] = fmt.Sprintf(`[OperatorID=%d, PubKey=%x]`, c.Signer, c.SharePubKey)
	}
	c.logger.Debug(msg,
		fields.PubKey(s.ValidatorPubKey[:]),
		zap.Bool("own_validator", s.BelongsToOperator(c.operatorDataStore.GetOperatorID())),
		zap.Strings("committee", committee),
		fields.FeeRecipient(s.FeeRecipientAddress[:]),
	)
}

func (c *controller) setShareFeeRecipient(share *ssvtypes.SSVShare) error {
	data, found, err := c.recipientsStorage.GetRecipientData(nil, share.OwnerAddress)
	if err != nil {
		return fmt.Errorf("could not get recipient data: %w", err)
	}

	if found {
		c.logger.Debug(
			"setting fee recipient to the value from recipient storage",
			fields.Validator(share.ValidatorPubKey[:]),
			fields.FeeRecipient(data.FeeRecipient[:]),
		)
		share.FeeRecipientAddress = data.FeeRecipient
		return nil
	}

	c.logger.Debug(
		"setting fee recipient to owner address",
		fields.Validator(share.ValidatorPubKey[:]),
		fields.FeeRecipient(share.OwnerAddress.Bytes()),
	)
	copy(share.FeeRecipientAddress[:], share.OwnerAddress.Bytes())
	recipientData := &registrystorage.RecipientData{
		Owner: share.OwnerAddress,
	}
	copy(recipientData.FeeRecipient[:], share.OwnerAddress.Bytes())
	_, err = c.recipientsStorage.SaveRecipientData(nil, recipientData)
	if err != nil {
		return fmt.Errorf("save recipient data: %w", err)
	}

	return nil
}

func (c *controller) validatorStart(validator *validator.Validator) (bool, error) {
	if c.validatorStartFunc == nil {
		return validator.Start()
	}
	return c.validatorStartFunc(validator)
}

// startValidator will start the given validator if applicable
func (c *controller) startValidator(v *validator.Validator) (bool, error) {
	c.reportValidatorStatus(v.Share)
	if v.Share.ValidatorIndex == 0 {
		return false, errors.New("validator index not found")
	}
	started, err := c.validatorStart(v)
	if err != nil {
		validatorErrorsCounter.Add(c.ctx, 1)
		return false, fmt.Errorf("could not start validator: %w", err)
	}

	return started, nil
}

func (c *controller) HandleMetadataUpdates(ctx context.Context) {
	// TODO: Consider getting rid of `Stream` method because it adds complexity.
	// Instead, validatorSyncer could return the next batch, which would be passed to handleMetadataUpdate afterwards.
	// There doesn't seem to exist any logic that requires these processes to be parallel.
	for syncBatch := range c.validatorSyncer.Stream(ctx) {
		if err := c.handleMetadataUpdate(ctx, syncBatch); err != nil {
			c.logger.Warn("could not handle metadata sync", zap.Error(err))
		}
	}
}

// handleMetadataUpdate processes metadata changes for validators.
func (c *controller) handleMetadataUpdate(ctx context.Context, syncBatch metadata.SyncBatch) error {
	// Skip processing for full nodes (exporters) and operators that are still syncing
	// (i.e., haven't received their OperatorAdded event yet).
	if !c.operatorDataStore.OperatorIDReady() {
		return nil
	}

	// Identify validators that changed state (eligible to start, slashed, or exited) after the metadata update.
	eligibleToStart, slashedShares, exitedShares := syncBatch.DetectValidatorStateChanges()

	// Start only the validators that became eligible to start as a result of the metadata update.
	if len(eligibleToStart) > 0 || len(slashedShares) > 0 || len(exitedShares) > 0 {
		c.logger.Debug("validators state changed after metadata sync",
			zap.Int("eligible_to_start_count", len(eligibleToStart)),
			zap.Int("slashed_count", len(slashedShares)),
			zap.Int("exited_count", len(exitedShares)),
		)
	}

	if len(eligibleToStart) > 0 {
		startedValidators := c.startEligibleValidators(ctx, eligibleToStart)
		if startedValidators > 0 {
			c.logger.Debug("started new eligible validators", zap.Int("started_validators", startedValidators))

			// Refresh duties only if there are started validators.
			if !c.reportIndicesChange(ctx) {
				c.logger.Error("failed to notify indices change")
			}
		} else {
			c.logger.Warn("no eligible validators started despite metadata changes")
		}
	}

	return nil
}

func (c *controller) reportIndicesChange(ctx context.Context) bool {
	timeoutCtx, cancel := context.WithTimeout(ctx, 2*c.networkConfig.SlotDuration)
	defer cancel()

	select {
	case <-timeoutCtx.Done():
		return false
	case c.indicesChangeCh <- struct{}{}:
		return true
	}
}

func (c *controller) ReportValidatorStatuses(ctx context.Context) {
	ticker := time.NewTicker(time.Second * 30)
	defer ticker.Stop()

	for {
		select {
		case <-ticker.C:
			start := time.Now()
			validatorsPerStatus := make(map[validatorStatus]uint32)

			for _, share := range c.validatorStore.OperatorValidators(c.operatorDataStore.GetOperatorID()) {
				currentEpoch := c.networkConfig.EstimatedCurrentEpoch()
				if share.IsParticipating(c.networkConfig.Beacon, currentEpoch) {
					validatorsPerStatus[statusParticipating]++
				}
				if share.IsAttesting(currentEpoch) {
					validatorsPerStatus[statusAttesting]++
				}
				if !share.HasBeaconMetadata() {
					validatorsPerStatus[statusNotFound]++
				} else if share.IsActive() {
					validatorsPerStatus[statusActive]++
				} else if share.Slashed() {
					validatorsPerStatus[statusSlashed]++
				} else if share.Exited() {
					validatorsPerStatus[statusExiting]++
				} else if !share.Activated() {
					validatorsPerStatus[statusNotActivated]++
				} else if share.Pending() {
					validatorsPerStatus[statusPending]++
				} else if share.ValidatorIndex == 0 {
					validatorsPerStatus[statusNoIndex]++
				} else {
					validatorsPerStatus[statusUnknown]++
				}
			}
			for status, count := range validatorsPerStatus {
				c.logger.
					With(zap.String("status", string(status))).
					With(zap.Uint32("count", count)).
					With(zap.Duration("elapsed_time", time.Since(start))).
					Info("recording validator status")
				recordValidatorStatus(ctx, count, status)
			}
		case <-ctx.Done():
			c.logger.Info("stopped reporting validator statuses. Context canceled")
			return
		}
	}
}

func SetupCommitteeRunners(
	ctx context.Context,
	options *validator.Options,
) validator.CommitteeRunnerFunc {
	buildController := func(role spectypes.RunnerRole, valueCheckF specqbft.ProposedValueCheckF) *qbftcontroller.Controller {
		config := &qbft.Config{
			BeaconSigner: options.Signer,
			Domain:       options.NetworkConfig.DomainType,
			ValueCheckF:  valueCheckF,
			ProposerF: func(state *specqbft.State, round specqbft.Round) spectypes.OperatorID {
				leader := qbft.RoundRobinProposer(state, round)
				return leader
			},
			Network:     options.Network,
			Timer:       roundtimer.New(ctx, options.NetworkConfig.Beacon, role, nil),
			CutOffRound: roundtimer.CutOffRound,
		}

		identifier := spectypes.NewMsgID(options.NetworkConfig.DomainType, options.Operator.CommitteeID[:], role)
		qbftCtrl := qbftcontroller.NewController(identifier[:], options.Operator, config, options.OperatorSigner, options.FullNode)
		return qbftCtrl
	}

	return func(
		slot phase0.Slot,
		shares map[phase0.ValidatorIndex]*spectypes.Share,
		attestingValidators []phase0.BLSPubKey,
		dutyGuard runner.CommitteeDutyGuard,
	) (*runner.CommitteeRunner, error) {
		// Create a committee runner.
		epoch := options.NetworkConfig.EstimatedEpochAtSlot(slot)
		valCheck := ssv.BeaconVoteValueCheckF(options.Signer, slot, attestingValidators, epoch)
		crunner, err := runner.NewCommitteeRunner(
			options.NetworkConfig,
			shares,
			buildController(spectypes.RoleCommittee, valCheck),
			options.Beacon,
			options.Network,
			options.Signer,
			options.OperatorSigner,
			valCheck,
			dutyGuard,
			options.DoppelgangerHandler,
		)
		if err != nil {
			return nil, err
		}
		return crunner.(*runner.CommitteeRunner), nil
	}
}

// SetupRunners initializes duty runners for the given validator
func SetupRunners(
	ctx context.Context,
	logger *zap.Logger,
	share *ssvtypes.SSVShare,
	operator *spectypes.CommitteeMember,
	recipientsStorage Recipients,
	validatorRegistrationSubmitter runner.ValidatorRegistrationSubmitter,
	options *validator.CommonOptions,
) (runner.ValidatorDutyRunners, error) {
	runnersType := []spectypes.RunnerRole{
		spectypes.RoleProposer,
		spectypes.RoleAggregator,
		spectypes.RoleSyncCommitteeContribution,
		spectypes.RoleValidatorRegistration,
		spectypes.RoleVoluntaryExit,
	}

	buildController := func(role spectypes.RunnerRole, valueCheckF specqbft.ProposedValueCheckF) *qbftcontroller.Controller {
		config := &qbft.Config{
			BeaconSigner: options.Signer,
			Domain:       options.NetworkConfig.DomainType,
			ValueCheckF:  nil, // is set per role type
			ProposerF: func(state *specqbft.State, round specqbft.Round) spectypes.OperatorID {
				leader := qbft.RoundRobinProposer(state, round)
				return leader
			},
			Network:     options.Network,
			Timer:       roundtimer.New(ctx, options.NetworkConfig.Beacon, role, nil),
			CutOffRound: roundtimer.CutOffRound,
		}
		config.ValueCheckF = valueCheckF

		identifier := spectypes.NewMsgID(options.NetworkConfig.DomainType, share.ValidatorPubKey[:], role)
		qbftCtrl := qbftcontroller.NewController(identifier[:], operator, config, options.OperatorSigner, options.FullNode)
		return qbftCtrl
	}

	shareMap := make(map[phase0.ValidatorIndex]*spectypes.Share) // TODO: fill the map
	shareMap[share.ValidatorIndex] = &share.Share

	runners := runner.ValidatorDutyRunners{}
	var err error
	for _, role := range runnersType {
		switch role {
		case spectypes.RoleProposer:
			proposedValueCheck := ssv.ProposerValueCheckF(options.Signer, options.NetworkConfig.Beacon, share.ValidatorPubKey, share.ValidatorIndex, phase0.BLSPubKey(share.SharePubKey))
			qbftCtrl := buildController(spectypes.RoleProposer, proposedValueCheck)
			runners[role], err = runner.NewProposerRunner(logger, options.NetworkConfig, shareMap, qbftCtrl, options.Beacon, options.Network, options.Signer, options.OperatorSigner, options.DoppelgangerHandler, proposedValueCheck, 0, options.Graffiti, options.ProposerDelay)
		case spectypes.RoleAggregator:
			aggregatorValueCheckF := ssv.AggregatorValueCheckF(options.Signer, options.NetworkConfig.Beacon, share.ValidatorPubKey, share.ValidatorIndex)
			qbftCtrl := buildController(spectypes.RoleAggregator, aggregatorValueCheckF)
			runners[role], err = runner.NewAggregatorRunner(options.NetworkConfig, shareMap, qbftCtrl, options.Beacon, options.Network, options.Signer, options.OperatorSigner, aggregatorValueCheckF, 0)
		case spectypes.RoleSyncCommitteeContribution:
			syncCommitteeContributionValueCheckF := ssv.SyncCommitteeContributionValueCheckF(options.Signer, options.NetworkConfig.Beacon, share.ValidatorPubKey, share.ValidatorIndex)
			qbftCtrl := buildController(spectypes.RoleSyncCommitteeContribution, syncCommitteeContributionValueCheckF)
			runners[role], err = runner.NewSyncCommitteeAggregatorRunner(options.NetworkConfig, shareMap, qbftCtrl, options.Beacon, options.Network, options.Signer, options.OperatorSigner, syncCommitteeContributionValueCheckF, 0)
		case spectypes.RoleValidatorRegistration:
			runners[role], err = runner.NewValidatorRegistrationRunner(options.NetworkConfig, shareMap, share.OwnerAddress, options.Beacon, options.Network, options.Signer, options.OperatorSigner, recipientsStorage, validatorRegistrationSubmitter, options.GasLimit)
		case spectypes.RoleVoluntaryExit:
			runners[role], err = runner.NewVoluntaryExitRunner(options.NetworkConfig, shareMap, options.Beacon, options.Network, options.Signer, options.OperatorSigner)
		default:
			return nil, fmt.Errorf("unexpected duty runner type: %s", role)
		}
		if err != nil {
			return nil, fmt.Errorf("could not create duty runner: %w", err)
		}
	}
	return runners, nil
}<|MERGE_RESOLUTION|>--- conflicted
+++ resolved
@@ -505,21 +505,11 @@
 // setupValidators initializes validators for the provided shares.
 // Share w/o validator's metadata won't start, but the metadata will be fetched and the validator will start afterward.
 func (c *controller) setupValidators(shares []*ssvtypes.SSVShare) ([]*validator.Validator, []*validator.Committee) {
-<<<<<<< HEAD
-	c.logger.Info("starting validators setup...", zap.Int("shares count", len(shares)))
-
-	var errs []error
-	var fetchMetadata [][]byte
-	var validators []*validator.Validator
-	var committees []*validator.Committee
-
-=======
 	c.logger.Info("initializing validators ...", zap.Int("shares count", len(shares)))
 	var errs []error
 	var fetchMetadata [][]byte
 	validators := make([]*validator.Validator, 0, len(shares))
 	committees := make([]*validator.Committee, 0, len(shares))
->>>>>>> d2e1bfc6
 	for _, validatorShare := range shares {
 		var initialized bool
 		v, vc, err := c.onShareInit(validatorShare)
@@ -539,13 +529,6 @@
 			committees = append(committees, vc)
 		}
 	}
-<<<<<<< HEAD
-
-	c.logger.Info("init validators done", zap.Int("validators_size", c.validatorsMap.SizeValidators()), zap.Int("committee_size", c.validatorsMap.SizeCommittees()),
-		zap.Int("failures", len(errs)), zap.Int("missing_metadata", len(fetchMetadata)),
-		zap.Int("shares", len(shares)), zap.Int("initialized", len(validators)))
-
-=======
 	c.logger.Info(
 		"validator initialization is done",
 		zap.Int("validators_size", c.validatorsMap.SizeValidators()),
@@ -555,7 +538,6 @@
 		zap.Int("shares", len(shares)),
 		zap.Int("initialized", len(validators)),
 	)
->>>>>>> d2e1bfc6
 	return validators, committees
 }
 
@@ -890,11 +872,7 @@
 		} else {
 			activeOperators++
 
-<<<<<<< HEAD
-			operatorPEM, err := base64.StdEncoding.DecodeString(string(opdata.PublicKey))
-=======
 			operatorPEM, err := base64.StdEncoding.DecodeString(opdata.PublicKey)
->>>>>>> d2e1bfc6
 			if err != nil {
 				return nil, fmt.Errorf("could not decode public key: %w", err)
 			}
@@ -903,7 +881,6 @@
 		}
 
 		operators = append(operators, operator)
-<<<<<<< HEAD
 	}
 
 	// This check is needed in case not all operators are available in storage.
@@ -914,18 +891,6 @@
 		return nil, fmt.Errorf("insufficient active operators for quorum: %d available, %d required", activeOperators, quorum)
 	}
 
-=======
-	}
-
-	// This check is needed in case not all operators are available in storage.
-	// It can happen after an operator is removed. In such a scenario, the committee should
-	// continue conducting duties, but the number of operators must still meet the quorum.
-	quorum, _ := ssvtypes.ComputeQuorumAndPartialQuorum(uint64(len(share.Committee)))
-	if activeOperators < quorum {
-		return nil, fmt.Errorf("insufficient active operators for quorum: %d available, %d required", activeOperators, quorum)
-	}
-
->>>>>>> d2e1bfc6
 	faultyNodeTolerance := ssvtypes.ComputeF(uint64(len(share.Committee)))
 
 	operatorPEM, err := base64.StdEncoding.DecodeString(c.operatorDataStore.GetOperatorData().PublicKey)
