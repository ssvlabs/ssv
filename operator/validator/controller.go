package validator

import (
	"context"
	"encoding/base64"
	"fmt"
	"sync"
	"time"

	"github.com/attestantio/go-eth2-client/spec/phase0"
	"github.com/jellydator/ttlcache/v3"
	"github.com/pkg/errors"
	specqbft "github.com/ssvlabs/ssv-spec/qbft"
	spectypes "github.com/ssvlabs/ssv-spec/types"
	"go.opentelemetry.io/otel/codes"
	"go.opentelemetry.io/otel/trace"
	"go.uber.org/zap"

	"github.com/ssvlabs/ssv/ssvsigner/ekm"

	"github.com/ssvlabs/ssv/doppelganger"
	"github.com/ssvlabs/ssv/exporter"
	"github.com/ssvlabs/ssv/ibft/storage"
	"github.com/ssvlabs/ssv/message/validation"
	"github.com/ssvlabs/ssv/network"
	"github.com/ssvlabs/ssv/network/commons"
	"github.com/ssvlabs/ssv/networkconfig"
	"github.com/ssvlabs/ssv/observability"
	"github.com/ssvlabs/ssv/observability/log"
	"github.com/ssvlabs/ssv/observability/log/fields"
	"github.com/ssvlabs/ssv/observability/traces"
	operatordatastore "github.com/ssvlabs/ssv/operator/datastore"
	"github.com/ssvlabs/ssv/operator/duties"
	dutytracer "github.com/ssvlabs/ssv/operator/dutytracer"
	nodestorage "github.com/ssvlabs/ssv/operator/storage"
	"github.com/ssvlabs/ssv/operator/validator/metadata"
	"github.com/ssvlabs/ssv/operator/validators"
	beaconprotocol "github.com/ssvlabs/ssv/protocol/v2/blockchain/beacon"
	"github.com/ssvlabs/ssv/protocol/v2/message"
	protocolp2p "github.com/ssvlabs/ssv/protocol/v2/p2p"
	"github.com/ssvlabs/ssv/protocol/v2/qbft"
	qbftcontroller "github.com/ssvlabs/ssv/protocol/v2/qbft/controller"
	"github.com/ssvlabs/ssv/protocol/v2/qbft/roundtimer"
	"github.com/ssvlabs/ssv/protocol/v2/queue/worker"
	"github.com/ssvlabs/ssv/protocol/v2/ssv"
	"github.com/ssvlabs/ssv/protocol/v2/ssv/queue"
	"github.com/ssvlabs/ssv/protocol/v2/ssv/runner"
	"github.com/ssvlabs/ssv/protocol/v2/ssv/validator"
	ssvtypes "github.com/ssvlabs/ssv/protocol/v2/types"
	registrystorage "github.com/ssvlabs/ssv/registry/storage"
	"github.com/ssvlabs/ssv/storage/basedb"
)

//go:generate go tool -modfile=../../tool.mod mockgen -package=mocks -destination=./mocks/controller.go -source=./controller.go

const (
	networkRouterConcurrency = 2048
)

// ShareEventHandlerFunc is a function that handles event in an extended mode
type ShareEventHandlerFunc func(share *ssvtypes.SSVShare)

// ControllerOptions for creating a validator controller
type ControllerOptions struct {
	Context                        context.Context
	DB                             basedb.Database
	SignatureCollectionTimeout     time.Duration `yaml:"SignatureCollectionTimeout" env:"SIGNATURE_COLLECTION_TIMEOUT" env-default:"5s" env-description:"Timeout for signature collection after consensus"`
	MetadataUpdateInterval         time.Duration `yaml:"MetadataUpdateInterval" env:"METADATA_UPDATE_INTERVAL" env-default:"12m" env-description:"Interval for updating validator metadata"` // used outside of validator controller, left for compatibility
	HistorySyncBatchSize           int           `yaml:"HistorySyncBatchSize" env:"HISTORY_SYNC_BATCH_SIZE" env-default:"25" env-description:"Maximum number of messages to sync in a single batch"`
	MinPeers                       int           `yaml:"MinimumPeers" env:"MINIMUM_PEERS" env-default:"2" env-description:"Minimum number of peers required for sync"`
	Network                        P2PNetwork
	Beacon                         beaconprotocol.BeaconNode
	FullNode                       bool `yaml:"FullNode" env:"FULLNODE" env-default:"false" env-description:"Store complete message history instead of just latest messages"`
	BeaconSigner                   ekm.BeaconSigner
	OperatorSigner                 ssvtypes.OperatorSigner
	OperatorDataStore              operatordatastore.OperatorDataStore
	RegistryStorage                nodestorage.Storage
	ValidatorRegistrationSubmitter runner.ValidatorRegistrationSubmitter
	NewDecidedHandler              qbftcontroller.NewDecidedHandler
	DutyRoles                      []spectypes.BeaconRole
	DutyTraceCollector             *dutytracer.Collector
	StorageMap                     *storage.ParticipantStores
	ValidatorStore                 registrystorage.ValidatorStore
	MessageValidator               validation.MessageValidator
	ValidatorsMap                  *validators.ValidatorsMap
	DoppelgangerHandler            doppelganger.Provider
	NetworkConfig                  *networkconfig.Network
	ValidatorSyncer                *metadata.Syncer
	Graffiti                       []byte
	ProposerDelay                  time.Duration

	// worker flags
	WorkersCount    int    `yaml:"MsgWorkersCount" env:"MSG_WORKERS_COUNT" env-default:"256" env-description:"Number of message processing workers"`
	QueueBufferSize int    `yaml:"MsgWorkerBufferSize" env:"MSG_WORKER_BUFFER_SIZE" env-default:"65536" env-description:"Size of message worker queue buffer"`
	GasLimit        uint64 `yaml:"ExperimentalGasLimit" env:"EXPERIMENTAL_GAS_LIMIT" env-description:"Gas limit for MEV block proposals (must match across committee, otherwise MEV fails). Do not change unless you know what you're doing"`
}

type Nonce uint16

type SharesStorage interface {
	Get(txn basedb.Reader, pubKey []byte) (*ssvtypes.SSVShare, bool)
	List(txn basedb.Reader, filters ...registrystorage.SharesFilter) []*ssvtypes.SSVShare
	Range(txn basedb.Reader, fn func(*ssvtypes.SSVShare) bool)
}

type P2PNetwork interface {
	protocolp2p.Broadcaster
	UseMessageRouter(router network.MessageRouter)
	SubscribeRandoms(numSubnets int) error
	ActiveSubnets() commons.Subnets
	FixedSubnets() commons.Subnets
}

// Controller manages SSV node validators (their shares).
type Controller struct {
	ctx context.Context

	logger *zap.Logger

	networkConfig                  *networkconfig.Network
	sharesStorage                  SharesStorage
	operatorsStorage               registrystorage.Operators
	validatorRegistrationSubmitter runner.ValidatorRegistrationSubmitter
	ibftStorageMap                 *storage.ParticipantStores

	beacon         beaconprotocol.BeaconNode
	beaconSigner   ekm.BeaconSigner
	operatorSigner ssvtypes.OperatorSigner

	operatorDataStore operatordatastore.OperatorDataStore

	validatorCommonOpts     *validator.CommonOptions
	validatorStore          registrystorage.ValidatorStore
	validatorsMap           *validators.ValidatorsMap
	validatorStartFunc      func(validator *validator.Validator) (bool, error)
	committeeValidatorSetup chan struct{}
	dutyGuard               *validator.CommitteeDutyGuard

	validatorSyncer *metadata.Syncer

	operatorsIDs         *sync.Map
	network              P2PNetwork
	messageRouter        *messageRouter
	messageWorker        *worker.Worker
	historySyncBatchSize int
	messageValidator     validation.MessageValidator

	// committeesObservers is a cache of initialized committeeObserver instances
	committeesObservers      *ttlcache.Cache[spectypes.MessageID, *validator.CommitteeObserver]
	committeesObserversMutex sync.Mutex

	attesterRoots   *ttlcache.Cache[phase0.Root, struct{}]
	syncCommRoots   *ttlcache.Cache[phase0.Root, struct{}]
	beaconVoteRoots *ttlcache.Cache[validator.BeaconVoteCacheKey, struct{}]

	domainCache *validator.DomainCache

	indicesChangeCh         chan struct{}
	validatorRegistrationCh chan duties.RegistrationDescriptor
	validatorExitCh         chan duties.ExitDescriptor
	feeRecipientChangeCh    chan struct{}

	traceCollector *dutytracer.Collector
}

// NewController creates a new validator controller instance.
func NewController(logger *zap.Logger, options ControllerOptions, exporterOptions exporter.Options) *Controller {
	logger.Debug("setting up validator controller")

	// lookup in a map that holds all relevant operators
	operatorsIDs := &sync.Map{}

	workerCfg := &worker.Config{
		Ctx:          options.Context,
		WorkersCount: options.WorkersCount,
		Buffer:       options.QueueBufferSize,
	}

	validatorCommonOpts := validator.NewCommonOptions(
		options.NetworkConfig,
		options.Network,
		options.Beacon,
		options.StorageMap,
		options.BeaconSigner,
		options.OperatorSigner,
		options.DoppelgangerHandler,
		options.NewDecidedHandler,
		options.FullNode,
		exporterOptions,
		options.HistorySyncBatchSize,
		options.GasLimit,
		options.MessageValidator,
		options.Graffiti,
		options.ProposerDelay,
	)

	cacheTTL := 2 * options.NetworkConfig.EpochDuration() // #nosec G115

	ctrl := &Controller{
		logger:                         logger.Named(log.NameController),
		networkConfig:                  options.NetworkConfig,
		sharesStorage:                  options.RegistryStorage.Shares(),
		operatorsStorage:               options.RegistryStorage,
		validatorRegistrationSubmitter: options.ValidatorRegistrationSubmitter,
		ibftStorageMap:                 options.StorageMap,
		validatorStore:                 options.ValidatorStore,
		ctx:                            options.Context,
		beacon:                         options.Beacon,
		operatorDataStore:              options.OperatorDataStore,
		beaconSigner:                   options.BeaconSigner,
		operatorSigner:                 options.OperatorSigner,
		network:                        options.Network,
		traceCollector:                 options.DutyTraceCollector,

		validatorsMap:       options.ValidatorsMap,
		validatorCommonOpts: validatorCommonOpts,

		validatorSyncer: options.ValidatorSyncer,

		operatorsIDs: operatorsIDs,

		messageRouter:        newMessageRouter(logger),
		messageWorker:        worker.NewWorker(logger, workerCfg),
		historySyncBatchSize: options.HistorySyncBatchSize,

		committeesObservers: ttlcache.New(
			ttlcache.WithTTL[spectypes.MessageID, *validator.CommitteeObserver](cacheTTL),
		),
		attesterRoots: ttlcache.New(
			ttlcache.WithTTL[phase0.Root, struct{}](cacheTTL),
		),
		syncCommRoots: ttlcache.New(
			ttlcache.WithTTL[phase0.Root, struct{}](cacheTTL),
		),
		domainCache: validator.NewDomainCache(options.Beacon, cacheTTL),
		beaconVoteRoots: ttlcache.New(
			ttlcache.WithTTL[validator.BeaconVoteCacheKey, struct{}](cacheTTL),
		),
		indicesChangeCh:         make(chan struct{}),
		validatorRegistrationCh: make(chan duties.RegistrationDescriptor),
		validatorExitCh:         make(chan duties.ExitDescriptor),
		feeRecipientChangeCh:    make(chan struct{}, 1),
		committeeValidatorSetup: make(chan struct{}, 1),
		dutyGuard:               validator.NewCommitteeDutyGuard(),

		messageValidator: options.MessageValidator,
	}

	// Start automatic expired item deletion in nonCommitteeValidators.
	go ctrl.committeesObservers.Start()
	// Delete old root and domain entries.
	go ctrl.attesterRoots.Start()
	go ctrl.syncCommRoots.Start()
	go ctrl.domainCache.Start()
	go ctrl.beaconVoteRoots.Start()

	return ctrl
}

func (c *Controller) IndicesChangeChan() chan struct{} {
	return c.indicesChangeCh
}

func (c *Controller) ValidatorRegistrationChan() <-chan duties.RegistrationDescriptor {
	return c.validatorRegistrationCh
}

func (c *Controller) ValidatorExitChan() <-chan duties.ExitDescriptor {
	return c.validatorExitCh
}

func (c *Controller) FeeRecipientChangeChan() <-chan struct{} {
	return c.feeRecipientChangeCh
}

// GetValidatorStats returns stats of validators, including the following:
//   - the amount of validators in the network
//   - the amount of active validators (i.e. not slashed or existed)
//   - the amount of validators assigned to this operator
func (c *Controller) GetValidatorStats() (uint64, uint64, uint64, error) {
	operatorShares := uint64(0)
	active, total := uint64(0), uint64(0)
	c.sharesStorage.Range(nil, func(s *ssvtypes.SSVShare) bool {
		if ok := s.BelongsToOperator(c.operatorDataStore.GetOperatorID()); ok {
			operatorShares++
		}
		if s.IsParticipating(c.networkConfig.Beacon, c.networkConfig.EstimatedCurrentEpoch()) {
			active++
		}
		total++
		return true
	})
	return total, active, operatorShares, nil
}

func (c *Controller) handleRouterMessages() {
	ctx, cancel := context.WithCancel(c.ctx)
	defer cancel()
	ch := c.messageRouter.GetMessageChan()
	for {
		select {
		case <-ctx.Done():
			c.logger.Debug("router message handler stopped")
			return

		case msg := <-ch:
			switch m := msg.(type) {
			case *queue.SSVMessage:
				if m.MsgType == message.SSVEventMsgType {
					continue
				}

				// TODO: only try copying clusterid if validator failed
				dutyExecutorID := m.GetID().GetDutyExecutorID()
				var cid spectypes.CommitteeID
				copy(cid[:], dutyExecutorID[16:])

				if v, ok := c.validatorsMap.GetValidator(spectypes.ValidatorPK(dutyExecutorID)); ok {
					v.EnqueueMessage(ctx, m)
				} else if vc, ok := c.validatorsMap.GetCommittee(cid); ok {
					vc.EnqueueMessage(ctx, m)
				} else if c.validatorCommonOpts.ExporterOptions.Enabled {
					if m.MsgType != spectypes.SSVConsensusMsgType && m.MsgType != spectypes.SSVPartialSignatureMsgType {
						continue
					}
					if !c.messageWorker.TryEnqueue(m) {
						c.logger.Warn("Failed to enqueue post consensus message: buffer is full")
					}
				}

			default:
				// This should be impossible because the channel is typed.
				c.logger.Fatal("unknown message type from router", zap.Any("message", m))
			}
		}
	}
}

var nonCommitteeValidatorTTLs = map[spectypes.RunnerRole]int{
	spectypes.RoleCommittee:  64,
	spectypes.RoleProposer:   4,
	spectypes.RoleAggregator: 4,
	//spectypes.BNRoleSyncCommittee:             4,
	spectypes.RoleSyncCommitteeContribution: 4,
}

func (c *Controller) handleWorkerMessages(ctx context.Context, msg network.DecodedSSVMessage) error {
	ssvMsg := msg.(*queue.SSVMessage)

	var ncv *validator.CommitteeObserver

	item := c.committeesObservers.Get(ssvMsg.GetID())
	if item == nil || item.Value() == nil {
		committeeObserverOptions := validator.CommitteeObserverOptions{
			Logger:            c.logger,
			BeaconConfig:      c.networkConfig.Beacon,
			ValidatorStore:    c.validatorStore,
			Network:           c.validatorCommonOpts.Network,
			Storage:           c.validatorCommonOpts.Storage,
			FullNode:          c.validatorCommonOpts.FullNode,
			OperatorSigner:    c.validatorCommonOpts.OperatorSigner,
			NewDecidedHandler: c.validatorCommonOpts.NewDecidedHandler,
			AttesterRoots:     c.attesterRoots,
			SyncCommRoots:     c.syncCommRoots,
			DomainCache:       c.domainCache,
			BeaconVoteRoots:   c.beaconVoteRoots,
		}

		ncv = validator.NewCommitteeObserver(ssvMsg.GetID(), committeeObserverOptions)

		ttlSlots := nonCommitteeValidatorTTLs[ssvMsg.MsgID.GetRoleType()]
		ttl := time.Duration(ttlSlots) * c.networkConfig.SlotDuration

		c.committeesObservers.Set(ssvMsg.GetID(), ncv, ttl)
	} else {
		ncv = item.Value()
	}

	if c.validatorCommonOpts.ExporterOptions.Mode == exporter.ModeArchive {
		// use new exporter functionality
		return c.traceCollector.Collect(c.ctx, ssvMsg, ncv.VerifySig)
	}

	// use old exporter functionality
	return c.handleNonCommitteeMessages(ctx, ssvMsg, ncv)
}

func (c *Controller) handleNonCommitteeMessages(
	ctx context.Context,
	msg *queue.SSVMessage,
	ncv *validator.CommitteeObserver,
) error {
	c.committeesObserversMutex.Lock()
	defer c.committeesObserversMutex.Unlock()

	if msg.MsgType == spectypes.SSVConsensusMsgType {
		// Process proposal messages for committee consensus only to get the roots
		if msg.MsgID.GetRoleType() != spectypes.RoleCommittee {
			return nil
		}

		subMsg, ok := msg.Body.(*specqbft.Message)
		if !ok || subMsg.MsgType != specqbft.ProposalMsgType {
			return nil
		}

		return ncv.SaveRoots(ctx, msg)
	}

	if msg.MsgType == spectypes.SSVPartialSignatureMsgType {
		pSigMessages := &spectypes.PartialSignatureMessages{}
		if err := pSigMessages.Decode(msg.SignedSSVMessage.SSVMessage.GetData()); err != nil {
			return err
		}

		return ncv.ProcessMessage(msg)
	}

	return nil
}

// StartValidators loads all persisted shares and sets up the corresponding validators
func (c *Controller) StartValidators(ctx context.Context) error {
	// TODO: Pass context wherever the execution flow may be blocked.

	if c.validatorCommonOpts.ExporterOptions.Enabled {
		// There are no committee validators to set up.
		close(c.committeeValidatorSetup)
		return nil
	}

	init := func() ([]*validator.Validator, error) {
		defer close(c.committeeValidatorSetup)

		// Load non-liquidated shares that belong to our own Operator.
		ownShares := c.sharesStorage.List(
			nil,
			registrystorage.ByNotLiquidated(),
			registrystorage.ByOperatorID(c.operatorDataStore.GetOperatorID()),
		)
		if len(ownShares) == 0 {
			c.logger.Info("no validators to start: no own non-liquidated validator shares found in DB")
			return nil, nil
		}

		// Initialize validators.
		validatorsInitialized, err := c.initValidators(ownShares)
		if err != nil {
			return nil, err
		}

		return validatorsInitialized, nil
	}

	// Initialize validators.
	validatorsInitialized, err := init()
	if err != nil {
		return fmt.Errorf("init validators: %w", err)
	}
	if len(validatorsInitialized) == 0 {
		// If no validators were initialized - we're not subscribed to any subnets, we
		// have to subscribe to at least 1 random subnet to participate in the network.
		if err := c.network.SubscribeRandoms(1); err != nil {
			return fmt.Errorf("subscribe to random subnets: %w", err)
		}
		c.logger.Info("no validators to start, successfully subscribed to random subnet")
		return nil
	}

	// Start validators.
	started := c.startValidators(validatorsInitialized)
	if started == 0 {
		return fmt.Errorf("none of %d validators started successfully", len(validatorsInitialized))
	}
	return nil
}

// initValidators initializes validators for the provided shares.
// Share w/o validator's metadata won't start, but the metadata will be fetched and the validator will start afterward.
<<<<<<< HEAD
func (c *controller) initValidators(shares []*ssvtypes.SSVShare) ([]*validator.Validator, error) {
	c.logger.Info("initializing validators ...", zap.Int("shares", len(shares)))

=======
func (c *Controller) setupValidators(shares []*ssvtypes.SSVShare) ([]*validator.Validator, []*validator.Committee) {
	c.logger.Info("initializing validators ...", zap.Int("shares count", len(shares)))
>>>>>>> a6898a66
	var errs []error
	var fetchMetadata [][]byte
	validatorsInitialized := make([]*validator.Validator, 0, len(shares))
	for _, share := range shares {
		v, hasMetadata, err := c.onShareInit(share)
		if err != nil {
			c.logger.Warn("could not initialize validator", fields.PubKey(share.ValidatorPubKey[:]), zap.Error(err))
			errs = append(errs, err)
			continue
		}
		if !hasMetadata {
			fetchMetadata = append(fetchMetadata, share.ValidatorPubKey[:])
			continue
		}
		validatorsInitialized = append(validatorsInitialized, v)
	}

	c.logger.Info(
		"initialized validators",
		zap.Int("attempted", len(shares)),
		zap.Int("initialized", len(validatorsInitialized)),
		zap.Int("missing_metadata", len(fetchMetadata)),
		zap.Int("failures", len(errs)),
		zap.Int("committees", c.validatorsMap.SizeCommittees()),
	)

	if len(errs) == len(shares) {
		return nil, fmt.Errorf("all %d validators errored during initialization", len(shares))
	}

	return validatorsInitialized, nil
}

<<<<<<< HEAD
func (c *controller) startValidators(validators []*validator.Validator) (started int) {
=======
func (c *Controller) startValidators(validators []*validator.Validator, committees []*validator.Committee) int {
	var started int
>>>>>>> a6898a66
	var errs []error
	for _, v := range validators {
		s, err := c.startValidator(v)
		if err != nil {
			c.logger.Error("could not start validator", zap.Error(err))
			errs = append(errs, err)
			continue
		}
		if s {
			started++
		}
	}

	c.logger.Info("started validators",
		zap.Int("attempted", len(validators)),
		zap.Int("started", started),
		zap.Int("failures", len(errs)),
	)

	return started
}

// StartNetworkHandlers init msg worker that handles network messages
func (c *Controller) StartNetworkHandlers() {
	c.network.UseMessageRouter(c.messageRouter)
	for i := 0; i < networkRouterConcurrency; i++ {
		go c.handleRouterMessages()
	}
	c.messageWorker.UseHandler(c.handleWorkerMessages)
}

// startEligibleValidators starts validators that transitioned to eligible to start due to a metadata update.
func (c *Controller) startEligibleValidators(ctx context.Context, pubKeys []spectypes.ValidatorPK) (count int) {
	// Build a map for quick lookup to ensure only explicitly listed validators start.
	validatorsSet := make(map[spectypes.ValidatorPK]struct{}, len(pubKeys))
	for _, v := range pubKeys {
		validatorsSet[v] = struct{}{}
	}

	// Filtering shares again ensures:
	// 1. Validators still exist (not removed or liquidated).
	// 2. They belong to this operator (ownership check).

	// Note: A validator might be removed from storage after being fetched but before starting.
	// In this case, it could still be added to validatorsMap despite no longer existing in sharesStorage,
	// leading to unnecessary tracking.
	operatorID := c.operatorDataStore.GetOperatorID()
	shares := c.sharesStorage.List(
		nil,
		registrystorage.ByOperatorID(operatorID),
		registrystorage.ByNotLiquidated(),
		func(share *ssvtypes.SSVShare) bool {
			_, exists := validatorsSet[share.ValidatorPubKey]
			return exists
		},
	)

	startedValidators := 0

	for _, share := range shares {
		select {
		case <-ctx.Done():
			c.logger.Info("terminating validator start loop (due to context canceled)")
			return startedValidators
		default:
		}

		// Start validator (if not already started).
		// TODO: why its in the map if not started?
		if v, found := c.validatorsMap.GetValidator(share.ValidatorPubKey); found {
			started, err := c.startValidator(v)
			if err != nil {
				c.logger.Warn("could not start validator", zap.Error(err))
			}
			if started {
				startedValidators++
			}
			vc, found := c.validatorsMap.GetCommittee(v.Share.CommitteeID())
			if found {
				vc.AddShare(&v.Share.Share)
			}
		} else {
			c.logger.Info("starting new validator", fields.PubKey(share.ValidatorPubKey[:]))

			started, err := c.onShareStart(share)
			if err != nil {
				c.logger.Warn("could not start newly active validator", zap.Error(err))
				continue
			}
			if started {
				startedValidators++
				c.logger.Debug("started share after metadata sync", zap.Bool("started", started))
			}
		}
	}

	return startedValidators
}

// GetValidator returns a validator instance from ValidatorsMap
func (c *Controller) GetValidator(pubKey spectypes.ValidatorPK) (*validator.Validator, bool) {
	return c.validatorsMap.GetValidator(pubKey)
}

func (c *Controller) ExecuteDuty(ctx context.Context, duty *spectypes.ValidatorDuty) {
	dutyEpoch := c.networkConfig.EstimatedEpochAtSlot(duty.Slot)
	dutyID := fields.BuildDutyID(c.networkConfig.EstimatedEpochAtSlot(duty.Slot), duty.Slot, duty.RunnerRole(), duty.ValidatorIndex)
	ctx, span := tracer.Start(traces.Context(ctx, dutyID),
		observability.InstrumentName(observabilityNamespace, "execute_duty"),
		trace.WithAttributes(
			observability.RunnerRoleAttribute(duty.RunnerRole()),
			observability.BeaconRoleAttribute(duty.Type),
			observability.CommitteeIndexAttribute(duty.CommitteeIndex),
			observability.BeaconEpochAttribute(dutyEpoch),
			observability.BeaconSlotAttribute(duty.Slot),
			observability.ValidatorPublicKeyAttribute(duty.PubKey),
			observability.ValidatorIndexAttribute(duty.ValidatorIndex),
			observability.DutyIDAttribute(dutyID),
		),
		trace.WithLinks(trace.LinkFromContext(ctx)))
	defer span.End()

	logger := c.logger.
		With(fields.RunnerRole(duty.RunnerRole())).
		With(fields.Epoch(dutyEpoch)).
		With(fields.Slot(duty.Slot)).
		With(fields.ValidatorIndex(duty.ValidatorIndex)).
		With(fields.Validator(duty.PubKey[:])).
		With(fields.DutyID(dutyID))

	v, ok := c.GetValidator(spectypes.ValidatorPK(duty.PubKey))
	if !ok {
		eventMsg := fmt.Sprintf("could not find validator: %s", duty.PubKey.String())
		logger.Warn(eventMsg)
		span.AddEvent(eventMsg)
		span.SetStatus(codes.Ok, "")
		return
	}

	span.AddEvent("executing validator duty")
	if err := v.ExecuteDuty(ctx, duty); err != nil {
		logger.Error("could not execute validator duty", zap.Error(err))
		span.SetStatus(codes.Error, err.Error())
		return
	}

	span.SetStatus(codes.Ok, "")
}

func (c *Controller) ExecuteCommitteeDuty(ctx context.Context, committeeID spectypes.CommitteeID, duty *spectypes.CommitteeDuty) {
	cm, ok := c.validatorsMap.GetCommittee(committeeID)
	if !ok {
		const eventMsg = "could not find committee"
		c.logger.Warn(eventMsg, fields.CommitteeID(committeeID))
		return
	}

	committee := make([]spectypes.OperatorID, 0, len(cm.CommitteeMember.Committee))
	for _, operator := range cm.CommitteeMember.Committee {
		committee = append(committee, operator.OperatorID)
	}

	dutyEpoch := c.networkConfig.EstimatedEpochAtSlot(duty.Slot)
	dutyID := fields.BuildCommitteeDutyID(committee, dutyEpoch, duty.Slot)
	ctx, span := tracer.Start(traces.Context(ctx, dutyID),
		observability.InstrumentName(observabilityNamespace, "execute_committee_duty"),
		trace.WithAttributes(
			observability.RunnerRoleAttribute(duty.RunnerRole()),
			observability.BeaconEpochAttribute(dutyEpoch),
			observability.BeaconSlotAttribute(duty.Slot),
			observability.CommitteeIDAttribute(committeeID),
			observability.DutyIDAttribute(dutyID),
		),
		trace.WithLinks(trace.LinkFromContext(ctx)))
	defer span.End()

	logger := c.logger.
		With(fields.RunnerRole(duty.RunnerRole())).
		With(fields.Epoch(dutyEpoch)).
		With(fields.Slot(duty.Slot)).
		With(fields.CommitteeID(committeeID)).
		With(fields.DutyID(dutyID))

	span.AddEvent("executing committee duty")
	if err := cm.ExecuteDuty(ctx, duty); err != nil {
		logger.Error("could not execute committee duty", zap.Error(err))
		span.SetStatus(codes.Error, err.Error())
		return
	}

	span.SetStatus(codes.Ok, "")
}

func (c *Controller) FilterIndices(afterInit bool, filter func(*ssvtypes.SSVShare) bool) []phase0.ValidatorIndex {
	if afterInit {
		<-c.committeeValidatorSetup
	}
	var indices []phase0.ValidatorIndex
	c.sharesStorage.Range(nil, func(share *ssvtypes.SSVShare) bool {
		if filter(share) {
			indices = append(indices, share.ValidatorIndex)
		}
		return true
	})
	return indices
}

// onShareStop is called when a validator was removed or liquidated
<<<<<<< HEAD
func (c *controller) onShareStop(pubKey spectypes.ValidatorPK) {
=======
func (c *Controller) onShareStop(pubKey spectypes.ValidatorPK) {
	// remove from ValidatorsMap
>>>>>>> a6898a66
	v := c.validatorsMap.RemoveValidator(pubKey)
	if v == nil {
		c.logger.Warn("could not find validator to stop", fields.PubKey(pubKey[:]))
		return
	}

	v.Stop()
	c.logger.Debug("validator was stopped", fields.PubKey(pubKey[:]))

	vc, ok := c.validatorsMap.GetCommittee(v.Share.CommitteeID())
	if ok {
		vc.RemoveShare(v.Share.ValidatorIndex)
		if len(vc.Shares) == 0 {
			deletedCommittee := c.validatorsMap.RemoveCommittee(v.Share.CommitteeID())
			if deletedCommittee == nil {
				c.logger.Warn("could not find committee to remove on no validators",
					fields.CommitteeID(v.Share.CommitteeID()),
					fields.PubKey(pubKey[:]),
				)
				return
			}
			deletedCommittee.Stop()
		}
	}
}

<<<<<<< HEAD
func (c *controller) onShareInit(share *ssvtypes.SSVShare) (v *validator.Validator, hasMetadata bool, err error) {
	if !share.HasBeaconMetadata() {
		c.logger.Info("skipping validator until it becomes active", fields.PubKey(share.ValidatorPubKey[:]))
		return nil, false, nil
=======
func (c *Controller) onShareInit(share *ssvtypes.SSVShare) (*validator.Validator, *validator.Committee, error) {
	if !share.HasBeaconMetadata() { // fetching index and status in case not exist
		c.logger.Warn("skipping validator until it becomes active", fields.PubKey(share.ValidatorPubKey[:]))
		return nil, nil, nil
>>>>>>> a6898a66
	}

	operator, err := c.committeeMemberFromShare(share)
	if err != nil {
		return nil, true, fmt.Errorf("build committee member from share: %w", err)
	}

	// Start a committee validator.
	v, found := c.validatorsMap.GetValidator(share.ValidatorPubKey)
	if !found {
		// Create dedicated context to use for both the validator and the runners,
		// so that when the validator is stopped, the runners are stopped as well.
		validatorCtx, validatorCancel := context.WithCancel(c.ctx)

		dutyRunners, err := SetupRunners(validatorCtx, c.logger, share, operator, c.validatorRegistrationSubmitter, c.validatorStore, c.validatorCommonOpts)
		if err != nil {
			validatorCancel()
			return nil, true, fmt.Errorf("could not setup runners: %w", err)
		}
		opts := c.validatorCommonOpts.NewOptions(share, operator, dutyRunners)

		v = validator.NewValidator(validatorCtx, validatorCancel, c.logger, opts)
		c.validatorsMap.PutValidator(share.ValidatorPubKey, v)

		c.printShare(share, "set up new validator")
	}

	// Start a committee validator.
	vc, found := c.validatorsMap.GetCommittee(operator.CommitteeID)
	if !found {
		// Create dedicated context to use for both the committee and the runners,
		// so that when the validator is stopped, the runners are stopped as well.
		committeeCtx, committeeCancel := context.WithCancel(c.ctx)

		opts := c.validatorCommonOpts.NewOptions(share, operator, nil)

		committeeRunnerFunc := SetupCommitteeRunners(committeeCtx, opts)

		vc = validator.NewCommittee(
			committeeCtx,
			committeeCancel,
			c.logger,
			c.networkConfig,
			operator,
			committeeRunnerFunc,
			nil,
			c.dutyGuard,
		)
		vc.AddShare(&share.Share)
		c.validatorsMap.PutCommittee(operator.CommitteeID, vc)

		c.printShare(share, "set up new committee")
	} else {
		vc.AddShare(&share.Share)
		c.printShare(share, "added share to existing committee")
	}

	return v, true, nil
}

func (c *Controller) committeeMemberFromShare(share *ssvtypes.SSVShare) (*spectypes.CommitteeMember, error) {
	operators := make([]*spectypes.Operator, 0, len(share.Committee))
	var activeOperators uint64

	for _, cm := range share.Committee {
		opdata, found, err := c.operatorsStorage.GetOperatorData(nil, cm.Signer)
		if err != nil {
			return nil, fmt.Errorf("could not get operator data: %w", err)
		}

		operator := &spectypes.Operator{
			OperatorID: cm.Signer,
		}

		if !found {
			c.logger.Warn(
				"operator data not found, validator will only start if the number of available operators is greater than or equal to the committee quorum",
				fields.OperatorID(cm.Signer),
				fields.CommitteeID(share.CommitteeID()),
			)
		} else {
			activeOperators++

			operatorPEM, err := base64.StdEncoding.DecodeString(opdata.PublicKey)
			if err != nil {
				return nil, fmt.Errorf("could not decode public key: %w", err)
			}

			operator.SSVOperatorPubKey = operatorPEM
		}

		operators = append(operators, operator)
	}

	// This check is needed in case not all operators are available in storage.
	// It can happen after an operator is removed. In such a scenario, the committee should
	// continue conducting duties, but the number of operators must still meet the quorum.
	quorum, _ := ssvtypes.ComputeQuorumAndPartialQuorum(uint64(len(share.Committee)))
	if activeOperators < quorum {
		return nil, fmt.Errorf("insufficient active operators for quorum: %d available, %d required", activeOperators, quorum)
	}

	faultyNodeTolerance := ssvtypes.ComputeF(uint64(len(share.Committee)))

	operatorPEM, err := base64.StdEncoding.DecodeString(c.operatorDataStore.GetOperatorData().PublicKey)
	if err != nil {
		return nil, fmt.Errorf("could not decode public key: %w", err)
	}

	return &spectypes.CommitteeMember{
		OperatorID:        c.operatorDataStore.GetOperatorID(),
		CommitteeID:       share.CommitteeID(),
		SSVOperatorPubKey: operatorPEM,
		FaultyNodes:       faultyNodeTolerance,
		Committee:         operators,
	}, nil
}

<<<<<<< HEAD
func (c *controller) onShareStart(share *ssvtypes.SSVShare) (bool, error) {
	v, hasMetadata, err := c.onShareInit(share)
	if err != nil {
		return false, fmt.Errorf("init validator: %w", err)
	}
	if !hasMetadata {
		return false, nil
=======
func (c *Controller) onShareStart(share *ssvtypes.SSVShare) (bool, error) {
	v, _, err := c.onShareInit(share)
	if err != nil || v == nil {
		return false, err
>>>>>>> a6898a66
	}

	started, err := c.startValidator(v)
	if err != nil {
		return false, fmt.Errorf("start validator: %w", err)
	}

	return started, nil
}

func (c *Controller) printShare(s *ssvtypes.SSVShare, msg string) {
	committee := make([]string, len(s.Committee))
	for i, c := range s.Committee {
		committee[i] = fmt.Sprintf(`[OperatorID=%d, PubKey=%x]`, c.Signer, c.SharePubKey)
	}

	c.logger.Debug(msg,
		fields.PubKey(s.ValidatorPubKey[:]),
		zap.Bool("own_validator", s.BelongsToOperator(c.operatorDataStore.GetOperatorID())),
		zap.Strings("committee", committee),
	)
}

func (c *Controller) validatorStart(validator *validator.Validator) (bool, error) {
	if c.validatorStartFunc == nil {
		return validator.Start()
	}
	return c.validatorStartFunc(validator)
}

// startValidator will start the given validator if applicable
func (c *Controller) startValidator(v *validator.Validator) (bool, error) {
	c.reportValidatorStatus(v.Share)
	if v.Share.ValidatorIndex == 0 {
		return false, errors.New("validator index not found")
	}
	started, err := c.validatorStart(v)
	if err != nil {
		validatorErrorsCounter.Add(c.ctx, 1)
		return false, fmt.Errorf("could not start validator: %w", err)
	}

	return started, nil
}

func (c *Controller) HandleMetadataUpdates(ctx context.Context) {
	// TODO: Consider getting rid of `Stream` method because it adds complexity.
	// Instead, validatorSyncer could return the next batch, which would be passed to handleMetadataUpdate afterwards.
	// There doesn't seem to exist any logic that requires these processes to be parallel.
	for syncBatch := range c.validatorSyncer.Stream(ctx) {
		if err := c.handleMetadataUpdate(ctx, syncBatch); err != nil {
			c.logger.Warn("could not handle metadata sync", zap.Error(err))
		}
	}
}

// handleMetadataUpdate processes metadata changes for validators.
func (c *Controller) handleMetadataUpdate(ctx context.Context, syncBatch metadata.SyncBatch) error {
	// Skip processing for full nodes (exporters) and operators that are still syncing
	// (i.e., haven't received their OperatorAdded event yet).
	if !c.operatorDataStore.OperatorIDReady() {
		return nil
	}

	// Identify validators that changed state (eligible to start, slashed, or exited) after the metadata update.
	eligibleToStart, slashedShares, exitedShares := syncBatch.DetectValidatorStateChanges()

	// Start only the validators that became eligible to start as a result of the metadata update.
	if len(eligibleToStart) > 0 || len(slashedShares) > 0 || len(exitedShares) > 0 {
		c.logger.Debug("validators state changed after metadata sync",
			zap.Int("eligible_to_start_count", len(eligibleToStart)),
			zap.Int("slashed_count", len(slashedShares)),
			zap.Int("exited_count", len(exitedShares)),
		)
	}

	if len(eligibleToStart) > 0 {
		startedValidators := c.startEligibleValidators(ctx, eligibleToStart)
		if startedValidators > 0 {
			c.logger.Debug("started new eligible validators", zap.Int("started_validators", startedValidators))

			// Notify duty scheduler about validator indices changes so the scheduler can update its duties
			if !c.reportIndicesChange(ctx) {
				c.logger.Error("failed to notify indices change")
			}
			// Notify fee recipient controller about validator changes due to metadata updates
			// so it can submit proposal preparations for the newly started validators
			if !c.reportFeeRecipientChange(ctx) {
				c.logger.Error("failed to notify fee recipient change")
			}
		} else {
			c.logger.Warn("no eligible validators started despite metadata changes")
		}
	}

	return nil
}

func (c *Controller) reportIndicesChange(ctx context.Context) bool {
	timeoutCtx, cancel := context.WithTimeout(ctx, 2*c.networkConfig.SlotDuration)
	defer cancel()

	select {
	case <-timeoutCtx.Done():
		return false
	case c.indicesChangeCh <- struct{}{}:
		return true
	}
}

func (c *Controller) reportFeeRecipientChange(ctx context.Context) bool {
	timeoutCtx, cancel := context.WithTimeout(ctx, 2*c.networkConfig.SlotDuration)
	defer cancel()

	select {
	case <-timeoutCtx.Done():
		return false
	case c.feeRecipientChangeCh <- struct{}{}:
		return true
	}
}

func (c *Controller) ReportValidatorStatuses(ctx context.Context) {
	ticker := time.NewTicker(time.Second * 30)
	defer ticker.Stop()

	for {
		select {
		case <-ticker.C:
			start := time.Now()
			validatorsPerStatus := make(map[validatorStatus]uint32)

			for _, share := range c.validatorStore.OperatorValidators(c.operatorDataStore.GetOperatorID()) {
				currentEpoch := c.networkConfig.EstimatedCurrentEpoch()
				if share.IsParticipating(c.networkConfig.Beacon, currentEpoch) {
					validatorsPerStatus[statusParticipating]++
				}
				if share.IsAttesting(currentEpoch) {
					validatorsPerStatus[statusAttesting]++
				}
				if !share.HasBeaconMetadata() {
					validatorsPerStatus[statusNotFound]++
				} else if share.IsActive() {
					validatorsPerStatus[statusActive]++
				} else if share.Slashed() {
					validatorsPerStatus[statusSlashed]++
				} else if share.Exited() {
					validatorsPerStatus[statusExiting]++
				} else if !share.Activated() {
					validatorsPerStatus[statusNotActivated]++
				} else if share.Pending() {
					validatorsPerStatus[statusPending]++
				} else if share.ValidatorIndex == 0 {
					validatorsPerStatus[statusNoIndex]++
				} else {
					validatorsPerStatus[statusUnknown]++
				}
			}
			for status, count := range validatorsPerStatus {
				c.logger.
					With(zap.String("status", string(status))).
					With(zap.Uint32("count", count)).
					With(zap.Duration("elapsed_time", time.Since(start))).
					Info("recording validator status")
				recordValidatorStatus(ctx, count, status)
			}
		case <-ctx.Done():
			c.logger.Info("terminating reporting validator statuses (due to context canceled)")
			return
		}
	}
}

func SetupCommitteeRunners(
	ctx context.Context,
	options *validator.Options,
) validator.CommitteeRunnerFunc {
	buildController := func(role spectypes.RunnerRole, valueCheckF specqbft.ProposedValueCheckF) *qbftcontroller.Controller {
		config := &qbft.Config{
			BeaconSigner: options.Signer,
			Domain:       options.NetworkConfig.DomainType,
			ValueCheckF:  valueCheckF,
			ProposerF: func(state *specqbft.State, round specqbft.Round) spectypes.OperatorID {
				leader := qbft.RoundRobinProposer(state, round)
				return leader
			},
			Network:     options.Network,
			Timer:       roundtimer.New(ctx, options.NetworkConfig.Beacon, role, nil),
			CutOffRound: roundtimer.CutOffRound,
		}

		identifier := spectypes.NewMsgID(options.NetworkConfig.DomainType, options.Operator.CommitteeID[:], role)
		qbftCtrl := qbftcontroller.NewController(identifier[:], options.Operator, config, options.OperatorSigner, options.FullNode)
		return qbftCtrl
	}

	return func(
		slot phase0.Slot,
		shares map[phase0.ValidatorIndex]*spectypes.Share,
		attestingValidators []phase0.BLSPubKey,
		dutyGuard runner.CommitteeDutyGuard,
	) (*runner.CommitteeRunner, error) {
		// Create a committee runner.
		epoch := options.NetworkConfig.EstimatedEpochAtSlot(slot)
		valCheck := ssv.BeaconVoteValueCheckF(options.Signer, slot, attestingValidators, epoch)
		crunner, err := runner.NewCommitteeRunner(
			options.NetworkConfig,
			shares,
			buildController(spectypes.RoleCommittee, valCheck),
			options.Beacon,
			options.Network,
			options.Signer,
			options.OperatorSigner,
			valCheck,
			dutyGuard,
			options.DoppelgangerHandler,
		)
		if err != nil {
			return nil, err
		}
		return crunner.(*runner.CommitteeRunner), nil
	}
}

// SetupRunners initializes duty runners for the given validator
func SetupRunners(
	ctx context.Context,
	logger *zap.Logger,
	share *ssvtypes.SSVShare,
	operator *spectypes.CommitteeMember,
	validatorRegistrationSubmitter runner.ValidatorRegistrationSubmitter,
	validatorStore registrystorage.ValidatorStore,
	options *validator.CommonOptions,
) (runner.ValidatorDutyRunners, error) {
	runnersType := []spectypes.RunnerRole{
		spectypes.RoleProposer,
		spectypes.RoleAggregator,
		spectypes.RoleSyncCommitteeContribution,
		spectypes.RoleValidatorRegistration,
		spectypes.RoleVoluntaryExit,
	}

	buildController := func(role spectypes.RunnerRole, valueCheckF specqbft.ProposedValueCheckF) *qbftcontroller.Controller {
		config := &qbft.Config{
			BeaconSigner: options.Signer,
			Domain:       options.NetworkConfig.DomainType,
			ValueCheckF:  nil, // is set per role type
			ProposerF: func(state *specqbft.State, round specqbft.Round) spectypes.OperatorID {
				leader := qbft.RoundRobinProposer(state, round)
				return leader
			},
			Network:     options.Network,
			Timer:       roundtimer.New(ctx, options.NetworkConfig.Beacon, role, nil),
			CutOffRound: roundtimer.CutOffRound,
		}
		config.ValueCheckF = valueCheckF

		identifier := spectypes.NewMsgID(options.NetworkConfig.DomainType, share.ValidatorPubKey[:], role)
		qbftCtrl := qbftcontroller.NewController(identifier[:], operator, config, options.OperatorSigner, options.FullNode)
		return qbftCtrl
	}

	shareMap := make(map[phase0.ValidatorIndex]*spectypes.Share)
	shareMap[share.ValidatorIndex] = &share.Share

	runners := runner.ValidatorDutyRunners{}
	var err error
	for _, role := range runnersType {
		switch role {
		case spectypes.RoleProposer:
			proposedValueCheck := ssv.ProposerValueCheckF(options.Signer, options.NetworkConfig.Beacon, share.ValidatorPubKey, share.ValidatorIndex, phase0.BLSPubKey(share.SharePubKey))
			qbftCtrl := buildController(spectypes.RoleProposer, proposedValueCheck)
			runners[role], err = runner.NewProposerRunner(logger, options.NetworkConfig, shareMap, qbftCtrl, options.Beacon, options.Network, options.Signer, options.OperatorSigner, options.DoppelgangerHandler, proposedValueCheck, 0, options.Graffiti, options.ProposerDelay)
		case spectypes.RoleAggregator:
			aggregatorValueCheckF := ssv.AggregatorValueCheckF(options.Signer, options.NetworkConfig.Beacon, share.ValidatorPubKey, share.ValidatorIndex)
			qbftCtrl := buildController(spectypes.RoleAggregator, aggregatorValueCheckF)
			runners[role], err = runner.NewAggregatorRunner(options.NetworkConfig, shareMap, qbftCtrl, options.Beacon, options.Network, options.Signer, options.OperatorSigner, aggregatorValueCheckF, 0)
		case spectypes.RoleSyncCommitteeContribution:
			syncCommitteeContributionValueCheckF := ssv.SyncCommitteeContributionValueCheckF(options.Signer, options.NetworkConfig.Beacon, share.ValidatorPubKey, share.ValidatorIndex)
			qbftCtrl := buildController(spectypes.RoleSyncCommitteeContribution, syncCommitteeContributionValueCheckF)
			runners[role], err = runner.NewSyncCommitteeAggregatorRunner(options.NetworkConfig, shareMap, qbftCtrl, options.Beacon, options.Network, options.Signer, options.OperatorSigner, syncCommitteeContributionValueCheckF, 0)
		case spectypes.RoleValidatorRegistration:
			runners[role], err = runner.NewValidatorRegistrationRunner(options.NetworkConfig, shareMap, options.Beacon, options.Network, options.Signer, options.OperatorSigner, validatorRegistrationSubmitter, validatorStore, options.GasLimit)
		case spectypes.RoleVoluntaryExit:
			runners[role], err = runner.NewVoluntaryExitRunner(options.NetworkConfig, shareMap, options.Beacon, options.Network, options.Signer, options.OperatorSigner)
		default:
			return nil, fmt.Errorf("unexpected duty runner type: %s", role)
		}
		if err != nil {
			return nil, fmt.Errorf("could not create duty runner: %w", err)
		}
	}
	return runners, nil
}<|MERGE_RESOLUTION|>--- conflicted
+++ resolved
@@ -477,14 +477,9 @@
 
 // initValidators initializes validators for the provided shares.
 // Share w/o validator's metadata won't start, but the metadata will be fetched and the validator will start afterward.
-<<<<<<< HEAD
-func (c *controller) initValidators(shares []*ssvtypes.SSVShare) ([]*validator.Validator, error) {
+func (c *Controller) initValidators(shares []*ssvtypes.SSVShare) ([]*validator.Validator, error) {
 	c.logger.Info("initializing validators ...", zap.Int("shares", len(shares)))
 
-=======
-func (c *Controller) setupValidators(shares []*ssvtypes.SSVShare) ([]*validator.Validator, []*validator.Committee) {
-	c.logger.Info("initializing validators ...", zap.Int("shares count", len(shares)))
->>>>>>> a6898a66
 	var errs []error
 	var fetchMetadata [][]byte
 	validatorsInitialized := make([]*validator.Validator, 0, len(shares))
@@ -518,12 +513,7 @@
 	return validatorsInitialized, nil
 }
 
-<<<<<<< HEAD
-func (c *controller) startValidators(validators []*validator.Validator) (started int) {
-=======
-func (c *Controller) startValidators(validators []*validator.Validator, committees []*validator.Committee) int {
-	var started int
->>>>>>> a6898a66
+func (c *Controller) startValidators(validators []*validator.Validator) (started int) {
 	var errs []error
 	for _, v := range validators {
 		s, err := c.startValidator(v)
@@ -732,12 +722,7 @@
 }
 
 // onShareStop is called when a validator was removed or liquidated
-<<<<<<< HEAD
-func (c *controller) onShareStop(pubKey spectypes.ValidatorPK) {
-=======
 func (c *Controller) onShareStop(pubKey spectypes.ValidatorPK) {
-	// remove from ValidatorsMap
->>>>>>> a6898a66
 	v := c.validatorsMap.RemoveValidator(pubKey)
 	if v == nil {
 		c.logger.Warn("could not find validator to stop", fields.PubKey(pubKey[:]))
@@ -764,17 +749,10 @@
 	}
 }
 
-<<<<<<< HEAD
-func (c *controller) onShareInit(share *ssvtypes.SSVShare) (v *validator.Validator, hasMetadata bool, err error) {
+func (c *Controller) onShareInit(share *ssvtypes.SSVShare) (v *validator.Validator, hasMetadata bool, err error) {
 	if !share.HasBeaconMetadata() {
 		c.logger.Info("skipping validator until it becomes active", fields.PubKey(share.ValidatorPubKey[:]))
 		return nil, false, nil
-=======
-func (c *Controller) onShareInit(share *ssvtypes.SSVShare) (*validator.Validator, *validator.Committee, error) {
-	if !share.HasBeaconMetadata() { // fetching index and status in case not exist
-		c.logger.Warn("skipping validator until it becomes active", fields.PubKey(share.ValidatorPubKey[:]))
-		return nil, nil, nil
->>>>>>> a6898a66
 	}
 
 	operator, err := c.committeeMemberFromShare(share)
@@ -893,20 +871,13 @@
 	}, nil
 }
 
-<<<<<<< HEAD
-func (c *controller) onShareStart(share *ssvtypes.SSVShare) (bool, error) {
+func (c *Controller) onShareStart(share *ssvtypes.SSVShare) (bool, error) {
 	v, hasMetadata, err := c.onShareInit(share)
 	if err != nil {
 		return false, fmt.Errorf("init validator: %w", err)
 	}
 	if !hasMetadata {
 		return false, nil
-=======
-func (c *Controller) onShareStart(share *ssvtypes.SSVShare) (bool, error) {
-	v, _, err := c.onShareInit(share)
-	if err != nil || v == nil {
-		return false, err
->>>>>>> a6898a66
 	}
 
 	started, err := c.startValidator(v)
