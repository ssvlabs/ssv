--- conflicted
+++ resolved
@@ -652,41 +652,10 @@
 		trace.WithLinks(trace.LinkFromContext(ctx)))
 	defer span.End()
 
-<<<<<<< HEAD
 	v, ok := c.GetValidator(spectypes.ValidatorPK(duty.PubKey))
 	if !ok {
 		eventMsg := fmt.Sprintf("could not find validator: %s", duty.PubKey.String())
 		c.logger.Warn(eventMsg)
-=======
-	// because we're using the same duty for more than 1 duty (e.g. attest + aggregator) there is an error in bls.Deserialize func for cgo pointer to pointer.
-	// so we need to copy the pubkey val to avoid pointer
-	pk := make([]byte, 48)
-	copy(pk, duty.PubKey[:])
-
-	if v, ok := c.GetValidator(spectypes.ValidatorPK(pk)); ok {
-		ssvMsg, err := CreateDutyExecuteMsg(duty, pk, c.networkConfig.DomainType)
-		if err != nil {
-			logger.Error("could not create duty execute msg", zap.Error(err))
-			span.SetStatus(codes.Error, err.Error())
-			return
-		}
-		dec, err := queue.DecodeSSVMessage(ssvMsg)
-		if err != nil {
-			logger.Error("could not decode duty execute msg", zap.Error(err))
-			span.SetStatus(codes.Error, err.Error())
-			return
-		}
-		dec.TraceContext = ctx
-		span.AddEvent("pushing message to the queue")
-		if pushed := v.Queues[duty.RunnerRole()].Q.TryPush(dec); !pushed {
-			const eventMsg = "dropping ExecuteDuty message because the queue is full"
-			logger.Warn(eventMsg)
-			span.AddEvent(eventMsg)
-		}
-	} else {
-		const eventMsg = "could not find validator"
-		logger.Warn(eventMsg)
->>>>>>> c5bddf49
 		span.AddEvent(eventMsg)
 		span.SetStatus(codes.Ok, "")
 		return
@@ -727,21 +696,9 @@
 		trace.WithLinks(trace.LinkFromContext(ctx)))
 	defer span.End()
 
-<<<<<<< HEAD
 	span.AddEvent("executing committee duty")
 	if err := cm.ExecuteDuty(ctx, duty); err != nil {
 		c.logger.Error("could not execute committee duty", zap.Error(err))
-=======
-	ssvMsg, err := CreateCommitteeDutyExecuteMsg(duty, committeeID, c.networkConfig.DomainType)
-	if err != nil {
-		logger.Error("could not create duty execute msg", zap.Error(err))
-		span.SetStatus(codes.Error, err.Error())
-		return
-	}
-	dec, err := queue.DecodeSSVMessage(ssvMsg)
-	if err != nil {
-		logger.Error("could not decode duty execute msg", zap.Error(err))
->>>>>>> c5bddf49
 		span.SetStatus(codes.Error, err.Error())
 		return
 	}
@@ -844,13 +801,8 @@
 		vc = validator.NewCommittee(
 			ctx,
 			cancel,
-<<<<<<< HEAD
 			c.logger,
 			c.networkConfig,
-=======
-			logger,
-			c.networkConfig.Beacon,
->>>>>>> c5bddf49
 			operator,
 			committeeRunnerFunc,
 			nil,
