--- conflicted
+++ resolved
@@ -9,18 +9,15 @@
 	"sync"
 	"time"
 
-	"github.com/ssvlabs/ssv/utils/hashmap"
-
 	"github.com/attestantio/go-eth2-client/spec/bellatrix"
 	"github.com/attestantio/go-eth2-client/spec/phase0"
 	"github.com/ethereum/go-ethereum/common"
 	"github.com/jellydator/ttlcache/v3"
 	"github.com/pkg/errors"
+	"go.uber.org/zap"
+
 	specqbft "github.com/ssvlabs/ssv-spec/qbft"
 	spectypes "github.com/ssvlabs/ssv-spec/types"
-	"github.com/ssvlabs/ssv/ssvsigner/ekm"
-	"go.uber.org/zap"
-
 	"github.com/ssvlabs/ssv/doppelganger"
 	"github.com/ssvlabs/ssv/ibft/storage"
 	"github.com/ssvlabs/ssv/logging"
@@ -47,7 +44,9 @@
 	"github.com/ssvlabs/ssv/protocol/v2/ssv/validator"
 	ssvtypes "github.com/ssvlabs/ssv/protocol/v2/types"
 	registrystorage "github.com/ssvlabs/ssv/registry/storage"
+	"github.com/ssvlabs/ssv/ssvsigner/ekm"
 	"github.com/ssvlabs/ssv/storage/basedb"
+	"github.com/ssvlabs/ssv/utils/hashmap"
 )
 
 //go:generate go tool -modfile=../../tool.mod mockgen -package=mocks -destination=./mocks/controller.go -source=./controller.go
@@ -356,69 +355,10 @@
 	}
 }
 
-<<<<<<< HEAD
 func (c *controller) handleWorkerMessages(ctx context.Context, netmsg network.DecodedSSVMessage) error {
 	msg := netmsg.(*queue.SSVMessage)
 	// Validate message should be processed
 	switch msg.GetType() {
-=======
-var nonCommitteeValidatorTTLs = map[spectypes.RunnerRole]int{
-	spectypes.RoleCommittee:  64,
-	spectypes.RoleProposer:   4,
-	spectypes.RoleAggregator: 4,
-	//spectypes.BNRoleSyncCommittee:             4,
-	spectypes.RoleSyncCommitteeContribution: 4,
-}
-
-func (c *controller) handleWorkerMessages(ctx context.Context, msg network.DecodedSSVMessage) error {
-	var ncv *committeeObserver
-	ssvMsg := msg.(*queue.SSVMessage)
-
-	item := c.getNonCommitteeValidators(ssvMsg.GetID())
-	if item == nil {
-		committeeObserverOptions := validator.CommitteeObserverOptions{
-			Logger:            c.logger,
-			BeaconConfig:      c.networkConfig,
-			ValidatorStore:    c.validatorStore,
-			Network:           c.validatorOptions.Network,
-			Storage:           c.validatorOptions.Storage,
-			FullNode:          c.validatorOptions.FullNode,
-			Operator:          c.validatorOptions.Operator,
-			OperatorSigner:    c.validatorOptions.OperatorSigner,
-			NewDecidedHandler: c.validatorOptions.NewDecidedHandler,
-			AttesterRoots:     c.attesterRoots,
-			SyncCommRoots:     c.syncCommRoots,
-			DomainCache:       c.domainCache,
-			BeaconVoteRoots:   c.beaconVoteRoots,
-		}
-		ncv = &committeeObserver{
-			CommitteeObserver: validator.NewCommitteeObserver(ssvMsg.GetID(), committeeObserverOptions),
-		}
-		ttlSlots := nonCommitteeValidatorTTLs[ssvMsg.MsgID.GetRoleType()]
-		c.committeesObservers.Set(
-			ssvMsg.GetID(),
-			ncv,
-			time.Duration(ttlSlots)*c.networkConfig.GetSlotDuration(),
-		)
-	} else {
-		ncv = item
-	}
-	if err := c.handleNonCommitteeMessages(ctx, ssvMsg, ncv); err != nil {
-		return err
-	}
-	return nil
-}
-
-func (c *controller) handleNonCommitteeMessages(
-	ctx context.Context,
-	msg *queue.SSVMessage,
-	ncv *committeeObserver,
-) error {
-	c.committeesObserversMutex.Lock()
-	defer c.committeesObserversMutex.Unlock()
-
-	switch msg.MsgType {
->>>>>>> c2bf1778
 	case spectypes.SSVConsensusMsgType:
 		// Process proposal messages for committee consensus only to get the roots
 		if msg.MsgID.GetRoleType() != spectypes.RoleCommittee {
@@ -454,7 +394,7 @@
 	// Create a new committee observer if it doesn't exist
 	committeeObserverOptions := validator.CommitteeObserverOptions{
 		Logger:            c.logger,
-		NetworkConfig:     c.networkConfig,
+		BeaconConfig:      c.networkConfig,
 		ValidatorStore:    c.validatorStore,
 		Network:           c.validatorOptions.Network,
 		Storage:           c.validatorOptions.Storage,
