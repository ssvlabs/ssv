package validator

import (
	"context"
	"encoding/base64"
	"encoding/hex"
	"encoding/json"
	"fmt"
	"sync"
	"time"

	"github.com/ssvlabs/ssv/exporter/convert"

	"github.com/attestantio/go-eth2-client/spec/bellatrix"
	"github.com/attestantio/go-eth2-client/spec/phase0"
	"github.com/ethereum/go-ethereum/common"
	"github.com/jellydator/ttlcache/v3"
	"github.com/pkg/errors"
	genesisspecqbft "github.com/ssvlabs/ssv-spec-pre-cc/qbft"
	genesisspecssv "github.com/ssvlabs/ssv-spec-pre-cc/ssv"
	genesisspectypes "github.com/ssvlabs/ssv-spec-pre-cc/types"
	specqbft "github.com/ssvlabs/ssv-spec/qbft"
	specssv "github.com/ssvlabs/ssv-spec/ssv"
	spectypes "github.com/ssvlabs/ssv-spec/types"
	"go.uber.org/zap"
	"golang.org/x/exp/maps"
	"golang.org/x/exp/slices"

	"github.com/ssvlabs/ssv/ibft/genesisstorage"
	"github.com/ssvlabs/ssv/ibft/storage"
	"github.com/ssvlabs/ssv/logging"
	"github.com/ssvlabs/ssv/logging/fields"
	"github.com/ssvlabs/ssv/message/validation"
	"github.com/ssvlabs/ssv/network"
	"github.com/ssvlabs/ssv/networkconfig"
	operatordatastore "github.com/ssvlabs/ssv/operator/datastore"
	"github.com/ssvlabs/ssv/operator/duties"
	nodestorage "github.com/ssvlabs/ssv/operator/storage"
	"github.com/ssvlabs/ssv/operator/validators"
	genesisbeaconprotocol "github.com/ssvlabs/ssv/protocol/genesis/blockchain/beacon"
	genesismessage "github.com/ssvlabs/ssv/protocol/genesis/message"
	genesisqbft "github.com/ssvlabs/ssv/protocol/genesis/qbft"
	genesisqbftcontroller "github.com/ssvlabs/ssv/protocol/genesis/qbft/controller"
	genesisroundtimer "github.com/ssvlabs/ssv/protocol/genesis/qbft/roundtimer"
	"github.com/ssvlabs/ssv/protocol/genesis/ssv/genesisqueue"
	genesisrunner "github.com/ssvlabs/ssv/protocol/genesis/ssv/runner"
	genesisvalidator "github.com/ssvlabs/ssv/protocol/genesis/ssv/validator"
	genesisssvtypes "github.com/ssvlabs/ssv/protocol/genesis/types"
	genesistypes "github.com/ssvlabs/ssv/protocol/genesis/types"
	beaconprotocol "github.com/ssvlabs/ssv/protocol/v2/blockchain/beacon"
	"github.com/ssvlabs/ssv/protocol/v2/message"
	p2pprotocol "github.com/ssvlabs/ssv/protocol/v2/p2p"
	protocolp2p "github.com/ssvlabs/ssv/protocol/v2/p2p"
	"github.com/ssvlabs/ssv/protocol/v2/qbft"
	qbftcontroller "github.com/ssvlabs/ssv/protocol/v2/qbft/controller"
	"github.com/ssvlabs/ssv/protocol/v2/qbft/roundtimer"
	"github.com/ssvlabs/ssv/protocol/v2/queue/worker"
	"github.com/ssvlabs/ssv/protocol/v2/ssv/queue"
	"github.com/ssvlabs/ssv/protocol/v2/ssv/runner"
	"github.com/ssvlabs/ssv/protocol/v2/ssv/validator"
	"github.com/ssvlabs/ssv/protocol/v2/types"
	ssvtypes "github.com/ssvlabs/ssv/protocol/v2/types"
	registrystorage "github.com/ssvlabs/ssv/registry/storage"
	"github.com/ssvlabs/ssv/storage/basedb"
)

//go:generate mockgen -package=mocks -destination=./mocks/controller.go -source=./controller.go

const (
	networkRouterConcurrency = 2048
)

type GetRecipientDataFunc func(r basedb.Reader, owner common.Address) (*registrystorage.RecipientData, bool, error)

// ShareEventHandlerFunc is a function that handles event in an extended mode
type ShareEventHandlerFunc func(share *ssvtypes.SSVShare)

// ControllerOptions for creating a validator controller
type ControllerOptions struct {
	Context                    context.Context
	DB                         basedb.Database
	SignatureCollectionTimeout time.Duration `yaml:"SignatureCollectionTimeout" env:"SIGNATURE_COLLECTION_TIMEOUT" env-default:"5s" env-description:"Timeout for signature collection after consensus"`
	MetadataUpdateInterval     time.Duration `yaml:"MetadataUpdateInterval" env:"METADATA_UPDATE_INTERVAL" env-default:"12m" env-description:"Interval for updating metadata"`
	HistorySyncBatchSize       int           `yaml:"HistorySyncBatchSize" env:"HISTORY_SYNC_BATCH_SIZE" env-default:"25" env-description:"Maximum number of messages to sync in a single batch"`
	MinPeers                   int           `yaml:"MinimumPeers" env:"MINIMUM_PEERS" env-default:"2" env-description:"The required minimum peers for sync"`
	BeaconNetwork              beaconprotocol.Network
	Network                    P2PNetwork
	Beacon                     beaconprotocol.BeaconNode
	GenesisBeacon              genesisbeaconprotocol.BeaconNode
	FullNode                   bool `yaml:"FullNode" env:"FULLNODE" env-default:"false" env-description:"Save decided history rather than just highest messages"`
	Exporter                   bool `yaml:"Exporter" env:"EXPORTER" env-default:"false" env-description:""`
	BeaconSigner               spectypes.BeaconSigner
	OperatorSigner             ssvtypes.OperatorSigner
	OperatorDataStore          operatordatastore.OperatorDataStore
	RegistryStorage            nodestorage.Storage
	RecipientsStorage          Recipients
	NewDecidedHandler          qbftcontroller.NewDecidedHandler
	DutyRoles                  []spectypes.BeaconRole
	StorageMap                 *storage.QBFTStores
	ValidatorStore             registrystorage.ValidatorStore
	Metrics                    validator.Metrics
	MessageValidator           validation.MessageValidator
	ValidatorsMap              *validators.ValidatorsMap
	NetworkConfig              networkconfig.NetworkConfig

	// worker flags
	WorkersCount    int `yaml:"MsgWorkersCount" env:"MSG_WORKERS_COUNT" env-default:"256" env-description:"Number of goroutines to use for message workers"`
	QueueBufferSize int `yaml:"MsgWorkerBufferSize" env:"MSG_WORKER_BUFFER_SIZE" env-default:"65536" env-description:"Buffer size for message workers"`
	GasLimit        uint64

	// Genesis Flags
	GenesisControllerOptions
}

type GenesisControllerOptions struct {
	Network           genesisspecqbft.Network
	BuilderProposals  bool `yaml:"BuilderProposals" env:"BUILDER_PROPOSALS" env-default:"false" env-description:"Use external builders to produce blocks"`
	KeyManager        genesisspectypes.KeyManager
	StorageMap        *genesisstorage.QBFTStores
	NewDecidedHandler genesisqbftcontroller.NewDecidedHandler
	Metrics           genesisvalidator.Metrics
}

// Controller represent the validators controller,
// it takes care of bootstrapping, updating and managing existing validators and their shares
type Controller interface {
	StartValidators()
	CommitteeActiveIndices(epoch phase0.Epoch) []phase0.ValidatorIndex
	AllActiveIndices(epoch phase0.Epoch, afterInit bool) []phase0.ValidatorIndex
	GetValidator(pubKey spectypes.ValidatorPK) (*validators.ValidatorContainer, bool)
	UpdateValidatorMetaDataLoop()
	StartNetworkHandlers()
	GetOperatorShares() []*ssvtypes.SSVShare
	// GetValidatorStats returns stats of validators, including the following:
	//  - the amount of validators in the network
	//  - the amount of active validators (i.e. not slashed or existed)
	//  - the amount of validators assigned to this operator
	GetValidatorStats() (uint64, uint64, uint64, error)
	IndicesChangeChan() chan struct{}
	ValidatorExitChan() <-chan duties.ExitDescriptor

	StartValidator(share *ssvtypes.SSVShare) error
	StopValidator(pubKey spectypes.ValidatorPK) error
	LiquidateCluster(owner common.Address, operatorIDs []uint64, toLiquidate []*ssvtypes.SSVShare) error
	ReactivateCluster(owner common.Address, operatorIDs []uint64, toReactivate []*ssvtypes.SSVShare) error
	UpdateFeeRecipient(owner, recipient common.Address) error
	ExitValidator(pubKey phase0.BLSPubKey, blockNumber uint64, validatorIndex phase0.ValidatorIndex) error

	duties.DutyExecutor
}

type committeeObserver struct {
	*validator.CommitteeObserver
	sync.Mutex
}

type Nonce uint16

type Recipients interface {
	GetRecipientData(r basedb.Reader, owner common.Address) (*registrystorage.RecipientData, bool, error)
}

type SharesStorage interface {
	Get(txn basedb.Reader, pubKey []byte) *ssvtypes.SSVShare
	List(txn basedb.Reader, filters ...registrystorage.SharesFilter) []*ssvtypes.SSVShare
	Range(txn basedb.Reader, fn func(*ssvtypes.SSVShare) bool)
	UpdateValidatorMetadata(pk spectypes.ValidatorPK, metadata *beaconprotocol.ValidatorMetadata) error
	UpdateValidatorsMetadata(map[spectypes.ValidatorPK]*beaconprotocol.ValidatorMetadata) error
}

type P2PNetwork interface {
	protocolp2p.Broadcaster
	UseMessageRouter(router network.MessageRouter)
	SubscribeRandoms(logger *zap.Logger, numSubnets int) error
	RegisterHandlers(logger *zap.Logger, handlers ...*p2pprotocol.SyncHandler)
}

// controller implements Controller
type controller struct {
	context context.Context

	logger  *zap.Logger
	metrics validator.Metrics

	networkConfig     networkconfig.NetworkConfig
	sharesStorage     SharesStorage
	operatorsStorage  registrystorage.Operators
	recipientsStorage Recipients
	ibftStorageMap    *storage.QBFTStores

	beacon         beaconprotocol.BeaconNode
	beaconSigner   spectypes.BeaconSigner
	operatorSigner ssvtypes.OperatorSigner

	operatorDataStore operatordatastore.OperatorDataStore

	validatorOptions        validator.Options
	genesisValidatorOptions genesisvalidator.Options
	validatorStore          registrystorage.ValidatorStore
	validatorsMap           *validators.ValidatorsMap
	validatorStartFunc      func(validator *validators.ValidatorContainer) (bool, error)
	committeeValidatorSetup chan struct{}

	metadataUpdateInterval time.Duration

	operatorsIDs         *sync.Map
	network              P2PNetwork
	messageRouter        *messageRouter
	messageWorker        *worker.Worker
	historySyncBatchSize int
	messageValidator     validation.MessageValidator

	// nonCommittees is a cache of initialized committeeObserver instances
	committeesObservers      *ttlcache.Cache[spectypes.MessageID, *committeeObserver]
	committeesObserversMutex sync.Mutex

	recentlyStartedValidators uint64
	metadataLastUpdated       map[spectypes.ValidatorPK]time.Time
	indicesChange             chan struct{}
	validatorExitCh           chan duties.ExitDescriptor
}

// NewController creates a new validator controller instance
func NewController(logger *zap.Logger, options ControllerOptions) Controller {
	logger.Debug("setting up validator controller")

	// lookup in a map that holds all relevant operators
	operatorsIDs := &sync.Map{}

	workerCfg := &worker.Config{
		Ctx:          options.Context,
		WorkersCount: options.WorkersCount,
		Buffer:       options.QueueBufferSize,
	}

	validatorOptions := validator.Options{ //TODO add vars
		NetworkConfig: options.NetworkConfig,
		Network:       options.Network,
		Beacon:        options.Beacon,
		GenesisBeacon: options.GenesisBeacon,
		Storage:       options.StorageMap,
		//Share:   nil,  // set per validator
		Signer:            options.BeaconSigner,
		OperatorSigner:    options.OperatorSigner,
		DutyRunners:       nil, // set per validator
		NewDecidedHandler: options.NewDecidedHandler,
		FullNode:          options.FullNode,
		Exporter:          options.Exporter,
		GasLimit:          options.GasLimit,
		MessageValidator:  options.MessageValidator,
		Metrics:           options.Metrics,

		GenesisOptions: validator.GenesisOptions{
			Network:           options.GenesisControllerOptions.Network,
			BuilderProposals:  options.BuilderProposals,
			Signer:            options.GenesisControllerOptions.KeyManager,
			Storage:           options.GenesisControllerOptions.StorageMap,
			NewDecidedHandler: options.GenesisControllerOptions.NewDecidedHandler,
		},
	}

	//TODO
	genesisValidatorOptions := genesisvalidator.Options{
		Network:          options.GenesisControllerOptions.Network,
		BuilderProposals: options.BuilderProposals,
		BeaconNetwork:    options.NetworkConfig.Beacon,
		Storage:          options.GenesisControllerOptions.StorageMap,
		// SSVShare:   nil,  // set per validator
		Signer:            options.GenesisControllerOptions.KeyManager,
		DutyRunners:       nil, // set per validator
		NewDecidedHandler: options.GenesisControllerOptions.NewDecidedHandler,
		FullNode:          options.FullNode,
		Exporter:          options.Exporter,
		GasLimit:          options.GasLimit,
		MessageValidator:  options.MessageValidator,
		Metrics:           options.GenesisControllerOptions.Metrics,
	}

	// If full node, increase queue size to make enough room
	// for history sync batches to be pushed whole.
	if options.FullNode {
		size := options.HistorySyncBatchSize * 2
		if size > validator.DefaultQueueSize {
			validatorOptions.QueueSize = size
		}
		if size > genesisvalidator.DefaultQueueSize {
			genesisValidatorOptions.QueueSize = size
		}
	}

	metrics := validator.Metrics(validator.NopMetrics{})
	if options.Metrics != nil {
		metrics = options.Metrics
	}

	ctrl := controller{
		logger:            logger.Named(logging.NameController),
		metrics:           metrics,
		networkConfig:     options.NetworkConfig,
		sharesStorage:     options.RegistryStorage.Shares(),
		operatorsStorage:  options.RegistryStorage,
		recipientsStorage: options.RegistryStorage,
		ibftStorageMap:    options.StorageMap,
		validatorStore:    options.ValidatorStore,
		context:           options.Context,
		beacon:            options.Beacon,
		operatorDataStore: options.OperatorDataStore,
		beaconSigner:      options.BeaconSigner,
		operatorSigner:    options.OperatorSigner,
		network:           options.Network,

		validatorsMap:           options.ValidatorsMap,
		validatorOptions:        validatorOptions,
		genesisValidatorOptions: genesisValidatorOptions,

		metadataUpdateInterval: options.MetadataUpdateInterval,

		operatorsIDs: operatorsIDs,

		messageRouter:        newMessageRouter(logger),
		messageWorker:        worker.NewWorker(logger, workerCfg),
		historySyncBatchSize: options.HistorySyncBatchSize,

		committeesObservers: ttlcache.New(
			ttlcache.WithTTL[spectypes.MessageID, *committeeObserver](time.Minute * 13),
		),
		metadataLastUpdated:     make(map[spectypes.ValidatorPK]time.Time),
		indicesChange:           make(chan struct{}),
		validatorExitCh:         make(chan duties.ExitDescriptor),
		committeeValidatorSetup: make(chan struct{}, 1),

		messageValidator: options.MessageValidator,
	}

	// Start automatic expired item deletion in nonCommitteeValidators.
	go ctrl.committeesObservers.Start()

	return &ctrl
}

// setupNetworkHandlers registers all the required handlers for sync protocols
func (c *controller) setupNetworkHandlers() error {
	syncHandlers := []*p2pprotocol.SyncHandler{}
	c.logger.Debug("setting up network handlers",
		zap.Int("count", len(syncHandlers)),
		zap.Bool("full_node", c.validatorOptions.FullNode),
		zap.Bool("exporter", c.validatorOptions.Exporter),
		zap.Int("queue_size", c.validatorOptions.QueueSize))
	c.network.RegisterHandlers(c.logger, syncHandlers...)
	return nil
}

func (c *controller) GetOperatorShares() []*ssvtypes.SSVShare {
	return c.sharesStorage.List(
		nil,
		registrystorage.ByOperatorID(c.operatorDataStore.GetOperatorID()),
		registrystorage.ByActiveValidator(),
	)
}

func (c *controller) IndicesChangeChan() chan struct{} {
	return c.indicesChange
}

func (c *controller) ValidatorExitChan() <-chan duties.ExitDescriptor {
	return c.validatorExitCh
}

func (c *controller) GetValidatorStats() (uint64, uint64, uint64, error) {
	allShares := c.sharesStorage.List(nil)
	operatorShares := uint64(0)
	active := uint64(0)
	for _, s := range allShares {
		if ok := s.BelongsToOperator(c.operatorDataStore.GetOperatorID()); ok {
			operatorShares++
		}
		if s.IsAttesting(c.beacon.GetBeaconNetwork().EstimatedCurrentEpoch()) {
			active++
		}
	}
	return uint64(len(allShares)), active, operatorShares, nil
}

func (c *controller) handleRouterMessages() {
	ctx, cancel := context.WithCancel(c.context)
	defer cancel()
	ch := c.messageRouter.GetMessageChan()
	for {
		select {
		case <-ctx.Done():
			c.logger.Debug("router message handler stopped")
			return

		case msg := <-ch:
			switch m := msg.(type) {
			case *genesisqueue.GenesisSSVMessage:
				if m.MsgType == genesismessage.SSVEventMsgType {
					continue
				}

				pk := m.GetID().GetPubKey()
				if v, ok := c.validatorsMap.GetValidator(spectypes.ValidatorPK(pk[:])); ok {
					v.GenesisValidator.HandleMessage(c.logger, m)
				}
				// TODO: (Alan) make exporter work with genesis message as well
				// } else if c.validatorOptions.Exporter {
				// 	if m.MsgType != genesisspectypes.SSVConsensusMsgType {
				// 		continue // not supporting other types
				// 	}
				// 	if !c.messageWorker.TryEnqueue(m) { // start to save non committee decided messages only post fork
				// 		c.logger.Warn("Failed to enqueue post consensus message: buffer is full")
				// 	}

			case *queue.SSVMessage:
				if m.MsgType == message.SSVEventMsgType {
					continue
				}

				// TODO: only try copying clusterid if validator failed
				dutyExecutorID := m.GetID().GetDutyExecutorID()
				var cid spectypes.CommitteeID
				copy(cid[:], dutyExecutorID[16:])

				if v, ok := c.validatorsMap.GetValidator(spectypes.ValidatorPK(dutyExecutorID)); ok {
					v.Validator.HandleMessage(c.logger, m)
				} else if vc, ok := c.validatorsMap.GetCommittee(cid); ok {
					vc.HandleMessage(c.logger, m)
				} else if c.validatorOptions.Exporter {
					if m.MsgType != spectypes.SSVConsensusMsgType && m.MsgType != spectypes.SSVPartialSignatureMsgType {
						continue
					}
					if !c.messageWorker.TryEnqueue(m) { // start to save non committee decided messages only post fork
						c.logger.Warn("Failed to enqueue post consensus message: buffer is full")
					}
				}

			default:
				// This should be impossible because the channel is typed.
				c.logger.Fatal("unknown message type from router", zap.Any("message", m))
			}
		}
	}
}

var nonCommitteeValidatorTTLs = map[spectypes.RunnerRole]phase0.Slot{
	spectypes.RoleCommittee:  64,
	spectypes.RoleProposer:   4,
	spectypes.RoleAggregator: 4,
	//spectypes.BNRoleSyncCommittee:             4,
	spectypes.RoleSyncCommitteeContribution: 4,
}

func (c *controller) handleWorkerMessages(msg network.DecodedSSVMessage) error {
	var ncv *committeeObserver
	ssvMsg := msg.(*queue.SSVMessage)

	item := c.getNonCommitteeValidators(ssvMsg.GetID())
	if item == nil {
		committeeObserverOptions := validator.CommitteeObserverOptions{
			Logger:            c.logger,
			NetworkConfig:     c.networkConfig,
			ValidatorStore:    c.validatorStore,
			Network:           c.validatorOptions.Network,
			Storage:           c.validatorOptions.Storage,
			FullNode:          c.validatorOptions.FullNode,
			Operator:          c.validatorOptions.Operator,
			OperatorSigner:    c.validatorOptions.OperatorSigner,
			NewDecidedHandler: c.validatorOptions.NewDecidedHandler,
		}
		ncv = &committeeObserver{
			CommitteeObserver: validator.NewCommitteeObserver(convert.MessageID(ssvMsg.MsgID), committeeObserverOptions),
		}
		ttlSlots := nonCommitteeValidatorTTLs[ssvMsg.MsgID.GetRoleType()]
		c.committeesObservers.Set(
			ssvMsg.GetID(),
			ncv,
			time.Duration(ttlSlots)*c.beacon.GetBeaconNetwork().SlotDurationSec(),
		)
	} else {
		ncv = item
	}
	if err := c.handleNonCommitteeMessages(ssvMsg, ncv); err != nil {
		return err
	}
	return nil
}

func (c *controller) handleNonCommitteeMessages(msg *queue.SSVMessage, ncv *committeeObserver) error {
	c.committeesObserversMutex.Lock()
	defer c.committeesObserversMutex.Unlock()

	if msg.MsgType == spectypes.SSVConsensusMsgType {
		// Process proposal messages for committee consensus only to get the roots
		if msg.MsgID.GetRoleType() != spectypes.RoleCommittee {
			return nil
		}

		subMsg, ok := msg.Body.(*specqbft.Message)
		if !ok || subMsg.MsgType != specqbft.ProposalMsgType {
			return nil
		}

		return ncv.OnProposalMsg(msg)
	} else if msg.MsgType == spectypes.SSVPartialSignatureMsgType {
		pSigMessages := &spectypes.PartialSignatureMessages{}
		if err := pSigMessages.Decode(msg.SignedSSVMessage.SSVMessage.GetData()); err != nil {
			return err
		}

		return ncv.ProcessMessage(msg)
	}
	return nil
}

func (c *controller) getNonCommitteeValidators(messageId spectypes.MessageID) *committeeObserver {
	item := c.committeesObservers.Get(messageId)
	if item != nil {
		return item.Value()
	}
	return nil
}

// StartValidators loads all persisted shares and setup the corresponding validators
func (c *controller) StartValidators() {
	// Load non-liquidated shares.
	shares := c.sharesStorage.List(nil, registrystorage.ByNotLiquidated())
	if len(shares) == 0 {
		close(c.committeeValidatorSetup)
		c.logger.Info("could not find validators")
		return
	}

	var ownShares []*ssvtypes.SSVShare
	var allPubKeys = make([][]byte, 0, len(shares))
	for _, share := range shares {
		if c.operatorDataStore.GetOperatorID() != 0 && share.BelongsToOperator(c.operatorDataStore.GetOperatorID()) {
			ownShares = append(ownShares, share)
		}
		allPubKeys = append(allPubKeys, share.ValidatorPubKey[:])
	}

	if c.validatorOptions.Exporter {
		// There are no committee validators to setup.
		close(c.committeeValidatorSetup)
	} else {
		// Setup committee validators.
		inited, committees := c.setupValidators(ownShares)
		if len(inited) == 0 {
			// If no validators were started and therefore we're not subscribed to any subnets,
			// then subscribe to a random subnet to participate in the network.
			if err := c.network.SubscribeRandoms(c.logger, 1); err != nil {
				c.logger.Error("failed to subscribe to random subnets", zap.Error(err))
			}
		}
		close(c.committeeValidatorSetup)

		// Start validators.
		c.startValidators(inited, committees)
	}

	// Fetch metadata now if there is none. Otherwise, UpdateValidatorsMetadataLoop will handle it.
	var hasMetadata bool
	for _, share := range shares {
		if !share.Liquidated && share.HasBeaconMetadata() {
			hasMetadata = true
			break
		}
	}
	if !hasMetadata {
		start := time.Now()
		err := beaconprotocol.UpdateValidatorsMetadata(c.logger, allPubKeys, c, c.beacon, c.onMetadataUpdated)
		if err != nil {
			c.logger.Error("failed to update validators metadata after setup",
				zap.Int("shares", len(allPubKeys)),
				fields.Took(time.Since(start)),
				zap.Error(err))
		} else {
			c.logger.Debug("updated validators metadata after setup",
				zap.Int("shares", len(allPubKeys)),
				fields.Took(time.Since(start)))
		}
	}
}

// setupValidators setup and starts validators from the given shares.
// shares w/o validator's metadata won't start, but the metadata will be fetched and the validator will start afterwards
func (c *controller) setupValidators(shares []*ssvtypes.SSVShare) ([]*validators.ValidatorContainer, []*validator.Committee) {
	c.logger.Info("starting validators setup...", zap.Int("shares count", len(shares)))
	var errs []error
	var fetchMetadata [][]byte
	var validators []*validators.ValidatorContainer
	var committees []*validator.Committee
	for _, validatorShare := range shares {
		var initialized bool
		v, vc, err := c.onShareInit(validatorShare)
		if err != nil {
			c.logger.Warn("could not start validator", fields.PubKey(validatorShare.ValidatorPubKey[:]), zap.Error(err))
			errs = append(errs, err)
		}
		if v != nil {
			initialized = true
		}
		if !initialized && err == nil {
			// Fetch metadata, if needed.
			fetchMetadata = append(fetchMetadata, validatorShare.ValidatorPubKey[:])
		}
		if initialized {
			validators = append(validators, v)
			committees = append(committees, vc)
		}
	}
	c.logger.Info("init validators done", zap.Int("validators_size", c.validatorsMap.SizeValidators()), zap.Int("committee_size", c.validatorsMap.SizeCommittees()),
		zap.Int("failures", len(errs)), zap.Int("missing_metadata", len(fetchMetadata)),
		zap.Int("shares", len(shares)), zap.Int("initialized", len(validators)))
	return validators, committees
}

func (c *controller) startValidators(validators []*validators.ValidatorContainer, committees []*validator.Committee) int {
	var started int
	var errs []error
	for _, v := range validators {
		s, err := c.startValidator(v)
		if err != nil {
			c.logger.Error("could not start validator", zap.Error(err))
			errs = append(errs, err)
			continue
		}
		if s {
			started++
		}
	}

	for _, vc := range committees {
		s, err := c.startCommittee(vc)
		if err != nil {
			c.logger.Error("could not start committee", zap.Error(err))
			errs = append(errs, err)
			continue
		}
		if s {
			started++
		}
	}

	c.logger.Info("setup validators done", zap.Int("map size", c.validatorsMap.SizeValidators()),
		zap.Int("failures", len(errs)),
		zap.Int("shares", len(validators)), zap.Int("started", started))
	return started
}

// StartNetworkHandlers init msg worker that handles network messages
func (c *controller) StartNetworkHandlers() {
	// first, set stream handlers
	if err := c.setupNetworkHandlers(); err != nil {
		c.logger.Panic("could not register stream handlers", zap.Error(err))
	}
	c.network.UseMessageRouter(c.messageRouter)
	for i := 0; i < networkRouterConcurrency; i++ {
		go c.handleRouterMessages()
	}
	c.messageWorker.UseHandler(c.handleWorkerMessages)
}

// UpdateValidatorMetadata updates a given validator with metadata (implements ValidatorMetadataStorage)
func (c *controller) UpdateValidatorMetadata(pk spectypes.ValidatorPK, metadata *beaconprotocol.ValidatorMetadata) error {
	if metadata == nil {
		return errors.New("could not update empty metadata")
	}
	// Save metadata to share storage.
	err := c.sharesStorage.UpdateValidatorMetadata(pk, metadata)
	if err != nil {
		return errors.Wrap(err, "could not update validator metadata")
	}

	// If this validator is not ours or is liquidated, don't start it.
	share := c.sharesStorage.Get(nil, pk[:])
	if share == nil {
		return errors.New("share was not found")
	}
	if !share.BelongsToOperator(c.operatorDataStore.GetOperatorID()) || share.Liquidated {
		return nil
	}

	// Start validator (if not already started).
	// TODO: why its in the map if not started?
	if v, found := c.validatorsMap.GetValidator(pk); found {
		v.UpdateShare(
			func(s *types.SSVShare) {
				s.BeaconMetadata = share.BeaconMetadata
				s.ValidatorIndex = share.ValidatorIndex
			}, func(s *genesistypes.SSVShare) {
				s.BeaconMetadata = share.BeaconMetadata
			},
		)
		_, err := c.startValidator(v)
		if err != nil {
			c.logger.Warn("could not start validator", zap.Error(err))
		}
		vc, found := c.validatorsMap.GetCommittee(v.Share().CommitteeID())
		if found {
			vc.AddShare(&v.Share().Share)
			_, err := c.startCommittee(vc)
			if err != nil {
				c.logger.Warn("could not start committee", zap.Error(err))
			}
		}
	} else {
		c.logger.Info("starting new validator", fields.PubKey(pk[:]))

		started, err := c.onShareStart(share)
		if err != nil {
			return errors.Wrap(err, "could not start validator")
		}
		if started {
			c.logger.Debug("started share after metadata update", zap.Bool("started", started))
		}
	}
	return nil
}

// UpdateValidatorMetadata updates a given validator with metadata (implements ValidatorMetadataStorage)
func (c *controller) UpdateValidatorsMetadata(data map[spectypes.ValidatorPK]*beaconprotocol.ValidatorMetadata) error {
	// TODO: better log and err handling
	for pk, metadata := range data {
		c.metadataLastUpdated[pk] = time.Now()

		if metadata == nil {
			delete(data, pk)
		}
	}

	startdb := time.Now()
	// Save metadata to share storage.
	err := c.sharesStorage.UpdateValidatorsMetadata(data)
	if err != nil {
		return errors.Wrap(err, "could not update validator metadata")
	}
	c.logger.Debug("🆕 updated validators metadata in storage", zap.Duration("elapsed", time.Since(startdb)), zap.Int("count", len(data)))

	pks := maps.Keys(data)

	shares := c.sharesStorage.List(nil, registrystorage.ByNotLiquidated(), registrystorage.ByOperatorID(c.operatorDataStore.GetOperatorID()), func(share *ssvtypes.SSVShare) bool {
		return slices.Contains(pks, share.ValidatorPubKey)
	})

	for _, share := range shares {
		// Start validator (if not already started).
		// TODO: why its in the map if not started?
		if v, found := c.validatorsMap.GetValidator(share.ValidatorPubKey); found {
			v.UpdateShare(
				func(s *types.SSVShare) {
					s.BeaconMetadata = share.BeaconMetadata
					s.ValidatorIndex = share.ValidatorIndex
				}, func(s *genesistypes.SSVShare) {
					s.BeaconMetadata = share.BeaconMetadata
				},
			)
			_, err := c.startValidator(v)
			if err != nil {
				c.logger.Warn("could not start validator", zap.Error(err))
			}
			vc, found := c.validatorsMap.GetCommittee(v.Share().CommitteeID())
			if found {
				vc.AddShare(&v.Share().Share)
				_, err := c.startCommittee(vc)
				if err != nil {
					c.logger.Warn("could not start committee", zap.Error(err))
				}
			}
		} else {
			c.logger.Info("starting new validator", fields.PubKey(share.ValidatorPubKey[:]))

			started, err := c.onShareStart(share)
			if err != nil {
				c.logger.Warn("could not start newly active validator", zap.Error(err))
				continue
			}
			if started {
				c.logger.Debug("started share after metadata update", zap.Bool("started", started))
			}
		}
	}

	return nil
}

// GetValidator returns a validator instance from ValidatorsMap
func (c *controller) GetValidator(pubKey spectypes.ValidatorPK) (*validators.ValidatorContainer, bool) {
	return c.validatorsMap.GetValidator(pubKey)
}

func (c *controller) ExecuteGenesisDuty(logger *zap.Logger, duty *genesisspectypes.Duty) {
	// because we're using the same duty for more than 1 duty (e.g. attest + aggregator) there is an error in bls.Deserialize func for cgo pointer to pointer,
	// so we need to copy the pubkey to avoid pointer.
	var pk phase0.BLSPubKey
	copy(pk[:], duty.PubKey[:])

	if v, ok := c.GetValidator(spectypes.ValidatorPK(pk)); ok {
		ssvMsg, err := CreateGenesisDutyExecuteMsg(duty, pk, genesisssvtypes.GetDefaultDomain())
		if err != nil {
			logger.Error("could not create duty execute msg", zap.Error(err))
			return
		}
		dec, err := genesisqueue.DecodeGenesisSSVMessage(ssvMsg)
		if err != nil {
			logger.Error("could not decode duty execute msg", zap.Error(err))
			return
		}
		if pushed := v.GenesisValidator.Queues[duty.Type].Q.TryPush(dec); !pushed {
			logger.Warn("dropping ExecuteDuty message because the queue is full")
		}
	} else {
		logger.Warn("could not find validator", fields.PubKey(duty.PubKey[:]))
	}
}

func (c *controller) ExecuteDuty(logger *zap.Logger, duty *spectypes.ValidatorDuty) {
	// because we're using the same duty for more than 1 duty (e.g. attest + aggregator) there is an error in bls.Deserialize func for cgo pointer to pointer.
	// so we need to copy the pubkey val to avoid pointer
	pk := make([]byte, 48)
	copy(pk, duty.PubKey[:])

	if v, ok := c.GetValidator(spectypes.ValidatorPK(pk)); ok {
		ssvMsg, err := CreateDutyExecuteMsg(duty, pk, c.networkConfig.DomainType())
		if err != nil {
			logger.Error("could not create duty execute msg", zap.Error(err))
			return
		}
		dec, err := queue.DecodeSSVMessage(ssvMsg)
		if err != nil {
			logger.Error("could not decode duty execute msg", zap.Error(err))
			return
		}
		if pushed := v.Validator.Queues[duty.RunnerRole()].Q.TryPush(dec); !pushed {
			logger.Warn("dropping ExecuteDuty message because the queue is full")
		}
		// logger.Debug("📬 queue: pushed message", fields.MessageID(dec.MsgID), fields.MessageType(dec.MsgType))
	} else {
		logger.Warn("could not find validator")
	}
}

func (c *controller) ExecuteCommitteeDuty(logger *zap.Logger, committeeID spectypes.CommitteeID, duty *spectypes.CommitteeDuty) {
	logger = logger.With(fields.Slot(duty.Slot), fields.Role(duty.RunnerRole()))

	if cm, ok := c.validatorsMap.GetCommittee(committeeID); ok {
		ssvMsg, err := CreateCommitteeDutyExecuteMsg(duty, committeeID, c.networkConfig.DomainType())
		if err != nil {
			logger.Error("could not create duty execute msg", zap.Error(err))
			return
		}
		dec, err := queue.DecodeSSVMessage(ssvMsg)
		if err != nil {
			logger.Error("could not decode duty execute msg", zap.Error(err))
			return
		}
		// TODO alan: no queue in cc, what should we do?
		if err := cm.OnExecuteDuty(logger, dec.Body.(*ssvtypes.EventMsg)); err != nil {
			logger.Error("could not execute committee duty", zap.Error(err))
		}
		// logger.Debug("📬 queue: pushed message", fields.MessageID(dec.MsgID), fields.MessageType(dec.MsgType))
	} else {
		logger.Warn("could not find committee", fields.CommitteeID(committeeID))
	}
}

// CreateDutyExecuteMsg returns ssvMsg with event type of execute duty
func CreateDutyExecuteMsg(duty *spectypes.ValidatorDuty, pubKey []byte, domain spectypes.DomainType) (*spectypes.SSVMessage, error) {
	executeDutyData := ssvtypes.ExecuteDutyData{Duty: duty}
	data, err := json.Marshal(executeDutyData)
	if err != nil {
		return nil, fmt.Errorf("failed to marshal execute duty data: %w", err)
	}

	return dutyDataToSSVMsg(domain, pubKey, duty.RunnerRole(), data)
}

// CreateCommitteeDutyExecuteMsg returns ssvMsg with event type of execute committee duty
func CreateCommitteeDutyExecuteMsg(duty *spectypes.CommitteeDuty, committeeID spectypes.CommitteeID, domain spectypes.DomainType) (*spectypes.SSVMessage, error) {
	executeCommitteeDutyData := ssvtypes.ExecuteCommitteeDutyData{Duty: duty}
	data, err := json.Marshal(executeCommitteeDutyData)
	if err != nil {
		return nil, fmt.Errorf("failed to marshal execute committee duty data: %w", err)
	}

	return dutyDataToSSVMsg(domain, committeeID[:], spectypes.RoleCommittee, data)
}

func CreateGenesisDutyExecuteMsg(duty *genesisspectypes.Duty, pubKey phase0.BLSPubKey, domain genesisspectypes.DomainType) (*genesisspectypes.SSVMessage, error) {
	executeDutyData := genesisssvtypes.ExecuteDutyData{Duty: duty}
	b, err := json.Marshal(executeDutyData)
	if err != nil {
		return nil, errors.Wrap(err, "failed to marshal execute duty data")
	}
	msg := genesisssvtypes.EventMsg{
		Type: genesisssvtypes.ExecuteDuty,
		Data: b,
	}
	data, err := msg.Encode()
	if err != nil {
		return nil, errors.Wrap(err, "failed to encode event msg")
	}
	return &genesisspectypes.SSVMessage{
		MsgType: genesisspectypes.MsgType(message.SSVEventMsgType),
		MsgID:   genesisspectypes.NewMsgID(domain, pubKey[:], duty.Type),
		Data:    data,
	}, nil
}

func dutyDataToSSVMsg(
	domain spectypes.DomainType,
	msgIdentifier []byte,
	runnerRole spectypes.RunnerRole,
	data []byte,
) (*spectypes.SSVMessage, error) {
	msg := ssvtypes.EventMsg{
		Type: ssvtypes.ExecuteDuty,
		Data: data,
	}
	msgData, err := msg.Encode()
	if err != nil {
		return nil, fmt.Errorf("failed to encode event msg: %w", err)
	}

	return &spectypes.SSVMessage{
		MsgType: message.SSVEventMsgType,
		MsgID:   spectypes.NewMsgID(domain, msgIdentifier, runnerRole),
		Data:    msgData,
	}, nil
}

// CommitteeActiveIndices fetches indices of in-committee validators who are active at the given epoch.
func (c *controller) CommitteeActiveIndices(epoch phase0.Epoch) []phase0.ValidatorIndex {
	vals := c.validatorsMap.GetAllValidators()
	indices := make([]phase0.ValidatorIndex, 0, len(vals))
	for _, v := range vals {
		if v.Share().IsAttesting(epoch) {
			indices = append(indices, v.Share().BeaconMetadata.Index)
		}
	}
	return indices
}

func (c *controller) AllActiveIndices(epoch phase0.Epoch, afterInit bool) []phase0.ValidatorIndex {
	if afterInit {
		<-c.committeeValidatorSetup
	}
	var indices []phase0.ValidatorIndex
	c.sharesStorage.Range(nil, func(share *ssvtypes.SSVShare) bool {
		if share.IsAttesting(epoch) {
			indices = append(indices, share.BeaconMetadata.Index)
		}
		return true
	})
	return indices
}

// TODO: this looks like its duplicated behaviour, check if necessary
// onMetadataUpdated is called when validator's metadata was updated
func (c *controller) onMetadataUpdated(pk spectypes.ValidatorPK, meta *beaconprotocol.ValidatorMetadata) {
	if meta == nil {
		return
	}
	logger := c.logger.With(fields.PubKey(pk[:]))

	if v, exist := c.GetValidator(pk); exist {
		// update share object owned by the validator
		// TODO: check if this updates running validators
		if !v.Share().BeaconMetadata.Equals(meta) {
			v.UpdateShare(
				func(s *types.SSVShare) {
					s.BeaconMetadata.Status = meta.Status
					s.BeaconMetadata.Balance = meta.Balance
					s.BeaconMetadata.ActivationEpoch = meta.ActivationEpoch
				},
				func(s *genesistypes.SSVShare) {
					s.BeaconMetadata.Status = meta.Status
					s.BeaconMetadata.Balance = meta.Balance
					s.BeaconMetadata.ActivationEpoch = meta.ActivationEpoch
				},
			)
			logger.Debug("metadata was updated")
		}
		_, err := c.startValidator(v)
		if err != nil {
			logger.Warn("could not start validator after metadata update",
				zap.Error(err), zap.Any("metadata", meta))
		}
		if vc, vcexist := c.validatorsMap.GetCommittee(v.Share().CommitteeID()); vcexist {
			vc.AddShare(&v.Share().Share)
			_, err := c.startCommittee(vc)
			if err != nil {
				logger.Warn("could not start committee after metadata update",
					zap.Error(err), zap.Any("metadata", meta))
			}
		}
		return
	}
}

// onShareStop is called when a validator was removed or liquidated
func (c *controller) onShareStop(pubKey spectypes.ValidatorPK) {
	// remove from ValidatorsMap
	v := c.validatorsMap.RemoveValidator(pubKey)

	if v == nil {
		c.logger.Warn("could not find validator to stop", fields.PubKey(pubKey[:]))
		return
	}

	// stop instance
	v.Stop()
	c.logger.Debug("validator was stopped", fields.PubKey(pubKey[:]))
	vc, ok := c.validatorsMap.GetCommittee(v.Share().CommitteeID())
	if ok {
		vc.RemoveShare(v.Share().Share.ValidatorIndex)
		if len(vc.Shares) == 0 {
			deletedCommittee := c.validatorsMap.RemoveCommittee(v.Share().CommitteeID())
			if deletedCommittee == nil {
				c.logger.Warn("could not find committee to remove on no validators",
					fields.CommitteeID(v.Share().CommitteeID()),
					fields.PubKey(pubKey[:]),
				)
				return
			}
			// TODO: (Alan) stop committee runners queues consumption
		}
	}
}

func (c *controller) onShareInit(share *ssvtypes.SSVShare) (*validators.ValidatorContainer, *validator.Committee, error) {
	if !share.HasBeaconMetadata() { // fetching index and status in case not exist
		c.logger.Warn("skipping validator until it becomes active", fields.PubKey(share.ValidatorPubKey[:]))
		return nil, nil, nil
	}

	if err := c.setShareFeeRecipient(share, c.recipientsStorage.GetRecipientData); err != nil {
		return nil, nil, fmt.Errorf("could not set share fee recipient: %w", err)
	}

	operator, err := c.committeeMemberFromShare(share)
	if err != nil {
		return nil, nil, err
	}

	// Start a committee validator.
	v, found := c.validatorsMap.GetValidator(share.ValidatorPubKey)
	if !found {
		// Share context with both the validator and the runners,
		// so that when the validator is stopped, the runners are stopped as well.
		ctx, cancel := context.WithCancel(c.context)

		opts := c.validatorOptions
		opts.SSVShare = share
		opts.Operator = operator
		opts.DutyRunners = SetupRunners(ctx, c.logger, opts)
		alanValidator := validator.NewValidator(ctx, cancel, opts)

		genesisOpts := c.genesisValidatorOptions
		// TODO: (Alan) share mutations such as metadata changes and fee recipient updates aren't reflected in genesis shares
		// because shares are duplicated.
		genesisOpts.SSVShare = genesisssvtypes.ConvertToGenesisSSVShare(share, operator)
		genesisOpts.DutyRunners = SetupGenesisRunners(ctx, c.logger, opts)

		genesisValidator := genesisvalidator.NewValidator(ctx, cancel, genesisOpts)

		v = &validators.ValidatorContainer{Validator: alanValidator, GenesisValidator: genesisValidator}
		c.validatorsMap.PutValidator(share.ValidatorPubKey, v)

		c.printShare(share, "setup validator done")

	}

	// Start a committee validator.
	vc, found := c.validatorsMap.GetCommittee(operator.CommitteeID)
	if !found {
		// Share context with both the validator and the runners,
		// so that when the validator is stopped, the runners are stopped as well.
		ctx, cancel := context.WithCancel(c.context)
		_ = cancel

		opts := c.validatorOptions
		opts.SSVShare = share
		opts.Operator = operator

		logger := c.logger.With([]zap.Field{
			zap.String("committee", fields.FormatCommittee(operator.Committee)),
			zap.String("committee_id", hex.EncodeToString(operator.CommitteeID[:])),
		}...)

		committeeRunnerFunc := SetupCommitteeRunners(ctx, opts)

		vc = validator.NewCommittee(c.context, logger, c.beacon.GetBeaconNetwork(), operator, committeeRunnerFunc)
		vc.AddShare(&share.Share)
		c.validatorsMap.PutCommittee(operator.CommitteeID, vc)

		c.printShare(share, "setup committee done")

	} else {
		vc.AddShare(&share.Share)
		c.printShare(share, "added share to committee")
	}

	return v, vc, nil
}

func (c *controller) committeeMemberFromShare(share *ssvtypes.SSVShare) (*spectypes.CommitteeMember, error) {
	operators := make([]*spectypes.Operator, len(share.Committee))
	for i, cm := range share.Committee {
		opdata, found, err := c.operatorsStorage.GetOperatorData(nil, cm.Signer)
		if err != nil {
			return nil, fmt.Errorf("could not get operator data: %w", err)
		}
		if !found {
			//TODO alan: support removed ops
			return nil, fmt.Errorf("operator not found")
		}

		operatorPEM, err := base64.StdEncoding.DecodeString(string(opdata.PublicKey))
		if err != nil {
			return nil, fmt.Errorf("could not decode public key: %w", err)
		}

		operators[i] = &spectypes.Operator{
			OperatorID:        cm.Signer,
			SSVOperatorPubKey: operatorPEM,
		}
	}

	f := ssvtypes.ComputeF(len(share.Committee))

	operatorPEM, err := base64.StdEncoding.DecodeString(string(c.operatorDataStore.GetOperatorData().PublicKey))
	if err != nil {
		return nil, fmt.Errorf("could not decode public key: %w", err)
	}

	return &spectypes.CommitteeMember{
		OperatorID:        c.operatorDataStore.GetOperatorID(),
		CommitteeID:       share.CommitteeID(),
		SSVOperatorPubKey: operatorPEM,
		FaultyNodes:       f,
		Committee:         operators,
	}, nil
}

func (c *controller) onShareStart(share *ssvtypes.SSVShare) (bool, error) {
	v, vc, err := c.onShareInit(share)
	if err != nil || v == nil {
		return false, err
	}

	started, err := c.startValidator(v)
	if err != nil {
		return false, err
	}
	vcstarted, err := c.startCommittee(vc)
	if err != nil {
		return false, err
	}
	return started && vcstarted, nil
}

func (c *controller) printShare(s *ssvtypes.SSVShare, msg string) {
	committee := make([]string, len(s.Committee))
	for i, c := range s.Committee {
		committee[i] = fmt.Sprintf(`[OperatorID=%d, PubKey=%x]`, c.Signer, c.SharePubKey)
	}
	c.logger.Debug(msg,
		fields.PubKey(s.ValidatorPubKey[:]),
		zap.Bool("own_validator", s.BelongsToOperator(c.operatorDataStore.GetOperatorID())),
		zap.Strings("committee", committee),
		fields.FeeRecipient(s.FeeRecipientAddress[:]),
	)
}

func (c *controller) setShareFeeRecipient(share *ssvtypes.SSVShare, getRecipientData GetRecipientDataFunc) error {
	data, found, err := getRecipientData(nil, share.OwnerAddress)
	if err != nil {
		return errors.Wrap(err, "could not get recipient data")
	}

	var feeRecipient bellatrix.ExecutionAddress
	if !found {
		c.logger.Debug("setting fee recipient to owner address",
			fields.Validator(share.ValidatorPubKey[:]), fields.FeeRecipient(share.OwnerAddress.Bytes()))
		copy(feeRecipient[:], share.OwnerAddress.Bytes())
	} else {
		c.logger.Debug("setting fee recipient to storage data",
			fields.Validator(share.ValidatorPubKey[:]), fields.FeeRecipient(data.FeeRecipient[:]))
		feeRecipient = data.FeeRecipient
	}
	share.SetFeeRecipient(feeRecipient)

	return nil
}

func (c *controller) validatorStart(validator *validators.ValidatorContainer) (bool, error) {
	if c.validatorStartFunc == nil {
		return validator.Start(c.logger)
	}
	return c.validatorStartFunc(validator)
}

//func (c *controller) startValidatorAndCommittee(v *val)

// startValidator will start the given validator if applicable
func (c *controller) startValidator(v *validators.ValidatorContainer) (bool, error) {
	c.reportValidatorStatus(v.Share().ValidatorPubKey[:], v.Share().BeaconMetadata)
	if v.Share().BeaconMetadata.Index == 0 {
		return false, errors.New("could not start validator: index not found")
	}
	started, err := c.validatorStart(v)
	if err != nil {
		c.metrics.ValidatorError(v.Share().ValidatorPubKey[:])
		return false, errors.Wrap(err, "could not start validator")
	}
	if started {
		c.recentlyStartedValidators++
	}

	return true, nil
}

func (c *controller) startCommittee(vc *validator.Committee) (bool, error) {
	//TODO alan: currently nothing to start in committee?
	// c.logger.Debug("committee started ", zap.String("committee_id", hex.EncodeToString(vc.Operator.ClusterID[:])))
	//cstarted, err := vc.Start() // TODO alan : make it testable
	//if err != nil {
	//	// todo alan: metrics
	//	//c.metrics.ValidatorError(vc.Share.ValidatorPubKey[:])
	//	return false, errors.Wrap(err, "could not start committee")
	//}
	//if cstarted {
	//	c.recentlyStartedCommittees++
	//}

	return true, nil
}

// UpdateValidatorMetaDataLoop updates metadata of validators in an interval
func (c *controller) UpdateValidatorMetaDataLoop() {
	const batchSize = 512
	var sleep = 2 * time.Second

	for {
		// Get the shares to fetch metadata for.
		start := time.Now()
		var existingShares, newShares []*ssvtypes.SSVShare
		c.sharesStorage.Range(nil, func(share *ssvtypes.SSVShare) bool {
			if share.Liquidated {
				return true
			}
			if share.BeaconMetadata == nil && share.MetadataLastUpdated().IsZero() {
				newShares = append(newShares, share)
			} else if time.Since(share.MetadataLastUpdated()) > c.metadataUpdateInterval {
				existingShares = append(existingShares, share)
			}
			return len(newShares) < batchSize
		})

		// Combine validators up to batchSize, prioritizing the new ones.
		shares := newShares
		if remainder := batchSize - len(shares); remainder > 0 {
			end := remainder
			if end > len(existingShares) {
				end = len(existingShares)
			}
			shares = append(shares, existingShares[:end]...)
		}
		for _, share := range shares {
			share.SetMetadataLastUpdated(time.Now())
		}

		filteringTook := time.Since(start)
		if len(shares) > 0 {
			pubKeys := make([][]byte, len(shares))
			for i, s := range shares {
				pubKeys[i] = s.ValidatorPubKey[:]
			}
			err := c.updateValidatorsMetadata(c.logger, pubKeys, c, c.beacon, c.onMetadataUpdated)
			if err != nil {
				c.logger.Warn("failed to update validators metadata", zap.Error(err))
				continue
			}
		}
		c.logger.Debug("updated validators metadata",
			zap.Int("validators", len(shares)),
			zap.Int("new_validators", len(newShares)),
			zap.Uint64("started_validators", c.recentlyStartedValidators),
			zap.Duration("filtering_took", filteringTook),
			fields.Took(time.Since(start)))

		// Only sleep if there aren't more validators to fetch metadata for.
		if len(shares) < batchSize {
			time.Sleep(sleep)
		}
	}
}

func (c *controller) updateValidatorsMetadata(logger *zap.Logger, pks [][]byte, storage beaconprotocol.ValidatorMetadataStorage, beacon beaconprotocol.BeaconNode, onMetadataUpdated func(pk spectypes.ValidatorPK, meta *beaconprotocol.ValidatorMetadata)) error {
	// Fetch metadata for all validators.
	c.recentlyStartedValidators = 0
	beforeUpdate := c.AllActiveIndices(c.beacon.GetBeaconNetwork().EstimatedCurrentEpoch(), false)

	err := beaconprotocol.UpdateValidatorsMetadata(logger, pks, storage, beacon, onMetadataUpdated)
	if err != nil {
		return errors.Wrap(err, "failed to update validators metadata")
	}

	// Refresh duties if there are any new active validators.
	afterUpdate := c.AllActiveIndices(c.beacon.GetBeaconNetwork().EstimatedCurrentEpoch(), false)
	if c.recentlyStartedValidators > 0 || hasNewValidators(beforeUpdate, afterUpdate) {
		c.logger.Debug("new validators found after metadata update",
			zap.Int("before", len(beforeUpdate)),
			zap.Int("after", len(afterUpdate)),
			zap.Uint64("started_validators", c.recentlyStartedValidators),
		)
		select {
		case c.indicesChange <- struct{}{}:
		case <-time.After(2 * c.beacon.GetBeaconNetwork().SlotDurationSec()):
			c.logger.Warn("timed out while notifying DutyScheduler of new validators")
		}
	}
	return nil
}

func hasNewValidators(before []phase0.ValidatorIndex, after []phase0.ValidatorIndex) bool {
	m := make(map[phase0.ValidatorIndex]struct{})
	for _, v := range before {
		m[v] = struct{}{}
	}
	for _, v := range after {
		if _, ok := m[v]; !ok {
			return true
		}
	}
	return false
}

func SetupCommitteeRunners(
	ctx context.Context,
	options validator.Options,
) validator.CommitteeRunnerFunc {
	buildController := func(role spectypes.RunnerRole, valueCheckF specqbft.ProposedValueCheckF) *qbftcontroller.Controller {
		config := &qbft.Config{
			BeaconSigner: options.Signer,
			Domain:       options.NetworkConfig.DomainType(),
			ValueCheckF:  nil, // sets per role type
			ProposerF: func(state *specqbft.State, round specqbft.Round) spectypes.OperatorID {
				leader := specqbft.RoundRobinProposer(state, round)
				//logger.Debug("leader", zap.Int("operator_id", int(leader)))
				return leader
			},
			Storage:     options.Storage.Get(convert.RunnerRole(role)),
			Network:     options.Network,
			Timer:       roundtimer.New(ctx, options.NetworkConfig.Beacon, role, nil),
			CutOffRound: specqbft.Round(specqbft.CutoffRound),
		}
		config.ValueCheckF = valueCheckF

		identifier := spectypes.NewMsgID(options.NetworkConfig.DomainType(), options.Operator.CommitteeID[:], role)
		qbftCtrl := qbftcontroller.NewController(identifier[:], options.Operator, config, options.OperatorSigner, options.FullNode)
		return qbftCtrl
	}

	return func(slot phase0.Slot, shares map[phase0.ValidatorIndex]*spectypes.Share, slashableValidators []spectypes.ShareValidatorPK) *runner.CommitteeRunner {
		// Create a committee runner.
		epoch := options.NetworkConfig.Beacon.GetBeaconNetwork().EstimatedEpochAtSlot(slot)
		valCheck := specssv.BeaconVoteValueCheckF(options.Signer, slot, slashableValidators, epoch)
		crunner := runner.NewCommitteeRunner(
			options.NetworkConfig,
			shares,
			buildController(spectypes.RoleCommittee, valCheck),
			options.Beacon,
			options.Network,
			options.Signer,
			options.OperatorSigner,
			valCheck,
		)
		return crunner.(*runner.CommitteeRunner)
	}
}

// SetupRunners initializes duty runners for the given validator
func SetupRunners(
	ctx context.Context,
	logger *zap.Logger,
	options validator.Options,
) runner.ValidatorDutyRunners {
	alanDomainType := options.NetworkConfig.AlanDomainType

	if options.SSVShare == nil || options.SSVShare.BeaconMetadata == nil {
		logger.Error("missing validator metadata", zap.String("validator", hex.EncodeToString(options.SSVShare.ValidatorPubKey[:])))
		return runner.ValidatorDutyRunners{} // TODO need to find better way to fix it
	}

	runnersType := []spectypes.RunnerRole{
		spectypes.RoleCommittee,
		spectypes.RoleProposer,
		spectypes.RoleAggregator,
		spectypes.RoleSyncCommitteeContribution,
		spectypes.RoleValidatorRegistration,
		spectypes.RoleVoluntaryExit,
	}

	buildController := func(role spectypes.RunnerRole, valueCheckF specqbft.ProposedValueCheckF) *qbftcontroller.Controller {
		config := &qbft.Config{
			BeaconSigner: options.Signer,
			Domain:       options.NetworkConfig.DomainType(),
			ValueCheckF:  nil, // sets per role type
			ProposerF: func(state *specqbft.State, round specqbft.Round) spectypes.OperatorID {
				leader := specqbft.RoundRobinProposer(state, round)
				//logger.Debug("leader", zap.Int("operator_id", int(leader)))
				return leader
			},
			Storage:     options.Storage.Get(convert.RunnerRole(role)),
			Network:     options.Network,
			Timer:       roundtimer.New(ctx, options.NetworkConfig.Beacon, role, nil),
			CutOffRound: specqbft.Round(specqbft.CutoffRound),
		}
		config.ValueCheckF = valueCheckF

<<<<<<< HEAD
		alanDomainType := options.NetworkConfig.AlanDomainType
=======
>>>>>>> 12b3d12f
		identifier := spectypes.NewMsgID(alanDomainType, options.SSVShare.Share.ValidatorPubKey[:], role)
		qbftCtrl := qbftcontroller.NewController(identifier[:], options.Operator, config, options.OperatorSigner, options.FullNode)
		return qbftCtrl
	}

	shareMap := make(map[phase0.ValidatorIndex]*spectypes.Share) // TODO: fill the map
	shareMap[options.SSVShare.ValidatorIndex] = &options.SSVShare.Share

	runners := runner.ValidatorDutyRunners{}
	alanDomainType := options.NetworkConfig.AlanDomainType
	for _, role := range runnersType {
		switch role {
		//case spectypes.BNRoleAttester:
		//	valCheck := specssv.AttesterValueCheckF(options.Signer, options.NetworkConfig.Beacon.GetBeaconNetwork(), options.SSVShare.Share.ValidatorPubKey, options.SSVShare.BeaconMetadata.Index, options.SSVShare.SharePubKey)
		//	qbftCtrl := buildController(spectypes.BNRoleAttester, valCheck)
		//	runners[role] = runner.NewAttesterRunner(options.NetworkConfig.Beacon.GetBeaconNetwork(), &options.SSVShare.Share, qbftCtrl, options.Beacon, options.Network, options.Signer, options.OperatorSigner, valCheck, 0)
		case spectypes.RoleProposer:
			proposedValueCheck := specssv.ProposerValueCheckF(options.Signer, options.NetworkConfig.Beacon.GetBeaconNetwork(), options.SSVShare.Share.ValidatorPubKey, options.SSVShare.BeaconMetadata.Index, options.SSVShare.SharePubKey)
			qbftCtrl := buildController(spectypes.RoleProposer, proposedValueCheck)
			runners[role] = runner.NewProposerRunner(alanDomainType, options.NetworkConfig.Beacon.GetBeaconNetwork(), shareMap, qbftCtrl, options.Beacon, options.Network, options.Signer, options.OperatorSigner, proposedValueCheck, 0)
		case spectypes.RoleAggregator:
			aggregatorValueCheckF := specssv.AggregatorValueCheckF(options.Signer, options.NetworkConfig.Beacon.GetBeaconNetwork(), options.SSVShare.Share.ValidatorPubKey, options.SSVShare.BeaconMetadata.Index)
			qbftCtrl := buildController(spectypes.RoleAggregator, aggregatorValueCheckF)
			runners[role] = runner.NewAggregatorRunner(alanDomainType, options.NetworkConfig.Beacon.GetBeaconNetwork(), shareMap, qbftCtrl, options.Beacon, options.Network, options.Signer, options.OperatorSigner, aggregatorValueCheckF, 0)
		//case spectypes.BNRoleSyncCommittee:
		//syncCommitteeValueCheckF := specssv.SyncCommitteeValueCheckF(options.Signer, options.NetworkConfig.Beacon.GetBeaconNetwork(), options.SSVShare.ValidatorPubKey, options.SSVShare.BeaconMetadata.Index)
		//qbftCtrl := buildController(spectypes.BNRoleSyncCommittee, syncCommitteeValueCheckF)
		//runners[role] = runner.NewSyncCommitteeRunner(options.NetworkConfig, options.NetworkConfig.Beacon.GetBeaconNetwork(), &options.SSVShare.Share, qbftCtrl, options.Beacon, options.Network, options.Signer, options.OperatorSigner, syncCommitteeValueCheckF, 0)
		case spectypes.RoleSyncCommitteeContribution:
			syncCommitteeContributionValueCheckF := specssv.SyncCommitteeContributionValueCheckF(options.Signer, options.NetworkConfig.Beacon.GetBeaconNetwork(), options.SSVShare.Share.ValidatorPubKey, options.SSVShare.BeaconMetadata.Index)
			qbftCtrl := buildController(spectypes.RoleSyncCommitteeContribution, syncCommitteeContributionValueCheckF)
			runners[role] = runner.NewSyncCommitteeAggregatorRunner(alanDomainType, options.NetworkConfig.Beacon.GetBeaconNetwork(), shareMap, qbftCtrl, options.Beacon, options.Network, options.Signer, options.OperatorSigner, syncCommitteeContributionValueCheckF, 0)
		case spectypes.RoleValidatorRegistration:
			runners[role] = runner.NewValidatorRegistrationRunner(alanDomainType, options.NetworkConfig.Beacon.GetBeaconNetwork(), shareMap, options.Beacon, options.Network, options.Signer, options.OperatorSigner)
		case spectypes.RoleVoluntaryExit:
			runners[role] = runner.NewVoluntaryExitRunner(alanDomainType, options.NetworkConfig.Beacon.GetBeaconNetwork(), shareMap, options.Beacon, options.Network, options.Signer, options.OperatorSigner)
		}
	}
	return runners
}

func SetupGenesisRunners(ctx context.Context, logger *zap.Logger, options validator.Options) genesisrunner.DutyRunners {
	genesisDomainType := options.NetworkConfig.GenesisDomainType

	if options.SSVShare == nil || options.SSVShare.BeaconMetadata == nil {
		logger.Error("missing validator metadata", zap.String("validator", hex.EncodeToString(options.SSVShare.ValidatorPubKey[:])))
		return genesisrunner.DutyRunners{} // TODO need to find better way to fix it
	}

	runnersType := []genesisspectypes.BeaconRole{
		genesisspectypes.BNRoleAttester,
		genesisspectypes.BNRoleProposer,
		genesisspectypes.BNRoleAggregator,
		genesisspectypes.BNRoleSyncCommittee,
		genesisspectypes.BNRoleSyncCommitteeContribution,
		genesisspectypes.BNRoleValidatorRegistration,
		genesisspectypes.BNRoleVoluntaryExit,
	}

	share := genesisssvtypes.ConvertToGenesisShare(&options.SSVShare.Share, options.Operator)

	buildController := func(role genesisspectypes.BeaconRole, valueCheckF genesisspecqbft.ProposedValueCheckF) *genesisqbftcontroller.Controller {
		config := &genesisqbft.Config{
			Signer:      options.GenesisOptions.Signer,
			SigningPK:   options.SSVShare.ValidatorPubKey[:],
			Domain:      genesisssvtypes.GetDefaultDomain(),
			ValueCheckF: nil, // sets per role type
			ProposerF: func(state *genesisspecqbft.State, round genesisspecqbft.Round) genesisspectypes.OperatorID {
				leader := genesisspecqbft.RoundRobinProposer(state, round)
				return leader
			},
			Storage: options.GenesisOptions.Storage.Get(role),
			Network: options.GenesisOptions.Network,
			Timer:   genesisroundtimer.New(ctx, options.NetworkConfig.Beacon, role, nil),
		}
		config.ValueCheckF = valueCheckF
		identifier := genesisspectypes.NewMsgID(genesisssvtypes.GetDefaultDomain(), options.SSVShare.Share.ValidatorPubKey[:], role)
		qbftCtrl := genesisqbftcontroller.NewController(identifier[:], share, config, options.FullNode)
		qbftCtrl.NewDecidedHandler = options.GenesisOptions.NewDecidedHandler
		return qbftCtrl
	}

	genesisBeaconNetwork := genesisspectypes.BeaconNetwork(options.NetworkConfig.Beacon.GetBeaconNetwork())

	runners := genesisrunner.DutyRunners{}
	genesisDomainType := options.NetworkConfig.GenesisDomainType
	for _, role := range runnersType {
		switch role {
		case genesisspectypes.BNRoleAttester:
			valCheck := genesisspecssv.AttesterValueCheckF(options.GenesisOptions.Signer, genesisBeaconNetwork, options.SSVShare.Share.ValidatorPubKey[:], options.SSVShare.BeaconMetadata.Index, options.SSVShare.SharePubKey)
			qbftCtrl := buildController(genesisspectypes.BNRoleAttester, valCheck)
			runners[role] = genesisrunner.NewAttesterRunnner(genesisDomainType, genesisBeaconNetwork, share, qbftCtrl, options.GenesisBeacon, options.GenesisOptions.Network, options.GenesisOptions.Signer, valCheck, 0)
		case genesisspectypes.BNRoleProposer:
			proposedValueCheck := genesisspecssv.ProposerValueCheckF(options.GenesisOptions.Signer, genesisBeaconNetwork, options.SSVShare.Share.ValidatorPubKey[:], options.SSVShare.BeaconMetadata.Index, options.SSVShare.SharePubKey)
			qbftCtrl := buildController(genesisspectypes.BNRoleProposer, proposedValueCheck)
			runners[role] = genesisrunner.NewProposerRunner(genesisDomainType, genesisBeaconNetwork, share, qbftCtrl, options.GenesisBeacon, options.GenesisOptions.Network, options.GenesisOptions.Signer, proposedValueCheck, 0)
			runners[role].(*genesisrunner.ProposerRunner).ProducesBlindedBlocks = options.BuilderProposals // apply blinded block flag
		case genesisspectypes.BNRoleAggregator:
			aggregatorValueCheckF := genesisspecssv.AggregatorValueCheckF(options.GenesisOptions.Signer, genesisBeaconNetwork, options.SSVShare.Share.ValidatorPubKey[:], options.SSVShare.BeaconMetadata.Index)
			qbftCtrl := buildController(genesisspectypes.BNRoleAggregator, aggregatorValueCheckF)
			runners[role] = genesisrunner.NewAggregatorRunner(genesisDomainType, genesisBeaconNetwork, share, qbftCtrl, options.GenesisBeacon, options.GenesisOptions.Network, options.GenesisOptions.Signer, aggregatorValueCheckF, 0)
		case genesisspectypes.BNRoleSyncCommittee:
			syncCommitteeValueCheckF := genesisspecssv.SyncCommitteeValueCheckF(options.GenesisOptions.Signer, genesisBeaconNetwork, options.SSVShare.ValidatorPubKey[:], options.SSVShare.BeaconMetadata.Index)
			qbftCtrl := buildController(genesisspectypes.BNRoleSyncCommittee, syncCommitteeValueCheckF)
			runners[role] = genesisrunner.NewSyncCommitteeRunner(genesisDomainType, genesisBeaconNetwork, share, qbftCtrl, options.GenesisBeacon, options.GenesisOptions.Network, options.GenesisOptions.Signer, syncCommitteeValueCheckF, 0)
		case genesisspectypes.BNRoleSyncCommitteeContribution:
			syncCommitteeContributionValueCheckF := genesisspecssv.SyncCommitteeContributionValueCheckF(options.GenesisOptions.Signer, genesisBeaconNetwork, options.SSVShare.Share.ValidatorPubKey[:], options.SSVShare.BeaconMetadata.Index)
			qbftCtrl := buildController(genesisspectypes.BNRoleSyncCommitteeContribution, syncCommitteeContributionValueCheckF)
			runners[role] = genesisrunner.NewSyncCommitteeAggregatorRunner(genesisDomainType, genesisBeaconNetwork, share, qbftCtrl, options.GenesisBeacon, options.GenesisOptions.Network, options.GenesisOptions.Signer, syncCommitteeContributionValueCheckF, 0)
		case genesisspectypes.BNRoleValidatorRegistration:
			runners[role] = genesisrunner.NewValidatorRegistrationRunner(genesisDomainType, genesisBeaconNetwork, share, options.GenesisBeacon, options.GenesisOptions.Network, options.GenesisOptions.Signer)
		case genesisspectypes.BNRoleVoluntaryExit:
			runners[role] = genesisrunner.NewVoluntaryExitRunner(genesisDomainType, genesisBeaconNetwork, share, options.GenesisBeacon, options.GenesisOptions.Network, options.GenesisOptions.Signer)
		}
	}
	return runners
}<|MERGE_RESOLUTION|>--- conflicted
+++ resolved
@@ -1420,10 +1420,8 @@
 		}
 		config.ValueCheckF = valueCheckF
 
-<<<<<<< HEAD
 		alanDomainType := options.NetworkConfig.AlanDomainType
-=======
->>>>>>> 12b3d12f
+
 		identifier := spectypes.NewMsgID(alanDomainType, options.SSVShare.Share.ValidatorPubKey[:], role)
 		qbftCtrl := qbftcontroller.NewController(identifier[:], options.Operator, config, options.OperatorSigner, options.FullNode)
 		return qbftCtrl
