package validator

import (
	"context"
	"crypto/rsa"
	"encoding/hex"
	"encoding/json"
<<<<<<< HEAD
	"github.com/bloxapp/ssv/protocol/v2/qbft/roundtimer"
	"github.com/bloxapp/ssv/protocol/v2/ssv/validator"
	"github.com/libp2p/go-libp2p/core/peer"
=======
	"fmt"
>>>>>>> c4e1e1be
	"sync"
	"time"

	v1 "github.com/attestantio/go-eth2-client/api/v1"
	"github.com/attestantio/go-eth2-client/spec/bellatrix"
	"github.com/attestantio/go-eth2-client/spec/phase0"
	specqbft "github.com/bloxapp/ssv-spec/qbft"
	specssv "github.com/bloxapp/ssv-spec/ssv"
	spectypes "github.com/bloxapp/ssv-spec/types"
	"github.com/ethereum/go-ethereum/common"
	"github.com/jellydator/ttlcache/v3"
	"github.com/pkg/errors"
	"go.uber.org/zap"

	"github.com/bloxapp/ssv/ibft/storage"
	"github.com/bloxapp/ssv/logging"
	"github.com/bloxapp/ssv/logging/fields"
	"github.com/bloxapp/ssv/message/validation"
	"github.com/bloxapp/ssv/network"
	"github.com/bloxapp/ssv/operator/duties"
	nodestorage "github.com/bloxapp/ssv/operator/storage"
	"github.com/bloxapp/ssv/operator/validatorsmap"
	beaconprotocol "github.com/bloxapp/ssv/protocol/v2/blockchain/beacon"
	"github.com/bloxapp/ssv/protocol/v2/message"
	p2pprotocol "github.com/bloxapp/ssv/protocol/v2/p2p"
	"github.com/bloxapp/ssv/protocol/v2/qbft"
	qbftcontroller "github.com/bloxapp/ssv/protocol/v2/qbft/controller"

	"github.com/bloxapp/ssv/protocol/v2/queue/worker"
	"github.com/bloxapp/ssv/protocol/v2/ssv/queue"
	"github.com/bloxapp/ssv/protocol/v2/ssv/runner"
<<<<<<< HEAD
	"github.com/bloxapp/ssv/protocol/v2/sync/handlers"
=======
	"github.com/bloxapp/ssv/protocol/v2/ssv/validator"
>>>>>>> c4e1e1be
	"github.com/bloxapp/ssv/protocol/v2/types"
	ssvtypes "github.com/bloxapp/ssv/protocol/v2/types"
	registrystorage "github.com/bloxapp/ssv/registry/storage"
	"github.com/bloxapp/ssv/storage/basedb"
)

//go:generate mockgen -package=mocks -destination=./mocks/controller.go -source=./controller.go

const (
	networkRouterConcurrency = 2048
)

type setUpValidatorsResult struct {
	Failures        int `json:"failures"`
	MissingMetadata int `json:"missing_metadata"`
	Shares          int `json:"shares"`
	Started         int `json:"started"`
}

// ShareEncryptionKeyProvider is a function that returns the operator private key
type ShareEncryptionKeyProvider = func() (*rsa.PrivateKey, bool, error)

type GetRecipientDataFunc func(r basedb.Reader, owner common.Address) (*registrystorage.RecipientData, bool, error)

// ShareEventHandlerFunc is a function that handles event in an extended mode
type ShareEventHandlerFunc func(share *ssvtypes.SSVShare)

// ControllerOptions for creating a validator controller
type ControllerOptions struct {
	Context                    context.Context
	DB                         basedb.Database
	SignatureCollectionTimeout time.Duration `yaml:"SignatureCollectionTimeout" env:"SIGNATURE_COLLECTION_TIMEOUT" env-default:"5s" env-description:"Timeout for signature collection after consensus"`
	MetadataUpdateInterval     time.Duration `yaml:"MetadataUpdateInterval" env:"METADATA_UPDATE_INTERVAL" env-default:"12m" env-description:"Interval for updating metadata"`
	HistorySyncBatchSize       int           `yaml:"HistorySyncBatchSize" env:"HISTORY_SYNC_BATCH_SIZE" env-default:"25" env-description:"Maximum number of messages to sync in a single batch"`
	MinPeers                   int           `yaml:"MinimumPeers" env:"MINIMUM_PEERS" env-default:"2" env-description:"The required minimum peers for sync"`
	BeaconNetwork              beaconprotocol.Network
	Network                    P2PNetwork
	Beacon                     beaconprotocol.BeaconNode
	ShareEncryptionKeyProvider ShareEncryptionKeyProvider
	FullNode                   bool `yaml:"FullNode" env:"FULLNODE" env-default:"false" env-description:"Save decided history rather than just highest messages"`
	Exporter                   bool `yaml:"Exporter" env:"EXPORTER" env-default:"false" env-description:""`
	BuilderProposals           bool `yaml:"BuilderProposals" env:"BUILDER_PROPOSALS" env-default:"false" env-description:"Use external builders to produce blocks"`
	KeyManager                 spectypes.KeyManager
	OperatorData               *registrystorage.OperatorData
	RegistryStorage            nodestorage.Storage
	RecipientsStorage          Recipients
	NewDecidedHandler          qbftcontroller.NewDecidedHandler
	DutyRoles                  []spectypes.BeaconRole
	StorageMap                 *storage.QBFTStores
	Metrics                    validator.Metrics
	MessageValidator           validation.MessageValidator
	ValidatorsMap              *validatorsmap.ValidatorsMap

	// worker flags
	WorkersCount    int `yaml:"MsgWorkersCount" env:"MSG_WORKERS_COUNT" env-default:"256" env-description:"Number of goroutines to use for message workers"`
	QueueBufferSize int `yaml:"MsgWorkerBufferSize" env:"MSG_WORKER_BUFFER_SIZE" env-default:"1024" env-description:"Buffer size for message workers"`
	GasLimit        uint64
}

// Controller represent the validators controller,
// it takes care of bootstrapping, updating and managing existing validators and their shares
type Controller interface {
	StartValidators()
	CommitteeActiveIndices(epoch phase0.Epoch) []phase0.ValidatorIndex
	AllActiveIndices(epoch phase0.Epoch) []phase0.ValidatorIndex
	GetValidator(pubKey string) (*validator.Validator, bool)
	ExecuteDuty(logger *zap.Logger, duty *spectypes.Duty)
	UpdateValidatorMetaDataLoop()
	StartNetworkHandlers()
	GetOperatorShares() []*ssvtypes.SSVShare
	// GetValidatorStats returns stats of validators, including the following:
	//  - the amount of validators in the network
	//  - the amount of active validators (i.e. not slashed or existed)
	//  - the amount of validators assigned to this operator
	GetValidatorStats() (uint64, uint64, uint64, error)
	GetOperatorData() *registrystorage.OperatorData
	SetOperatorData(data *registrystorage.OperatorData)
	IndicesChangeChan() chan struct{}
	ValidatorExitChan() <-chan duties.ExitDescriptor

	StartValidator(share *ssvtypes.SSVShare) error
	StopValidator(pubKey spectypes.ValidatorPK) error
	LiquidateCluster(owner common.Address, operatorIDs []uint64, toLiquidate []*ssvtypes.SSVShare) error
	ReactivateCluster(owner common.Address, operatorIDs []uint64, toReactivate []*ssvtypes.SSVShare) error
	UpdateFeeRecipient(owner, recipient common.Address) error
	ExitValidator(pubKey phase0.BLSPubKey, blockNumber uint64, validatorIndex phase0.ValidatorIndex) error
}

type nonCommitteeValidator struct {
	*validator.NonCommitteeValidator
	sync.Mutex
}

type Nonce uint16

type Recipients interface {
	GetRecipientData(r basedb.Reader, owner common.Address) (*registrystorage.RecipientData, bool, error)
}

type SharesStorage interface {
	Get(txn basedb.Reader, pubKey []byte) *types.SSVShare
	List(txn basedb.Reader, filters ...registrystorage.SharesFilter) []*types.SSVShare
	UpdateValidatorMetadata(pk string, metadata *beaconprotocol.ValidatorMetadata) error
}

type P2PNetwork interface {
	Close() error
	Setup(logger *zap.Logger) error
	Start(logger *zap.Logger) error
	UpdateSubnets(logger *zap.Logger)
	SubscribeAll(logger *zap.Logger) error
	Broadcast(message *spectypes.SSVMessage) error
	Subscribe(vpk spectypes.ValidatorPK) error
	UseMessageRouter(router network.MessageRouter)
	Peers(pk spectypes.ValidatorPK) ([]peer.ID, error)
	SyncHighestDecided(identifier spectypes.MessageID) error
	RegisterHandlers(logger *zap.Logger, handlers ...*p2pprotocol.SyncHandler)
	LastDecided(logger *zap.Logger, mid spectypes.MessageID) ([]p2pprotocol.SyncResult, error)
	SyncDecidedByRange(identifier spectypes.MessageID, from specqbft.Height, to specqbft.Height)
	ReportValidation(logger *zap.Logger, message *spectypes.SSVMessage, res p2pprotocol.MsgValidationResult)
	GetHistory(logger *zap.Logger, mid spectypes.MessageID, from specqbft.Height, to specqbft.Height, targets ...string) ([]p2pprotocol.SyncResult, specqbft.Height, error)
}

// controller implements Controller
type controller struct {
	context context.Context

	logger  *zap.Logger
	metrics validator.Metrics

	sharesStorage     SharesStorage
	operatorsStorage  registrystorage.Operators
	recipientsStorage Recipients
	ibftStorageMap    *storage.QBFTStores

	beacon     beaconprotocol.BeaconNode
	keyManager spectypes.KeyManager

	shareEncryptionKeyProvider ShareEncryptionKeyProvider
	operatorData               *registrystorage.OperatorData
	operatorDataMutex          sync.RWMutex

<<<<<<< HEAD
	validatorsMap      *validatorsMap
	validatorOptions   *validator.Options
	validatorStartFunc func(validator *validator.Validator) (bool, error)
=======
	validatorsMap    *validatorsmap.ValidatorsMap
	validatorOptions validator.Options
>>>>>>> c4e1e1be

	metadataUpdateInterval time.Duration

	operatorsIDs         *sync.Map
	network              P2PNetwork
	messageRouter        *messageRouter
	messageWorker        *worker.Worker
	historySyncBatchSize int
	messageValidator     validation.MessageValidator

	// nonCommittees is a cache of initialized nonCommitteeValidator instances
	nonCommitteeValidators *ttlcache.Cache[spectypes.MessageID, *nonCommitteeValidator]
	nonCommitteeMutex      sync.Mutex

	recentlyStartedValidators uint64
	metadataLastUpdated       map[string]time.Time
	indicesChange             chan struct{}
	validatorExitCh           chan duties.ExitDescriptor
}

// NewController creates a new validator controller instance
func NewController(logger *zap.Logger, options ControllerOptions) Controller {
	logger.Debug("setting up validator controller")

	// lookup in a map that holds all relevant operators
	operatorsIDs := &sync.Map{}

	workerCfg := &worker.Config{
		Ctx:          options.Context,
		WorkersCount: options.WorkersCount,
		Buffer:       options.QueueBufferSize,
	}

	validatorOptions := validator.Options{ //TODO add vars
		Network:       options.Network,
		Beacon:        options.Beacon,
		BeaconNetwork: options.BeaconNetwork.GetNetwork(),
		Storage:       options.StorageMap,
		//Share:   nil,  // set per validator
		Signer: options.KeyManager,
		//Mode: validator.ModeRW // set per validator
		DutyRunners:       nil, // set per validator
		NewDecidedHandler: options.NewDecidedHandler,
		FullNode:          options.FullNode,
		Exporter:          options.Exporter,
		BuilderProposals:  options.BuilderProposals,
		GasLimit:          options.GasLimit,
		MessageValidator:  options.MessageValidator,
		Metrics:           options.Metrics,
	}

	// If full node, increase queue size to make enough room
	// for history sync batches to be pushed whole.
	if options.FullNode {
		size := options.HistorySyncBatchSize * 2
		if size > validator.DefaultQueueSize {
			validatorOptions.QueueSize = size
		}
	}
<<<<<<< HEAD
	if options.Metrics == nil {
		options.Metrics = nopMetrics{}
=======

	metrics := validator.Metrics(validator.NopMetrics{})
	if options.Metrics != nil {
		metrics = options.Metrics
>>>>>>> c4e1e1be
	}

	ctrl := controller{
		logger:                     logger.Named(logging.NameController),
		metrics:                    metrics,
		sharesStorage:              options.RegistryStorage.Shares(),
		operatorsStorage:           options.RegistryStorage,
		recipientsStorage:          options.RegistryStorage,
		ibftStorageMap:             options.StorageMap,
		context:                    options.Context,
		beacon:                     options.Beacon,
		shareEncryptionKeyProvider: options.ShareEncryptionKeyProvider,
		operatorData:               options.OperatorData,
		keyManager:                 options.KeyManager,
		network:                    options.Network,

		validatorsMap:    options.ValidatorsMap,
		validatorOptions: validatorOptions,

		metadataUpdateInterval: options.MetadataUpdateInterval,

		operatorsIDs: operatorsIDs,

		messageRouter:        newMessageRouter(logger),
		messageWorker:        worker.NewWorker(logger, workerCfg),
		historySyncBatchSize: options.HistorySyncBatchSize,

		nonCommitteeValidators: ttlcache.New(
			ttlcache.WithTTL[spectypes.MessageID, *nonCommitteeValidator](time.Minute * 13),
		),
		metadataLastUpdated: make(map[string]time.Time),
		indicesChange:       make(chan struct{}),
		validatorExitCh:     make(chan duties.ExitDescriptor),

		messageValidator: options.MessageValidator,
	}

	// Start automatic expired item deletion in nonCommitteeValidators.
	go ctrl.nonCommitteeValidators.Start()

	return &ctrl
}

// setupNetworkHandlers registers all the required handlers for sync protocols
func (c *controller) setupNetworkHandlers() error {
	syncHandlers := []*p2pprotocol.SyncHandler{}
	c.logger.Debug("setting up network handlers",
		zap.Int("count", len(syncHandlers)),
		zap.Bool("full_node", c.validatorOptions.FullNode),
		zap.Bool("exporter", c.validatorOptions.Exporter),
		zap.Int("queue_size", c.validatorOptions.QueueSize))
	c.network.RegisterHandlers(c.logger, syncHandlers...)
	return nil
}

func (c *controller) GetOperatorShares() []*ssvtypes.SSVShare {
	return c.sharesStorage.List(nil, registrystorage.ByOperatorID(c.GetOperatorData().ID), registrystorage.ByActiveValidator())
}

func (c *controller) GetOperatorData() *registrystorage.OperatorData {
	c.operatorDataMutex.RLock()
	defer c.operatorDataMutex.RUnlock()
	return c.operatorData
}

func (c *controller) SetOperatorData(data *registrystorage.OperatorData) {
	c.operatorDataMutex.Lock()
	defer c.operatorDataMutex.Unlock()
	c.operatorData = data
}

func (c *controller) IndicesChangeChan() chan struct{} {
	return c.indicesChange
}

func (c *controller) ValidatorExitChan() <-chan duties.ExitDescriptor {
	return c.validatorExitCh
}

func (c *controller) GetValidatorStats() (uint64, uint64, uint64, error) {
	allShares := c.sharesStorage.List(nil)
	operatorShares := uint64(0)
	active := uint64(0)
	for _, s := range allShares {
		if ok := s.BelongsToOperator(c.GetOperatorData().ID); ok {
			operatorShares++
		}
		if s.HasBeaconMetadata() && s.BeaconMetadata.IsAttesting() {
			active++
		}
	}
	return uint64(len(allShares)), active, operatorShares, nil
}

func (c *controller) handleRouterMessages() {
	ctx, cancel := context.WithCancel(c.context)
	defer cancel()
	ch := c.messageRouter.GetMessageChan()

	for {
		select {
		case <-ctx.Done():
			c.logger.Debug("router message handler stopped")
			return
		case msg := <-ch:
			// TODO temp solution to prevent getting event msgs from network. need to to add validation in p2p
			if msg.MsgType == message.SSVEventMsgType {
				continue
			}

			pk := msg.GetID().GetPubKey()
			hexPK := hex.EncodeToString(pk)
			if v, ok := c.validatorsMap.GetValidator(hexPK); ok {
				v.HandleMessage(c.logger, msg)
			} else if c.validatorOptions.Exporter {
				if msg.MsgType != spectypes.SSVConsensusMsgType {
					continue // not supporting other types
				}
				if !c.messageWorker.TryEnqueue(msg) { // start to save non committee decided messages only post fork
					c.logger.Warn("Failed to enqueue post consensus message: buffer is full")
				}
			}
		}
	}
}

var nonCommitteeValidatorTTLs = map[spectypes.BeaconRole]phase0.Slot{
	spectypes.BNRoleAttester:                  64,
	spectypes.BNRoleProposer:                  4,
	spectypes.BNRoleAggregator:                4,
	spectypes.BNRoleSyncCommittee:             4,
	spectypes.BNRoleSyncCommitteeContribution: 4,
}

func (c *controller) handleWorkerMessages(msg *queue.DecodedSSVMessage) error {
	// Get or create a nonCommitteeValidator for this MessageID, and lock it to prevent
	// other handlers from processing
	var ncv *nonCommitteeValidator
	err := func() error {
		c.nonCommitteeMutex.Lock()
		defer c.nonCommitteeMutex.Unlock()

		item := c.nonCommitteeValidators.Get(msg.GetID())
		if item != nil {
			ncv = item.Value()
		} else {
			// Create a new nonCommitteeValidator and cache it.
			share := c.sharesStorage.Get(nil, msg.GetID().GetPubKey())
			if share == nil {
				return errors.Errorf("could not find validator [%s]", hex.EncodeToString(msg.GetID().GetPubKey()))
			}

			opts := c.validatorOptions
			opts.SSVShare = share
			ncv = &nonCommitteeValidator{
				NonCommitteeValidator: validator.NewNonCommitteeValidator(c.logger, msg.GetID(), opts),
			}

			ttlSlots := nonCommitteeValidatorTTLs[msg.MsgID.GetRoleType()]
			c.nonCommitteeValidators.Set(
				msg.GetID(),
				ncv,
				time.Duration(ttlSlots)*c.beacon.GetBeaconNetwork().SlotDurationSec(),
			)
		}

		ncv.Lock()
		return nil
	}()
	if err != nil {
		return err
	}

	// Process the message.
	defer ncv.Unlock()
	ncv.ProcessMessage(c.logger, msg)

	return nil
}

// StartValidators loads all persisted shares and setup the corresponding validators
func (c *controller) StartValidators() {
	if c.validatorOptions.Exporter {
		c.setupNonCommitteeValidators()
		return
	}

	shares := c.sharesStorage.List(nil, registrystorage.ByNotLiquidated())
	if len(shares) == 0 {
		c.logger.Info("could not find validators")
		return
	}
<<<<<<< HEAD
	_, _ = c.setupValidators(shares)
=======

	var ownShares []*ssvtypes.SSVShare
	var allPubKeys = make([][]byte, 0, len(shares))
	ownOpID := c.GetOperatorData().ID
	for _, share := range shares {
		if share.BelongsToOperator(ownOpID) {
			ownShares = append(ownShares, share)
		}
		allPubKeys = append(allPubKeys, share.ValidatorPubKey)
	}

	// Start own validators.
	startedValidators := c.setupValidators(ownShares)
	if startedValidators == 0 {
		// If no validators were started and therefore we're not subscribed to any subnets,
		// then subscribe to a random subnet to participate in the network.
		if err := c.network.SubscribeRandoms(c.logger, 1); err != nil {
			c.logger.Error("failed to subscribe to random subnets", zap.Error(err))
		}
	}

	// Fetch metadata for all validators.
	start := time.Now()
	err := beaconprotocol.UpdateValidatorsMetadata(c.logger, allPubKeys, c, c.beacon, c.onMetadataUpdated)
	if err != nil {
		c.logger.Error("failed to update validators metadata after setup",
			zap.Int("shares", len(allPubKeys)),
			fields.Took(time.Since(start)),
			zap.Error(err))
	} else {
		c.logger.Debug("updated validators metadata after setup",
			zap.Int("shares", len(allPubKeys)),
			fields.Took(time.Since(start)))
	}
>>>>>>> c4e1e1be
}

// setupValidators setup and starts validators from the given shares.
// shares w/o validator's metadata won't start, but the metadata will be fetched and the validator will start afterwards
<<<<<<< HEAD
func (c *controller) setupValidators(shares []*ssvtypes.SSVShare) (*setUpValidatorsResult, error) {
=======
func (c *controller) setupValidators(shares []*ssvtypes.SSVShare) (started int) {
>>>>>>> c4e1e1be
	c.logger.Info("starting validators setup...", zap.Int("shares count", len(shares)))
	var errs []error
	var fetchMetadata [][]byte
	for _, validatorShare := range shares {
		isStarted, err := c.onShareStart(validatorShare)
		if err != nil {
			c.logger.Warn("could not start validator", fields.PubKey(validatorShare.ValidatorPubKey), zap.Error(err))
			errs = append(errs, err)
		}
		if !isStarted && err == nil {
			// Fetch metadata, if needed.
			fetchMetadata = append(fetchMetadata, validatorShare.ValidatorPubKey)
		}
		if isStarted {
			started++
		}
	}
	c.logger.Info("setup validators done", zap.Int("map size", c.validatorsMap.Size()),
		zap.Int("failures", len(errs)), zap.Int("missing_metadata", len(fetchMetadata)),
		zap.Int("shares", len(shares)), zap.Int("started", started))
<<<<<<< HEAD

	// Try to fetch metadata once for validators that don't have it.
	if len(fetchMetadata) > 0 {
		start := time.Now()
		err := beaconprotocol.UpdateValidatorsMetadata(c.logger, fetchMetadata, c, c.beacon, c.onMetadataUpdated)
		if err != nil {
			c.logger.Error("failed to update validators metadata after setup",
				zap.Int("shares", len(fetchMetadata)),
				fields.Took(time.Since(start)),
				zap.Error(err))
			return nil, err
		} else {
			c.logger.Debug("updated validators metadata after setup",
				zap.Int("shares", len(fetchMetadata)),
				fields.Took(time.Since(start)))
		}
	}
	return &setUpValidatorsResult{
		Started:         started,
		Failures:        len(errs),
		MissingMetadata: len(fetchMetadata),
		Shares:          len(shares),
	}, nil
=======
	return
>>>>>>> c4e1e1be
}

// setupNonCommitteeValidators trigger SyncHighestDecided for each validator
// to start consensus flow which would save the highest decided instance
// and sync any gaps (in protocol/v2/qbft/controller/decided.go).
func (c *controller) setupNonCommitteeValidators() {
	nonCommitteeShares := c.sharesStorage.List(nil, registrystorage.ByNotLiquidated())
	if len(nonCommitteeShares) == 0 {
		c.logger.Info("could not find non-committee validators")
		return
	}

	pubKeys := make([][]byte, 0, len(nonCommitteeShares))
	for _, validatorShare := range nonCommitteeShares {
		pubKeys = append(pubKeys, validatorShare.ValidatorPubKey)
	}
	if len(pubKeys) > 0 {
		c.logger.Debug("updating metadata for non-committee validators", zap.Int("count", len(pubKeys)))
		if err := beaconprotocol.UpdateValidatorsMetadata(c.logger, pubKeys, c, c.beacon, c.onMetadataUpdated); err != nil {
			c.logger.Warn("could not update all validators", zap.Error(err))
		}
	}
}

// StartNetworkHandlers init msg worker that handles network messages
func (c *controller) StartNetworkHandlers() {
	// first, set stream handlers
	if err := c.setupNetworkHandlers(); err != nil {
		c.logger.Panic("could not register stream handlers", zap.Error(err))
	}
	c.network.UseMessageRouter(c.messageRouter)
	for i := 0; i < networkRouterConcurrency; i++ {
		go c.handleRouterMessages()
	}
	c.messageWorker.UseHandler(c.handleWorkerMessages)
}

// UpdateValidatorMetadata updates a given validator with metadata (implements ValidatorMetadataStorage)
func (c *controller) UpdateValidatorMetadata(pk string, metadata *beaconprotocol.ValidatorMetadata) error {
	c.metadataLastUpdated[pk] = time.Now()

	if metadata == nil {
		return errors.New("could not update empty metadata")
	}
	// Save metadata to share storage.
	err := c.sharesStorage.UpdateValidatorMetadata(pk, metadata)
	if err != nil {
		return errors.Wrap(err, "could not update validator metadata")
	}

	// If this validator is not ours, don't start it.
	pkBytes, err := hex.DecodeString(pk)
	if err != nil {
		return errors.Wrap(err, "could not decode public key")
	}
	share := c.sharesStorage.Get(nil, pkBytes)
	if share == nil {
		return errors.New("share was not found")
	}
	if !share.BelongsToOperator(c.GetOperatorData().ID) {
		return nil
	}

	// Start validator (if not already started).
	if v, found := c.validatorsMap.GetValidator(pk); found {
		v.Share.BeaconMetadata = metadata
		_, err := c.startValidator(v)
		if err != nil {
			c.logger.Warn("could not start validator", zap.Error(err))
		}
	} else {
		c.logger.Info("starting new validator", zap.String("pubKey", pk))

		started, err := c.onShareStart(share)
		if err != nil {
			return errors.Wrap(err, "could not start validator")
		}
		if started {
			c.logger.Debug("started share after metadata update", zap.Bool("started", started))
		}
	}
	return nil
}

// GetValidator returns a validator instance from ValidatorsMap
func (c *controller) GetValidator(pubKey string) (*validator.Validator, bool) {
	return c.validatorsMap.GetValidator(pubKey)
}

func (c *controller) ExecuteDuty(logger *zap.Logger, duty *spectypes.Duty) {
	// because we're using the same duty for more than 1 duty (e.g. attest + aggregator) there is an error in bls.Deserialize func for cgo pointer to pointer.
	// so we need to copy the pubkey val to avoid pointer
	var pk phase0.BLSPubKey
	copy(pk[:], duty.PubKey[:])

	pubKeyString := hex.EncodeToString(pk[:])
	if v, ok := c.GetValidator(pubKeyString); ok {
		ssvMsg, err := CreateDutyExecuteMsg(duty, pk, types.GetDefaultDomain())
		if err != nil {
			logger.Error("could not create duty execute msg", zap.Error(err))
			return
		}
		dec, err := queue.DecodeSSVMessage(ssvMsg)
		if err != nil {
			logger.Error("could not decode duty execute msg", zap.Error(err))
			return
		}
		if pushed := v.Queues[duty.Type].Q.TryPush(dec); !pushed {
			logger.Warn("dropping ExecuteDuty message because the queue is full")
		}
		// logger.Debug("📬 queue: pushed message", fields.MessageID(dec.MsgID), fields.MessageType(dec.MsgType))
	} else {
		logger.Warn("could not find validator", fields.PubKey(duty.PubKey[:]))
	}
}

// CreateDutyExecuteMsg returns ssvMsg with event type of duty execute
func CreateDutyExecuteMsg(duty *spectypes.Duty, pubKey phase0.BLSPubKey, domain spectypes.DomainType) (*spectypes.SSVMessage, error) {
	executeDutyData := types.ExecuteDutyData{Duty: duty}
	edd, err := json.Marshal(executeDutyData)
	if err != nil {
		return nil, errors.Wrap(err, "failed to marshal execute duty data")
	}
	msg := types.EventMsg{
		Type: types.ExecuteDuty,
		Data: edd,
	}
	data, err := msg.Encode()
	if err != nil {
		return nil, errors.Wrap(err, "failed to encode event msg")
	}
	return &spectypes.SSVMessage{
		MsgType: message.SSVEventMsgType,
		MsgID:   spectypes.NewMsgID(domain, pubKey[:], duty.Type),
		Data:    data,
	}, nil
}

// CommitteeActiveIndices fetches indices of in-committee validators who are either attesting or queued and
// whose activation epoch is not greater than the passed epoch. It logs a warning if an error occurs.
func (c *controller) CommitteeActiveIndices(epoch phase0.Epoch) []phase0.ValidatorIndex {
	validators := c.validatorsMap.GetAll()
	indices := make([]phase0.ValidatorIndex, 0, len(validators))
	for _, v := range validators {
		if isShareActive(epoch)(v.Share) {
			indices = append(indices, v.Share.BeaconMetadata.Index)
		}
	}
	return indices
}

func (c *controller) AllActiveIndices(epoch phase0.Epoch) []phase0.ValidatorIndex {
	shares := c.sharesStorage.List(nil, isShareActive(epoch))
	indices := make([]phase0.ValidatorIndex, len(shares))
	for i, share := range shares {
		indices[i] = share.BeaconMetadata.Index
	}
	return indices
}

func isShareActive(epoch phase0.Epoch) func(share *ssvtypes.SSVShare) bool {
	return func(share *ssvtypes.SSVShare) bool {
		return share != nil && share.BeaconMetadata != nil &&
			(share.BeaconMetadata.IsAttesting() || share.BeaconMetadata.Status == v1.ValidatorStatePendingQueued) &&
			share.BeaconMetadata.ActivationEpoch <= epoch
	}
}

// onMetadataUpdated is called when validator's metadata was updated
func (c *controller) onMetadataUpdated(pk string, meta *beaconprotocol.ValidatorMetadata) {
	if meta == nil {
		return
	}
	logger := c.logger.With(zap.String("pk", pk))

	if v, exist := c.GetValidator(pk); exist {
		// update share object owned by the validator
		// TODO: check if this updates running validators
		if !v.Share.BeaconMetadata.Equals(meta) {
			v.Share.BeaconMetadata.Status = meta.Status
			v.Share.BeaconMetadata.Balance = meta.Balance
			v.Share.BeaconMetadata.ActivationEpoch = meta.ActivationEpoch
			logger.Debug("metadata was updated")
		}
		_, err := c.startValidator(v)
		if err != nil {
			logger.Warn("could not start validator after metadata update",
				zap.String("pk", pk), zap.Error(err), zap.Any("metadata", meta))
		}
		return
	}
}

// onShareStop is called when a validator was removed or liquidated
func (c *controller) onShareStop(pubKey spectypes.ValidatorPK) {
	// remove from ValidatorsMap
	v := c.validatorsMap.RemoveValidator(hex.EncodeToString(pubKey))

	// stop instance
	if v != nil {
		v.Stop()
	}
}

func (c *controller) onShareStart(share *ssvtypes.SSVShare) (bool, error) {
	if !share.HasBeaconMetadata() { // fetching index and status in case not exist
		c.logger.Warn("skipping validator until it becomes active", fields.PubKey(share.ValidatorPubKey))
		return false, nil
	}
	if err := c.setShareFeeRecipient(share, c.recipientsStorage.GetRecipientData); err != nil {
		return false, fmt.Errorf("could not set share fee recipient: %w", err)
	}
	// Start a committee validator.
	v, found := c.validatorsMap.GetValidator(hex.EncodeToString(share.ValidatorPubKey))
	if !found {
		if !share.HasBeaconMetadata() {
			return false, fmt.Errorf("beacon metadata is missing")
		}

		// Share context with both the validator and the runners,
		// so that when the validator is stopped, the runners are stopped as well.
		ctx, cancel := context.WithCancel(c.context)

		opts := c.validatorOptions
		opts.SSVShare = share
		opts.DutyRunners = SetupRunners(ctx, c.logger, opts)

		v = validator.NewValidator(ctx, cancel, opts)
		c.validatorsMap.CreateValidator(hex.EncodeToString(share.ValidatorPubKey), v)

		c.printShare(share, "setup validator done")

	} else {
		c.printShare(v.Share, "get validator")
	}

	return c.startValidator(v)
}

func (c *controller) printShare(s *ssvtypes.SSVShare, msg string) {
	committee := make([]string, len(s.Committee))
	for i, c := range s.Committee {
		committee[i] = fmt.Sprintf(`[OperatorID=%d, PubKey=%x]`, c.OperatorID, c.PubKey)
	}
	c.logger.Debug(msg,
		fields.PubKey(s.ValidatorPubKey),
		zap.Uint64("node_id", s.OperatorID),
		zap.Strings("committee", committee),
		fields.FeeRecipient(s.FeeRecipientAddress[:]),
	)
}

func (c *controller) setShareFeeRecipient(share *ssvtypes.SSVShare, getRecipientData GetRecipientDataFunc) error {
	data, found, err := getRecipientData(nil, share.OwnerAddress)
	if err != nil {
		return errors.Wrap(err, "could not get recipient data")
	}

	var feeRecipient bellatrix.ExecutionAddress
	if !found {
		c.logger.Debug("setting fee recipient to owner address",
			fields.Validator(share.ValidatorPubKey), fields.FeeRecipient(share.OwnerAddress.Bytes()))
		copy(feeRecipient[:], share.OwnerAddress.Bytes())
	} else {
		c.logger.Debug("setting fee recipient to storage data",
			fields.Validator(share.ValidatorPubKey), fields.FeeRecipient(data.FeeRecipient[:]))
		feeRecipient = data.FeeRecipient
	}
	share.SetFeeRecipient(feeRecipient)

	return nil
}

func (c *controller) validatorStart(validator *validator.Validator) (bool, error) {
	if c.validatorStartFunc == nil {
		return validator.Start(c.logger)
	}
	return c.validatorStartFunc(validator)
}

// startValidator will start the given validator if applicable
func (c *controller) startValidator(v *validator.Validator) (bool, error) {
	c.reportValidatorStatus(v.Share.ValidatorPubKey, v.Share.BeaconMetadata)
	if v.Share.BeaconMetadata.Index == 0 {
		return false, errors.New("could not start validator: index not found")
	}
	started, err := c.validatorStart(v)
	if err != nil {
		c.metrics.ValidatorError(v.Share.ValidatorPubKey)
		return false, errors.Wrap(err, "could not start validator")
	}
	if started {
		c.recentlyStartedValidators++
	}
	return true, nil
}

// UpdateValidatorMetaDataLoop updates metadata of validators in an interval
func (c *controller) UpdateValidatorMetaDataLoop() {
	var interval = c.beacon.GetBeaconNetwork().SlotDurationSec() * 2

	// Prepare share filters.
	filters := []registrystorage.SharesFilter{}

	// Filter for validators who are not liquidated.
	filters = append(filters, registrystorage.ByNotLiquidated())

	// Filter for validators which haven't been updated recently.
	filters = append(filters, func(s *ssvtypes.SSVShare) bool {
		last, ok := c.metadataLastUpdated[string(s.ValidatorPubKey)]
		return !ok || time.Since(last) > c.metadataUpdateInterval
	})

	for {
		time.Sleep(interval)
		start := time.Now()

		// Get the shares to fetch metadata for.
		shares := c.sharesStorage.List(nil, filters...)
		var pks [][]byte
		for _, share := range shares {
			pks = append(pks, share.ValidatorPubKey)
			c.metadataLastUpdated[string(share.ValidatorPubKey)] = time.Now()
		}

		// TODO: continue if there is nothing to update.

		c.recentlyStartedValidators = 0
		if len(pks) > 0 {
			err := beaconprotocol.UpdateValidatorsMetadata(c.logger, pks, c, c.beacon, c.onMetadataUpdated)
			if err != nil {
				c.logger.Warn("failed to update validators metadata", zap.Error(err))
				continue
			}
		}
		c.logger.Debug("updated validators metadata",
			zap.Int("validators", len(shares)),
			zap.Uint64("started_validators", c.recentlyStartedValidators),
			fields.Took(time.Since(start)))

		// Notify DutyScheduler of new validators.
		if c.recentlyStartedValidators > 0 {
			select {
			case c.indicesChange <- struct{}{}:
			case <-time.After(interval):
				c.logger.Warn("timed out while notifying DutyScheduler of new validators")
			}
		}
	}
}

// SetupRunners initializes duty runners for the given validator
func SetupRunners(ctx context.Context, logger *zap.Logger, options validator.Options) runner.DutyRunners {
	if options.SSVShare == nil || options.SSVShare.BeaconMetadata == nil {
		logger.Error("missing validator metadata", zap.String("validator", hex.EncodeToString(options.SSVShare.ValidatorPubKey)))
		return runner.DutyRunners{} // TODO need to find better way to fix it
	}

	runnersType := []spectypes.BeaconRole{
		spectypes.BNRoleAttester,
		spectypes.BNRoleProposer,
		spectypes.BNRoleAggregator,
		spectypes.BNRoleSyncCommittee,
		spectypes.BNRoleSyncCommitteeContribution,
		spectypes.BNRoleValidatorRegistration,
		spectypes.BNRoleVoluntaryExit,
	}
	domainType := ssvtypes.GetDefaultDomain()
	buildController := func(role spectypes.BeaconRole, valueCheckF specqbft.ProposedValueCheckF) *qbftcontroller.Controller {
		config := &qbft.Config{
			Signer:      options.Signer,
			SigningPK:   options.SSVShare.ValidatorPubKey, // TODO right val?
			Domain:      domainType,
			ValueCheckF: nil, // sets per role type
			ProposerF: func(state *specqbft.State, round specqbft.Round) spectypes.OperatorID {
				leader := specqbft.RoundRobinProposer(state, round)
				//logger.Debug("leader", zap.Int("operator_id", int(leader)))
				return leader
			},
			Storage:               options.Storage.Get(role),
			Network:               options.Network,
			Timer:                 roundtimer.New(ctx, options.BeaconNetwork, role, nil),
			SignatureVerification: true,
		}
		config.ValueCheckF = valueCheckF
		identifier := spectypes.NewMsgID(ssvtypes.GetDefaultDomain(), options.SSVShare.Share.ValidatorPubKey, role)
		qbftCtrl := qbftcontroller.NewController(identifier[:], &options.SSVShare.Share, domainType, config, options.FullNode)
		qbftCtrl.NewDecidedHandler = options.NewDecidedHandler
		return qbftCtrl
	}
	runners := runner.DutyRunners{}
	for _, role := range runnersType {
		switch role {
		case spectypes.BNRoleAttester:
			valCheck := specssv.AttesterValueCheckF(options.Signer, options.BeaconNetwork.GetBeaconNetwork(), options.SSVShare.Share.ValidatorPubKey, options.SSVShare.BeaconMetadata.Index, options.SSVShare.SharePubKey)
			qbftCtrl := buildController(spectypes.BNRoleAttester, valCheck)
			runners[role] = runner.NewAttesterRunnner(options.BeaconNetwork.GetBeaconNetwork(), &options.SSVShare.Share, qbftCtrl, options.Beacon, options.Network, options.Signer, valCheck, 0)
		case spectypes.BNRoleProposer:
			proposedValueCheck := specssv.ProposerValueCheckF(options.Signer, options.BeaconNetwork.GetBeaconNetwork(), options.SSVShare.Share.ValidatorPubKey, options.SSVShare.BeaconMetadata.Index, options.SSVShare.SharePubKey)
			qbftCtrl := buildController(spectypes.BNRoleProposer, proposedValueCheck)
			runners[role] = runner.NewProposerRunner(options.BeaconNetwork.GetBeaconNetwork(), &options.SSVShare.Share, qbftCtrl, options.Beacon, options.Network, options.Signer, proposedValueCheck, 0)
			runners[role].(*runner.ProposerRunner).ProducesBlindedBlocks = options.BuilderProposals // apply blinded block flag
		case spectypes.BNRoleAggregator:
			aggregatorValueCheckF := specssv.AggregatorValueCheckF(options.Signer, options.BeaconNetwork.GetBeaconNetwork(), options.SSVShare.Share.ValidatorPubKey, options.SSVShare.BeaconMetadata.Index)
			qbftCtrl := buildController(spectypes.BNRoleAggregator, aggregatorValueCheckF)
			runners[role] = runner.NewAggregatorRunner(options.BeaconNetwork.GetBeaconNetwork(), &options.SSVShare.Share, qbftCtrl, options.Beacon, options.Network, options.Signer, aggregatorValueCheckF, 0)
		case spectypes.BNRoleSyncCommittee:
			syncCommitteeValueCheckF := specssv.SyncCommitteeValueCheckF(options.Signer, options.BeaconNetwork.GetBeaconNetwork(), options.SSVShare.ValidatorPubKey, options.SSVShare.BeaconMetadata.Index)
			qbftCtrl := buildController(spectypes.BNRoleSyncCommittee, syncCommitteeValueCheckF)
			runners[role] = runner.NewSyncCommitteeRunner(options.BeaconNetwork.GetBeaconNetwork(), &options.SSVShare.Share, qbftCtrl, options.Beacon, options.Network, options.Signer, syncCommitteeValueCheckF, 0)
		case spectypes.BNRoleSyncCommitteeContribution:
			syncCommitteeContributionValueCheckF := specssv.SyncCommitteeContributionValueCheckF(options.Signer, options.BeaconNetwork.GetBeaconNetwork(), options.SSVShare.Share.ValidatorPubKey, options.SSVShare.BeaconMetadata.Index)
			qbftCtrl := buildController(spectypes.BNRoleSyncCommitteeContribution, syncCommitteeContributionValueCheckF)
			runners[role] = runner.NewSyncCommitteeAggregatorRunner(options.BeaconNetwork.GetBeaconNetwork(), &options.SSVShare.Share, qbftCtrl, options.Beacon, options.Network, options.Signer, syncCommitteeContributionValueCheckF, 0)
		case spectypes.BNRoleValidatorRegistration:
			qbftCtrl := buildController(spectypes.BNRoleValidatorRegistration, nil)
			runners[role] = runner.NewValidatorRegistrationRunner(options.BeaconNetwork.GetBeaconNetwork(), &options.SSVShare.Share, qbftCtrl, options.Beacon, options.Network, options.Signer)
		case spectypes.BNRoleVoluntaryExit:
			runners[role] = runner.NewVoluntaryExitRunner(options.BeaconNetwork.GetBeaconNetwork(), &options.SSVShare.Share, options.Beacon, options.Network, options.Signer)
		}
	}
	return runners
}<|MERGE_RESOLUTION|>--- conflicted
+++ resolved
@@ -5,13 +5,9 @@
 	"crypto/rsa"
 	"encoding/hex"
 	"encoding/json"
-<<<<<<< HEAD
+	"fmt"
 	"github.com/bloxapp/ssv/protocol/v2/qbft/roundtimer"
-	"github.com/bloxapp/ssv/protocol/v2/ssv/validator"
 	"github.com/libp2p/go-libp2p/core/peer"
-=======
-	"fmt"
->>>>>>> c4e1e1be
 	"sync"
 	"time"
 
@@ -43,11 +39,7 @@
 	"github.com/bloxapp/ssv/protocol/v2/queue/worker"
 	"github.com/bloxapp/ssv/protocol/v2/ssv/queue"
 	"github.com/bloxapp/ssv/protocol/v2/ssv/runner"
-<<<<<<< HEAD
-	"github.com/bloxapp/ssv/protocol/v2/sync/handlers"
-=======
 	"github.com/bloxapp/ssv/protocol/v2/ssv/validator"
->>>>>>> c4e1e1be
 	"github.com/bloxapp/ssv/protocol/v2/types"
 	ssvtypes "github.com/bloxapp/ssv/protocol/v2/types"
 	registrystorage "github.com/bloxapp/ssv/registry/storage"
@@ -59,13 +51,6 @@
 const (
 	networkRouterConcurrency = 2048
 )
-
-type setUpValidatorsResult struct {
-	Failures        int `json:"failures"`
-	MissingMetadata int `json:"missing_metadata"`
-	Shares          int `json:"shares"`
-	Started         int `json:"started"`
-}
 
 // ShareEncryptionKeyProvider is a function that returns the operator private key
 type ShareEncryptionKeyProvider = func() (*rsa.PrivateKey, bool, error)
@@ -164,6 +149,7 @@
 	UseMessageRouter(router network.MessageRouter)
 	Peers(pk spectypes.ValidatorPK) ([]peer.ID, error)
 	SyncHighestDecided(identifier spectypes.MessageID) error
+	SubscribeRandoms(logger *zap.Logger, numSubnets int) error
 	RegisterHandlers(logger *zap.Logger, handlers ...*p2pprotocol.SyncHandler)
 	LastDecided(logger *zap.Logger, mid spectypes.MessageID) ([]p2pprotocol.SyncResult, error)
 	SyncDecidedByRange(identifier spectypes.MessageID, from specqbft.Height, to specqbft.Height)
@@ -190,14 +176,9 @@
 	operatorData               *registrystorage.OperatorData
 	operatorDataMutex          sync.RWMutex
 
-<<<<<<< HEAD
-	validatorsMap      *validatorsMap
-	validatorOptions   *validator.Options
+	validatorOptions   validator.Options
+	validatorsMap      *validatorsmap.ValidatorsMap
 	validatorStartFunc func(validator *validator.Validator) (bool, error)
-=======
-	validatorsMap    *validatorsmap.ValidatorsMap
-	validatorOptions validator.Options
->>>>>>> c4e1e1be
 
 	metadataUpdateInterval time.Duration
 
@@ -257,15 +238,10 @@
 			validatorOptions.QueueSize = size
 		}
 	}
-<<<<<<< HEAD
-	if options.Metrics == nil {
-		options.Metrics = nopMetrics{}
-=======
 
 	metrics := validator.Metrics(validator.NopMetrics{})
 	if options.Metrics != nil {
 		metrics = options.Metrics
->>>>>>> c4e1e1be
 	}
 
 	ctrl := controller{
@@ -458,9 +434,6 @@
 		c.logger.Info("could not find validators")
 		return
 	}
-<<<<<<< HEAD
-	_, _ = c.setupValidators(shares)
-=======
 
 	var ownShares []*ssvtypes.SSVShare
 	var allPubKeys = make([][]byte, 0, len(shares))
@@ -495,16 +468,11 @@
 			zap.Int("shares", len(allPubKeys)),
 			fields.Took(time.Since(start)))
 	}
->>>>>>> c4e1e1be
 }
 
 // setupValidators setup and starts validators from the given shares.
 // shares w/o validator's metadata won't start, but the metadata will be fetched and the validator will start afterwards
-<<<<<<< HEAD
-func (c *controller) setupValidators(shares []*ssvtypes.SSVShare) (*setUpValidatorsResult, error) {
-=======
 func (c *controller) setupValidators(shares []*ssvtypes.SSVShare) (started int) {
->>>>>>> c4e1e1be
 	c.logger.Info("starting validators setup...", zap.Int("shares count", len(shares)))
 	var errs []error
 	var fetchMetadata [][]byte
@@ -525,33 +493,7 @@
 	c.logger.Info("setup validators done", zap.Int("map size", c.validatorsMap.Size()),
 		zap.Int("failures", len(errs)), zap.Int("missing_metadata", len(fetchMetadata)),
 		zap.Int("shares", len(shares)), zap.Int("started", started))
-<<<<<<< HEAD
-
-	// Try to fetch metadata once for validators that don't have it.
-	if len(fetchMetadata) > 0 {
-		start := time.Now()
-		err := beaconprotocol.UpdateValidatorsMetadata(c.logger, fetchMetadata, c, c.beacon, c.onMetadataUpdated)
-		if err != nil {
-			c.logger.Error("failed to update validators metadata after setup",
-				zap.Int("shares", len(fetchMetadata)),
-				fields.Took(time.Since(start)),
-				zap.Error(err))
-			return nil, err
-		} else {
-			c.logger.Debug("updated validators metadata after setup",
-				zap.Int("shares", len(fetchMetadata)),
-				fields.Took(time.Since(start)))
-		}
-	}
-	return &setUpValidatorsResult{
-		Started:         started,
-		Failures:        len(errs),
-		MissingMetadata: len(fetchMetadata),
-		Shares:          len(shares),
-	}, nil
-=======
 	return
->>>>>>> c4e1e1be
 }
 
 // setupNonCommitteeValidators trigger SyncHighestDecided for each validator
@@ -614,7 +556,6 @@
 	if !share.BelongsToOperator(c.GetOperatorData().ID) {
 		return nil
 	}
-
 	// Start validator (if not already started).
 	if v, found := c.validatorsMap.GetValidator(pk); found {
 		v.Share.BeaconMetadata = metadata
@@ -624,7 +565,6 @@
 		}
 	} else {
 		c.logger.Info("starting new validator", zap.String("pubKey", pk))
-
 		started, err := c.onShareStart(share)
 		if err != nil {
 			return errors.Wrap(err, "could not start validator")
@@ -770,7 +710,6 @@
 		if !share.HasBeaconMetadata() {
 			return false, fmt.Errorf("beacon metadata is missing")
 		}
-
 		// Share context with both the validator and the runners,
 		// so that when the validator is stopped, the runners are stopped as well.
 		ctx, cancel := context.WithCancel(c.context)
@@ -778,7 +717,6 @@
 		opts := c.validatorOptions
 		opts.SSVShare = share
 		opts.DutyRunners = SetupRunners(ctx, c.logger, opts)
-
 		v = validator.NewValidator(ctx, cancel, opts)
 		c.validatorsMap.CreateValidator(hex.EncodeToString(share.ValidatorPubKey), v)
 
