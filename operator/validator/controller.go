package validator

import (
	"context"
	"encoding/base64"
	"encoding/hex"
	"encoding/json"
	"fmt"
	"sync"
	"time"

	"github.com/attestantio/go-eth2-client/spec/bellatrix"
	"github.com/attestantio/go-eth2-client/spec/phase0"
	"github.com/ethereum/go-ethereum/common"
	"github.com/jellydator/ttlcache/v3"
	"github.com/pkg/errors"
	specqbft "github.com/ssvlabs/ssv-spec/qbft"
	spectypes "github.com/ssvlabs/ssv-spec/types"
	"go.uber.org/zap"

	"github.com/ssvlabs/ssv/exporter/convert"
	"github.com/ssvlabs/ssv/ibft/storage"
	"github.com/ssvlabs/ssv/logging"
	"github.com/ssvlabs/ssv/logging/fields"
	"github.com/ssvlabs/ssv/message/validation"
	"github.com/ssvlabs/ssv/network"
	"github.com/ssvlabs/ssv/networkconfig"
	operatordatastore "github.com/ssvlabs/ssv/operator/datastore"
	"github.com/ssvlabs/ssv/operator/duties"
	nodestorage "github.com/ssvlabs/ssv/operator/storage"
	"github.com/ssvlabs/ssv/operator/validators"
	beaconprotocol "github.com/ssvlabs/ssv/protocol/v2/blockchain/beacon"
	"github.com/ssvlabs/ssv/protocol/v2/message"
	protocolp2p "github.com/ssvlabs/ssv/protocol/v2/p2p"
	"github.com/ssvlabs/ssv/protocol/v2/qbft"
	qbftcontroller "github.com/ssvlabs/ssv/protocol/v2/qbft/controller"
	"github.com/ssvlabs/ssv/protocol/v2/qbft/roundtimer"
	"github.com/ssvlabs/ssv/protocol/v2/queue/worker"
	"github.com/ssvlabs/ssv/protocol/v2/ssv"
	"github.com/ssvlabs/ssv/protocol/v2/ssv/queue"
	"github.com/ssvlabs/ssv/protocol/v2/ssv/runner"
	"github.com/ssvlabs/ssv/protocol/v2/ssv/validator"
	"github.com/ssvlabs/ssv/protocol/v2/types"
	ssvtypes "github.com/ssvlabs/ssv/protocol/v2/types"
	registrystorage "github.com/ssvlabs/ssv/registry/storage"
	"github.com/ssvlabs/ssv/storage/basedb"
	"github.com/ssvlabs/ssv/utils/casts"
)

//go:generate mockgen -package=mocks -destination=./mocks/controller.go -source=./controller.go

const (
	networkRouterConcurrency = 2048
)

type GetRecipientDataFunc func(r basedb.Reader, owner common.Address) (*registrystorage.RecipientData, bool, error)

// ShareEventHandlerFunc is a function that handles event in an extended mode
type ShareEventHandlerFunc func(share *ssvtypes.SSVShare)

// ControllerOptions for creating a validator controller
type ControllerOptions struct {
	Context                    context.Context
	DB                         basedb.Database
	SignatureCollectionTimeout time.Duration `yaml:"SignatureCollectionTimeout" env:"SIGNATURE_COLLECTION_TIMEOUT" env-default:"5s" env-description:"Timeout for signature collection after consensus"`
	MetadataUpdateInterval     time.Duration `yaml:"MetadataUpdateInterval" env:"METADATA_UPDATE_INTERVAL" env-default:"12m" env-description:"Interval for updating metadata"`
	HistorySyncBatchSize       int           `yaml:"HistorySyncBatchSize" env:"HISTORY_SYNC_BATCH_SIZE" env-default:"25" env-description:"Maximum number of messages to sync in a single batch"`
	MinPeers                   int           `yaml:"MinimumPeers" env:"MINIMUM_PEERS" env-default:"2" env-description:"The required minimum peers for sync"`
	BeaconNetwork              beaconprotocol.Network
	Network                    P2PNetwork
	Beacon                     beaconprotocol.BeaconNode
	FullNode                   bool `yaml:"FullNode" env:"FULLNODE" env-default:"false" env-description:"Save decided history rather than just highest messages"`
	Exporter                   bool `yaml:"Exporter" env:"EXPORTER" env-default:"false" env-description:""`
	BeaconSigner               spectypes.BeaconSigner
	OperatorSigner             ssvtypes.OperatorSigner
	OperatorDataStore          operatordatastore.OperatorDataStore
	RegistryStorage            nodestorage.Storage
	RecipientsStorage          Recipients
	NewDecidedHandler          qbftcontroller.NewDecidedHandler
	DutyRoles                  []spectypes.BeaconRole
	StorageMap                 *storage.QBFTStores
	ValidatorStore             registrystorage.ValidatorStore
	Metrics                    validator.Metrics
	MessageValidator           validation.MessageValidator
	ValidatorsMap              *validators.ValidatorsMap
	NetworkConfig              networkconfig.NetworkConfig
	Graffiti                   []byte

	// worker flags
	WorkersCount    int `yaml:"MsgWorkersCount" env:"MSG_WORKERS_COUNT" env-default:"256" env-description:"Number of goroutines to use for message workers"`
	QueueBufferSize int `yaml:"MsgWorkerBufferSize" env:"MSG_WORKER_BUFFER_SIZE" env-default:"65536" env-description:"Buffer size for message workers"`
	GasLimit        uint64
}

// Controller represent the validators controller,
// it takes care of bootstrapping, updating and managing existing validators and their shares
type Controller interface {
	StartValidators()
	AllActiveIndices(epoch phase0.Epoch, afterInit bool) []phase0.ValidatorIndex
	GetValidator(pubKey spectypes.ValidatorPK) (*validator.Validator, bool)
	UpdateValidatorMetaDataLoop()
	StartNetworkHandlers()
	GetOperatorShares() []*ssvtypes.SSVShare
	// GetValidatorStats returns stats of validators, including the following:
	//  - the amount of validators in the network
	//  - the amount of active validators (i.e. not slashed or existed)
	//  - the amount of validators assigned to this operator
	GetValidatorStats() (uint64, uint64, uint64, error)
	IndicesChangeChan() chan struct{}
	ValidatorExitChan() <-chan duties.ExitDescriptor

	StopValidator(pubKey spectypes.ValidatorPK) error
	LiquidateCluster(owner common.Address, operatorIDs []uint64, toLiquidate []*ssvtypes.SSVShare) error
	ReactivateCluster(owner common.Address, operatorIDs []uint64, toReactivate []*ssvtypes.SSVShare) error
	UpdateFeeRecipient(owner, recipient common.Address) error
	ExitValidator(pubKey phase0.BLSPubKey, blockNumber uint64, validatorIndex phase0.ValidatorIndex, ownValidator bool) error

	duties.DutyExecutor
}

type committeeObserver struct {
	*validator.CommitteeObserver
	sync.Mutex
}

type Nonce uint16

type Recipients interface {
	GetRecipientData(r basedb.Reader, owner common.Address) (*registrystorage.RecipientData, bool, error)
}

type SharesStorage interface {
	Get(txn basedb.Reader, pubKey []byte) (*ssvtypes.SSVShare, bool)
	List(txn basedb.Reader, filters ...registrystorage.SharesFilter) []*ssvtypes.SSVShare
	Range(txn basedb.Reader, fn func(*ssvtypes.SSVShare) bool)
	UpdateValidatorsMetadata(map[spectypes.ValidatorPK]*beaconprotocol.ValidatorMetadata) error
}

type P2PNetwork interface {
	protocolp2p.Broadcaster
	UseMessageRouter(router network.MessageRouter)
	SubscribeRandoms(logger *zap.Logger, numSubnets int) error
}

// controller implements Controller
type controller struct {
	ctx context.Context

	logger  *zap.Logger
	metrics validator.Metrics

	networkConfig     networkconfig.NetworkConfig
	sharesStorage     SharesStorage
	operatorsStorage  registrystorage.Operators
	recipientsStorage Recipients
	ibftStorageMap    *storage.QBFTStores

	beacon         beaconprotocol.BeaconNode
	beaconSigner   spectypes.BeaconSigner
	operatorSigner ssvtypes.OperatorSigner

	operatorDataStore operatordatastore.OperatorDataStore

	validatorOptions        validator.Options
	validatorStore          registrystorage.ValidatorStore
	validatorsMap           *validators.ValidatorsMap
	validatorStartFunc      func(validator *validator.Validator) (bool, error)
	committeeValidatorSetup chan struct{}

	metadataUpdateInterval time.Duration

	operatorsIDs         *sync.Map
	network              P2PNetwork
	messageRouter        *messageRouter
	messageWorker        *worker.Worker
	historySyncBatchSize int
	messageValidator     validation.MessageValidator

	// nonCommittees is a cache of initialized committeeObserver instances
	committeesObservers      *ttlcache.Cache[spectypes.MessageID, *committeeObserver]
	committeesObserversMutex sync.Mutex
	attesterRoots            *ttlcache.Cache[phase0.Root, struct{}]
	syncCommRoots            *ttlcache.Cache[phase0.Root, struct{}]
	domainCache              *validator.DomainCache

	recentlyStartedValidators uint64
	indicesChange             chan struct{}
	validatorExitCh           chan duties.ExitDescriptor
}

// NewController creates a new validator controller instance
func NewController(logger *zap.Logger, options ControllerOptions) Controller {
	logger.Debug("setting up validator controller")

	// lookup in a map that holds all relevant operators
	operatorsIDs := &sync.Map{}

	workerCfg := &worker.Config{
		Ctx:          options.Context,
		WorkersCount: options.WorkersCount,
		Buffer:       options.QueueBufferSize,
	}

	validatorOptions := validator.Options{ //TODO add vars
		NetworkConfig: options.NetworkConfig,
		Network:       options.Network,
		Beacon:        options.Beacon,
		Storage:       options.StorageMap,
		//Share:   nil,  // set per validator
		Signer:            options.BeaconSigner,
		OperatorSigner:    options.OperatorSigner,
		DutyRunners:       nil, // set per validator
		NewDecidedHandler: options.NewDecidedHandler,
		FullNode:          options.FullNode,
		Exporter:          options.Exporter,
		GasLimit:          options.GasLimit,
		MessageValidator:  options.MessageValidator,
		Metrics:           options.Metrics,
		Graffiti:          options.Graffiti,
<<<<<<< HEAD
=======
		GenesisOptions: validator.GenesisOptions{
			Network:           options.GenesisControllerOptions.Network,
			Signer:            options.GenesisControllerOptions.KeyManager,
			Storage:           options.GenesisControllerOptions.StorageMap,
			NewDecidedHandler: options.GenesisControllerOptions.NewDecidedHandler,
		},
	}

	beaconNetwork := options.NetworkConfig.Beacon

	genesisValidatorOptions := genesisvalidator.Options{
		Network:       options.GenesisControllerOptions.Network,
		BeaconNetwork: beaconNetwork,
		Storage:       options.GenesisControllerOptions.StorageMap,
		// SSVShare:   nil,  // set per validator
		Signer:            options.GenesisControllerOptions.KeyManager,
		DutyRunners:       nil, // set per validator
		NewDecidedHandler: options.GenesisControllerOptions.NewDecidedHandler,
		FullNode:          options.FullNode,
		Exporter:          options.Exporter,
		GasLimit:          options.GasLimit,
		MessageValidator:  options.MessageValidator,
		Metrics:           options.GenesisControllerOptions.Metrics,
>>>>>>> 8a5bcfcd
	}

	// If full node, increase queue size to make enough room
	// for history sync batches to be pushed whole.
	if options.FullNode {
		size := options.HistorySyncBatchSize * 2
		if size > validator.DefaultQueueSize {
			validatorOptions.QueueSize = size
		}
	}

	metrics := validator.Metrics(validator.NopMetrics{})
	if options.Metrics != nil {
		metrics = options.Metrics
	}

	cacheTTL := beaconNetwork.SlotDurationSec() * time.Duration(beaconNetwork.SlotsPerEpoch()*2) // #nosec G115

	ctrl := controller{
		logger:            logger.Named(logging.NameController),
		metrics:           metrics,
		networkConfig:     options.NetworkConfig,
		sharesStorage:     options.RegistryStorage.Shares(),
		operatorsStorage:  options.RegistryStorage,
		recipientsStorage: options.RegistryStorage,
		ibftStorageMap:    options.StorageMap,
		validatorStore:    options.ValidatorStore,
		ctx:               options.Context,
		beacon:            options.Beacon,
		operatorDataStore: options.OperatorDataStore,
		beaconSigner:      options.BeaconSigner,
		operatorSigner:    options.OperatorSigner,
		network:           options.Network,

		validatorsMap:    options.ValidatorsMap,
		validatorOptions: validatorOptions,

		metadataUpdateInterval: options.MetadataUpdateInterval,

		operatorsIDs: operatorsIDs,

		messageRouter:        newMessageRouter(logger),
		messageWorker:        worker.NewWorker(logger, workerCfg),
		historySyncBatchSize: options.HistorySyncBatchSize,

		committeesObservers: ttlcache.New(
			ttlcache.WithTTL[spectypes.MessageID, *committeeObserver](cacheTTL),
		),
		attesterRoots: ttlcache.New(
			ttlcache.WithTTL[phase0.Root, struct{}](cacheTTL),
		),
		syncCommRoots: ttlcache.New(
			ttlcache.WithTTL[phase0.Root, struct{}](cacheTTL),
		),
		domainCache: validator.NewDomainCache(options.Beacon, cacheTTL),

		indicesChange:           make(chan struct{}),
		validatorExitCh:         make(chan duties.ExitDescriptor),
		committeeValidatorSetup: make(chan struct{}, 1),

		messageValidator: options.MessageValidator,
	}

	// Start automatic expired item deletion in nonCommitteeValidators.
	go ctrl.committeesObservers.Start()
	// Delete old root and domain entries.
	go ctrl.attesterRoots.Start()
	go ctrl.syncCommRoots.Start()
	go ctrl.domainCache.Start()

	return &ctrl
}

func (c *controller) GetOperatorShares() []*ssvtypes.SSVShare {
	return c.sharesStorage.List(
		nil,
		registrystorage.ByOperatorID(c.operatorDataStore.GetOperatorID()),
		registrystorage.ByActiveValidator(),
	)
}

func (c *controller) IndicesChangeChan() chan struct{} {
	return c.indicesChange
}

func (c *controller) ValidatorExitChan() <-chan duties.ExitDescriptor {
	return c.validatorExitCh
}

func (c *controller) GetValidatorStats() (uint64, uint64, uint64, error) {
	allShares := c.sharesStorage.List(nil)
	operatorShares := uint64(0)
	active := uint64(0)
	for _, s := range allShares {
		if ok := s.BelongsToOperator(c.operatorDataStore.GetOperatorID()); ok {
			operatorShares++
		}
		if s.IsParticipating(c.beacon.GetBeaconNetwork().EstimatedCurrentEpoch()) {
			active++
		}
	}
	return uint64(len(allShares)), active, operatorShares, nil
}

func (c *controller) handleRouterMessages() {
	ctx, cancel := context.WithCancel(c.ctx)
	defer cancel()
	ch := c.messageRouter.GetMessageChan()
	for {
		select {
		case <-ctx.Done():
			c.logger.Debug("router message handler stopped")
			return

		case msg := <-ch:
			switch m := msg.(type) {
			case *queue.SSVMessage:
				if m.MsgType == message.SSVEventMsgType {
					continue
				}

				// TODO: only try copying clusterid if validator failed
				dutyExecutorID := m.GetID().GetDutyExecutorID()
				var cid spectypes.CommitteeID
				copy(cid[:], dutyExecutorID[16:])

				if v, ok := c.validatorsMap.GetValidator(spectypes.ValidatorPK(dutyExecutorID)); ok {
					v.HandleMessage(c.logger, m)
				} else if vc, ok := c.validatorsMap.GetCommittee(cid); ok {
					vc.HandleMessage(c.logger, m)
				} else if c.validatorOptions.Exporter {
					if m.MsgType != spectypes.SSVConsensusMsgType && m.MsgType != spectypes.SSVPartialSignatureMsgType {
						continue
					}
					if !c.messageWorker.TryEnqueue(m) { // start to save non committee decided messages only post fork
						c.logger.Warn("Failed to enqueue post consensus message: buffer is full")
					}
				}

			default:
				// This should be impossible because the channel is typed.
				c.logger.Fatal("unknown message type from router", zap.Any("message", m))
			}
		}
	}
}

var nonCommitteeValidatorTTLs = map[spectypes.RunnerRole]int{
	spectypes.RoleCommittee:  64,
	spectypes.RoleProposer:   4,
	spectypes.RoleAggregator: 4,
	//spectypes.BNRoleSyncCommittee:             4,
	spectypes.RoleSyncCommitteeContribution: 4,
}

func (c *controller) handleWorkerMessages(msg network.DecodedSSVMessage) error {
	var ncv *committeeObserver
	ssvMsg := msg.(*queue.SSVMessage)

	item := c.getNonCommitteeValidators(ssvMsg.GetID())
	if item == nil {
		committeeObserverOptions := validator.CommitteeObserverOptions{
			Logger:            c.logger,
			NetworkConfig:     c.networkConfig,
			ValidatorStore:    c.validatorStore,
			Network:           c.validatorOptions.Network,
			Storage:           c.validatorOptions.Storage,
			FullNode:          c.validatorOptions.FullNode,
			Operator:          c.validatorOptions.Operator,
			OperatorSigner:    c.validatorOptions.OperatorSigner,
			NewDecidedHandler: c.validatorOptions.NewDecidedHandler,
			AttesterRoots:     c.attesterRoots,
			SyncCommRoots:     c.syncCommRoots,
			DomainCache:       c.domainCache,
		}
		ncv = &committeeObserver{
			CommitteeObserver: validator.NewCommitteeObserver(convert.MessageID(ssvMsg.MsgID), committeeObserverOptions),
		}
		ttlSlots := nonCommitteeValidatorTTLs[ssvMsg.MsgID.GetRoleType()]
		c.committeesObservers.Set(
			ssvMsg.GetID(),
			ncv,
			time.Duration(ttlSlots)*c.beacon.GetBeaconNetwork().SlotDurationSec(),
		)
	} else {
		ncv = item
	}
	if err := c.handleNonCommitteeMessages(ssvMsg, ncv); err != nil {
		return err
	}
	return nil
}

func (c *controller) handleNonCommitteeMessages(msg *queue.SSVMessage, ncv *committeeObserver) error {
	c.committeesObserversMutex.Lock()
	defer c.committeesObserversMutex.Unlock()

	if msg.MsgType == spectypes.SSVConsensusMsgType {
		// Process proposal messages for committee consensus only to get the roots
		if msg.MsgID.GetRoleType() != spectypes.RoleCommittee {
			return nil
		}

		subMsg, ok := msg.Body.(*specqbft.Message)
		if !ok || subMsg.MsgType != specqbft.ProposalMsgType {
			return nil
		}

		return ncv.OnProposalMsg(msg)
	} else if msg.MsgType == spectypes.SSVPartialSignatureMsgType {
		pSigMessages := &spectypes.PartialSignatureMessages{}
		if err := pSigMessages.Decode(msg.SignedSSVMessage.SSVMessage.GetData()); err != nil {
			return err
		}

		return ncv.ProcessMessage(msg)
	}
	return nil
}

func (c *controller) getNonCommitteeValidators(messageId spectypes.MessageID) *committeeObserver {
	item := c.committeesObservers.Get(messageId)
	if item != nil {
		return item.Value()
	}
	return nil
}

// StartValidators loads all persisted shares and setup the corresponding validators
func (c *controller) StartValidators() {
	// Load non-liquidated shares.
	shares := c.sharesStorage.List(nil, registrystorage.ByNotLiquidated())
	if len(shares) == 0 {
		close(c.committeeValidatorSetup)
		c.logger.Info("could not find validators")
		return
	}

	var ownShares []*ssvtypes.SSVShare
	var allPubKeys = make([][]byte, 0, len(shares))
	for _, share := range shares {
		if c.operatorDataStore.GetOperatorID() != 0 && share.BelongsToOperator(c.operatorDataStore.GetOperatorID()) {
			ownShares = append(ownShares, share)
		}
		allPubKeys = append(allPubKeys, share.ValidatorPubKey[:])
	}

	if c.validatorOptions.Exporter {
		// There are no committee validators to setup.
		close(c.committeeValidatorSetup)
	} else {
		// Setup committee validators.
		inited, committees := c.setupValidators(ownShares)
		if len(inited) == 0 {
			// If no validators were started and therefore we're not subscribed to any subnets,
			// then subscribe to a random subnet to participate in the network.
			if err := c.network.SubscribeRandoms(c.logger, 1); err != nil {
				c.logger.Error("failed to subscribe to random subnets", zap.Error(err))
			}
		}
		close(c.committeeValidatorSetup)

		// Start validators.
		c.startValidators(inited, committees)
	}

	// Fetch metadata now if there is none. Otherwise, UpdateValidatorsMetadataLoop will handle it.
	var hasMetadata bool
	for _, share := range shares {
		if !share.Liquidated && share.HasBeaconMetadata() {
			hasMetadata = true
			break
		}
	}
	if !hasMetadata {
		start := time.Now()
		err := c.fetchAndUpdateValidatorsMetadata(c.logger, allPubKeys, c.beacon)
		if err != nil {
			c.logger.Error("failed to update validators metadata after setup",
				zap.Int("shares", len(allPubKeys)),
				fields.Took(time.Since(start)),
				zap.Error(err))
		} else {
			c.logger.Debug("updated validators metadata after setup",
				zap.Int("shares", len(allPubKeys)),
				fields.Took(time.Since(start)))
		}
	}
}

// setupValidators setup and starts validators from the given shares.
// shares w/o validator's metadata won't start, but the metadata will be fetched and the validator will start afterwards
func (c *controller) setupValidators(shares []*ssvtypes.SSVShare) ([]*validator.Validator, []*validator.Committee) {
	c.logger.Info("starting validators setup...", zap.Int("shares count", len(shares)))
	var errs []error
	var fetchMetadata [][]byte
	var validators []*validator.Validator
	var committees []*validator.Committee
	for _, validatorShare := range shares {
		var initialized bool
		v, vc, err := c.onShareInit(validatorShare)
		if err != nil {
			c.logger.Warn("could not start validator", fields.PubKey(validatorShare.ValidatorPubKey[:]), zap.Error(err))
			errs = append(errs, err)
		}
		if v != nil {
			initialized = true
		}
		if !initialized && err == nil {
			// Fetch metadata, if needed.
			fetchMetadata = append(fetchMetadata, validatorShare.ValidatorPubKey[:])
		}
		if initialized {
			validators = append(validators, v)
			committees = append(committees, vc)
		}
	}
	c.logger.Info("init validators done", zap.Int("validators_size", c.validatorsMap.SizeValidators()), zap.Int("committee_size", c.validatorsMap.SizeCommittees()),
		zap.Int("failures", len(errs)), zap.Int("missing_metadata", len(fetchMetadata)),
		zap.Int("shares", len(shares)), zap.Int("initialized", len(validators)))
	return validators, committees
}

func (c *controller) startValidators(validators []*validator.Validator, committees []*validator.Committee) int {
	var started int
	var errs []error
	for _, v := range validators {
		s, err := c.startValidator(v)
		if err != nil {
			c.logger.Error("could not start validator", zap.Error(err))
			errs = append(errs, err)
			continue
		}
		if s {
			started++
		}
	}

	started += len(committees)

	c.logger.Info("setup validators done", zap.Int("map size", c.validatorsMap.SizeValidators()),
		zap.Int("failures", len(errs)),
		zap.Int("shares", len(validators)), zap.Int("started", started))
	return started
}

// StartNetworkHandlers init msg worker that handles network messages
func (c *controller) StartNetworkHandlers() {
	c.network.UseMessageRouter(c.messageRouter)
	for i := 0; i < networkRouterConcurrency; i++ {
		go c.handleRouterMessages()
	}
	c.messageWorker.UseHandler(c.handleWorkerMessages)
}

// UpdateValidatorsMetadata updates a given validator with metadata (implements ValidatorMetadataStorage)
func (c *controller) UpdateValidatorsMetadata(data map[spectypes.ValidatorPK]*beaconprotocol.ValidatorMetadata) error {
	// Save metadata to share storage.
	start := time.Now()
	err := c.sharesStorage.UpdateValidatorsMetadata(data)
	if err != nil {
		return errors.Wrap(err, "could not update validator metadata")
	}
	c.logger.Debug("🆕 updated validators metadata in storage",
		fields.Took(time.Since(start)), zap.Int("count", len(data)))

	// If we're not an operator, return early.
	if c.operatorDataStore.GetOperatorID() == 0 {
		return nil
	}

	// Start validators, if needed.
	shares := c.sharesStorage.List(
		nil,
		registrystorage.ByNotLiquidated(),
		registrystorage.ByOperatorID(c.operatorDataStore.GetOperatorID()),
		func(share *ssvtypes.SSVShare) bool {
			return data[share.ValidatorPubKey] != nil
		},
	)

	for _, share := range shares {
		// Start validator (if not already started).
		// TODO: why its in the map if not started?
		if v, found := c.validatorsMap.GetValidator(share.ValidatorPubKey); found {
			v.Share.BeaconMetadata = share.BeaconMetadata
			v.Share.ValidatorIndex = share.ValidatorIndex
			_, err := c.startValidator(v)
			if err != nil {
				c.logger.Warn("could not start validator", zap.Error(err))
			}
			vc, found := c.validatorsMap.GetCommittee(v.Share.CommitteeID())
			if found {
				vc.AddShare(&v.Share.Share)
			}
		} else {
			c.logger.Info("starting new validator", fields.PubKey(share.ValidatorPubKey[:]))

			started, err := c.onShareStart(share)
			if err != nil {
				c.logger.Warn("could not start newly active validator", zap.Error(err))
				continue
			}
			if started {
				c.logger.Debug("started share after metadata update", zap.Bool("started", started))
			}
		}
	}

	return nil
}

// GetValidator returns a validator instance from ValidatorsMap
func (c *controller) GetValidator(pubKey spectypes.ValidatorPK) (*validator.Validator, bool) {
	return c.validatorsMap.GetValidator(pubKey)
}

func (c *controller) ExecuteDuty(logger *zap.Logger, duty *spectypes.ValidatorDuty) {
	// because we're using the same duty for more than 1 duty (e.g. attest + aggregator) there is an error in bls.Deserialize func for cgo pointer to pointer.
	// so we need to copy the pubkey val to avoid pointer
	pk := make([]byte, 48)
	copy(pk, duty.PubKey[:])

	if v, ok := c.GetValidator(spectypes.ValidatorPK(pk)); ok {
		ssvMsg, err := CreateDutyExecuteMsg(duty, pk, c.networkConfig.DomainType)
		if err != nil {
			logger.Error("could not create duty execute msg", zap.Error(err))
			return
		}
		dec, err := queue.DecodeSSVMessage(ssvMsg)
		if err != nil {
			logger.Error("could not decode duty execute msg", zap.Error(err))
			return
		}
		if pushed := v.Queues[duty.RunnerRole()].Q.TryPush(dec); !pushed {
			logger.Warn("dropping ExecuteDuty message because the queue is full")
		}
		// logger.Debug("📬 queue: pushed message", fields.MessageID(dec.MsgID), fields.MessageType(dec.MsgType))
	} else {
		logger.Warn("could not find validator")
	}
}

func (c *controller) ExecuteCommitteeDuty(logger *zap.Logger, committeeID spectypes.CommitteeID, duty *spectypes.CommitteeDuty) {
	if cm, ok := c.validatorsMap.GetCommittee(committeeID); ok {
		ssvMsg, err := CreateCommitteeDutyExecuteMsg(duty, committeeID, c.networkConfig.DomainType)
		if err != nil {
			logger.Error("could not create duty execute msg", zap.Error(err))
			return
		}
		dec, err := queue.DecodeSSVMessage(ssvMsg)
		if err != nil {
			logger.Error("could not decode duty execute msg", zap.Error(err))
			return
		}
		if err := cm.OnExecuteDuty(logger, dec.Body.(*ssvtypes.EventMsg)); err != nil {
			logger.Error("could not execute committee duty", zap.Error(err))
		}
	} else {
		logger.Warn("could not find committee", fields.CommitteeID(committeeID))
	}
}

// CreateDutyExecuteMsg returns ssvMsg with event type of execute duty
func CreateDutyExecuteMsg(duty *spectypes.ValidatorDuty, pubKey []byte, domain spectypes.DomainType) (*spectypes.SSVMessage, error) {
	executeDutyData := ssvtypes.ExecuteDutyData{Duty: duty}
	data, err := json.Marshal(executeDutyData)
	if err != nil {
		return nil, fmt.Errorf("failed to marshal execute duty data: %w", err)
	}

	return dutyDataToSSVMsg(domain, pubKey, duty.RunnerRole(), data)
}

// CreateCommitteeDutyExecuteMsg returns ssvMsg with event type of execute committee duty
func CreateCommitteeDutyExecuteMsg(duty *spectypes.CommitteeDuty, committeeID spectypes.CommitteeID, domain spectypes.DomainType) (*spectypes.SSVMessage, error) {
	executeCommitteeDutyData := ssvtypes.ExecuteCommitteeDutyData{Duty: duty}
	data, err := json.Marshal(executeCommitteeDutyData)
	if err != nil {
		return nil, fmt.Errorf("failed to marshal execute committee duty data: %w", err)
	}

	return dutyDataToSSVMsg(domain, committeeID[:], spectypes.RoleCommittee, data)
}

func dutyDataToSSVMsg(
	domain spectypes.DomainType,
	msgIdentifier []byte,
	runnerRole spectypes.RunnerRole,
	data []byte,
) (*spectypes.SSVMessage, error) {
	msg := ssvtypes.EventMsg{
		Type: ssvtypes.ExecuteDuty,
		Data: data,
	}
	msgData, err := msg.Encode()
	if err != nil {
		return nil, fmt.Errorf("failed to encode event msg: %w", err)
	}

	return &spectypes.SSVMessage{
		MsgType: message.SSVEventMsgType,
		MsgID:   spectypes.NewMsgID(domain, msgIdentifier, runnerRole),
		Data:    msgData,
	}, nil
}

func (c *controller) AllActiveIndices(epoch phase0.Epoch, afterInit bool) []phase0.ValidatorIndex {
	if afterInit {
		<-c.committeeValidatorSetup
	}
	var indices []phase0.ValidatorIndex
	c.sharesStorage.Range(nil, func(share *ssvtypes.SSVShare) bool {
		if share.IsParticipating(epoch) {
			indices = append(indices, share.BeaconMetadata.Index)
		}
		return true
	})
	return indices
}

// onShareStop is called when a validator was removed or liquidated
func (c *controller) onShareStop(pubKey spectypes.ValidatorPK) {
	// remove from ValidatorsMap
	v := c.validatorsMap.RemoveValidator(pubKey)

	if v == nil {
		c.logger.Warn("could not find validator to stop", fields.PubKey(pubKey[:]))
		return
	}

	// stop instance
	v.Stop()
	c.logger.Debug("validator was stopped", fields.PubKey(pubKey[:]))
	vc, ok := c.validatorsMap.GetCommittee(v.Share.CommitteeID())
	if ok {
		vc.RemoveShare(v.Share.Share.ValidatorIndex)
		if len(vc.Shares) == 0 {
			deletedCommittee := c.validatorsMap.RemoveCommittee(v.Share.CommitteeID())
			if deletedCommittee == nil {
				c.logger.Warn("could not find committee to remove on no validators",
					fields.CommitteeID(v.Share.CommitteeID()),
					fields.PubKey(pubKey[:]),
				)
				return
			}
			deletedCommittee.Stop()
		}
	}
}

func (c *controller) onShareInit(share *ssvtypes.SSVShare) (*validator.Validator, *validator.Committee, error) {
	if !share.HasBeaconMetadata() { // fetching index and status in case not exist
		c.logger.Warn("skipping validator until it becomes active", fields.PubKey(share.ValidatorPubKey[:]))
		return nil, nil, nil
	}

	if err := c.setShareFeeRecipient(share, c.recipientsStorage.GetRecipientData); err != nil {
		return nil, nil, fmt.Errorf("could not set share fee recipient: %w", err)
	}

	operator, err := c.committeeMemberFromShare(share)
	if err != nil {
		return nil, nil, err
	}

	// Start a committee validator.
	v, found := c.validatorsMap.GetValidator(share.ValidatorPubKey)
	if !found {
		// Share context with both the validator and the runners,
		// so that when the validator is stopped, the runners are stopped as well.
		validatorCtx, validatorCancel := context.WithCancel(c.ctx)

		opts := c.validatorOptions
		opts.SSVShare = share
		opts.Operator = operator
		opts.DutyRunners, err = SetupRunners(validatorCtx, c.logger, opts)
		if err != nil {
			validatorCancel()
			return nil, nil, fmt.Errorf("could not setup runners: %w", err)
		}
		c.validatorsMap.PutValidator(share.ValidatorPubKey, validator.NewValidator(validatorCtx, validatorCancel, opts))

		c.printShare(share, "setup validator done")
	} else {
		c.printShare(v.Share, "get validator")
	}

	// Start a committee validator.
	vc, found := c.validatorsMap.GetCommittee(operator.CommitteeID)
	if !found {
		// Share context with both the validator and the runners,
		// so that when the validator is stopped, the runners are stopped as well.
		ctx, cancel := context.WithCancel(c.ctx)

		opts := c.validatorOptions
		opts.SSVShare = share
		opts.Operator = operator

		committeeOpIDs := types.OperatorIDsFromOperators(operator.Committee)

		logger := c.logger.With([]zap.Field{
			zap.String("committee", fields.FormatCommittee(committeeOpIDs)),
			zap.String("committee_id", hex.EncodeToString(operator.CommitteeID[:])),
		}...)

		committeeRunnerFunc := SetupCommitteeRunners(ctx, opts)

		vc = validator.NewCommittee(ctx, cancel, logger, c.beacon.GetBeaconNetwork(), operator, committeeRunnerFunc, nil)
		vc.AddShare(&share.Share)
		c.validatorsMap.PutCommittee(operator.CommitteeID, vc)

		c.printShare(share, "setup committee done")

	} else {
		vc.AddShare(&share.Share)
		c.printShare(share, "added share to committee")
	}

	return v, vc, nil
}

func (c *controller) committeeMemberFromShare(share *ssvtypes.SSVShare) (*spectypes.CommitteeMember, error) {
	operators := make([]*spectypes.Operator, len(share.Committee))
	for i, cm := range share.Committee {
		opdata, found, err := c.operatorsStorage.GetOperatorData(nil, cm.Signer)
		if err != nil {
			return nil, fmt.Errorf("could not get operator data: %w", err)
		}
		if !found {
			//TODO alan: support removed ops
			return nil, fmt.Errorf("operator not found")
		}

		operatorPEM, err := base64.StdEncoding.DecodeString(string(opdata.PublicKey))
		if err != nil {
			return nil, fmt.Errorf("could not decode public key: %w", err)
		}

		operators[i] = &spectypes.Operator{
			OperatorID:        cm.Signer,
			SSVOperatorPubKey: operatorPEM,
		}
	}

	f := ssvtypes.ComputeF(uint64(len(share.Committee)))

	operatorPEM, err := base64.StdEncoding.DecodeString(string(c.operatorDataStore.GetOperatorData().PublicKey))
	if err != nil {
		return nil, fmt.Errorf("could not decode public key: %w", err)
	}

	return &spectypes.CommitteeMember{
		OperatorID:        c.operatorDataStore.GetOperatorID(),
		CommitteeID:       share.CommitteeID(),
		SSVOperatorPubKey: operatorPEM,
		FaultyNodes:       f,
		Committee:         operators,
	}, nil
}

func (c *controller) onShareStart(share *ssvtypes.SSVShare) (bool, error) {
	v, _, err := c.onShareInit(share)
	if err != nil || v == nil {
		return false, err
	}

	started, err := c.startValidator(v)
	if err != nil {
		return false, err
	}

	return started, nil
}

func (c *controller) printShare(s *ssvtypes.SSVShare, msg string) {
	committee := make([]string, len(s.Committee))
	for i, c := range s.Committee {
		committee[i] = fmt.Sprintf(`[OperatorID=%d, PubKey=%x]`, c.Signer, c.SharePubKey)
	}
	c.logger.Debug(msg,
		fields.PubKey(s.ValidatorPubKey[:]),
		zap.Bool("own_validator", s.BelongsToOperator(c.operatorDataStore.GetOperatorID())),
		zap.Strings("committee", committee),
		fields.FeeRecipient(s.FeeRecipientAddress[:]),
	)
}

func (c *controller) setShareFeeRecipient(share *ssvtypes.SSVShare, getRecipientData GetRecipientDataFunc) error {
	data, found, err := getRecipientData(nil, share.OwnerAddress)
	if err != nil {
		return errors.Wrap(err, "could not get recipient data")
	}

	var feeRecipient bellatrix.ExecutionAddress
	if !found {
		c.logger.Debug("setting fee recipient to owner address",
			fields.Validator(share.ValidatorPubKey[:]), fields.FeeRecipient(share.OwnerAddress.Bytes()))
		copy(feeRecipient[:], share.OwnerAddress.Bytes())
	} else {
		c.logger.Debug("setting fee recipient to storage data",
			fields.Validator(share.ValidatorPubKey[:]), fields.FeeRecipient(data.FeeRecipient[:]))
		feeRecipient = data.FeeRecipient
	}
	share.SetFeeRecipient(feeRecipient)

	return nil
}

func (c *controller) validatorStart(validator *validator.Validator) (bool, error) {
	if c.validatorStartFunc == nil {
		return validator.Start(c.logger)
	}
	return c.validatorStartFunc(validator)
}

// startValidator will start the given validator if applicable
func (c *controller) startValidator(v *validator.Validator) (bool, error) {
	c.reportValidatorStatus(v.Share.ValidatorPubKey[:], v.Share.BeaconMetadata)
	if v.Share.BeaconMetadata.Index == 0 {
		return false, errors.New("could not start validator: index not found")
	}
	started, err := c.validatorStart(v)
	if err != nil {
		c.metrics.ValidatorError(v.Share.ValidatorPubKey[:])
		return false, errors.Wrap(err, "could not start validator")
	}
	if started {
		c.recentlyStartedValidators++
	}

	return true, nil
}

// UpdateValidatorMetaDataLoop updates metadata of validators in an interval
func (c *controller) UpdateValidatorMetaDataLoop() {
	const batchSize = 512
	var sleep = 2 * time.Second

	for {
		// Get the shares to fetch metadata for.
		start := time.Now()
		var existingShares, newShares []*ssvtypes.SSVShare
		c.sharesStorage.Range(nil, func(share *ssvtypes.SSVShare) bool {
			if share.Liquidated {
				return true
			}
			if share.BeaconMetadata == nil && share.MetadataLastUpdated().IsZero() {
				newShares = append(newShares, share)
			} else if time.Since(share.MetadataLastUpdated()) > c.metadataUpdateInterval {
				existingShares = append(existingShares, share)
			}
			return len(newShares) < batchSize
		})

		// Combine validators up to batchSize, prioritizing the new ones.
		shares := newShares
		if remainder := batchSize - len(shares); remainder > 0 {
			end := remainder
			if end > len(existingShares) {
				end = len(existingShares)
			}
			shares = append(shares, existingShares[:end]...)
		}
		for _, share := range shares {
			share.SetMetadataLastUpdated(time.Now())
		}

		filteringTook := time.Since(start)
		if len(shares) > 0 {
			pubKeys := make([][]byte, len(shares))
			for i, s := range shares {
				pubKeys[i] = s.ValidatorPubKey[:]
			}
			err := c.fetchAndUpdateValidatorsMetadata(c.logger, pubKeys, c.beacon)
			if err != nil {
				c.logger.Warn("failed to update validators metadata", zap.Error(err))
				continue
			}
		}
		c.logger.Debug("updated validators metadata",
			zap.Int("validators", len(shares)),
			zap.Int("new_validators", len(newShares)),
			zap.Uint64("started_validators", c.recentlyStartedValidators),
			zap.Duration("filtering_took", filteringTook),
			fields.Took(time.Since(start)))

		// Only sleep if there aren't more validators to fetch metadata for.
		if len(shares) < batchSize {
			time.Sleep(sleep)
		}
	}
}

func (c *controller) fetchAndUpdateValidatorsMetadata(logger *zap.Logger, pks [][]byte, beacon beaconprotocol.BeaconNode) error {
	// Fetch metadata for all validators.
	c.recentlyStartedValidators = 0
	beforeUpdate := c.AllActiveIndices(c.beacon.GetBeaconNetwork().EstimatedCurrentEpoch(), false)

	err := beaconprotocol.UpdateValidatorsMetadata(logger, pks, beacon, c.UpdateValidatorsMetadata)
	if err != nil {
		return errors.Wrap(err, "failed to update validators metadata")
	}

	// Refresh duties if there are any new active validators.
	afterUpdate := c.AllActiveIndices(c.beacon.GetBeaconNetwork().EstimatedCurrentEpoch(), false)
	if c.recentlyStartedValidators > 0 || hasNewValidators(beforeUpdate, afterUpdate) {
		c.logger.Debug("new validators found after metadata update",
			zap.Int("before", len(beforeUpdate)),
			zap.Int("after", len(afterUpdate)),
			zap.Uint64("started_validators", c.recentlyStartedValidators),
		)
		select {
		case c.indicesChange <- struct{}{}:
		case <-time.After(2 * c.beacon.GetBeaconNetwork().SlotDurationSec()):
			c.logger.Warn("timed out while notifying DutyScheduler of new validators")
		}
	}
	return nil
}

func hasNewValidators(before []phase0.ValidatorIndex, after []phase0.ValidatorIndex) bool {
	m := make(map[phase0.ValidatorIndex]struct{})
	for _, v := range before {
		m[v] = struct{}{}
	}
	for _, v := range after {
		if _, ok := m[v]; !ok {
			return true
		}
	}
	return false
}

func SetupCommitteeRunners(
	ctx context.Context,
	options validator.Options,
) validator.CommitteeRunnerFunc {
	buildController := func(role spectypes.RunnerRole, valueCheckF specqbft.ProposedValueCheckF) *qbftcontroller.Controller {
		config := &qbft.Config{
			BeaconSigner: options.Signer,
			Domain:       options.NetworkConfig.DomainType,
			ValueCheckF:  valueCheckF,
			ProposerF: func(state *specqbft.State, round specqbft.Round) spectypes.OperatorID {
				leader := qbft.RoundRobinProposer(state, round)
				return leader
			},
			Storage:     options.Storage.Get(casts.RunnerRoleToConvertRole(role)),
			Network:     options.Network,
			Timer:       roundtimer.New(ctx, options.NetworkConfig.Beacon, role, nil),
			CutOffRound: roundtimer.CutOffRound,
		}

		identifier := spectypes.NewMsgID(options.NetworkConfig.DomainType, options.Operator.CommitteeID[:], role)
		qbftCtrl := qbftcontroller.NewController(identifier[:], options.Operator, config, options.OperatorSigner, options.FullNode)
		return qbftCtrl
	}

	return func(slot phase0.Slot, shares map[phase0.ValidatorIndex]*spectypes.Share, attestingValidators []spectypes.ShareValidatorPK, dutyGuard runner.CommitteeDutyGuard) (*runner.CommitteeRunner, error) {
		// Create a committee runner.
		epoch := options.NetworkConfig.Beacon.GetBeaconNetwork().EstimatedEpochAtSlot(slot)
		valCheck := ssv.BeaconVoteValueCheckF(options.Signer, slot, attestingValidators, epoch)
		crunner, err := runner.NewCommitteeRunner(
			options.NetworkConfig,
			shares,
			buildController(spectypes.RoleCommittee, valCheck),
			options.Beacon,
			options.Network,
			options.Signer,
			options.OperatorSigner,
			valCheck,
			dutyGuard,
		)
		if err != nil {
			return nil, err
		}
		return crunner.(*runner.CommitteeRunner), nil
	}
}

// SetupRunners initializes duty runners for the given validator
func SetupRunners(
	ctx context.Context,
	logger *zap.Logger,
	options validator.Options,
) (runner.ValidatorDutyRunners, error) {

	if options.SSVShare == nil || options.SSVShare.BeaconMetadata == nil {
		logger.Error("missing validator metadata", zap.String("validator", hex.EncodeToString(options.SSVShare.ValidatorPubKey[:])))
		return runner.ValidatorDutyRunners{}, nil // TODO need to find better way to fix it
	}

	runnersType := []spectypes.RunnerRole{
		spectypes.RoleCommittee,
		spectypes.RoleProposer,
		spectypes.RoleAggregator,
		spectypes.RoleSyncCommitteeContribution,
		spectypes.RoleValidatorRegistration,
		spectypes.RoleVoluntaryExit,
	}

	buildController := func(role spectypes.RunnerRole, valueCheckF specqbft.ProposedValueCheckF) *qbftcontroller.Controller {
		config := &qbft.Config{
			BeaconSigner: options.Signer,
			Domain:       options.NetworkConfig.DomainType,
			ValueCheckF:  nil, // sets per role type
			ProposerF: func(state *specqbft.State, round specqbft.Round) spectypes.OperatorID {
				leader := qbft.RoundRobinProposer(state, round)
				//logger.Debug("leader", zap.Int("operator_id", int(leader)))
				return leader
			},
			Storage:     options.Storage.Get(casts.RunnerRoleToConvertRole(role)),
			Network:     options.Network,
			Timer:       roundtimer.New(ctx, options.NetworkConfig.Beacon, role, nil),
			CutOffRound: roundtimer.CutOffRound,
		}
		config.ValueCheckF = valueCheckF

		identifier := spectypes.NewMsgID(options.NetworkConfig.DomainType, options.SSVShare.Share.ValidatorPubKey[:], role)
		qbftCtrl := qbftcontroller.NewController(identifier[:], options.Operator, config, options.OperatorSigner, options.FullNode)
		return qbftCtrl
	}

	shareMap := make(map[phase0.ValidatorIndex]*spectypes.Share) // TODO: fill the map
	shareMap[options.SSVShare.ValidatorIndex] = &options.SSVShare.Share

	runners := runner.ValidatorDutyRunners{}
	domainType := options.NetworkConfig.DomainType
	var err error
	for _, role := range runnersType {
		switch role {
		case spectypes.RoleProposer:
			proposedValueCheck := ssv.ProposerValueCheckF(options.Signer, options.NetworkConfig.Beacon.GetBeaconNetwork(), options.SSVShare.Share.ValidatorPubKey, options.SSVShare.BeaconMetadata.Index, options.SSVShare.SharePubKey)
			qbftCtrl := buildController(spectypes.RoleProposer, proposedValueCheck)
			runners[role], err = runner.NewProposerRunner(domainType, options.NetworkConfig.Beacon.GetBeaconNetwork(), shareMap, qbftCtrl, options.Beacon, options.Network, options.Signer, options.OperatorSigner, proposedValueCheck, 0, options.Graffiti)
		case spectypes.RoleAggregator:
			aggregatorValueCheckF := ssv.AggregatorValueCheckF(options.Signer, options.NetworkConfig.Beacon.GetBeaconNetwork(), options.SSVShare.Share.ValidatorPubKey, options.SSVShare.BeaconMetadata.Index)
			qbftCtrl := buildController(spectypes.RoleAggregator, aggregatorValueCheckF)
			runners[role], err = runner.NewAggregatorRunner(domainType, options.NetworkConfig.Beacon.GetBeaconNetwork(), shareMap, qbftCtrl, options.Beacon, options.Network, options.Signer, options.OperatorSigner, aggregatorValueCheckF, 0)
		case spectypes.RoleSyncCommitteeContribution:
			syncCommitteeContributionValueCheckF := ssv.SyncCommitteeContributionValueCheckF(options.Signer, options.NetworkConfig.Beacon.GetBeaconNetwork(), options.SSVShare.Share.ValidatorPubKey, options.SSVShare.BeaconMetadata.Index)
			qbftCtrl := buildController(spectypes.RoleSyncCommitteeContribution, syncCommitteeContributionValueCheckF)
			runners[role], err = runner.NewSyncCommitteeAggregatorRunner(domainType, options.NetworkConfig.Beacon.GetBeaconNetwork(), shareMap, qbftCtrl, options.Beacon, options.Network, options.Signer, options.OperatorSigner, syncCommitteeContributionValueCheckF, 0)
		case spectypes.RoleValidatorRegistration:
			runners[role], err = runner.NewValidatorRegistrationRunner(domainType, options.NetworkConfig.Beacon.GetBeaconNetwork(), shareMap, options.Beacon, options.Network, options.Signer, options.OperatorSigner)
		case spectypes.RoleVoluntaryExit:
			runners[role], err = runner.NewVoluntaryExitRunner(domainType, options.NetworkConfig.Beacon.GetBeaconNetwork(), shareMap, options.Beacon, options.Network, options.Signer, options.OperatorSigner)
		}
		if err != nil {
			return nil, errors.Wrap(err, "could not create duty runner")
		}
	}
	return runners, nil
}<|MERGE_RESOLUTION|>--- conflicted
+++ resolved
@@ -217,32 +217,6 @@
 		MessageValidator:  options.MessageValidator,
 		Metrics:           options.Metrics,
 		Graffiti:          options.Graffiti,
-<<<<<<< HEAD
-=======
-		GenesisOptions: validator.GenesisOptions{
-			Network:           options.GenesisControllerOptions.Network,
-			Signer:            options.GenesisControllerOptions.KeyManager,
-			Storage:           options.GenesisControllerOptions.StorageMap,
-			NewDecidedHandler: options.GenesisControllerOptions.NewDecidedHandler,
-		},
-	}
-
-	beaconNetwork := options.NetworkConfig.Beacon
-
-	genesisValidatorOptions := genesisvalidator.Options{
-		Network:       options.GenesisControllerOptions.Network,
-		BeaconNetwork: beaconNetwork,
-		Storage:       options.GenesisControllerOptions.StorageMap,
-		// SSVShare:   nil,  // set per validator
-		Signer:            options.GenesisControllerOptions.KeyManager,
-		DutyRunners:       nil, // set per validator
-		NewDecidedHandler: options.GenesisControllerOptions.NewDecidedHandler,
-		FullNode:          options.FullNode,
-		Exporter:          options.Exporter,
-		GasLimit:          options.GasLimit,
-		MessageValidator:  options.MessageValidator,
-		Metrics:           options.GenesisControllerOptions.Metrics,
->>>>>>> 8a5bcfcd
 	}
 
 	// If full node, increase queue size to make enough room
