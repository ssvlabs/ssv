package validator

import (
	"bytes"
	"encoding/hex"

	spectypes "github.com/bloxapp/ssv-spec/types"
	"github.com/ethereum/go-ethereum/common"
	"github.com/pkg/errors"
	"go.uber.org/zap"

	"github.com/bloxapp/ssv/eth1"
	"github.com/bloxapp/ssv/eth1/abiparser"
	"github.com/bloxapp/ssv/exporter"
<<<<<<< HEAD
	"github.com/bloxapp/ssv/protocol/v2/types"
=======
	"github.com/bloxapp/ssv/protocol/v2/ssv/validator"
	ssvtypes "github.com/bloxapp/ssv/protocol/v2/types"
>>>>>>> 2650cd54
	registrystorage "github.com/bloxapp/ssv/registry/storage"
)

// Eth1EventHandler is a factory function for creating eth1 event handler
func (c *controller) Eth1EventHandler(logger *zap.Logger, ongoingSync bool) eth1.SyncEventHandler {
	return func(e eth1.Event) ([]zap.Field, error) {
		switch e.Name {
		case abiparser.OperatorAdded:
			ev := e.Data.(abiparser.OperatorAddedEvent)
			return c.handleOperatorAddedEvent(logger, ev)
		case abiparser.OperatorRemoved:
			ev := e.Data.(abiparser.OperatorRemovedEvent)
			return c.handleOperatorRemovedEvent(logger, ev, ongoingSync)
		case abiparser.ValidatorAdded:
			ev := e.Data.(abiparser.ValidatorAddedEvent)
			return c.handleValidatorAddedEvent(logger, ev, ongoingSync)
		case abiparser.ValidatorRemoved:
			ev := e.Data.(abiparser.ValidatorRemovedEvent)
			return c.handleValidatorRemovedEvent(logger, ev, ongoingSync)
		case abiparser.ClusterLiquidated:
			ev := e.Data.(abiparser.ClusterLiquidatedEvent)
			return c.handleClusterLiquidatedEvent(logger, ev, ongoingSync)
		case abiparser.ClusterReactivated:
			ev := e.Data.(abiparser.ClusterReactivatedEvent)
			return c.handleClusterReactivatedEvent(logger, ev, ongoingSync)
		case abiparser.FeeRecipientAddressUpdated:
			ev := e.Data.(abiparser.FeeRecipientAddressUpdatedEvent)
			return c.handleFeeRecipientAddressUpdatedEvent(logger, ev, ongoingSync)
		default:
			logger.Debug("could not handle unknown event")
		}
		return nil, nil
	}
}

// handleOperatorAddedEvent parses the given event and saves operator data
func (c *controller) handleOperatorAddedEvent(logger *zap.Logger, event abiparser.OperatorAddedEvent) ([]zap.Field, error) {
	// throw an error if there is an existing operator with the same public key and different operator id
	if c.operatorData.ID != 0 && bytes.Equal(c.operatorData.PublicKey, event.PublicKey) &&
		c.operatorData.ID != spectypes.OperatorID(event.ID) {
		return nil, &abiparser.MalformedEventError{
			Err: errors.New("operator registered with the same operator public key"),
		}
	}

	isOperatorEvent := false
	od := &registrystorage.OperatorData{
		PublicKey:    event.PublicKey,
		OwnerAddress: event.Owner,
		ID:           spectypes.OperatorID(event.ID),
	}
	if err := c.operatorsCollection.SaveOperatorData(logger, od); err != nil {
		return nil, errors.Wrap(err, "could not save operator data")
	}

	if bytes.Equal(event.PublicKey, c.operatorData.PublicKey) {
		isOperatorEvent = true
		c.operatorData = od
	}

	logFields := make([]zap.Field, 0)
	if isOperatorEvent || c.validatorOptions.FullNode {
		logFields = append(logFields,
			zap.Uint64("operatorId", uint64(od.ID)),
			zap.String("operatorPubKey", string(od.PublicKey)),
			zap.String("ownerAddress", od.OwnerAddress.String()),
		)
	}
	exporter.ReportOperatorIndex(logger, od)
	return logFields, nil
}

// handleOperatorRemovedEvent parses the given event and removing operator data
func (c *controller) handleOperatorRemovedEvent(
	logger *zap.Logger,
	event abiparser.OperatorRemovedEvent,
	ongoingSync bool,
) ([]zap.Field, error) {
	od, found, err := c.operatorsCollection.GetOperatorData(spectypes.OperatorID(event.ID))
	if err != nil {
		return nil, errors.Wrap(err, "could not get operator data")
	}
	if !found {
		return nil, &abiparser.MalformedEventError{
			Err: errors.New("could not find operator data"),
		}
	}

	isOperatorEvent := od.ID == c.operatorData.ID
	logFields := make([]zap.Field, 0)
	if isOperatorEvent || c.validatorOptions.FullNode {
		logFields = append(logFields,
			zap.Uint64("operatorId", uint64(od.ID)),
			zap.String("operatorPubKey", string(od.PublicKey)),
			zap.String("ownerAddress", od.OwnerAddress.String()),
		)
	}

	if !isOperatorEvent {
		// TODO: remove this check when we will support operator removal for non-operator (mark as inactive)
		return logFields, nil
	}

	shares, err := c.collection.GetFilteredValidatorShares(logger, ByOperatorID(spectypes.OperatorID(event.ID)))
	if err != nil {
		return nil, errors.Wrap(err, "could not get all operator validator shares")
	}

	// TODO: delete many
	for _, share := range shares {
		if err := c.collection.DeleteValidatorShare(share.ValidatorPubKey); err != nil {
			return nil, errors.Wrap(err, "could not remove validator share")
		}
		if ongoingSync {
			if err := c.onShareRemove(hex.EncodeToString(share.ValidatorPubKey), true); err != nil {
				return nil, err
			}
		}
	}

	err = c.operatorsCollection.DeleteOperatorData(spectypes.OperatorID(event.ID))
	if err != nil {
		return nil, errors.Wrap(err, "could not delete operator data")
	}

	return logFields, nil
}

// handleValidatorAddedEvent handles registry contract event for validator added
func (c *controller) handleValidatorAddedEvent(
	logger *zap.Logger,
	event abiparser.ValidatorAddedEvent,
	ongoingSync bool,
) ([]zap.Field, error) {
	pubKey := hex.EncodeToString(event.PublicKey)
	// TODO: check if need
	if ongoingSync {
		if _, ok := c.validatorsMap.GetValidator(pubKey); ok {
			logger.Debug("validator was loaded already")
			return nil, nil
		}
	}

	validatorShare, found, err := c.collection.GetValidatorShare(event.PublicKey)
	if err != nil {
		return nil, errors.Wrap(err, "could not check if validator share exist")
	}
	if !found {
		validatorShare, err = c.onShareCreate(logger, event)
		if err != nil {
			metricsValidatorStatus.WithLabelValues(pubKey).Set(float64(validatorStatusError))
			return nil, err
		}
	}

	logFields := make([]zap.Field, 0)
	isOperatorShare := validatorShare.BelongsToOperator(c.operatorData.ID)
	if isOperatorShare {
		metricsValidatorStatus.WithLabelValues(pubKey).Set(float64(validatorStatusInactive))
		if ongoingSync {
			_, err = c.onShareStart(logger, validatorShare)
			if err != nil {
				logger.Warn("could not start validator", zap.String("pubkey", hex.EncodeToString(validatorShare.ValidatorPubKey)), zap.Error(err))
			}
		}
	}

	if isOperatorShare || c.validatorOptions.FullNode {
		logFields = append(logFields,
			zap.String("validatorPubKey", pubKey),
			zap.String("ownerAddress", validatorShare.OwnerAddress.String()),
			zap.Uint64s("operatorIds", event.OperatorIds),
		)
	}

	return logFields, nil
}

// handleValidatorRemovedEvent handles registry contract event for validator removed
func (c *controller) handleValidatorRemovedEvent(
	logger *zap.Logger,
	event abiparser.ValidatorRemovedEvent,
	ongoingSync bool,
) ([]zap.Field, error) {
	// TODO: handle metrics
	share, found, err := c.collection.GetValidatorShare(event.PublicKey)
	if err != nil {
		return nil, errors.Wrap(err, "could not check if validator share exist")
	}
	if !found {
		return nil, &abiparser.MalformedEventError{
			Err: errors.New("could not find validator share"),
		}
	}

	// remove decided messages
	messageID := spectypes.NewMsgID(types.GetDefaultDomain(), share.ValidatorPubKey, spectypes.BNRoleAttester)
	store := c.ibftStorageMap.Get(messageID.GetRoleType())
	if store != nil {
		if err := store.CleanAllInstances(logger, messageID[:]); err != nil { // TODO need to delete for multi duty as well
			return nil, errors.Wrap(err, "could not clean all decided messages")
		}
	}

	// remove from storage
	if err := c.collection.DeleteValidatorShare(share.ValidatorPubKey); err != nil {
		return nil, errors.Wrap(err, "could not remove validator share")
	}

	isOperatorShare := share.BelongsToOperator(c.operatorData.ID)
	if isOperatorShare {
		pubKey := hex.EncodeToString(event.PublicKey)
		metricsValidatorStatus.WithLabelValues(pubKey).Set(float64(validatorStatusRemoved))
		if ongoingSync {
			if err := c.onShareRemove(hex.EncodeToString(share.ValidatorPubKey), true); err != nil {
				return nil, err
			}
		}
	}

	logFields := make([]zap.Field, 0)
	if isOperatorShare || c.validatorOptions.FullNode {
		logFields = append(logFields,
			zap.String("validatorPubKey", hex.EncodeToString(share.ValidatorPubKey)),
			zap.String("ownerAddress", share.OwnerAddress.String()),
		)
	}

	return logFields, nil
}

// handleClusterLiquidatedEvent handles registry contract event for cluster liquidated
func (c *controller) handleClusterLiquidatedEvent(
	logger *zap.Logger,
	event abiparser.ClusterLiquidatedEvent,
	ongoingSync bool,
) ([]zap.Field, error) {
	toLiquidate, liquidatedPubKeys, err := c.processClusterEvent(logger, event.Owner, event.OperatorIds, true)
	if err != nil {
		return nil, errors.Wrapf(err, "could not process cluster event")
	}

	if ongoingSync && len(toLiquidate) > 0 {
		for _, share := range toLiquidate {
			// we can't remove the share secret from key-manager
			// due to the fact that after activating the validators (ClusterReactivated)
			// we don't have the encrypted keys to decrypt the secret, but only the owner address
			if err = c.onShareRemove(hex.EncodeToString(share.ValidatorPubKey), false); err != nil {
				return nil, err
			}
		}
	}

	logFields := make([]zap.Field, 0)
	if len(liquidatedPubKeys) > 0 {
		logFields = append(logFields,
			zap.String("ownerAddress", event.Owner.String()),
			zap.Strings("liquidatedShares", liquidatedPubKeys),
		)
	}

	return logFields, nil
}

// handle ClusterReactivatedEvent handles registry contract event for cluster enabled
func (c *controller) handleClusterReactivatedEvent(
	logger *zap.Logger,
	event abiparser.ClusterReactivatedEvent,
	ongoingSync bool,
) ([]zap.Field, error) {
	toEnable, enabledPubKeys, err := c.processClusterEvent(logger, event.Owner, event.OperatorIds, false)
	if err != nil {
		return nil, errors.Wrapf(err, "could not process cluster event")
	}

	if ongoingSync && len(toEnable) > 0 {
		for _, share := range toEnable {
			_, err = c.onShareStart(logger, share)
			if err != nil {
				logger.Warn("could not start validator", zap.String("pubkey", hex.EncodeToString(share.ValidatorPubKey)), zap.Error(err))
			}
		}
	}

	logFields := make([]zap.Field, 0)
	if len(enabledPubKeys) > 0 {
		logFields = append(logFields,
			zap.String("ownerAddress", event.Owner.String()),
			zap.Strings("enabledShares", enabledPubKeys),
		)
	}

	return logFields, nil
}

// processClusterEvent handles registry contract event for cluster
func (c *controller) processClusterEvent(
	logger *zap.Logger,
	owner common.Address,
	operatorIds []uint64,
	toLiquidate bool,
) ([]*ssvtypes.SSVShare, []string, error) {
	clusterID, err := ssvtypes.ComputeClusterIDHash(owner.Bytes(), operatorIds)
	if err != nil {
		return nil, nil, errors.Wrapf(err, "could not compute share cluster id")
	}

	shares, err := c.collection.GetFilteredValidatorShares(logger, ByClusterID(clusterID))
	if err != nil {
		return nil, nil, errors.Wrap(err, "could not get validator shares by cluster id")
	}
	toUpdate := make([]*ssvtypes.SSVShare, 0)
	updatedPubKeys := make([]string, 0)

	for _, share := range shares {
		isOperatorShare := share.BelongsToOperator(c.operatorData.ID)
		if isOperatorShare || c.validatorOptions.FullNode {
			updatedPubKeys = append(updatedPubKeys, hex.EncodeToString(share.ValidatorPubKey))
		}
		if isOperatorShare {
			share.Liquidated = toLiquidate
			toUpdate = append(toUpdate, share)
		}
	}

	if len(toUpdate) > 0 {
		if err = c.collection.SaveValidatorShares(logger, toUpdate); err != nil {
			return nil, nil, errors.Wrapf(err, "could not save validator shares")
		}
	}

	return toUpdate, updatedPubKeys, nil
}

func (c *controller) handleFeeRecipientAddressUpdatedEvent(
	logger *zap.Logger,
	event abiparser.FeeRecipientAddressUpdatedEvent,
	ongoingSync bool,
) ([]zap.Field, error) {
	recipientData := &registrystorage.RecipientData{
		Owner: event.Owner,
	}
	copy(recipientData.FeeRecipient[:], event.RecipientAddress.Bytes())
	r, err := c.recipientsCollection.SaveRecipientData(recipientData)
	if err != nil {
		return nil, errors.Wrap(err, "could not save recipient data")
	}

	if ongoingSync && r != nil {
		_ = c.validatorsMap.ForEach(func(v *validator.Validator) error {
			if bytes.Equal(v.Share.OwnerAddress.Bytes(), r.Owner.Bytes()) {
				v.Share.FeeRecipient = r.FeeRecipient
			}
			return nil
		})
	}

	return nil, nil
}<|MERGE_RESOLUTION|>--- conflicted
+++ resolved
@@ -12,12 +12,8 @@
 	"github.com/bloxapp/ssv/eth1"
 	"github.com/bloxapp/ssv/eth1/abiparser"
 	"github.com/bloxapp/ssv/exporter"
-<<<<<<< HEAD
+	"github.com/bloxapp/ssv/protocol/v2/ssv/validator"
 	"github.com/bloxapp/ssv/protocol/v2/types"
-=======
-	"github.com/bloxapp/ssv/protocol/v2/ssv/validator"
-	ssvtypes "github.com/bloxapp/ssv/protocol/v2/types"
->>>>>>> 2650cd54
 	registrystorage "github.com/bloxapp/ssv/registry/storage"
 )
 
@@ -319,8 +315,8 @@
 	owner common.Address,
 	operatorIds []uint64,
 	toLiquidate bool,
-) ([]*ssvtypes.SSVShare, []string, error) {
-	clusterID, err := ssvtypes.ComputeClusterIDHash(owner.Bytes(), operatorIds)
+) ([]*types.SSVShare, []string, error) {
+	clusterID, err := types.ComputeClusterIDHash(owner.Bytes(), operatorIds)
 	if err != nil {
 		return nil, nil, errors.Wrapf(err, "could not compute share cluster id")
 	}
@@ -329,7 +325,7 @@
 	if err != nil {
 		return nil, nil, errors.Wrap(err, "could not get validator shares by cluster id")
 	}
-	toUpdate := make([]*ssvtypes.SSVShare, 0)
+	toUpdate := make([]*types.SSVShare, 0)
 	updatedPubKeys := make([]string, 0)
 
 	for _, share := range shares {
