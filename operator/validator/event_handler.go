package validator

import (
	"encoding/hex"
	"strings"

	"github.com/bloxapp/ssv/eth1"
	"github.com/bloxapp/ssv/eth1/abiparser"
	registrystorage "github.com/bloxapp/ssv/registry/storage"

	"github.com/pkg/errors"
	"go.uber.org/zap"
)

// Eth1EventHandler is a factory function for creating eth1 event handler
func (c *controller) Eth1EventHandler(ongoingSync bool) eth1.SyncEventHandler {
	return func(e eth1.Event) ([]zap.Field, error) {
		switch e.Name {
		case abiparser.OperatorAdded:
			ev := e.Data.(abiparser.OperatorAddedEvent)
			return c.handleOperatorAddedEvent(ev)
		case abiparser.OperatorRemoved:
			// TODO: should we stop all validators owned by this deleted operator?
			ev := e.Data.(abiparser.OperatorRemovedEvent)
			return c.handleOperatorRemovedEvent(ev, ongoingSync)
		case abiparser.ValidatorAdded:
			ev := e.Data.(abiparser.ValidatorAddedEvent)
			return c.handleValidatorAddedEvent(ev, ongoingSync)
		case abiparser.ValidatorRemoved:
			ev := e.Data.(abiparser.ValidatorRemovedEvent)
			return c.handleValidatorRemovedEvent(ev, ongoingSync)
		case abiparser.AccountLiquidated:
			ev := e.Data.(abiparser.AccountLiquidatedEvent)
			return c.handleAccountLiquidatedEvent(ev, ongoingSync)
		case abiparser.AccountEnabled:
			ev := e.Data.(abiparser.AccountEnabledEvent)
			return c.handleAccountEnabledEvent(ev, ongoingSync)
		default:
			c.logger.Debug("could not handle unknown event")
		}
		return nil, nil
	}
}

// handleValidatorAddedEvent handles registry contract event for validator added
func (c *controller) handleValidatorAddedEvent(
	validatorAddedEvent abiparser.ValidatorAddedEvent,
	ongoingSync bool,
) ([]zap.Field, error) {
	pubKey := hex.EncodeToString(validatorAddedEvent.PublicKey)
	if ongoingSync {
		if _, ok := c.validatorsMap.GetValidator(pubKey); ok {
			c.logger.Debug("validator was loaded already")
			return nil, nil
		}
	}

	metricsValidatorStatus.WithLabelValues(pubKey).Set(float64(validatorStatusInactive))
	validatorShare, found, err := c.collection.GetValidatorShare(validatorAddedEvent.PublicKey)
	if err != nil {
		return nil, errors.Wrap(err, "could not check if validator share exist")
	}
	if !found {
		validatorShare, _, err = c.onShareCreate(validatorAddedEvent)
		if err != nil {
			metricsValidatorStatus.WithLabelValues(pubKey).Set(float64(validatorStatusError))
			return nil, err
		}
	}

	logFields := make([]zap.Field, 0)
	isOperatorShare := validatorShare.IsOperatorShare(c.operatorPubKey)
	if isOperatorShare {
		metricsValidatorStatus.WithLabelValues(pubKey).Set(float64(validatorStatusInactive))
		if ongoingSync {
			c.onShareStart(validatorShare)
		}
		logFields = append(logFields, zap.String("validatorPubKey", pubKey))
	}
	return logFields, nil
}

// handleValidatorRemovedEvent handles registry contract event for validator removed
func (c *controller) handleValidatorRemovedEvent(
	validatorRemovedEvent abiparser.ValidatorRemovedEvent,
	ongoingSync bool,
) ([]zap.Field, error) {
	// TODO: handle metrics
	validatorShare, found, err := c.collection.GetValidatorShare(validatorRemovedEvent.PublicKey)
	if err != nil {
		return nil, errors.Wrap(err, "could not check if validator share exist")
	}
	if !found {
		return nil, &abiparser.MalformedEventError{
			Err: errors.New("could not find validator share"),
		}
	}

	// remove from storage
	if err := c.collection.DeleteValidatorShare(validatorShare.PublicKey.Serialize()); err != nil {
		return nil, errors.Wrap(err, "could not remove validator share")
	}
	c.logger.Debug("handleValidatorRemovedEvent: ValidatorRemoved share was deleted  successfully", zap.String("pubKey", validatorShare.PublicKey.SerializeToHexStr()))
	_, found, err = c.collection.GetValidatorShare(validatorRemovedEvent.PublicKey)
	if err != nil {
		return errors.Wrap(err, "could not check if validator share exist")
	}
	if found {
		c.logger.Debug("handleValidatorRemovedEvent: ValidatorRemoved share is found after remove, we have a problem", zap.String("pubKey", validatorShare.PublicKey.SerializeToHexStr()))
	} else {
		c.logger.Debug("handleValidatorRemovedEvent: ValidatorRemoved share is not found after remove as expected", zap.String("pubKey", validatorShare.PublicKey.SerializeToHexStr()))
	}

	logFields := make([]zap.Field, 0)
	isOperatorShare := validatorShare.IsOperatorShare(c.operatorPubKey)
	if isOperatorShare {
		if ongoingSync {
			if err := c.onShareRemove(validatorShare.PublicKey.SerializeToHexStr(), true); err != nil {
				return nil, err
			}
		}
<<<<<<< HEAD
		c.logger.Debug("handleValidatorRemovedEvent: onShareRemove is done", zap.String("pubKey", validatorShare.PublicKey.SerializeToHexStr()))
=======
		logFields = append(logFields, zap.String("validatorPubKey", validatorShare.PublicKey.SerializeToHexStr()))
>>>>>>> cab2cf20
	}

	return logFields, nil
}

// handleOperatorAddedEvent parses the given event and saves operator data
func (c *controller) handleOperatorAddedEvent(event abiparser.OperatorAddedEvent) ([]zap.Field, error) {
	eventOperatorPubKey := string(event.PublicKey)
	od := registrystorage.OperatorData{
		PublicKey:    eventOperatorPubKey,
		Name:         event.Name,
		OwnerAddress: event.OwnerAddress,
		Index:        event.Id.Uint64(),
	}
	if err := c.storage.SaveOperatorData(&od); err != nil {
		return nil, errors.Wrap(err, "could not save operator data")
	}

	logFields := make([]zap.Field, 0)
	if strings.EqualFold(eventOperatorPubKey, c.operatorPubKey) {
		logFields = append(logFields,
			zap.String("operatorName", event.Name),
			zap.Uint64("operatorId", event.Id.Uint64()),
			zap.String("operatorPubKey", eventOperatorPubKey),
		)
	}
	return logFields, nil
}

// handleOperatorRemovedEvent parses the given event and removing operator data
func (c *controller) handleOperatorRemovedEvent(
	event abiparser.OperatorRemovedEvent,
	ongoingSync bool,
) ([]zap.Field, error) {
	od, found, err := c.storage.GetOperatorData(event.OperatorId.Uint64())
	if err != nil {
		return nil, errors.Wrap(err, "could not get operator data")
	}
	if !found {
		return nil, &abiparser.MalformedEventError{
			Err: errors.New("could not find operator's data"),
		}
	}

	if od.OwnerAddress != event.OwnerAddress {
		return nil, &abiparser.MalformedEventError{
			Err: errors.New("could not match operator data owner address and index with provided event"),
		}
	}

	shares, err := c.collection.GetOperatorValidatorShares(c.operatorPubKey, false)
	if err != nil {
		return nil, errors.Wrap(err, "could not get all operator validator shares")
	}

	for _, share := range shares {
		if err := c.collection.DeleteValidatorShare(share.PublicKey.Serialize()); err != nil {
			return nil, errors.Wrap(err, "could not remove validator share")
		}
		if ongoingSync {
			if err := c.onShareRemove(share.PublicKey.SerializeToHexStr(), true); err != nil {
				return nil, err
			}
		}
	}

	err = c.storage.DeleteOperatorData(event.OperatorId.Uint64())
	if err != nil {
		return nil, errors.Wrap(err, "could not delete operator data")
	}

	logFields := make([]zap.Field, 0)
	if strings.EqualFold(od.PublicKey, c.operatorPubKey) {
		logFields = append(logFields,
			zap.String("operatorName", od.Name),
			zap.Uint64("operatorId", od.Index),
			zap.String("operatorPubKey", od.PublicKey),
		)
	}
	return logFields, nil
}

// handleAccountLiquidatedEvent handles registry contract event for account liquidated
func (c *controller) handleAccountLiquidatedEvent(
	event abiparser.AccountLiquidatedEvent,
	ongoingSync bool,
) ([]zap.Field, error) {
	ownerAddress := event.OwnerAddress.String()
	shares, err := c.collection.GetValidatorSharesByOwnerAddress(ownerAddress)
	if err != nil {
		return nil, errors.Wrap(err, "could not get validator shares by owner address")
	}
	operatorSharePubKeys := make([]string, 0)

	for _, share := range shares {
		if share.IsOperatorShare(c.operatorPubKey) {
			operatorSharePubKeys = append(operatorSharePubKeys, share.PublicKey.SerializeToHexStr())
			share.Liquidated = true

			// save validator data
			if err := c.collection.SaveValidatorShare(share); err != nil {
				return nil, errors.Wrap(err, "could not save validator share")
			}

			if ongoingSync {
				// we can't remove the share secret from key-manager
				// due to the fact that after activating the validators (AccountEnabled)
				// we don't have the encrypted keys to decrypt the secret, but only the owner address
				if err := c.onShareRemove(share.PublicKey.SerializeToHexStr(), false); err != nil {
					return nil, err
				}
			}
		}
	}

	logFields := make([]zap.Field, 0)
	if len(operatorSharePubKeys) > 0 {
		logFields = append(logFields, zap.Strings("liquidatedShares", operatorSharePubKeys))
	}

	return logFields, nil
}

// handle AccountEnabledEvent handles registry contract event for account enabled
func (c *controller) handleAccountEnabledEvent(
	event abiparser.AccountEnabledEvent,
	ongoingSync bool,
) ([]zap.Field, error) {
	ownerAddress := event.OwnerAddress.String()
	shares, err := c.collection.GetValidatorSharesByOwnerAddress(ownerAddress)
	if err != nil {
		return nil, errors.Wrap(err, "could not get validator shares by owner address")
	}
	operatorSharePubKeys := make([]string, 0)

	for _, share := range shares {
		if share.IsOperatorShare(c.operatorPubKey) {
			share.Liquidated = false

			// save validator data
			if err := c.collection.SaveValidatorShare(share); err != nil {
				return nil, errors.Wrap(err, "could not save validator share")
			}

			if ongoingSync {
				c.onShareStart(share)
			}
		}
	}

	logFields := make([]zap.Field, 0)
	if len(operatorSharePubKeys) > 0 {
		logFields = append(logFields, zap.Strings("enabledShares", operatorSharePubKeys))
	}

	return logFields, nil
}<|MERGE_RESOLUTION|>--- conflicted
+++ resolved
@@ -100,16 +100,6 @@
 	if err := c.collection.DeleteValidatorShare(validatorShare.PublicKey.Serialize()); err != nil {
 		return nil, errors.Wrap(err, "could not remove validator share")
 	}
-	c.logger.Debug("handleValidatorRemovedEvent: ValidatorRemoved share was deleted  successfully", zap.String("pubKey", validatorShare.PublicKey.SerializeToHexStr()))
-	_, found, err = c.collection.GetValidatorShare(validatorRemovedEvent.PublicKey)
-	if err != nil {
-		return errors.Wrap(err, "could not check if validator share exist")
-	}
-	if found {
-		c.logger.Debug("handleValidatorRemovedEvent: ValidatorRemoved share is found after remove, we have a problem", zap.String("pubKey", validatorShare.PublicKey.SerializeToHexStr()))
-	} else {
-		c.logger.Debug("handleValidatorRemovedEvent: ValidatorRemoved share is not found after remove as expected", zap.String("pubKey", validatorShare.PublicKey.SerializeToHexStr()))
-	}
 
 	logFields := make([]zap.Field, 0)
 	isOperatorShare := validatorShare.IsOperatorShare(c.operatorPubKey)
@@ -119,11 +109,7 @@
 				return nil, err
 			}
 		}
-<<<<<<< HEAD
-		c.logger.Debug("handleValidatorRemovedEvent: onShareRemove is done", zap.String("pubKey", validatorShare.PublicKey.SerializeToHexStr()))
-=======
 		logFields = append(logFields, zap.String("validatorPubKey", validatorShare.PublicKey.SerializeToHexStr()))
->>>>>>> cab2cf20
 	}
 
 	return logFields, nil
