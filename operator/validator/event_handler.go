--- conflicted
+++ resolved
@@ -129,7 +129,6 @@
 		return nil, errors.Wrap(err, "could not save operator data")
 	}
 
-<<<<<<< HEAD
 	logFields := make([]zap.Field, 0)
 	if strings.EqualFold(eventOperatorPubKey, c.operatorPubKey) {
 		logFields = append(logFields,
@@ -138,11 +137,8 @@
 			zap.String("operatorPubKey", eventOperatorPubKey),
 		)
 	}
-	return logFields, nil
-=======
-	exporter.ReportOperatorIndex(c.logger, &od)
-	return nil
->>>>>>> e471ea52
+  exporter.ReportOperatorIndex(c.logger, &od)
+	return logFields, nil
 }
 
 // handleOperatorRemovedEvent parses the given event and removing operator data
