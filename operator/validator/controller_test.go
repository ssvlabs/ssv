--- conflicted
+++ resolved
@@ -215,11 +215,6 @@
 						}
 					}
 				}).AnyTimes()
-<<<<<<< HEAD
-=======
-				bc.EXPECT().GetValidatorData(gomock.Any()).Return(bcResponse, tc.getValidatorDataResponse).AnyTimes()
-				bc.EXPECT().GetBeaconNetwork().Return(networkconfig.Mainnet.Beacon.GetBeaconNetwork()).AnyTimes()
->>>>>>> 4ed1fad3
 				sharesStorage.EXPECT().UpdateValidatorsMetadata(gomock.Any()).Return(nil).AnyTimes()
 				recipientStorage.EXPECT().GetRecipientData(gomock.Any(), gomock.Any()).Return(recipientData, true, nil).AnyTimes()
 			}
@@ -323,126 +318,6 @@
 	wg.Wait()
 }
 
-<<<<<<< HEAD
-=======
-func TestUpdateValidatorMetadata(t *testing.T) {
-	secretKey := &bls.SecretKey{}
-	secretKey2 := &bls.SecretKey{}
-	require.NoError(t, secretKey.SetHexString(sk1Str))
-	require.NoError(t, secretKey2.SetHexString(sk2Str))
-
-	passedEpoch := phase0.Epoch(1)
-	validatorKey, err := createKey()
-	require.NoError(t, err)
-
-	operatorIds := []uint64{1, 2, 3, 4}
-	operators := make([]*spectypes.ShareMember, len(operatorIds))
-	for i, id := range operatorIds {
-		operatorKey, keyError := createKey()
-		require.NoError(t, keyError)
-		operators[i] = &spectypes.ShareMember{Signer: id, SharePubKey: operatorKey}
-	}
-
-	firstValidator := &validator.Validator{
-		DutyRunners: runner.ValidatorDutyRunners{},
-		Share: &types.SSVShare{
-			Share: spectypes.Share{
-				ValidatorPubKey: spectypes.ValidatorPK(secretKey.GetPublicKey().Serialize()),
-			},
-		},
-	}
-	shareWithMetaData := &types.SSVShare{
-		Share: spectypes.Share{
-			Committee:       operators,
-			ValidatorPubKey: spectypes.ValidatorPK(validatorKey),
-		},
-		Metadata: types.Metadata{
-			OwnerAddress: common.BytesToAddress([]byte("67Ce5c69260bd819B4e0AD13f4b873074D479811")),
-			BeaconMetadata: &beacon.ValidatorMetadata{
-				Balance:         0,
-				Status:          3, // ValidatorStateActiveOngoing
-				Index:           1,
-				ActivationEpoch: passedEpoch,
-			},
-		},
-	}
-
-	validatorMetaData := &beacon.ValidatorMetadata{Index: 1, ActivationEpoch: passedEpoch, Status: eth2apiv1.ValidatorStateActiveOngoing}
-
-	testCases := []struct {
-		name                      string
-		metadata                  *beacon.ValidatorMetadata
-		sharesStorageExpectReturn any
-		getShareError             bool
-		operatorDataId            uint64
-		testPublicKey             spectypes.ValidatorPK
-		mockRecipientTimes        int
-	}{
-		{"Empty metadata", nil, nil, false, 1, spectypes.ValidatorPK(secretKey.GetPublicKey().Serialize()), 0},
-		{"Valid metadata", validatorMetaData, nil, false, 1, spectypes.ValidatorPK(secretKey.GetPublicKey().Serialize()), 0},
-		{"Share wasn't found", validatorMetaData, nil, true, 1, spectypes.ValidatorPK(secretKey.GetPublicKey().Serialize()), 0},
-		{"Share not belong to operator", validatorMetaData, nil, false, 2, spectypes.ValidatorPK(secretKey.GetPublicKey().Serialize()), 0},
-		{"Metadata with error", validatorMetaData, fmt.Errorf("error"), false, 1, spectypes.ValidatorPK(secretKey.GetPublicKey().Serialize()), 0},
-	}
-
-	for _, tc := range testCases {
-		t.Run(tc.name, func(t *testing.T) {
-			// Initialize common setup
-			ctrl, logger, sharesStorage, network, signer, recipientStorage, _ := setupCommonTestComponents(t)
-			defer ctrl.Finish()
-			operatorDataStore := operatordatastore.New(buildOperatorData(tc.operatorDataId, "67Ce5c69260bd819B4e0AD13f4b873074D479811"))
-			recipientData := buildFeeRecipient("67Ce5c69260bd819B4e0AD13f4b873074D479811", "45E668aba4b7fc8761331EC3CE77584B7A99A51A")
-			firstValidatorPublicKey := secretKey.GetPublicKey().Serialize()
-
-			testValidatorsMap := map[spectypes.ValidatorPK]*validator.Validator{
-				(spectypes.ValidatorPK)(firstValidatorPublicKey): firstValidator,
-			}
-			mockValidatorsMap := validators.New(context.TODO(), validators.WithInitialState(testValidatorsMap, nil))
-
-			// Assuming controllerOptions is set up correctly
-			controllerOptions := MockControllerOptions{
-				// keyManager:          km,
-				signer:            signer,
-				network:           network,
-				operatorDataStore: operatorDataStore,
-				sharesStorage:     sharesStorage,
-				recipientsStorage: recipientStorage,
-				validatorsMap:     mockValidatorsMap,
-				metrics:           validator.NopMetrics{},
-			}
-
-			sharesStorage.EXPECT().Get(gomock.Any(), gomock.Any()).DoAndReturn(func(_ basedb.Reader, pubKey []byte) (*types.SSVShare, bool) {
-				if tc.getShareError {
-					return nil, false
-				}
-				return shareWithMetaData, true
-			}).AnyTimes()
-			recipientStorage.EXPECT().GetRecipientData(gomock.Any(), gomock.Any()).Return(recipientData, true, nil).Times(tc.mockRecipientTimes)
-			sharesStorage.EXPECT().UpdateValidatorsMetadata(gomock.Any()).Return(tc.sharesStorageExpectReturn).AnyTimes()
-			sharesStorage.EXPECT().List(gomock.Any(), gomock.Any()).Return(nil).AnyTimes()
-
-			ctr := setupController(logger, controllerOptions)
-
-			validatorStartFunc := func(validator *validator.Validator) (bool, error) {
-				return true, nil
-			}
-			ctr.validatorStartFunc = validatorStartFunc
-
-			data := make(map[spectypes.ValidatorPK]*beacon.ValidatorMetadata)
-			data[tc.testPublicKey] = tc.metadata
-
-			err := ctr.UpdateValidatorsMetadata(data)
-
-			if tc.sharesStorageExpectReturn != nil {
-				require.Error(t, err)
-			} else {
-				require.NoError(t, err)
-			}
-		})
-	}
-}
-
->>>>>>> 4ed1fad3
 func TestSetupValidators(t *testing.T) {
 	// Setup logger and mock controller
 	logger := logging.TestLogger(t)
