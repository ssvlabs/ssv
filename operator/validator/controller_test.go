package validator

import (
	"bytes"
	"context"
	"crypto/rand"
	"encoding/base64"
	"encoding/hex"
	"errors"
	"fmt"
	"testing"
	"time"

	eth2apiv1 "github.com/attestantio/go-eth2-client/api/v1"
	"github.com/attestantio/go-eth2-client/spec/bellatrix"
	"github.com/attestantio/go-eth2-client/spec/phase0"
	"github.com/ethereum/go-ethereum/common"
	"github.com/herumi/bls-eth-go-binary/bls"
	"github.com/stretchr/testify/require"
	"go.uber.org/mock/gomock"
	"go.uber.org/zap"

	specqbft "github.com/ssvlabs/ssv-spec/qbft"
	spectypes "github.com/ssvlabs/ssv-spec/types"

	"github.com/ssvlabs/ssv/ssvsigner/ekm"
	"github.com/ssvlabs/ssv/ssvsigner/keys"

	"github.com/ssvlabs/ssv/beacon/goclient"
	ibftstorage "github.com/ssvlabs/ssv/ibft/storage"
	"github.com/ssvlabs/ssv/logging"
	"github.com/ssvlabs/ssv/network"
	"github.com/ssvlabs/ssv/network/commons"
	"github.com/ssvlabs/ssv/networkconfig"
	operatordatastore "github.com/ssvlabs/ssv/operator/datastore"
	"github.com/ssvlabs/ssv/operator/storage"
	"github.com/ssvlabs/ssv/operator/validator/metadata"
	"github.com/ssvlabs/ssv/operator/validator/mocks"
	"github.com/ssvlabs/ssv/operator/validators"
	"github.com/ssvlabs/ssv/protocol/v2/blockchain/beacon"
	"github.com/ssvlabs/ssv/protocol/v2/message"
	"github.com/ssvlabs/ssv/protocol/v2/queue/worker"
	"github.com/ssvlabs/ssv/protocol/v2/ssv/queue"
	"github.com/ssvlabs/ssv/protocol/v2/ssv/runner"
	"github.com/ssvlabs/ssv/protocol/v2/ssv/validator"
	"github.com/ssvlabs/ssv/protocol/v2/types"
	registrystorage "github.com/ssvlabs/ssv/registry/storage"
	registrystoragemocks "github.com/ssvlabs/ssv/registry/storage/mocks"
	kv "github.com/ssvlabs/ssv/storage/badger"
	"github.com/ssvlabs/ssv/storage/basedb"
)

const (
	sk1Str = "3548db63ab5701878daf25fa877638dc7809778815b9d9ecd5369da33ca9e64f"
	sk2Str = "3748db63ab5701878daf25fa877638dc7809778815b9d9ecd5369da33ca9e64f"
)

// TODO: increase test coverage, add more tests, e.g.:
// 1. a validator with a non-empty share and empty metadata - test a scenario if we cannot get metadata from beacon node

type MockControllerOptions struct {
<<<<<<< HEAD
	network           P2PNetwork
	recipientsStorage Recipients
	sharesStorage     SharesStorage
	beacon            beacon.BeaconNode
	validatorOptions  validator.Options
	signer            ekm.BeaconSigner
	StorageMap        *ibftstorage.ParticipantStores
	validatorsMap     *validators.ValidatorsMap
	validatorStore    registrystorage.ValidatorStore
	operatorDataStore operatordatastore.OperatorDataStore
	operatorStorage   registrystorage.Operators
	networkConfig     *networkconfig.NetworkConfig
=======
	network             P2PNetwork
	recipientsStorage   Recipients
	sharesStorage       SharesStorage
	beacon              beacon.BeaconNode
	validatorCommonOpts *validator.CommonOptions
	signer              ekm.BeaconSigner
	StorageMap          *ibftstorage.ParticipantStores
	validatorsMap       *validators.ValidatorsMap
	validatorStore      registrystorage.ValidatorStore
	operatorDataStore   operatordatastore.OperatorDataStore
	operatorStorage     registrystorage.Operators
	networkConfig       networkconfig.NetworkConfig
>>>>>>> cf700ae3
}

func TestNewController(t *testing.T) {
	operatorDataStore := operatordatastore.New(buildOperatorData(1, "67Ce5c69260bd819B4e0AD13f4b873074D479811"))

	operatorSigner, err := keys.GeneratePrivateKey()
	require.NoError(t, err)

	_, logger, _, network, _, recipientStorage, bc := setupCommonTestComponents(t, operatorSigner)
	db, err := getBaseStorage(logger)
	require.NoError(t, err)

	registryStorage, newStorageErr := storage.NewNodeStorage(networkconfig.TestNetwork, logger, db)
	require.NoError(t, newStorageErr)

	controllerOptions := ControllerOptions{
		NetworkConfig:     networkconfig.TestNetwork,
		Beacon:            bc,
		FullNode:          true,
		Network:           network,
		OperatorDataStore: operatorDataStore,
		OperatorSigner:    types.NewSsvOperatorSigner(operatorSigner, operatorDataStore.GetOperatorID),
		RegistryStorage:   registryStorage,
		RecipientsStorage: recipientStorage,
		Context:           t.Context(),
	}
	control := NewController(logger, controllerOptions)
	require.IsType(t, &controller{}, control)
}

func TestSetupValidatorsExporter(t *testing.T) {
	passedEpoch, exitEpoch := phase0.Epoch(1), goclient.FarFutureEpoch
	operators := buildOperators(t)

	operatorDataStore := operatordatastore.New(buildOperatorData(0, "67Ce5c69260bd819B4e0AD13f4b873074D479811"))
	recipientData := buildFeeRecipient("67Ce5c69260bd819B4e0AD13f4b873074D479811", "45E668aba4b7fc8761331EC3CE77584B7A99A51A")

	secretKey := &bls.SecretKey{}
	secretKey2 := &bls.SecretKey{}
	require.NoError(t, secretKey.SetHexString(sk1Str))
	require.NoError(t, secretKey2.SetHexString(sk2Str))

	operatorStore, done := newOperatorStorageForTest(zap.NewNop())
	defer done()

	sharesWithMetadata := []*types.SSVShare{
		{
			Share: spectypes.Share{
				Committee:       operators,
				ValidatorPubKey: spectypes.ValidatorPK(secretKey.GetPublicKey().Serialize()),
			},
			Status:                    eth2apiv1.ValidatorStateActiveOngoing,
			ActivationEpoch:           passedEpoch,
			ExitEpoch:                 exitEpoch,
			Liquidated:                false,
			BeaconMetadataLastUpdated: time.Now(),
		},
		{
			Share: spectypes.Share{
				Committee:       operators,
				ValidatorPubKey: spectypes.ValidatorPK(secretKey2.GetPublicKey().Serialize()),
			},
			Status:                    eth2apiv1.ValidatorStateActiveOngoing,
			ActivationEpoch:           passedEpoch,
			ExitEpoch:                 exitEpoch,
			Liquidated:                false,
			BeaconMetadataLastUpdated: time.Now(),
		},
	}
	_ = sharesWithMetadata

	sharesWithoutMetadata := []*types.SSVShare{
		{
			Share: spectypes.Share{
				Committee:       operators,
				ValidatorPubKey: spectypes.ValidatorPK(secretKey.GetPublicKey().Serialize()),
			},
			Liquidated: false,
		},
		{
			Share: spectypes.Share{
				Committee:       operators,
				ValidatorPubKey: spectypes.ValidatorPK(secretKey2.GetPublicKey().Serialize()),
			},
			Liquidated: false,
		},
	}
	_ = sharesWithoutMetadata

	testCases := []struct {
		name                       string
		shareStorageListResponse   []*types.SSVShare
		syncHighestDecidedResponse error
		getValidatorDataResponse   error
	}{
		{"no shares of non-committee", nil, nil, nil},
		{"set up non-committee validators", sharesWithMetadata, nil, nil},
		{"set up non-committee validators without metadata", sharesWithoutMetadata, nil, nil},
		{"fail to sync highest decided", sharesWithMetadata, errors.New("failed to sync highest decided"), nil},
		{"fail to update validators metadata", sharesWithMetadata, nil, errors.New("could not update all validators")},
	}

	for _, tc := range testCases {
		t.Run(tc.name, func(t *testing.T) {
			operatorPrivateKey, err := keys.GeneratePrivateKey()
			require.NoError(t, err)

			ctrl, logger, sharesStorage, network, _, recipientStorage, bc := setupCommonTestComponents(t, operatorPrivateKey)

			defer ctrl.Finish()
			mockValidatorsMap := validators.New(t.Context())

			subnets := commons.Subnets{}
			for _, share := range sharesWithMetadata {
				subnets.Set(commons.CommitteeSubnet(share.CommitteeID()))
			}

			network.EXPECT().ActiveSubnets().Return(subnets).AnyTimes()
			network.EXPECT().FixedSubnets().Return(commons.Subnets{}).AnyTimes()

			if tc.shareStorageListResponse == nil {
				sharesStorage.EXPECT().List(gomock.Any(), gomock.Any()).Return(tc.shareStorageListResponse).Times(1)
			} else {
				sharesStorage.EXPECT().Get(gomock.Any(), gomock.Any()).DoAndReturn(func(_ basedb.Reader, pubKey []byte) (*types.SSVShare, bool) {
					for _, share := range tc.shareStorageListResponse {
						if hex.EncodeToString(share.Share.ValidatorPubKey[:]) == hex.EncodeToString(pubKey) {
							return share, true
						}
					}
					return nil, false
				}).AnyTimes()
				sharesStorage.EXPECT().List(gomock.Any(), gomock.Any()).Return(tc.shareStorageListResponse).AnyTimes()
				sharesStorage.EXPECT().Range(gomock.Any(), gomock.Any()).DoAndReturn(func(_ basedb.Reader, fn func(*types.SSVShare) bool) {
					for _, share := range tc.shareStorageListResponse {
						if !fn(share) {
							break
						}
					}
				}).AnyTimes()
				recipientStorage.EXPECT().GetRecipientData(gomock.Any(), gomock.Any()).Return(recipientData, true, nil).AnyTimes()
			}

			mockValidatorStore := registrystoragemocks.NewMockValidatorStore(ctrl)
			mockValidatorStore.EXPECT().OperatorValidators(gomock.Any()).Return(sharesWithMetadata).AnyTimes()

			validatorStartFunc := func(validator *validator.Validator) (bool, error) {
				return true, nil
			}
			controllerOptions := MockControllerOptions{
				beacon:            bc,
				network:           network,
				operatorDataStore: operatorDataStore,
				operatorStorage:   operatorStore,
				sharesStorage:     sharesStorage,
				recipientsStorage: recipientStorage,
				validatorsMap:     mockValidatorsMap,
				validatorStore:    mockValidatorStore,
				validatorCommonOpts: &validator.CommonOptions{
					Exporter: true,
				},
			}
			ctr := setupController(t, logger, controllerOptions)
			ctr.validatorStartFunc = validatorStartFunc
			ctr.StartValidators(t.Context())
		})
	}
}

func TestHandleNonCommitteeMessages(t *testing.T) {
	logger := logging.TestLogger(t)
	mockValidatorsMap := validators.New(t.Context())
	controllerOptions := MockControllerOptions{
		validatorsMap:       mockValidatorsMap,
		validatorCommonOpts: &validator.CommonOptions{},
	}
	ctr := setupController(t, logger, controllerOptions) // non-committee

	// Only exporter handles non-committee messages
	ctr.validatorCommonOpts.Exporter = true

	go ctr.handleRouterMessages()

	receivedMsgs := make(chan network.DecodedSSVMessage, 1)
	ctr.messageWorker.UseHandler(func(ctx context.Context, msg network.DecodedSSVMessage) error {
		receivedMsgs <- msg
		return nil
	})

	logger.Debug("starting to send messages")

	identifier := spectypes.NewMsgID(networkconfig.TestNetwork.DomainType, []byte("pk"), spectypes.RoleCommittee)

	ctr.messageRouter.Route(t.Context(), &queue.SSVMessage{
		SSVMessage: &spectypes.SSVMessage{
			MsgType: spectypes.SSVConsensusMsgType, // this message will be processed
			MsgID:   identifier,
			Data:    generateDecidedMessage(t, identifier),
		},
	})
	ctr.messageRouter.Route(t.Context(), &queue.SSVMessage{
		SSVMessage: &spectypes.SSVMessage{
			MsgType: spectypes.SSVConsensusMsgType, // this message will be processed
			MsgID:   identifier,
			Data:    generateChangeRoundMsg(t, identifier),
		},
	})
	ctr.messageRouter.Route(t.Context(), &queue.SSVMessage{
		SSVMessage: &spectypes.SSVMessage{
			MsgType: message.SSVSyncMsgType, // this message will be skipped
			MsgID:   identifier,
			Data:    []byte("data"),
		},
	})
	ctr.messageRouter.Route(t.Context(), &queue.SSVMessage{
		SSVMessage: &spectypes.SSVMessage{
			MsgType: 123, // this message will be skipped
			MsgID:   identifier,
			Data:    []byte("data"),
		},
	})
	ctr.messageRouter.Route(t.Context(), &queue.SSVMessage{
		SSVMessage: &spectypes.SSVMessage{
			MsgType: spectypes.SSVPartialSignatureMsgType, // this message will be processed
			MsgID:   identifier,
			Data:    []byte("data2"),
		},
	})

	receivedMsgsCnt := 0
	timeout := time.After(30 * time.Second)
	for {
		select {
		case msg := <-receivedMsgs:
			logger.Debug("received message", zap.Any("msg", msg))
			receivedMsgsCnt++
			if receivedMsgsCnt == 3 {
				// Wait a bit and check in case there are unexpected messages still to come.
				time.Sleep(100 * time.Millisecond)
				require.Equal(t, 0, len(receivedMsgs), "unexpectedly received more than 3 messages")
				return
			}
		case <-timeout:
			require.Fail(t, "timed out waiting for all 3 messages to arrive")
		}
	}
}

func TestSetupValidators(t *testing.T) {
	// Setup logger and mock controller
	logger := logging.TestLogger(t)

	// Init global variables
	activationEpoch, exitEpoch := phase0.Epoch(1), goclient.FarFutureEpoch
	operatorIds := []uint64{1, 2, 3, 4}
	var validatorPublicKey phase0.BLSPubKey

	validatorKey, err := createKey()
	require.NoError(t, err)

	// Check the length before copying
	if len(validatorKey) == len(validatorPublicKey) {
		copy(validatorPublicKey[:], validatorKey)
	} else {
		t.Fatalf("Length mismatch: validatorKey has length %d, but expected %d", len(validatorKey), len(validatorPublicKey))
	}

	metadataLastMap := make(map[spectypes.ValidatorPK]time.Time)
	metadataLastMap[spectypes.ValidatorPK(validatorPublicKey)] = time.Now()

	operators := make([]*spectypes.ShareMember, len(operatorIds))
	for i, id := range operatorIds {
		operatorKey, keyError := createKey()
		require.NoError(t, keyError)
		operators[i] = &spectypes.ShareMember{Signer: id, SharePubKey: operatorKey}
	}

	shareKey, err := createKey()
	require.NoError(t, err)

	shareWithMetaData := &types.SSVShare{
		Share: spectypes.Share{
			ValidatorIndex:  1,
			Committee:       operators[:1],
			ValidatorPubKey: spectypes.ValidatorPK(validatorKey),
			SharePubKey:     shareKey,
		},
		Status:                    eth2apiv1.ValidatorStateActiveOngoing,
		ActivationEpoch:           activationEpoch,
		ExitEpoch:                 exitEpoch,
		BeaconMetadataLastUpdated: time.Now(),
	}

	shareWithoutMetaData := &types.SSVShare{
		Share: spectypes.Share{
			Committee:       operators[:1],
			ValidatorPubKey: spectypes.ValidatorPK(validatorKey),
			SharePubKey:     shareKey,
		},
		OwnerAddress: common.BytesToAddress([]byte("62Ce5c69260bd819B4e0AD13f4b873074D479811")),
	}

	operatorDataStore := operatordatastore.New(buildOperatorData(1, "67Ce5c69260bd819B4e0AD13f4b873074D479811"))
	recipientData := buildFeeRecipient("67Ce5c69260bd819B4e0AD13f4b873074D479811", "45E668aba4b7fc8761331EC3CE77584B7A99A51A")
	ownerAddressBytes := decodeHex(t, "67Ce5c69260bd819B4e0AD13f4b873074D479811", "Failed to decode owner address")
	feeRecipientBytes := decodeHex(t, "45E668aba4b7fc8761331EC3CE77584B7A99A51A", "Failed to decode second fee recipient address")
	testValidator := setupTestValidator(ownerAddressBytes, feeRecipientBytes)

	opStorage, done := newOperatorStorageForTest(logger)
	defer done()

	opStorage.SaveOperatorData(nil, buildOperatorData(1, "67Ce5c69260bd819B4e0AD13f4b873074D479811"))

	bcResponse := map[phase0.ValidatorIndex]*eth2apiv1.Validator{
		0: {
			Status: eth2apiv1.ValidatorStateActiveOngoing,
			Index:  2,
			Validator: &phase0.Validator{
				ActivationEpoch: activationEpoch,
				ExitEpoch:       exitEpoch,
				PublicKey:       validatorPublicKey,
			},
		},
	}

	testCases := []struct {
		recipientMockTimes int
		bcMockTimes        int
		recipientFound     bool
		inited             int
		started            int
		recipientErr       error
		name               string
		shares             []*types.SSVShare
		recipientData      *registrystorage.RecipientData
		bcResponse         map[phase0.ValidatorIndex]*eth2apiv1.Validator
		validatorStartFunc func(validator *validator.Validator) (bool, error)
	}{
		{
			name:               "setting fee recipient to storage data",
			shares:             []*types.SSVShare{shareWithMetaData, shareWithoutMetaData},
			recipientData:      recipientData,
			recipientFound:     true,
			recipientErr:       nil,
			recipientMockTimes: 1,
			bcResponse:         bcResponse,
			inited:             1,
			started:            1,
			bcMockTimes:        1,
			validatorStartFunc: func(validator *validator.Validator) (bool, error) {
				return true, nil
			},
		},
		{
			name:               "setting fee recipient to owner address",
			shares:             []*types.SSVShare{shareWithMetaData, shareWithoutMetaData},
			recipientData:      nil,
			recipientFound:     false,
			recipientErr:       nil,
			recipientMockTimes: 1,
			bcResponse:         bcResponse,
			inited:             1,
			started:            1,
			bcMockTimes:        1,
			validatorStartFunc: func(validator *validator.Validator) (bool, error) {
				return true, nil
			},
		},
		{
			name:               "failed to set fee recipient",
			shares:             []*types.SSVShare{shareWithMetaData},
			recipientData:      nil,
			recipientFound:     false,
			recipientErr:       errors.New("some error"),
			recipientMockTimes: 1,
			bcResponse:         bcResponse,
			inited:             0,
			started:            0,
			bcMockTimes:        0,
			validatorStartFunc: func(validator *validator.Validator) (bool, error) {
				return true, nil
			},
		},
		{
			name:               "start share with metadata",
			shares:             []*types.SSVShare{shareWithMetaData},
			recipientData:      nil,
			recipientFound:     false,
			recipientErr:       nil,
			recipientMockTimes: 1,
			bcResponse:         bcResponse,
			inited:             1,
			started:            1,
			bcMockTimes:        0,
			validatorStartFunc: func(validator *validator.Validator) (bool, error) {
				return true, nil
			},
		},
		{
			name:               "start share without metadata",
			bcMockTimes:        1,
			inited:             0,
			started:            0,
			recipientMockTimes: 0,
			recipientData:      nil,
			recipientErr:       nil,
			recipientFound:     false,
			bcResponse:         bcResponse,
			shares:             []*types.SSVShare{shareWithoutMetaData},
			validatorStartFunc: func(validator *validator.Validator) (bool, error) {
				return true, nil
			},
		},
		{
			name:               "failed to get GetValidatorData",
			recipientMockTimes: 0,
			bcMockTimes:        1,
			recipientData:      nil,
			recipientErr:       nil,
			bcResponse:         nil,
			recipientFound:     false,
			inited:             0,
			started:            0,
			shares:             []*types.SSVShare{shareWithoutMetaData},
			validatorStartFunc: func(validator *validator.Validator) (bool, error) {
				return true, nil
			},
		},
		{
			name:               "failed to start validator",
			shares:             []*types.SSVShare{shareWithMetaData},
			recipientData:      nil,
			recipientFound:     false,
			recipientErr:       nil,
			recipientMockTimes: 1,
			bcResponse:         bcResponse,
			inited:             1,
			started:            0,
			bcMockTimes:        0,
			validatorStartFunc: func(validator *validator.Validator) (bool, error) {
				return true, errors.New("some error")
			},
		},
	}

	for _, tc := range testCases {
		t.Run(tc.name, func(t *testing.T) {
			ctrl := gomock.NewController(t)
			defer ctrl.Finish()
			bc := beacon.NewMockBeaconNode(ctrl)
			storageMap := ibftstorage.NewStores()
			network := mocks.NewMockP2PNetwork(ctrl)
			recipientStorage := mocks.NewMockRecipients(ctrl)
			sharesStorage := mocks.NewMockSharesStorage(ctrl)
			sharesStorage.EXPECT().Get(gomock.Any(), gomock.Any()).DoAndReturn(func(_ basedb.Reader, pubKey []byte) (*types.SSVShare, bool) {
				return shareWithMetaData, true
			}).AnyTimes()

			testValidatorsMap := map[spectypes.ValidatorPK]*validator.Validator{
				createPubKey(byte('0')): testValidator,
			}
			committeeMap := make(map[spectypes.CommitteeID]*validator.Committee)
			mockValidatorsMap := validators.New(t.Context(), validators.WithInitialState(testValidatorsMap, committeeMap))

			// Set up the controller with mock data
			controllerOptions := MockControllerOptions{
				beacon:            bc,
				network:           network,
				networkConfig:     networkconfig.TestNetwork,
				sharesStorage:     sharesStorage,
				operatorDataStore: operatorDataStore,
				recipientsStorage: recipientStorage,
				operatorStorage:   opStorage,
				validatorsMap:     mockValidatorsMap,
				validatorCommonOpts: &validator.CommonOptions{
					NetworkConfig: networkconfig.TestNetwork,
					Storage:       storageMap,
				},
			}

			recipientStorage.EXPECT().GetRecipientData(gomock.Any(), gomock.Any()).Return(tc.recipientData, tc.recipientFound, tc.recipientErr).Times(tc.recipientMockTimes)
			ctr := setupController(t, logger, controllerOptions)
			ctr.validatorStartFunc = tc.validatorStartFunc
			inited, _ := ctr.setupValidators(tc.shares)
			require.Len(t, inited, tc.inited)
			// TODO: Alan, should we check for committee too?
			started := ctr.startValidators(inited, nil)
			require.Equal(t, tc.started, started)

			//Add any assertions here to validate the behavior
		})
	}
}

func TestGetValidator(t *testing.T) {
	// Setup logger and mock controller
	logger := logging.TestLogger(t)

	// Initialize a test validator with the decoded owner address
	testValidator := &validator.Validator{
		Share: &types.SSVShare{},
	}

	testValidatorsMap := map[spectypes.ValidatorPK]*validator.Validator{
		createPubKey(byte('0')): testValidator,
	}
	mockValidatorsMap := validators.New(t.Context(), validators.WithInitialState(testValidatorsMap, nil))
	// Set up the controller with mock data
	controllerOptions := MockControllerOptions{
		validatorsMap: mockValidatorsMap,
	}
	ctr := setupController(t, logger, controllerOptions)

	// Execute the function under test and validate results
	_, found := ctr.GetValidator(createPubKey(byte('0')))
	require.True(t, found)
	_, found = ctr.GetValidator(createPubKey(byte('1')))
	require.False(t, found)
}

func TestGetValidatorStats(t *testing.T) {
	// Common setup
	logger := logging.TestLogger(t)
	ctrl := gomock.NewController(t)
	bc := beacon.NewMockBeaconNode(ctrl)
	activationEpoch, exitEpoch := phase0.Epoch(1), goclient.FarFutureEpoch

	t.Run("Test with multiple operators", func(t *testing.T) {
		// Setup for this subtest
		operatorIds := []uint64{1, 2, 3}
		operators := make([]*spectypes.ShareMember, len(operatorIds))
		for i, id := range operatorIds {
			operators[i] = &spectypes.ShareMember{Signer: id}
		}

		// Create a sample SSVShare slice for this subtest
		sharesSlice := []*types.SSVShare{
			{
				Share: spectypes.Share{
					Committee: operators,
				},
				Status:          eth2apiv1.ValidatorStateActiveOngoing,
				ActivationEpoch: activationEpoch,
				ExitEpoch:       exitEpoch,
			},
			{
				Share: spectypes.Share{
					Committee: operators[1:],
				},
				Status: eth2apiv1.ValidatorStatePendingInitialized, // Some other status
			},
		}

		// Set up the controller with mock data for this subtest
		controllerOptions := MockControllerOptions{
			sharesStorage:     mockShares(sharesSlice),
			validatorsMap:     validators.New(t.Context()),
			operatorDataStore: operatordatastore.New(buildOperatorData(1, "67Ce5c69260bd819B4e0AD13f4b873074D479811")),
			beacon:            bc,
		}

		ctr := setupController(t, logger, controllerOptions)

		// Execute the function under test and validate results for this subtest
		allShares, activeShares, operatorShares, err := ctr.GetValidatorStats()
		require.NoError(t, err, "Failed to get validator stats")
		require.Equal(t, len(sharesSlice), int(allShares), "Unexpected total shares count")
		require.Equal(t, 1, int(activeShares), "Unexpected active shares count")
		require.Equal(t, 1, int(operatorShares), "Unexpected operator shares count")
	})

	t.Run("Test with single operator", func(t *testing.T) {
		// Setup for this subtest
		operatorIds := []uint64{1}
		operators := make([]*spectypes.ShareMember, len(operatorIds))
		for i, id := range operatorIds {
			operators[i] = &spectypes.ShareMember{Signer: id}
		}

		// Create a sample SSVShare slice for this subtest
		sharesSlice := []*types.SSVShare{
			{
				Share: spectypes.Share{
					Committee: operators,
				},
				Status: eth2apiv1.ValidatorStateActiveOngoing,
			},
		}

		// Set up the controller with mock data for this subtest
		controllerOptions := MockControllerOptions{
			sharesStorage:     mockShares(sharesSlice),
			validatorsMap:     validators.New(t.Context()),
			operatorDataStore: operatordatastore.New(buildOperatorData(1, "67Ce5c69260bd819B4e0AD13f4b873074D479811")),
			beacon:            bc,
		}
		ctr := setupController(t, logger, controllerOptions)

		// Execute the function under test and validate results for this subtest
		allShares, activeShares, operatorShares, err := ctr.GetValidatorStats()
		require.NoError(t, err, "Failed to get validator stats")
		require.Equal(t, len(sharesSlice), int(allShares), "Unexpected total shares count")
		require.Equal(t, 1, int(activeShares), "Unexpected active shares count")
		require.Equal(t, 1, int(operatorShares), "Unexpected operator shares count")
	})

	t.Run("Test with no operators", func(t *testing.T) {
		// Create a sample SSVShare slice for this subtest
		sharesSlice := []*types.SSVShare{
			{
				Share: spectypes.Share{
					Committee: nil,
				},
				Status: eth2apiv1.ValidatorStateActiveOngoing,
			},
		}

		// Set up the controller with mock data for this subtest
		controllerOptions := MockControllerOptions{
			sharesStorage:     mockShares(sharesSlice),
			validatorsMap:     validators.New(t.Context()),
			operatorDataStore: operatordatastore.New(buildOperatorData(1, "67Ce5c69260bd819B4e0AD13f4b873074D479811")),
			beacon:            bc,
		}
		ctr := setupController(t, logger, controllerOptions)

		// Execute the function under test and validate results for this subtest
		allShares, activeShares, operatorShares, err := ctr.GetValidatorStats()
		require.NoError(t, err, "Failed to get validator stats")
		require.Equal(t, len(sharesSlice), int(allShares), "Unexpected total shares count")
		require.Equal(t, 1, int(activeShares), "Unexpected active shares count")
		require.Equal(t, 0, int(operatorShares), "Unexpected operator shares count")
	})

	t.Run("Test with varying statuses", func(t *testing.T) {
		// Setup for this subtest
		operatorIds := []uint64{1}
		operators := make([]*spectypes.ShareMember, len(operatorIds))
		for i, id := range operatorIds {
			operators[i] = &spectypes.ShareMember{Signer: id}
		}

		// Create a sample SSVShare slice for this subtest
		sharesSlice := []*types.SSVShare{
			{
				Share: spectypes.Share{
					Committee: operators,
				},
				Status: eth2apiv1.ValidatorStateActiveOngoing,
			},
			{
				Share: spectypes.Share{
					Committee: operators,
				},
				Status: eth2apiv1.ValidatorStatePendingInitialized,
			},
		}

		// Set up the controller with mock data for this subtest
		controllerOptions := MockControllerOptions{
			sharesStorage:     mockShares(sharesSlice),
			validatorsMap:     validators.New(t.Context()),
			operatorDataStore: operatordatastore.New(buildOperatorData(1, "67Ce5c69260bd819B4e0AD13f4b873074D479811")),
			beacon:            bc,
		}
		ctr := setupController(t, logger, controllerOptions)

		// Execute the function under test and validate results for this subtest
		allShares, activeShares, operatorShares, err := ctr.GetValidatorStats()
		require.NoError(t, err, "Failed to get validator stats")
		require.Equal(t, len(sharesSlice), int(allShares), "Unexpected total shares count")
		require.Equal(t, 1, int(activeShares), "Unexpected active shares count")
		require.Equal(t, 2, int(operatorShares), "Unexpected operator shares count")
	})
}

func TestUpdateFeeRecipient(t *testing.T) {
	// Setup logger for testing
	logger := logging.TestLogger(t)

	ownerAddressBytes := decodeHex(t, "67Ce5c69260bd819B4e0AD13f4b873074D479811", "Failed to decode owner address")
	fakeOwnerAddressBytes := decodeHex(t, "61Ce5c69260bd819B4e0AD13f4b873074D479811", "Failed to decode fake owner address")
	firstFeeRecipientBytes := decodeHex(t, "41E668aba4b7fc8761331EC3CE77584B7A99A51A", "Failed to decode first fee recipient address")
	secondFeeRecipientBytes := decodeHex(t, "45E668aba4b7fc8761331EC3CE77584B7A99A51A", "Failed to decode second fee recipient address")

	t.Run("Test with right owner address", func(t *testing.T) {
		testValidator := setupTestValidator(ownerAddressBytes, firstFeeRecipientBytes)

		testValidatorsMap := map[spectypes.ValidatorPK]*validator.Validator{
			createPubKey(byte('0')): testValidator,
		}
		mockValidatorsMap := validators.New(t.Context(), validators.WithInitialState(testValidatorsMap, nil))

		controllerOptions := MockControllerOptions{validatorsMap: mockValidatorsMap}
		ctr := setupController(t, logger, controllerOptions)

		err := ctr.UpdateFeeRecipient(common.BytesToAddress(ownerAddressBytes), common.BytesToAddress(secondFeeRecipientBytes))
		require.NoError(t, err, "Unexpected error while updating fee recipient with correct owner address")

		actualFeeRecipient := testValidator.Share.FeeRecipientAddress[:]
		require.Equal(t, secondFeeRecipientBytes, actualFeeRecipient, "Fee recipient address did not update correctly")
	})

	t.Run("Test with wrong owner address", func(t *testing.T) {
		testValidator := setupTestValidator(ownerAddressBytes, firstFeeRecipientBytes)
		testValidatorsMap := map[spectypes.ValidatorPK]*validator.Validator{
			createPubKey(byte('0')): testValidator,
		}
		mockValidatorsMap := validators.New(t.Context(), validators.WithInitialState(testValidatorsMap, nil))
		controllerOptions := MockControllerOptions{validatorsMap: mockValidatorsMap}
		ctr := setupController(t, logger, controllerOptions)

		err := ctr.UpdateFeeRecipient(common.BytesToAddress(fakeOwnerAddressBytes), common.BytesToAddress(secondFeeRecipientBytes))
		require.NoError(t, err, "Unexpected error while updating fee recipient with incorrect owner address")

		actualFeeRecipient := testValidator.Share.FeeRecipientAddress[:]
		require.Equal(t, firstFeeRecipientBytes, actualFeeRecipient, "Fee recipient address should not have changed")
	})
}

func setupController(t *testing.T, logger *zap.Logger, opts MockControllerOptions) controller {
	// Default to test network config if not provided.
	if opts.networkConfig.Name == "" {
		opts.networkConfig = networkconfig.TestNetwork
	}

	return controller{
		logger:                  logger,
		beacon:                  opts.beacon,
		network:                 opts.network,
		ibftStorageMap:          opts.StorageMap,
		operatorDataStore:       opts.operatorDataStore,
		sharesStorage:           opts.sharesStorage,
		operatorsStorage:        opts.operatorStorage,
		validatorsMap:           opts.validatorsMap,
		validatorStore:          opts.validatorStore,
		ctx:                     t.Context(),
		validatorCommonOpts:     opts.validatorCommonOpts,
		recipientsStorage:       opts.recipientsStorage,
		networkConfig:           opts.networkConfig,
		messageRouter:           newMessageRouter(logger),
		committeeValidatorSetup: make(chan struct{}),
		indicesChangeCh:         make(chan struct{}, 32),
		messageWorker: worker.NewWorker(logger, &worker.Config{
			Ctx:          t.Context(),
			WorkersCount: 1,
			Buffer:       100,
		}),
	}
}

func generateChangeRoundMsg(t *testing.T, identifier spectypes.MessageID) []byte {
	msg := specqbft.Message{
		MsgType:    specqbft.RoundChangeMsgType,
		Height:     0,
		Round:      1,
		Identifier: identifier[:],
		Root:       [32]byte{1, 2, 3},
	}

	msgEncoded, err := msg.Encode()
	if err != nil {
		panic(err)
	}
	sig := append([]byte{1, 2, 3, 4}, make([]byte, 92)...)
	sm := &spectypes.SignedSSVMessage{
		SSVMessage: &spectypes.SSVMessage{
			MsgType: spectypes.SSVConsensusMsgType,
			MsgID:   spectypes.MessageID(msg.Identifier),
			Data:    msgEncoded,
		},
		FullData:    []byte{1, 2, 3, 4},
		Signatures:  append(make([][]byte, 0), sig),
		OperatorIDs: []spectypes.OperatorID{1, 2, 3},
	}
	res, err := sm.Encode()
	require.NoError(t, err)
	return res
}

func generateDecidedMessage(t *testing.T, identifier spectypes.MessageID) []byte {
	// sm := specqbft.SignedMessage{
	// 	Signature: append([]byte{1, 2, 3, 4}, make([]byte, 92)...),
	// 	Signers:   []spectypes.OperatorID{1, 2, 3},
	// 	Message: specqbft.Message{
	// 		MsgType:    specqbft.CommitMsgType,
	// 		Height:     0,
	// 		Round:      1,
	// 		Identifier: identifier[:],
	// 		Root:       [32]byte{1, 2, 3},
	// 	},
	// }

	msg := specqbft.Message{
		MsgType:    specqbft.CommitMsgType,
		Height:     0,
		Round:      1,
		Identifier: identifier[:],
		Root:       [32]byte{1, 2, 3},
	}
	msgEncoded, err := msg.Encode()
	if err != nil {
		panic(err)
	}
	sig := append([]byte{1, 2, 3, 4}, make([]byte, 92)...)
	sm := &spectypes.SignedSSVMessage{
		SSVMessage: &spectypes.SSVMessage{
			MsgType: spectypes.SSVConsensusMsgType,
			MsgID:   spectypes.MessageID(msg.Identifier),
			Data:    msgEncoded,
		},
		FullData:    []byte{1, 2, 3, 4},
		Signatures:  append(make([][]byte, 0), sig),
		OperatorIDs: []spectypes.OperatorID{1, 2, 3},
	}
	res, err := sm.Encode()
	require.NoError(t, err)
	return res
}

func setupTestValidator(ownerAddressBytes, feeRecipientBytes []byte) *validator.Validator {
	return &validator.Validator{
		DutyRunners: runner.ValidatorDutyRunners{},

		Share: &types.SSVShare{
			Share: spectypes.Share{
				FeeRecipientAddress: common.BytesToAddress(feeRecipientBytes),
			},
			OwnerAddress: common.BytesToAddress(ownerAddressBytes),
		},
	}
}

func getBaseStorage(logger *zap.Logger) (basedb.Database, error) {
	return kv.NewInMemory(logger, basedb.Options{})
}

func decodeHex(t *testing.T, hexStr string, errMsg string) []byte {
	bytes, err := hex.DecodeString(hexStr)
	require.NoError(t, err, errMsg)
	return bytes
}

func buildOperatorData(id uint64, ownerAddress string) *registrystorage.OperatorData {
	return &registrystorage.OperatorData{
		ID:           id,
		PublicKey:    base64.StdEncoding.EncodeToString([]byte("samplePublicKey")),
		OwnerAddress: common.BytesToAddress([]byte(ownerAddress)),
	}
}

func buildFeeRecipient(Owner string, FeeRecipient string) *registrystorage.RecipientData {
	feeRecipientSlice := []byte(FeeRecipient) // Assuming FeeRecipient is a string or similar
	var executionAddress bellatrix.ExecutionAddress
	copy(executionAddress[:], feeRecipientSlice)
	return &registrystorage.RecipientData{
		Owner:        common.BytesToAddress([]byte(Owner)),
		FeeRecipient: executionAddress,
		Nonce:        nil,
	}
}

func createKey() ([]byte, error) {
	pubKey := make([]byte, 48)
	_, err := rand.Read(pubKey)
	if err != nil {
		fmt.Println("Error generating random bytes:", err)
		return nil, err
	}
	return pubKey, nil
}

func setupCommonTestComponents(t *testing.T, operatorPrivKey keys.OperatorPrivateKey) (*gomock.Controller, *zap.Logger, *mocks.MockSharesStorage, *mocks.MockP2PNetwork, ekm.KeyManager, *mocks.MockRecipients, *beacon.MockBeaconNode) {
	logger := logging.TestLogger(t)
	ctrl := gomock.NewController(t)
	bc := beacon.NewMockBeaconNode(ctrl)
	network := mocks.NewMockP2PNetwork(ctrl)
	sharesStorage := mocks.NewMockSharesStorage(ctrl)
	recipientStorage := mocks.NewMockRecipients(ctrl)

	db, err := getBaseStorage(logger)
	require.NoError(t, err)
	km, err := ekm.NewLocalKeyManager(logger, db, networkconfig.TestNetwork, operatorPrivKey)
	require.NoError(t, err)
	return ctrl, logger, sharesStorage, network, km, recipientStorage, bc
}

func buildOperators(t *testing.T) []*spectypes.ShareMember {
	operatorIds := []uint64{1, 2, 3, 4}
	operators := make([]*spectypes.ShareMember, len(operatorIds))
	for i, id := range operatorIds {
		operatorKey, keyError := createKey()
		require.NoError(t, keyError)
		operators[i] = &spectypes.ShareMember{Signer: id, SharePubKey: operatorKey}
	}
	return operators
}

func createPubKey(input byte) spectypes.ValidatorPK {
	var byteArray [48]byte
	for i := range byteArray {
		byteArray[i] = input
	}
	return byteArray
}

func newOperatorStorageForTest(logger *zap.Logger) (registrystorage.Operators, func()) {
	db, err := kv.NewInMemory(logger, basedb.Options{})
	if err != nil {
		return nil, func() {}
	}
	s := registrystorage.NewOperatorsStorage(logger, db, []byte("test"))
	return s, func() {
		db.Close()
	}
}

func TestHandleMetadataUpdates(t *testing.T) {
	testCases := []struct {
		name                    string
		metadataBefore          beacon.ValidatorMetadataMap
		metadataAfter           beacon.ValidatorMetadataMap
		expectIndicesChange     bool
		mockSharesStorageExpect func(mockSharesStorage *mocks.MockSharesStorage)
	}{
		{
			name: "report indices change (Unknown → ActiveOngoing)",
			metadataBefore: beacon.ValidatorMetadataMap{
				spectypes.ValidatorPK{0x01}: {
					Status: eth2apiv1.ValidatorStateUnknown,
				},
			},
			metadataAfter: beacon.ValidatorMetadataMap{
				spectypes.ValidatorPK{0x01}: {
					Index:  1,
					Status: eth2apiv1.ValidatorStateActiveOngoing,
				},
			},
			expectIndicesChange: true,
		},
		{
			name: "report indices change (PendingQueued → ActiveOngoing)",
			metadataBefore: beacon.ValidatorMetadataMap{
				spectypes.ValidatorPK{0x01}: {
					Index:           1,
					Status:          eth2apiv1.ValidatorStatePendingQueued,
					ActivationEpoch: goclient.FarFutureEpoch,
				},
			},
			metadataAfter: beacon.ValidatorMetadataMap{
				spectypes.ValidatorPK{0x01}: {
					Index:  1,
					Status: eth2apiv1.ValidatorStateActiveOngoing,
				},
			},
			expectIndicesChange: false,
		},
		{
			name: "no report indices change (ActiveOngoing → ActiveOngoing)",
			metadataBefore: beacon.ValidatorMetadataMap{
				spectypes.ValidatorPK{0x01}: {
					Index:  1,
					Status: eth2apiv1.ValidatorStateActiveOngoing,
				},
			},
			metadataAfter: beacon.ValidatorMetadataMap{
				spectypes.ValidatorPK{0x01}: {
					Index:  1,
					Status: eth2apiv1.ValidatorStateActiveOngoing,
				},
			},
			expectIndicesChange: false,
		},
		{
			name: "no report indices change (ActiveOngoing → ActiveExiting)",
			metadataBefore: beacon.ValidatorMetadataMap{
				spectypes.ValidatorPK{0x01}: {
					Index:  1,
					Status: eth2apiv1.ValidatorStateActiveOngoing,
				},
			},
			metadataAfter: beacon.ValidatorMetadataMap{
				spectypes.ValidatorPK{0x01}: {
					Index:  1,
					Status: eth2apiv1.ValidatorStateActiveExiting,
				},
			},
			expectIndicesChange: false,
		},
		{
			name: "no report indices change (ActiveExiting → ExitedUnslashed)",
			metadataBefore: beacon.ValidatorMetadataMap{
				spectypes.ValidatorPK{0x01}: {
					Index:  1,
					Status: eth2apiv1.ValidatorStateActiveExiting,
				},
			},
			metadataAfter: beacon.ValidatorMetadataMap{
				spectypes.ValidatorPK{0x01}: {
					Index:  1,
					Status: eth2apiv1.ValidatorStateExitedUnslashed,
				},
			},
			expectIndicesChange: false,
		},
		{
			name: "no report indices change (ActiveOngoing → ActiveSlashed)",
			metadataBefore: beacon.ValidatorMetadataMap{
				spectypes.ValidatorPK{0x01}: {
					Index:  1,
					Status: eth2apiv1.ValidatorStateActiveOngoing,
				},
			},
			metadataAfter: beacon.ValidatorMetadataMap{
				spectypes.ValidatorPK{0x01}: {
					Index:  1,
					Status: eth2apiv1.ValidatorStateActiveSlashed,
				},
			},
			expectIndicesChange: false,
		},
		{
			name: "no report indices change - validator not found before starting (Unknown → ActiveOngoing)",
			metadataBefore: beacon.ValidatorMetadataMap{
				spectypes.ValidatorPK{0x01}: {
					Status: eth2apiv1.ValidatorStateUnknown,
				},
			},
			metadataAfter: beacon.ValidatorMetadataMap{
				spectypes.ValidatorPK{0x01}: {
					Index:  1,
					Status: eth2apiv1.ValidatorStateActiveOngoing,
				},
			},
			expectIndicesChange: false,
			mockSharesStorageExpect: func(mockSharesStorage *mocks.MockSharesStorage) {
				mockSharesStorage.EXPECT().List(gomock.Any(), gomock.Any(), gomock.Any(), gomock.Any()).Return([]*types.SSVShare{}).AnyTimes()
			},
		},
	}

	for _, tc := range testCases {
		t.Run(tc.name, func(t *testing.T) {
			validatorCtrl, mockSharesStorage := prepareController(t)

			if tc.mockSharesStorageExpect != nil {
				tc.mockSharesStorageExpect(mockSharesStorage)
			} else {
				var shares []*types.SSVShare
				for _, metadata := range tc.metadataAfter {
					share := &types.SSVShare{}
					share.SharePubKey = make([]byte, 48)
					share.SetBeaconMetadata(metadata)
					shares = append(shares, share)
				}
				mockSharesStorage.EXPECT().List(gomock.Any(), gomock.Any(), gomock.Any(), gomock.Any()).Return(shares).AnyTimes()
			}

			syncBatch := metadata.SyncBatch{
				Before: tc.metadataBefore,
				After:  tc.metadataAfter,
			}

			var done <-chan struct{}

			if tc.expectIndicesChange {
				done = waitForIndicesChange(validatorCtrl.logger, validatorCtrl.indicesChangeCh, 100*time.Millisecond)
			} else {
				done = waitForNoAction(validatorCtrl.logger, validatorCtrl.indicesChangeCh, 100*time.Millisecond)
			}

			require.NoError(t, validatorCtrl.handleMetadataUpdate(validatorCtrl.ctx, syncBatch))
			<-done // Ensure the goroutine has completed before exiting the test
		})
	}
}

func waitForIndicesChange(logger *zap.Logger, indicesChange chan struct{}, timeout time.Duration) <-chan struct{} {
	done := make(chan struct{})

	go func() {
		defer close(done)
		select {
		case <-indicesChange:
			logger.Debug("indices change received")
		case <-time.After(timeout):
			panic("Timeout: no indices change received")
		}
	}()

	return done
}

func waitForNoAction(logger *zap.Logger, indicesChange chan struct{}, timeout time.Duration) <-chan struct{} {
	done := make(chan struct{})

	go func() {
		defer close(done)
		select {
		case <-indicesChange:
			panic("Unexpected indices change received")
		case <-time.After(timeout):
			logger.Debug("expected: no indices change received")
		}
	}()

	return done
}

func prepareController(t *testing.T) (*controller, *mocks.MockSharesStorage) {
	ctrl := gomock.NewController(t)
	t.Cleanup(ctrl.Finish) // Ensures gomock is properly cleaned up after the test

	logger := logging.TestLogger(t)
	ctx := t.Context()

	operators := buildOperators(t)
	operatorsStorage, done := newOperatorStorageForTest(logger)
	t.Cleanup(done)

	operatorDataStore := operatordatastore.New(buildOperatorData(operators[0].Signer, "ownerAddress1"))
	for i, operator := range operators {
		od := buildOperatorData(operator.Signer, fmt.Sprintf("ownerAddress%d", i))
		found, err := operatorsStorage.SaveOperatorData(nil, od)
		require.NoError(t, err)
		require.False(t, found)
	}

	mockSharesStorage := mocks.NewMockSharesStorage(ctrl)
	mockRecipientsStorage := mocks.NewMockRecipients(ctrl)
	mockBeaconNode := beacon.NewMockBeaconNode(ctrl)
	mockValidatorsMap := validators.New(ctx)

	validatorCtrl := &controller{
		ctx:               ctx,
		beacon:            mockBeaconNode,
		logger:            logger,
		operatorDataStore: operatorDataStore,
		operatorsStorage:  operatorsStorage,
		recipientsStorage: mockRecipientsStorage,
		sharesStorage:     mockSharesStorage,
		validatorsMap:     mockValidatorsMap,
		networkConfig:     networkconfig.TestNetwork,
		indicesChangeCh:   make(chan struct{}, 1), // Buffered channel for each test
		validatorCommonOpts: &validator.CommonOptions{
			NetworkConfig: networkconfig.TestNetwork,
		},
		validatorStartFunc: func(validator *validator.Validator) (bool, error) {
			return true, nil
		},
	}

	mockRecipientsStorage.EXPECT().GetRecipientData(gomock.Any(), gomock.Any()).Return(nil, false, nil).AnyTimes()

	return validatorCtrl, mockSharesStorage
}

type mockShares []*types.SSVShare

func (m mockShares) Range(_ basedb.Reader, fn func(*types.SSVShare) bool) {
	for _, share := range m {
		if !fn(share) {
			break
		}
	}
}

func (m mockShares) Get(_ basedb.Reader, pubKey []byte) (*types.SSVShare, bool) {
	for _, share := range m {
		if bytes.Equal(share.SharePubKey, pubKey) {
			return share, true
		}
	}
	return nil, false
}

func (m mockShares) List(_ basedb.Reader, filters ...registrystorage.SharesFilter) []*types.SSVShare {
	return m
}
func (m mockShares) Save(_ basedb.ReadWriter, shares ...*types.SSVShare) error { return nil }
func (m mockShares) Delete(_ basedb.ReadWriter, pubKey []byte) error           { return nil }
func (m mockShares) Drop() error                                               { return nil }
func (m mockShares) UpdateValidatorsMetadata(metadataMap beacon.ValidatorMetadataMap) (beacon.ValidatorMetadataMap, error) {
	return nil, nil
}<|MERGE_RESOLUTION|>--- conflicted
+++ resolved
@@ -59,20 +59,6 @@
 // 1. a validator with a non-empty share and empty metadata - test a scenario if we cannot get metadata from beacon node
 
 type MockControllerOptions struct {
-<<<<<<< HEAD
-	network           P2PNetwork
-	recipientsStorage Recipients
-	sharesStorage     SharesStorage
-	beacon            beacon.BeaconNode
-	validatorOptions  validator.Options
-	signer            ekm.BeaconSigner
-	StorageMap        *ibftstorage.ParticipantStores
-	validatorsMap     *validators.ValidatorsMap
-	validatorStore    registrystorage.ValidatorStore
-	operatorDataStore operatordatastore.OperatorDataStore
-	operatorStorage   registrystorage.Operators
-	networkConfig     *networkconfig.NetworkConfig
-=======
 	network             P2PNetwork
 	recipientsStorage   Recipients
 	sharesStorage       SharesStorage
@@ -84,8 +70,7 @@
 	validatorStore      registrystorage.ValidatorStore
 	operatorDataStore   operatordatastore.OperatorDataStore
 	operatorStorage     registrystorage.Operators
-	networkConfig       networkconfig.NetworkConfig
->>>>>>> cf700ae3
+	networkConfig       *networkconfig.NetworkConfig
 }
 
 func TestNewController(t *testing.T) {
@@ -807,7 +792,7 @@
 
 func setupController(t *testing.T, logger *zap.Logger, opts MockControllerOptions) controller {
 	// Default to test network config if not provided.
-	if opts.networkConfig.Name == "" {
+	if opts.networkConfig == nil {
 		opts.networkConfig = networkconfig.TestNetwork
 	}
 
