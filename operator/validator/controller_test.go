package validator

import (
	"context"
	"crypto/rand"
	"encoding/hex"
	"fmt"
	"sync"
	"testing"
	"time"

	eth2apiv1 "github.com/attestantio/go-eth2-client/api/v1"
	"github.com/attestantio/go-eth2-client/spec/bellatrix"
	"github.com/attestantio/go-eth2-client/spec/phase0"
	"github.com/ethereum/go-ethereum/common"
	"github.com/herumi/bls-eth-go-binary/bls"
	"github.com/pkg/errors"
	"github.com/stretchr/testify/require"
	"go.uber.org/mock/gomock"
	"go.uber.org/zap"

	genesisspectypes "github.com/ssvlabs/ssv-spec-pre-cc/types"
	specqbft "github.com/ssvlabs/ssv-spec/qbft"
	spectypes "github.com/ssvlabs/ssv-spec/types"

	"github.com/ssvlabs/ssv/ekm"
	genesisibftstorage "github.com/ssvlabs/ssv/ibft/genesisstorage"
	ibftstorage "github.com/ssvlabs/ssv/ibft/storage"
	"github.com/ssvlabs/ssv/logging"
	"github.com/ssvlabs/ssv/network"
	"github.com/ssvlabs/ssv/networkconfig"
	operatordatastore "github.com/ssvlabs/ssv/operator/datastore"
	"github.com/ssvlabs/ssv/operator/keys"
	"github.com/ssvlabs/ssv/operator/storage"
	"github.com/ssvlabs/ssv/operator/validator/mocks"
	"github.com/ssvlabs/ssv/operator/validators"
	"github.com/ssvlabs/ssv/protocol/v2/blockchain/beacon"
	"github.com/ssvlabs/ssv/protocol/v2/message"
	"github.com/ssvlabs/ssv/protocol/v2/queue/worker"
	"github.com/ssvlabs/ssv/protocol/v2/ssv/queue"
	"github.com/ssvlabs/ssv/protocol/v2/ssv/runner"
	"github.com/ssvlabs/ssv/protocol/v2/ssv/validator"
	"github.com/ssvlabs/ssv/protocol/v2/types"
	registrystorage "github.com/ssvlabs/ssv/registry/storage"
	"github.com/ssvlabs/ssv/storage/basedb"
	"github.com/ssvlabs/ssv/storage/kv"
)

const (
	sk1Str = "3548db63ab5701878daf25fa877638dc7809778815b9d9ecd5369da33ca9e64f"
	sk2Str = "3748db63ab5701878daf25fa877638dc7809778815b9d9ecd5369da33ca9e64f"
)

// TODO: increase test coverage, add more tests, e.g.:
// 1. a validator with a non-empty share and empty metadata - test a scenario if we cannot get metadata from beacon node

type MockControllerOptions struct {
	network             P2PNetwork
	recipientsStorage   Recipients
	sharesStorage       SharesStorage
	metrics             validator.Metrics
	beacon              beacon.BeaconNode
	validatorOptions    validator.Options
	signer              spectypes.BeaconSigner
	metadataLastUpdated map[spectypes.ValidatorPK]time.Time
	StorageMap          *ibftstorage.QBFTStores
	validatorsMap       *validators.ValidatorsMap
	operatorDataStore   operatordatastore.OperatorDataStore
	operatorStorage     registrystorage.Operators
}

func TestNewController(t *testing.T) {
	operatorDataStore := operatordatastore.New(buildOperatorData(1, "67Ce5c69260bd819B4e0AD13f4b873074D479811"))
	_, logger, _, network, _, recipientStorage, bc := setupCommonTestComponents(t)
	db, err := getBaseStorage(logger)
	require.NoError(t, err)
	registryStorage, newStorageErr := storage.NewNodeStorage(logger, db)
	require.NoError(t, newStorageErr)
	operatorSigner, err := keys.GeneratePrivateKey()
	require.NoError(t, err)

	controllerOptions := ControllerOptions{
		Beacon:            bc,
		Metrics:           nil,
		FullNode:          true,
		Network:           network,
		OperatorDataStore: operatorDataStore,
		OperatorSigner:    types.NewSsvOperatorSigner(operatorSigner, operatorDataStore.GetOperatorID),
		RegistryStorage:   registryStorage,
		RecipientsStorage: recipientStorage,
		Context:           context.Background(),
	}
	control := NewController(logger, controllerOptions)
	require.IsType(t, &controller{}, control)
}

func TestSetupValidatorsExporter(t *testing.T) {
	passedEpoch := phase0.Epoch(1)
	operators := buildOperators(t)

	operatorDataStore := operatordatastore.New(buildOperatorData(0, "67Ce5c69260bd819B4e0AD13f4b873074D479811"))
	recipientData := buildFeeRecipient("67Ce5c69260bd819B4e0AD13f4b873074D479811", "45E668aba4b7fc8761331EC3CE77584B7A99A51A")

	secretKey := &bls.SecretKey{}
	secretKey2 := &bls.SecretKey{}
	require.NoError(t, secretKey.SetHexString(sk1Str))
	require.NoError(t, secretKey2.SetHexString(sk2Str))

	bcResponse := map[phase0.ValidatorIndex]*eth2apiv1.Validator{
		2: {
			Balance: 0,
			Status:  3,
			Index:   2,
			Validator: &phase0.Validator{
				ActivationEpoch: passedEpoch,
				PublicKey:       phase0.BLSPubKey(secretKey.GetPublicKey().Serialize()),
			},
		},
		3: {
			Balance: 0,
			Status:  3,
			Index:   3,
			Validator: &phase0.Validator{
				ActivationEpoch: passedEpoch,
				PublicKey:       phase0.BLSPubKey(secretKey2.GetPublicKey().Serialize()),
			},
		},
	}

	sharesWithMetadata := []*types.SSVShare{
		{
			Share: spectypes.Share{
				Committee:       operators,
				ValidatorPubKey: spectypes.ValidatorPK(secretKey.GetPublicKey().Serialize()),
			},
			Metadata: types.Metadata{
				Liquidated: false,
				BeaconMetadata: &beacon.ValidatorMetadata{
					Balance:         0,
					Status:          3, // ValidatorStatePendingInitialized
					Index:           0,
					ActivationEpoch: passedEpoch,
				},
			},
		},
		{
			Share: spectypes.Share{
				Committee:       operators,
				ValidatorPubKey: spectypes.ValidatorPK(secretKey2.GetPublicKey().Serialize()),
			},
			Metadata: types.Metadata{
				Liquidated: false,
				BeaconMetadata: &beacon.ValidatorMetadata{
					Balance:         0,
					Status:          3, // Some other status
					Index:           0,
					ActivationEpoch: passedEpoch,
				},
			},
		},
	}
	_ = sharesWithMetadata

	sharesWithoutMetadata := []*types.SSVShare{
		{
			Share: spectypes.Share{
				//OperatorID:      1,
				Committee:       operators,
				ValidatorPubKey: spectypes.ValidatorPK(secretKey.GetPublicKey().Serialize()),
			},
			Metadata: types.Metadata{
				Liquidated: false,
			},
		},
		{
			Share: spectypes.Share{
				//OperatorID:      2,
				Committee:       operators,
				ValidatorPubKey: spectypes.ValidatorPK(secretKey2.GetPublicKey().Serialize()),
			},
			Metadata: types.Metadata{
				Liquidated: false,
			},
		},
	}
	_ = sharesWithoutMetadata

	testCases := []struct {
		name                       string
		shareStorageListResponse   []*types.SSVShare
		expectMetadataFetch        bool
		syncHighestDecidedResponse error
		getValidatorDataResponse   error
	}{
		{"no shares of non committee", nil, false, nil, nil},
		{"set up non committee validators", sharesWithMetadata, false, nil, nil},
		{"set up non committee validators without metadata", sharesWithoutMetadata, true, nil, nil},
		{"fail to sync highest decided", sharesWithMetadata, false, errors.New("failed to sync highest decided"), nil},
		{"fail to update validators metadata", sharesWithMetadata, false, nil, errors.New("could not update all validators")},
	}

	for _, tc := range testCases {
		t.Run(tc.name, func(t *testing.T) {
			ctrl, logger, sharesStorage, network, _, recipientStorage, bc := setupCommonTestComponents(t)
			operatorStore, done := newOperatorStorageForTest(logger)
			defer done()
			defer ctrl.Finish()
			mockValidatorsMap := validators.New(context.TODO())

			if tc.shareStorageListResponse == nil {
				sharesStorage.EXPECT().List(gomock.Any(), gomock.Any()).Return(tc.shareStorageListResponse).Times(1)
			} else {
				sharesStorage.EXPECT().Get(gomock.Any(), gomock.Any()).DoAndReturn(func(_ basedb.Reader, pubKey []byte) *types.SSVShare {
					for _, share := range tc.shareStorageListResponse {
						if hex.EncodeToString(share.Share.ValidatorPubKey[:]) == hex.EncodeToString(pubKey) {
							return share
						}
					}
					return nil
				}).AnyTimes()
				sharesStorage.EXPECT().List(gomock.Any(), gomock.Any()).Return(tc.shareStorageListResponse).AnyTimes()
				sharesStorage.EXPECT().Range(gomock.Any(), gomock.Any()).DoAndReturn(func(_ basedb.Reader, fn func(*types.SSVShare) bool) {
					for _, share := range tc.shareStorageListResponse {
						if !fn(share) {
							break
						}
					}
				}).AnyTimes()
				if tc.expectMetadataFetch {
					bc.EXPECT().GetValidatorData(gomock.Any()).Return(bcResponse, tc.getValidatorDataResponse).Times(1)
					sharesStorage.EXPECT().UpdateValidatorsMetadata(gomock.Any()).DoAndReturn(func(data map[spectypes.ValidatorPK]*beacon.ValidatorMetadata) error {
						for _, share := range tc.shareStorageListResponse {
							if metadata, ok := data[spectypes.ValidatorPK(share.Share.ValidatorPubKey)]; ok {
								share.Metadata.BeaconMetadata = metadata
							}
						}
						return nil
					}).Times(1)
					bc.EXPECT().GetBeaconNetwork().Return(networkconfig.Mainnet.Beacon.GetBeaconNetwork()).AnyTimes()
				}
				sharesStorage.EXPECT().UpdateValidatorsMetadata(gomock.Any()).Return(nil).AnyTimes()
				recipientStorage.EXPECT().GetRecipientData(gomock.Any(), gomock.Any()).Return(recipientData, true, nil).AnyTimes()
			}

			validatorStartFunc := func(validator *validators.ValidatorContainer) (bool, error) {
				return true, nil
			}
			controllerOptions := MockControllerOptions{
				beacon:            bc,
				network:           network,
				operatorDataStore: operatorDataStore,
				operatorStorage:   operatorStore,
				sharesStorage:     sharesStorage,
				recipientsStorage: recipientStorage,
				validatorsMap:     mockValidatorsMap,
				validatorOptions: validator.Options{
					Exporter: true,
				},
				metrics:             validator.NopMetrics{},
				metadataLastUpdated: map[spectypes.ValidatorPK]time.Time{},
			}
			ctr := setupController(logger, controllerOptions)
			ctr.validatorStartFunc = validatorStartFunc
			ctr.StartValidators()
		})
	}
}

func TestHandleNonCommitteeMessages(t *testing.T) {
	logger := logging.TestLogger(t)
	mockValidatorsMap := validators.New(context.TODO())
	controllerOptions := MockControllerOptions{
		validatorsMap: mockValidatorsMap,
	}
	ctr := setupController(logger, controllerOptions) // none committee

	// Only exporter handles non committee messages
	ctr.validatorOptions.Exporter = true

	go ctr.handleRouterMessages()

	var wg sync.WaitGroup

<<<<<<< HEAD
	ctr.messageWorker.UseHandler(func(msg *queue.SSVMessage) error {
=======
	ctr.messageWorker.UseHandler(func(msg network.SSVMessageInterface) error {
>>>>>>> ca3c5fd7
		wg.Done()
		return nil
	})

	wg.Add(4)

	identifier := spectypes.NewMsgID(networkconfig.TestNetwork.DomainType(), []byte("pk"), spectypes.RoleCommittee)

	ctr.messageRouter.Route(context.TODO(), &queue.SSVMessage{
		SSVMessage: &spectypes.SSVMessage{ // checks that not process unnecessary message
			MsgType: spectypes.SSVConsensusMsgType,
			MsgID:   identifier,
			Data:    generateDecidedMessage(t, identifier),
		},
	})

	ctr.messageRouter.Route(context.TODO(), &queue.SSVMessage{
		SSVMessage: &spectypes.SSVMessage{ // checks that not process unnecessary message
			MsgType: spectypes.SSVConsensusMsgType,
			MsgID:   identifier,
			Data:    generateChangeRoundMsg(t, identifier),
		},
	})

	ctr.messageRouter.Route(context.TODO(), &queue.SSVMessage{
		SSVMessage: &spectypes.SSVMessage{ // checks that not process unnecessary message
			MsgType: message.SSVSyncMsgType,
			MsgID:   identifier,
			Data:    []byte("data"),
		},
	})

	ctr.messageRouter.Route(context.TODO(), &queue.SSVMessage{
		SSVMessage: &spectypes.SSVMessage{
			MsgType: spectypes.SSVPartialSignatureMsgType,
			MsgID:   identifier,
			Data:    []byte("data"),
		},
	})

	ctr.messageRouter.Route(context.TODO(), &queue.SSVMessage{
		SSVMessage: &spectypes.SSVMessage{
			MsgType: spectypes.SSVPartialSignatureMsgType,
			MsgID:   identifier,
			Data:    []byte("data2"),
		},
	})

	go func() {
		time.Sleep(time.Second * 4)
		panic("time out!")
	}()

	wg.Wait()
}

func TestUpdateValidatorMetadata(t *testing.T) {
	secretKey := &bls.SecretKey{}
	secretKey2 := &bls.SecretKey{}
	require.NoError(t, secretKey.SetHexString(sk1Str))
	require.NoError(t, secretKey2.SetHexString(sk2Str))

	passedEpoch := phase0.Epoch(1)
	validatorKey, err := createKey()
	require.NoError(t, err)

	operatorIds := []uint64{1, 2, 3, 4}
	operators := make([]*spectypes.ShareMember, len(operatorIds))
	for i, id := range operatorIds {
		operatorKey, keyError := createKey()
		require.NoError(t, keyError)
		operators[i] = &spectypes.ShareMember{Signer: id, SharePubKey: operatorKey}
	}

	firstValidator := &validators.ValidatorContainer{Validator: &validator.Validator{
		DutyRunners: runner.ValidatorDutyRunners{},
		Storage:     ibftstorage.NewStores(),
		Share: &types.SSVShare{
			Share: spectypes.Share{
				ValidatorPubKey: spectypes.ValidatorPK(secretKey.GetPublicKey().Serialize()),
			},
		},
	}}
	shareWithMetaData := &types.SSVShare{
		Share: spectypes.Share{
			Committee:       operators,
			ValidatorPubKey: spectypes.ValidatorPK(validatorKey),
		},
		Metadata: types.Metadata{
			OwnerAddress: common.BytesToAddress([]byte("67Ce5c69260bd819B4e0AD13f4b873074D479811")),
			BeaconMetadata: &beacon.ValidatorMetadata{
				Balance:         0,
				Status:          3, // ValidatorStateActiveOngoing
				Index:           1,
				ActivationEpoch: passedEpoch,
			},
		},
	}

	validatorMetaData := &beacon.ValidatorMetadata{Index: 1, ActivationEpoch: passedEpoch, Status: eth2apiv1.ValidatorStateActiveOngoing}

	testCases := []struct {
		name                      string
		metadata                  *beacon.ValidatorMetadata
		ExpectedErrorResult       bool
		sharesStorageExpectReturn any
		getShareError             bool
		operatorDataId            uint64
		testPublicKey             spectypes.ValidatorPK
		mockRecipientTimes        int
	}{
		{"Empty metadata", nil, true, nil, false, 1, spectypes.ValidatorPK(secretKey.GetPublicKey().Serialize()), 0},
		{"Valid metadata", validatorMetaData, false, nil, false, 1, spectypes.ValidatorPK(secretKey.GetPublicKey().Serialize()), 0},
		{"Share wasn't found", validatorMetaData, true, nil, true, 1, spectypes.ValidatorPK(secretKey.GetPublicKey().Serialize()), 0},
		{"Share not belong to operator", validatorMetaData, false, nil, false, 2, spectypes.ValidatorPK(secretKey.GetPublicKey().Serialize()), 0},
		{"Metadata with error", validatorMetaData, true, fmt.Errorf("error"), false, 1, spectypes.ValidatorPK(secretKey.GetPublicKey().Serialize()), 0},
	}

	for _, tc := range testCases {
		t.Run(tc.name, func(t *testing.T) {
			// Initialize common setup
			ctrl, logger, sharesStorage, network, signer, recipientStorage, _ := setupCommonTestComponents(t)
			defer ctrl.Finish()
			operatorDataStore := operatordatastore.New(buildOperatorData(tc.operatorDataId, "67Ce5c69260bd819B4e0AD13f4b873074D479811"))
			recipientData := buildFeeRecipient("67Ce5c69260bd819B4e0AD13f4b873074D479811", "45E668aba4b7fc8761331EC3CE77584B7A99A51A")
			firstValidatorPublicKey := secretKey.GetPublicKey().Serialize()

			testValidatorsMap := map[spectypes.ValidatorPK]*validators.ValidatorContainer{
				(spectypes.ValidatorPK)(firstValidatorPublicKey): firstValidator,
			}
			mockValidatorsMap := validators.New(context.TODO(), validators.WithInitialState(testValidatorsMap, nil))

			// Assuming controllerOptions is set up correctly
			controllerOptions := MockControllerOptions{
				// keyManager:          km,
				signer:              signer,
				network:             network,
				operatorDataStore:   operatorDataStore,
				sharesStorage:       sharesStorage,
				recipientsStorage:   recipientStorage,
				validatorsMap:       mockValidatorsMap,
				metrics:             validator.NopMetrics{},
				metadataLastUpdated: map[spectypes.ValidatorPK]time.Time{},
			}

			if tc.getShareError {
				sharesStorage.EXPECT().Get(gomock.Any(), gomock.Any()).Return(nil).AnyTimes()
			} else {
				sharesStorage.EXPECT().Get(gomock.Any(), gomock.Any()).Return(shareWithMetaData).AnyTimes()
			}
			recipientStorage.EXPECT().GetRecipientData(gomock.Any(), gomock.Any()).Return(recipientData, true, nil).Times(tc.mockRecipientTimes)
			sharesStorage.EXPECT().UpdateValidatorMetadata(gomock.Any(), gomock.Any()).Return(tc.sharesStorageExpectReturn).AnyTimes()

			ctr := setupController(logger, controllerOptions)

			validatorStartFunc := func(validator *validators.ValidatorContainer) (bool, error) {
				return true, nil
			}
			ctr.validatorStartFunc = validatorStartFunc
			err := ctr.UpdateValidatorMetadata(tc.testPublicKey, tc.metadata)

			if tc.ExpectedErrorResult {
				require.Error(t, err)
			} else {
				require.NoError(t, err)
			}
		})
	}
}

func TestSetupValidators(t *testing.T) {
	// Setup logger and mock controller
	logger := logging.TestLogger(t)

	// Init global variables
	passedEpoch := phase0.Epoch(1)
	operatorIds := []uint64{1, 2, 3, 4}
	var validatorPublicKey phase0.BLSPubKey

	validatorKey, err := createKey()
	require.NoError(t, err)

	// Check the length before copying
	if len(validatorKey) == len(validatorPublicKey) {
		copy(validatorPublicKey[:], validatorKey)
	} else {
		t.Fatalf("Length mismatch: validatorKey has length %d, but expected %d", len(validatorKey), len(validatorPublicKey))
	}

	metadataLastMap := make(map[spectypes.ValidatorPK]time.Time)
	metadataLastMap[spectypes.ValidatorPK(validatorPublicKey)] = time.Now()

	operators := make([]*spectypes.ShareMember, len(operatorIds))
	for i, id := range operatorIds {
		operatorKey, keyError := createKey()
		require.NoError(t, keyError)
		operators[i] = &spectypes.ShareMember{Signer: id, SharePubKey: operatorKey}
	}

	shareWithMetaData := &types.SSVShare{
		Share: spectypes.Share{
			// OperatorID:      2,
			Committee:       operators[:1],
			ValidatorPubKey: spectypes.ValidatorPK(validatorKey),
		},
		Metadata: types.Metadata{
			OwnerAddress: common.BytesToAddress([]byte("67Ce5c69260bd819B4e0AD13f4b873074D479811")),
			BeaconMetadata: &beacon.ValidatorMetadata{
				Balance:         0,
				Status:          3, // ValidatorStateActiveOngoing
				Index:           1,
				ActivationEpoch: passedEpoch,
			},
		},
	}

	shareWithoutMetaData := &types.SSVShare{
		Share: spectypes.Share{
			// OperatorID:      2,
			Committee:       operators[:1],
			ValidatorPubKey: spectypes.ValidatorPK(validatorKey),
		},
		Metadata: types.Metadata{
			OwnerAddress:   common.BytesToAddress([]byte("62Ce5c69260bd819B4e0AD13f4b873074D479811")),
			BeaconMetadata: nil,
		},
	}

	operatorDataStore := operatordatastore.New(buildOperatorData(1, "67Ce5c69260bd819B4e0AD13f4b873074D479811"))
	recipientData := buildFeeRecipient("67Ce5c69260bd819B4e0AD13f4b873074D479811", "45E668aba4b7fc8761331EC3CE77584B7A99A51A")
	ownerAddressBytes := decodeHex(t, "67Ce5c69260bd819B4e0AD13f4b873074D479811", "Failed to decode owner address")
	feeRecipientBytes := decodeHex(t, "45E668aba4b7fc8761331EC3CE77584B7A99A51A", "Failed to decode second fee recipient address")
	testValidator := setupTestValidator(ownerAddressBytes, feeRecipientBytes)
	storageMu := sync.Mutex{}
	storageData := make(map[string]*beacon.ValidatorMetadata)

	opStorage, done := newOperatorStorageForTest(logger)
	defer done()

	opStorage.SaveOperatorData(nil, buildOperatorData(1, "67Ce5c69260bd819B4e0AD13f4b873074D479811"))

	bcResponse := map[phase0.ValidatorIndex]*eth2apiv1.Validator{
		0: {
			Balance: 0,
			Status:  3,
			Index:   2,
			Validator: &phase0.Validator{
				ActivationEpoch: passedEpoch,
				PublicKey:       validatorPublicKey,
			},
		},
	}

	testCases := []struct {
		recipientMockTimes int
		bcMockTimes        int
		recipientFound     bool
		inited             int
		started            int
		recipientErr       error
		name               string
		shares             []*types.SSVShare
		recipientData      *registrystorage.RecipientData
		bcResponse         map[phase0.ValidatorIndex]*eth2apiv1.Validator
		validatorStartFunc func(validator *validators.ValidatorContainer) (bool, error)
	}{
		{
			name:               "setting fee recipient to storage data",
			shares:             []*types.SSVShare{shareWithMetaData, shareWithoutMetaData},
			recipientData:      recipientData,
			recipientFound:     true,
			recipientErr:       nil,
			recipientMockTimes: 1,
			bcResponse:         bcResponse,
			inited:             1,
			started:            1,
			bcMockTimes:        1,
			validatorStartFunc: func(validator *validators.ValidatorContainer) (bool, error) {
				return true, nil
			},
		},
		{
			name:               "setting fee recipient to owner address",
			shares:             []*types.SSVShare{shareWithMetaData, shareWithoutMetaData},
			recipientData:      nil,
			recipientFound:     false,
			recipientErr:       nil,
			recipientMockTimes: 1,
			bcResponse:         bcResponse,
			inited:             1,
			started:            1,
			bcMockTimes:        1,
			validatorStartFunc: func(validator *validators.ValidatorContainer) (bool, error) {
				return true, nil
			},
		},
		{
			name:               "failed to set fee recipient",
			shares:             []*types.SSVShare{shareWithMetaData},
			recipientData:      nil,
			recipientFound:     false,
			recipientErr:       errors.New("some error"),
			recipientMockTimes: 1,
			bcResponse:         bcResponse,
			inited:             0,
			started:            0,
			bcMockTimes:        0,
			validatorStartFunc: func(validator *validators.ValidatorContainer) (bool, error) {
				return true, nil
			},
		},
		{
			name:               "start share with metadata",
			shares:             []*types.SSVShare{shareWithMetaData},
			recipientData:      nil,
			recipientFound:     false,
			recipientErr:       nil,
			recipientMockTimes: 1,
			bcResponse:         bcResponse,
			inited:             1,
			started:            1,
			bcMockTimes:        0,
			validatorStartFunc: func(validator *validators.ValidatorContainer) (bool, error) {
				return true, nil
			},
		},
		{
			name:               "start share without metadata",
			bcMockTimes:        1,
			inited:             0,
			started:            0,
			recipientMockTimes: 0,
			recipientData:      nil,
			recipientErr:       nil,
			recipientFound:     false,
			bcResponse:         bcResponse,
			shares:             []*types.SSVShare{shareWithoutMetaData},
			validatorStartFunc: func(validator *validators.ValidatorContainer) (bool, error) {
				return true, nil
			},
		},
		{
			name:               "failed to get GetValidatorData",
			recipientMockTimes: 0,
			bcMockTimes:        1,
			recipientData:      nil,
			recipientErr:       nil,
			bcResponse:         nil,
			recipientFound:     false,
			inited:             0,
			started:            0,
			shares:             []*types.SSVShare{shareWithoutMetaData},
			validatorStartFunc: func(validator *validators.ValidatorContainer) (bool, error) {
				return true, nil
			},
		},
		{
			name:               "failed to start validator",
			shares:             []*types.SSVShare{shareWithMetaData},
			recipientData:      nil,
			recipientFound:     false,
			recipientErr:       nil,
			recipientMockTimes: 1,
			bcResponse:         bcResponse,
			inited:             1,
			started:            0,
			bcMockTimes:        0,
			validatorStartFunc: func(validator *validators.ValidatorContainer) (bool, error) {
				return true, errors.New("some error")
			},
		},
	}

	for _, tc := range testCases {
		t.Run(tc.name, func(t *testing.T) {
			ctrl := gomock.NewController(t)
			genesisStorageMap, genesisKm := setupGenesisTestComponents(t)
			defer ctrl.Finish()
			bc := beacon.NewMockBeaconNode(ctrl)
			storageMap := ibftstorage.NewStores()
			network := mocks.NewMockP2PNetwork(ctrl)
			recipientStorage := mocks.NewMockRecipients(ctrl)
			sharesStorage := mocks.NewMockSharesStorage(ctrl)
			sharesStorage.EXPECT().Get(gomock.Any(), gomock.Any()).Return(shareWithMetaData).AnyTimes()
			sharesStorage.EXPECT().UpdateValidatorMetadata(gomock.Any(), gomock.Any()).DoAndReturn(func(pk string, metadata *beacon.ValidatorMetadata) error {
				storageMu.Lock()
				defer storageMu.Unlock()

				storageData[pk] = metadata

				return nil
			}).AnyTimes()

			testValidatorsMap := map[spectypes.ValidatorPK]*validators.ValidatorContainer{
				createPubKey(byte('0')): testValidator,
			}
			committeMap := make(map[spectypes.CommitteeID]*validator.Committee)
			mockValidatorsMap := validators.New(context.TODO(), validators.WithInitialState(testValidatorsMap, committeMap))

			bc.EXPECT().GetBeaconNetwork().Return(networkconfig.TestNetwork.Beacon.GetBeaconNetwork()).AnyTimes()

			// Set up the controller with mock data
			controllerOptions := MockControllerOptions{
				beacon:            bc,
				network:           network,
				sharesStorage:     sharesStorage,
				operatorDataStore: operatorDataStore,
				recipientsStorage: recipientStorage,
				operatorStorage:   opStorage,
				validatorsMap:     mockValidatorsMap,
				validatorOptions: validator.Options{
					NetworkConfig: networkconfig.TestNetwork,
					Storage:       storageMap,
					GenesisOptions: validator.GenesisOptions{
						Storage: genesisStorageMap,
						Signer:  genesisKm,
					},
				},
				metadataLastUpdated: metadataLastMap,
				metrics:             validator.NopMetrics{},
			}

			recipientStorage.EXPECT().GetRecipientData(gomock.Any(), gomock.Any()).Return(tc.recipientData, tc.recipientFound, tc.recipientErr).Times(tc.recipientMockTimes)
			ctr := setupController(logger, controllerOptions)
			ctr.validatorStartFunc = tc.validatorStartFunc
			inited, _ := ctr.setupValidators(tc.shares)
			require.Len(t, inited, tc.inited)
			// TODO: Alan, should we check for committee too?
			started := ctr.startValidators(inited, nil)
			require.Equal(t, tc.started, started)

			//Add any assertions here to validate the behavior
		})
	}
}

func TestGetValidator(t *testing.T) {
	// Setup logger and mock controller
	logger := logging.TestLogger(t)

	// Initialize a test validator with the decoded owner address
	testValidator := &validators.ValidatorContainer{Validator: &validator.Validator{
		Share: &types.SSVShare{
			Metadata: types.Metadata{},
		},
	}}

	testValidatorsMap := map[spectypes.ValidatorPK]*validators.ValidatorContainer{
		createPubKey(byte('0')): testValidator,
	}
	mockValidatorsMap := validators.New(context.TODO(), validators.WithInitialState(testValidatorsMap, nil))
	// Set up the controller with mock data
	controllerOptions := MockControllerOptions{
		validatorsMap: mockValidatorsMap,
	}
	ctr := setupController(logger, controllerOptions)

	// Execute the function under test and validate results
	_, found := ctr.GetValidator(createPubKey(byte('0')))
	require.True(t, found)
	_, found = ctr.GetValidator(createPubKey(byte('1')))
	require.False(t, found)
}

func TestGetValidatorStats(t *testing.T) {
	// Common setup
	logger := logging.TestLogger(t)
	ctrl := gomock.NewController(t)
	sharesStorage := mocks.NewMockSharesStorage(ctrl)
	bc := beacon.NewMockBeaconNode(ctrl)
	passedEpoch := phase0.Epoch(1)

	netCfg := networkconfig.TestNetwork
	bc.EXPECT().GetBeaconNetwork().Return(netCfg.Beacon.GetBeaconNetwork()).AnyTimes()

	t.Run("Test with multiple operators", func(t *testing.T) {
		// Setup for this subtest
		operatorIds := []uint64{1, 2, 3}
		operators := make([]*spectypes.ShareMember, len(operatorIds))
		for i, id := range operatorIds {
			operators[i] = &spectypes.ShareMember{Signer: id}
		}

		// Create a sample SSVShare slice for this subtest
		sharesSlice := []*types.SSVShare{
			{
				Share: spectypes.Share{
					Committee: operators,
				},
				Metadata: types.Metadata{
					BeaconMetadata: &beacon.ValidatorMetadata{
						Balance:         0,
						Status:          3, // ValidatorStatePendingInitialized
						Index:           0,
						ActivationEpoch: passedEpoch,
					},
				},
			},
			{
				Share: spectypes.Share{
					Committee: operators[1:],
				},
				Metadata: types.Metadata{
					BeaconMetadata: &beacon.ValidatorMetadata{
						Balance:         0,
						Status:          1, // Some other status
						Index:           0,
						ActivationEpoch: passedEpoch,
					},
				},
			},
		}

		// Set up the controller with mock data for this subtest
		controllerOptions := MockControllerOptions{
			sharesStorage:     sharesStorage,
			validatorsMap:     validators.New(context.TODO()),
			operatorDataStore: operatordatastore.New(buildOperatorData(1, "67Ce5c69260bd819B4e0AD13f4b873074D479811")),
			beacon:            bc,
		}

		ctr := setupController(logger, controllerOptions)

		// Set mock expectations for this subtest
		sharesStorage.EXPECT().List(nil).Return(sharesSlice).Times(1)

		// Execute the function under test and validate results for this subtest
		allShares, activeShares, operatorShares, err := ctr.GetValidatorStats()
		require.NoError(t, err, "Failed to get validator stats")
		require.Equal(t, len(sharesSlice), int(allShares), "Unexpected total shares count")
		require.Equal(t, 1, int(activeShares), "Unexpected active shares count")
		require.Equal(t, 1, int(operatorShares), "Unexpected operator shares count")
	})

	t.Run("Test with single operator", func(t *testing.T) {
		// Setup for this subtest
		operatorIds := []uint64{1}
		operators := make([]*spectypes.ShareMember, len(operatorIds))
		for i, id := range operatorIds {
			operators[i] = &spectypes.ShareMember{Signer: id}
		}

		// Create a sample SSVShare slice for this subtest
		sharesSlice := []*types.SSVShare{
			{
				Share: spectypes.Share{
					Committee: operators,
				},
				Metadata: types.Metadata{
					BeaconMetadata: &beacon.ValidatorMetadata{
						Balance:         0,
						Status:          3, // ValidatorStatePendingInitialized
						Index:           0,
						ActivationEpoch: passedEpoch,
					},
				},
			},
		}

		// Set mock expectations for this subtest
		sharesStorage.EXPECT().List(nil).Return(sharesSlice).Times(1)

		// Set up the controller with mock data for this subtest
		controllerOptions := MockControllerOptions{
			sharesStorage:     sharesStorage,
			validatorsMap:     validators.New(context.TODO()),
			operatorDataStore: operatordatastore.New(buildOperatorData(1, "67Ce5c69260bd819B4e0AD13f4b873074D479811")),
			beacon:            bc,
		}
		ctr := setupController(logger, controllerOptions)

		// Execute the function under test and validate results for this subtest
		allShares, activeShares, operatorShares, err := ctr.GetValidatorStats()
		require.NoError(t, err, "Failed to get validator stats")
		require.Equal(t, len(sharesSlice), int(allShares), "Unexpected total shares count")
		require.Equal(t, 1, int(activeShares), "Unexpected active shares count")
		require.Equal(t, 1, int(operatorShares), "Unexpected operator shares count")
	})

	t.Run("Test with no operators", func(t *testing.T) {
		// Create a sample SSVShare slice for this subtest
		sharesSlice := []*types.SSVShare{
			{
				Share: spectypes.Share{
					Committee: nil,
				},
				Metadata: types.Metadata{
					BeaconMetadata: &beacon.ValidatorMetadata{
						Balance:         0,
						Status:          3, // ValidatorStatePendingInitialized
						Index:           0,
						ActivationEpoch: passedEpoch,
					},
				},
			},
		}

		// Set mock expectations for this subtest
		sharesStorage.EXPECT().List(nil).Return(sharesSlice).Times(1)

		// Set up the controller with mock data for this subtest
		controllerOptions := MockControllerOptions{
			sharesStorage:     sharesStorage,
			validatorsMap:     validators.New(context.TODO()),
			operatorDataStore: operatordatastore.New(buildOperatorData(1, "67Ce5c69260bd819B4e0AD13f4b873074D479811")),
			beacon:            bc,
		}
		ctr := setupController(logger, controllerOptions)

		// Execute the function under test and validate results for this subtest
		allShares, activeShares, operatorShares, err := ctr.GetValidatorStats()
		require.NoError(t, err, "Failed to get validator stats")
		require.Equal(t, len(sharesSlice), int(allShares), "Unexpected total shares count")
		require.Equal(t, 1, int(activeShares), "Unexpected active shares count")
		require.Equal(t, 0, int(operatorShares), "Unexpected operator shares count")
	})

	t.Run("Test with varying statuses", func(t *testing.T) {
		// Setup for this subtest
		operatorIds := []uint64{1}
		operators := make([]*spectypes.ShareMember, len(operatorIds))
		for i, id := range operatorIds {
			operators[i] = &spectypes.ShareMember{Signer: id}
		}

		// Create a sample SSVShare slice for this subtest
		sharesSlice := []*types.SSVShare{
			{
				Share: spectypes.Share{
					Committee: operators,
				},
				Metadata: types.Metadata{
					BeaconMetadata: &beacon.ValidatorMetadata{
						Balance:         0,
						Status:          3, // ValidatorStatePendingInitialized
						Index:           0,
						ActivationEpoch: passedEpoch,
					},
				},
			},
			{
				Share: spectypes.Share{
					Committee: operators,
				},
				Metadata: types.Metadata{
					BeaconMetadata: &beacon.ValidatorMetadata{
						Balance:         0,
						Status:          1,
						Index:           0,
						ActivationEpoch: passedEpoch,
					},
				},
			},
		}

		// Set mock expectations for this subtest
		sharesStorage.EXPECT().List(nil).Return(sharesSlice).Times(1)

		// Set up the controller with mock data for this subtest
		controllerOptions := MockControllerOptions{
			sharesStorage:     sharesStorage,
			validatorsMap:     validators.New(context.TODO()),
			operatorDataStore: operatordatastore.New(buildOperatorData(1, "67Ce5c69260bd819B4e0AD13f4b873074D479811")),
			beacon:            bc,
		}
		ctr := setupController(logger, controllerOptions)

		// Execute the function under test and validate results for this subtest
		allShares, activeShares, operatorShares, err := ctr.GetValidatorStats()
		require.NoError(t, err, "Failed to get validator stats")
		require.Equal(t, len(sharesSlice), int(allShares), "Unexpected total shares count")
		require.Equal(t, 1, int(activeShares), "Unexpected active shares count")
		require.Equal(t, 2, int(operatorShares), "Unexpected operator shares count")
	})
}

func TestUpdateFeeRecipient(t *testing.T) {
	// Setup logger for testing
	logger := logging.TestLogger(t)

	ownerAddressBytes := decodeHex(t, "67Ce5c69260bd819B4e0AD13f4b873074D479811", "Failed to decode owner address")
	fakeOwnerAddressBytes := decodeHex(t, "61Ce5c69260bd819B4e0AD13f4b873074D479811", "Failed to decode fake owner address")
	firstFeeRecipientBytes := decodeHex(t, "41E668aba4b7fc8761331EC3CE77584B7A99A51A", "Failed to decode first fee recipient address")
	secondFeeRecipientBytes := decodeHex(t, "45E668aba4b7fc8761331EC3CE77584B7A99A51A", "Failed to decode second fee recipient address")

	t.Run("Test with right owner address", func(t *testing.T) {
		testValidator := setupTestValidator(ownerAddressBytes, firstFeeRecipientBytes)

		testValidatorsMap := map[spectypes.ValidatorPK]*validators.ValidatorContainer{
			createPubKey(byte('0')): testValidator,
		}
		mockValidatorsMap := validators.New(context.TODO(), validators.WithInitialState(testValidatorsMap, nil))

		controllerOptions := MockControllerOptions{validatorsMap: mockValidatorsMap}
		ctr := setupController(logger, controllerOptions)

		err := ctr.UpdateFeeRecipient(common.BytesToAddress(ownerAddressBytes), common.BytesToAddress(secondFeeRecipientBytes))
		require.NoError(t, err, "Unexpected error while updating fee recipient with correct owner address")

		actualFeeRecipient := testValidator.GetShare().FeeRecipientAddress[:]
		require.Equal(t, secondFeeRecipientBytes, actualFeeRecipient, "Fee recipient address did not update correctly")
	})

	t.Run("Test with wrong owner address", func(t *testing.T) {
		testValidator := setupTestValidator(ownerAddressBytes, firstFeeRecipientBytes)
		testValidatorsMap := map[spectypes.ValidatorPK]*validators.ValidatorContainer{
			createPubKey(byte('0')): testValidator,
		}
		mockValidatorsMap := validators.New(context.TODO(), validators.WithInitialState(testValidatorsMap, nil))
		controllerOptions := MockControllerOptions{validatorsMap: mockValidatorsMap}
		ctr := setupController(logger, controllerOptions)

		err := ctr.UpdateFeeRecipient(common.BytesToAddress(fakeOwnerAddressBytes), common.BytesToAddress(secondFeeRecipientBytes))
		require.NoError(t, err, "Unexpected error while updating fee recipient with incorrect owner address")

		actualFeeRecipient := testValidator.GetShare().FeeRecipientAddress[:]
		require.Equal(t, firstFeeRecipientBytes, actualFeeRecipient, "Fee recipient address should not have changed")
	})
}

func TestGetIndices(t *testing.T) {
	farFutureEpoch := phase0.Epoch(99999)
	currentEpoch := phase0.Epoch(100)
	testValidatorsMap := map[spectypes.ValidatorPK]*validators.ValidatorContainer{
		createPubKey(byte('0')): newValidator(&beacon.ValidatorMetadata{
			Balance:         0,
			Status:          0, // ValidatorStateUnknown
			Index:           0,
			ActivationEpoch: farFutureEpoch,
		}),
		createPubKey(byte('1')): newValidator(&beacon.ValidatorMetadata{
			Balance:         0,
			Status:          1, // ValidatorStatePendingInitialized
			Index:           0,
			ActivationEpoch: farFutureEpoch,
		}),
		createPubKey(byte('2')): newValidator(&beacon.ValidatorMetadata{
			Balance:         0,
			Status:          2, // ValidatorStatePendingQueued
			Index:           3,
			ActivationEpoch: phase0.Epoch(101),
		}),

		createPubKey(byte('3')): newValidator(&beacon.ValidatorMetadata{
			Balance:         0,
			Status:          3, // ValidatorStateActiveOngoing
			Index:           3,
			ActivationEpoch: phase0.Epoch(100),
		}),
		createPubKey(byte('4')): newValidator(&beacon.ValidatorMetadata{
			Balance:         0,
			Status:          4, // ValidatorStateActiveExiting
			Index:           4,
			ActivationEpoch: phase0.Epoch(100),
		}),
		createPubKey(byte('5')): newValidator(&beacon.ValidatorMetadata{
			Balance:         0,
			Status:          5, // ValidatorStateActiveSlashed
			Index:           5,
			ActivationEpoch: phase0.Epoch(100),
		}),

		createPubKey(byte('6')): newValidator(&beacon.ValidatorMetadata{
			Balance:         0,
			Status:          6, // ValidatorStateExitedUnslashed
			Index:           6,
			ActivationEpoch: phase0.Epoch(100),
		}),
		createPubKey(byte('7')): newValidator(&beacon.ValidatorMetadata{
			Balance:         0,
			Status:          7, // ValidatorStateExitedSlashed
			Index:           7,
			ActivationEpoch: phase0.Epoch(100),
		}),
		createPubKey(byte('8')): newValidator(&beacon.ValidatorMetadata{
			Balance:         0,
			Status:          8, // ValidatorStateWithdrawalPossible
			Index:           8,
			ActivationEpoch: phase0.Epoch(100),
		}),
		createPubKey(byte('9')): newValidator(&beacon.ValidatorMetadata{
			Balance:         0,
			Status:          9, // ValidatorStateWithdrawalDone
			Index:           9,
			ActivationEpoch: phase0.Epoch(100),
		}),
	}
	mockValidatorsMap := validators.New(context.TODO(), validators.WithInitialState(testValidatorsMap, nil))
	logger := logging.TestLogger(t)
	controllerOptions := MockControllerOptions{
		validatorsMap: mockValidatorsMap,
	}
	ctr := setupController(logger, controllerOptions)

	activeIndicesForCurrentEpoch := ctr.CommitteeActiveIndices(currentEpoch)
	require.Equal(t, 2, len(activeIndicesForCurrentEpoch)) // should return only active indices

	activeIndicesForNextEpoch := ctr.CommitteeActiveIndices(currentEpoch + 1)
	require.Equal(t, 3, len(activeIndicesForNextEpoch)) // should return including ValidatorStatePendingQueued
}

func setupController(logger *zap.Logger, opts MockControllerOptions) controller {
	return controller{
		metadataUpdateInterval:  0,
		logger:                  logger,
		beacon:                  opts.beacon,
		network:                 opts.network,
		metrics:                 opts.metrics,
		ibftStorageMap:          opts.StorageMap,
		operatorDataStore:       opts.operatorDataStore,
		sharesStorage:           opts.sharesStorage,
		operatorsStorage:        opts.operatorStorage,
		validatorsMap:           opts.validatorsMap,
		context:                 context.Background(),
		validatorOptions:        opts.validatorOptions,
		recipientsStorage:       opts.recipientsStorage,
		messageRouter:           newMessageRouter(logger),
		committeeValidatorSetup: make(chan struct{}),
		indicesChange:           make(chan struct{}, 32),
		messageWorker: worker.NewWorker(logger, &worker.Config{
			Ctx:          context.Background(),
			WorkersCount: 1,
			Buffer:       100,
		}),
		metadataLastUpdated: opts.metadataLastUpdated,
	}
}

func newValidator(metaData *beacon.ValidatorMetadata) *validators.ValidatorContainer {
	return &validators.ValidatorContainer{Validator: &validator.Validator{
		Share: &types.SSVShare{
			Metadata: types.Metadata{
				BeaconMetadata: metaData,
			},
		},
	}}
}

func generateChangeRoundMsg(t *testing.T, identifier spectypes.MessageID) []byte {
	msg := specqbft.Message{
		MsgType:    specqbft.RoundChangeMsgType,
		Height:     0,
		Round:      1,
		Identifier: identifier[:],
		Root:       [32]byte{1, 2, 3},
	}

	msgEncoded, err := msg.Encode()
	if err != nil {
		panic(err)
	}
	sig := append([]byte{1, 2, 3, 4}, make([]byte, 92)...)
	sm := &spectypes.SignedSSVMessage{
		SSVMessage: &spectypes.SSVMessage{
			MsgType: spectypes.SSVConsensusMsgType,
			MsgID:   spectypes.MessageID(msg.Identifier),
			Data:    msgEncoded,
		},
		FullData:    []byte{1, 2, 3, 4},
		Signatures:  append(make([][]byte, 0), sig),
		OperatorIDs: []spectypes.OperatorID{1, 2, 3},
	}
	res, err := sm.Encode()
	require.NoError(t, err)
	return res
}

func generateDecidedMessage(t *testing.T, identifier spectypes.MessageID) []byte {
	// sm := specqbft.SignedMessage{
	// 	Signature: append([]byte{1, 2, 3, 4}, make([]byte, 92)...),
	// 	Signers:   []spectypes.OperatorID{1, 2, 3},
	// 	Message: specqbft.Message{
	// 		MsgType:    specqbft.CommitMsgType,
	// 		Height:     0,
	// 		Round:      1,
	// 		Identifier: identifier[:],
	// 		Root:       [32]byte{1, 2, 3},
	// 	},
	// }

	msg := specqbft.Message{
		MsgType:    specqbft.CommitMsgType,
		Height:     0,
		Round:      1,
		Identifier: identifier[:],
		Root:       [32]byte{1, 2, 3},
	}
	msgEncoded, err := msg.Encode()
	if err != nil {
		panic(err)
	}
	sig := append([]byte{1, 2, 3, 4}, make([]byte, 92)...)
	sm := &spectypes.SignedSSVMessage{
		SSVMessage: &spectypes.SSVMessage{
			MsgType: spectypes.SSVConsensusMsgType,
			MsgID:   spectypes.MessageID(msg.Identifier),
			Data:    msgEncoded,
		},
		FullData:    []byte{1, 2, 3, 4},
		Signatures:  append(make([][]byte, 0), sig),
		OperatorIDs: []spectypes.OperatorID{1, 2, 3},
	}
	res, err := sm.Encode()
	require.NoError(t, err)
	return res
}

func setupTestValidator(ownerAddressBytes, feeRecipientBytes []byte) *validators.ValidatorContainer {
	return &validators.ValidatorContainer{Validator: &validator.Validator{
		DutyRunners: runner.ValidatorDutyRunners{},
		Storage:     ibftstorage.NewStores(),
		Share: &types.SSVShare{
			Share: spectypes.Share{
				FeeRecipientAddress: common.BytesToAddress(feeRecipientBytes),
			},
			Metadata: types.Metadata{
				OwnerAddress: common.BytesToAddress(ownerAddressBytes),
			},
		},
	}}
}

func getBaseStorage(logger *zap.Logger) (basedb.Database, error) {
	return kv.NewInMemory(logger, basedb.Options{})
}

func decodeHex(t *testing.T, hexStr string, errMsg string) []byte {
	bytes, err := hex.DecodeString(hexStr)
	require.NoError(t, err, errMsg)
	return bytes
}

func buildOperatorData(id uint64, ownerAddress string) *registrystorage.OperatorData {
	return &registrystorage.OperatorData{
		ID:           id,
		PublicKey:    []byte("samplePublicKey"),
		OwnerAddress: common.BytesToAddress([]byte(ownerAddress)),
	}
}

func buildFeeRecipient(Owner string, FeeRecipient string) *registrystorage.RecipientData {
	feeRecipientSlice := []byte(FeeRecipient) // Assuming FeeRecipient is a string or similar
	var executionAddress bellatrix.ExecutionAddress
	copy(executionAddress[:], feeRecipientSlice)
	return &registrystorage.RecipientData{
		Owner:        common.BytesToAddress([]byte(Owner)),
		FeeRecipient: executionAddress,
		Nonce:        nil,
	}
}

func createKey() ([]byte, error) {
	pubKey := make([]byte, 48)
	_, err := rand.Read(pubKey)
	if err != nil {
		fmt.Println("Error generating random bytes:", err)
		return nil, err
	}
	return pubKey, nil
}

func setupCommonTestComponents(t *testing.T) (*gomock.Controller, *zap.Logger, *mocks.MockSharesStorage, *mocks.MockP2PNetwork, ekm.KeyManager, *mocks.MockRecipients, *beacon.MockBeaconNode) {
	logger := logging.TestLogger(t)
	ctrl := gomock.NewController(t)
	bc := beacon.NewMockBeaconNode(ctrl)
	network := mocks.NewMockP2PNetwork(ctrl)
	sharesStorage := mocks.NewMockSharesStorage(ctrl)
	recipientStorage := mocks.NewMockRecipients(ctrl)

	db, err := getBaseStorage(logger)
	require.NoError(t, err)
	km, err := ekm.NewETHKeyManagerSigner(logger, db, networkconfig.TestNetwork, "")
	require.NoError(t, err)
	return ctrl, logger, sharesStorage, network, km, recipientStorage, bc
}

func setupGenesisTestComponents(t *testing.T) (*genesisibftstorage.QBFTStores, *ekm.GenesisKeyManagerAdapter) {
	logger := logging.TestLogger(t)
	// ctrl := gomock.NewController(t)
	// network := mocks.NewMockP2PNetwork(ctrl)

	db, err := getBaseStorage(logger)
	require.NoError(t, err)

	genesisStorageRoles := []genesisspectypes.BeaconRole{
		genesisspectypes.BNRoleAttester,
		genesisspectypes.BNRoleAggregator,
		genesisspectypes.BNRoleProposer,
		genesisspectypes.BNRoleSyncCommittee,
		genesisspectypes.BNRoleSyncCommitteeContribution,
		genesisspectypes.BNRoleValidatorRegistration,
		genesisspectypes.BNRoleVoluntaryExit,
	}

	genesisStorageMap := genesisibftstorage.NewStores()

	for _, storageRole := range genesisStorageRoles {
		genesisStorageMap.Add(storageRole, genesisibftstorage.New(db, "genesis_"+storageRole.String()))
	}

	km, err := ekm.NewETHKeyManagerSigner(logger, db, networkconfig.TestNetwork, "")
	genesisKeyManager := &ekm.GenesisKeyManagerAdapter{KeyManager: km}

	require.NoError(t, err)
	return genesisStorageMap, genesisKeyManager
}

func buildOperators(t *testing.T) []*spectypes.ShareMember {
	operatorIds := []uint64{1, 2, 3, 4}
	operators := make([]*spectypes.ShareMember, len(operatorIds))
	for i, id := range operatorIds {
		operatorKey, keyError := createKey()
		require.NoError(t, keyError)
		operators[i] = &spectypes.ShareMember{Signer: id, SharePubKey: operatorKey}
	}
	return operators
}

func createPubKey(input byte) spectypes.ValidatorPK {
	var byteArray [48]byte
	for i := range byteArray {
		byteArray[i] = input
	}
	return byteArray
}

func newOperatorStorageForTest(logger *zap.Logger) (registrystorage.Operators, func()) {
	db, err := kv.NewInMemory(logger, basedb.Options{})
	if err != nil {
		return nil, func() {}
	}
	s := registrystorage.NewOperatorsStorage(logger, db, []byte("test"))
	return s, func() {
		db.Close()
	}
}<|MERGE_RESOLUTION|>--- conflicted
+++ resolved
@@ -281,11 +281,7 @@
 
 	var wg sync.WaitGroup
 
-<<<<<<< HEAD
-	ctr.messageWorker.UseHandler(func(msg *queue.SSVMessage) error {
-=======
 	ctr.messageWorker.UseHandler(func(msg network.SSVMessageInterface) error {
->>>>>>> ca3c5fd7
 		wg.Done()
 		return nil
 	})
