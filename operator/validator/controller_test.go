package validator

import (
	"bytes"
	"context"
	"crypto/rand"
	"encoding/base64"
	"encoding/hex"
	"errors"
	"fmt"
	"testing"
	"time"

	"github.com/ssvlabs/ssv/operator/validator/metadata"

	eth2apiv1 "github.com/attestantio/go-eth2-client/api/v1"
	"github.com/attestantio/go-eth2-client/spec/bellatrix"
	"github.com/attestantio/go-eth2-client/spec/phase0"
	"github.com/ethereum/go-ethereum/common"
	"github.com/herumi/bls-eth-go-binary/bls"
	"github.com/stretchr/testify/require"
	"go.uber.org/mock/gomock"
	"go.uber.org/zap"

	specqbft "github.com/ssvlabs/ssv-spec/qbft"
	spectypes "github.com/ssvlabs/ssv-spec/types"

	"github.com/ssvlabs/ssv/beacon/goclient"
	"github.com/ssvlabs/ssv/exporter"
	ibftstorage "github.com/ssvlabs/ssv/ibft/storage"
	"github.com/ssvlabs/ssv/logging"
	"github.com/ssvlabs/ssv/network"
	"github.com/ssvlabs/ssv/network/commons"
	"github.com/ssvlabs/ssv/networkconfig"
	operatordatastore "github.com/ssvlabs/ssv/operator/datastore"
	"github.com/ssvlabs/ssv/operator/storage"
	"github.com/ssvlabs/ssv/operator/validator/mocks"
	"github.com/ssvlabs/ssv/operator/validators"
	"github.com/ssvlabs/ssv/protocol/v2/blockchain/beacon"
	"github.com/ssvlabs/ssv/protocol/v2/message"
	"github.com/ssvlabs/ssv/protocol/v2/queue/worker"
	"github.com/ssvlabs/ssv/protocol/v2/ssv/queue"
	"github.com/ssvlabs/ssv/protocol/v2/ssv/runner"
	"github.com/ssvlabs/ssv/protocol/v2/ssv/validator"
	"github.com/ssvlabs/ssv/protocol/v2/types"
	registrystorage "github.com/ssvlabs/ssv/registry/storage"
<<<<<<< HEAD
=======
	registrystoragemocks "github.com/ssvlabs/ssv/registry/storage/mocks"
	"github.com/ssvlabs/ssv/ssvsigner/ekm"
	"github.com/ssvlabs/ssv/ssvsigner/keys"
	kv "github.com/ssvlabs/ssv/storage/badger"
>>>>>>> c213e987
	"github.com/ssvlabs/ssv/storage/basedb"
)

const (
	sk1Str = "3548db63ab5701878daf25fa877638dc7809778815b9d9ecd5369da33ca9e64f"
	sk2Str = "3748db63ab5701878daf25fa877638dc7809778815b9d9ecd5369da33ca9e64f"
)

// TODO: increase test coverage, add more tests, e.g.:
// 1. a validator with a non-empty share and empty metadata - test a scenario if we cannot get metadata from beacon node

type MockControllerOptions struct {
<<<<<<< HEAD
	network           P2PNetwork
	recipientsStorage Recipients
	sharesStorage     SharesStorage
	beacon            beacon.BeaconNode
	validatorOptions  validator.Options
	StorageMap        *ibftstorage.ParticipantStores
	validatorsMap     *validators.ValidatorsMap
	validatorStore    registrystorage.ValidatorStore
	operatorDataStore operatordatastore.OperatorDataStore
	operatorStorage   registrystorage.Operators
	networkConfig     networkconfig.NetworkConfig
	keyManager        ekm.KeyManager
=======
	network             P2PNetwork
	recipientsStorage   Recipients
	sharesStorage       SharesStorage
	beacon              beacon.BeaconNode
	validatorCommonOpts *validator.CommonOptions
	signer              ekm.BeaconSigner
	StorageMap          *ibftstorage.ParticipantStores
	validatorsMap       *validators.ValidatorsMap
	validatorStore      registrystorage.ValidatorStore
	operatorDataStore   operatordatastore.OperatorDataStore
	operatorStorage     registrystorage.Operators
	networkConfig       *networkconfig.NetworkConfig
>>>>>>> c213e987
}

func TestNewController(t *testing.T) {
	operatorDataStore := operatordatastore.New(buildOperatorData(1, "67Ce5c69260bd819B4e0AD13f4b873074D479811"))

	operatorSigner, err := keys.GeneratePrivateKey()
	require.NoError(t, err)

	_, logger, _, network, keyManager, recipientStorage, bc := setupCommonTestComponents(t, operatorSigner)
	db, err := getBaseStorage(logger)
	require.NoError(t, err)

	registryStorage, newStorageErr := storage.NewNodeStorage(logger, db)
	require.NoError(t, newStorageErr)

	validatorStore, err := registrystorage.NewValidatorStore(
		logger,
		registryStorage.Shares(),
		registryStorage,
		networkconfig.TestNetwork,
		operatorDataStore.GetOperatorID,
	)
	require.NoError(t, err)

	controllerOptions := ControllerOptions{
		NetworkConfig:     networkconfig.TestNetwork,
		Beacon:            bc,
		FullNode:          true,
		Network:           network,
		OperatorDataStore: operatorDataStore,
		OperatorSigner:    types.NewSsvOperatorSigner(operatorSigner, operatorDataStore.GetOperatorID),
		RegistryStorage:   registryStorage,
		RecipientsStorage: recipientStorage,
		KeyManager:        keyManager,
		ValidatorStore:    validatorStore,
		Context:           t.Context(),
	}
	control := NewController(logger, controllerOptions, exporter.Options{})
	require.IsType(t, &controller{}, control)
}

func TestSetupValidatorsExporter(t *testing.T) {
	passedEpoch, exitEpoch := phase0.Epoch(1), goclient.FarFutureEpoch
	operators := buildOperators(t)

	operatorDataStore := operatordatastore.New(buildOperatorData(0, "67Ce5c69260bd819B4e0AD13f4b873074D479811"))
	recipientData := buildFeeRecipient("67Ce5c69260bd819B4e0AD13f4b873074D479811", "45E668aba4b7fc8761331EC3CE77584B7A99A51A")

	secretKey := &bls.SecretKey{}
	secretKey2 := &bls.SecretKey{}
	require.NoError(t, secretKey.SetHexString(sk1Str))
	require.NoError(t, secretKey2.SetHexString(sk2Str))

	operatorStore, done := newOperatorStorageForTest(zap.NewNop())
	defer done()

	sharesWithMetadata := []*types.SSVShare{
		{
			Share: spectypes.Share{
				Committee:       operators,
				ValidatorPubKey: spectypes.ValidatorPK(secretKey.GetPublicKey().Serialize()),
			},
			Status:                    eth2apiv1.ValidatorStateActiveOngoing,
			ActivationEpoch:           passedEpoch,
			ExitEpoch:                 exitEpoch,
			Liquidated:                false,
			BeaconMetadataLastUpdated: time.Now(),
		},
		{
			Share: spectypes.Share{
				Committee:       operators,
				ValidatorPubKey: spectypes.ValidatorPK(secretKey2.GetPublicKey().Serialize()),
			},
			Status:                    eth2apiv1.ValidatorStateActiveOngoing,
			ActivationEpoch:           passedEpoch,
			ExitEpoch:                 exitEpoch,
			Liquidated:                false,
			BeaconMetadataLastUpdated: time.Now(),
		},
	}
	_ = sharesWithMetadata

	sharesWithoutMetadata := []*types.SSVShare{
		{
			Share: spectypes.Share{
				Committee:       operators,
				ValidatorPubKey: spectypes.ValidatorPK(secretKey.GetPublicKey().Serialize()),
			},
			Liquidated: false,
		},
		{
			Share: spectypes.Share{
				Committee:       operators,
				ValidatorPubKey: spectypes.ValidatorPK(secretKey2.GetPublicKey().Serialize()),
			},
			Liquidated: false,
		},
	}
	_ = sharesWithoutMetadata

	testCases := []struct {
		name                       string
		shareStorageListResponse   []*types.SSVShare
		syncHighestDecidedResponse error
		getValidatorDataResponse   error
	}{
		{"no shares of non-committee", nil, nil, nil},
		{"set up non-committee validators", sharesWithMetadata, nil, nil},
		{"set up non-committee validators without metadata", sharesWithoutMetadata, nil, nil},
		{"fail to sync highest decided", sharesWithMetadata, errors.New("failed to sync highest decided"), nil},
		{"fail to update validators metadata", sharesWithMetadata, nil, errors.New("could not update all validators")},
	}

	for _, tc := range testCases {
		t.Run(tc.name, func(t *testing.T) {
			operatorPrivateKey, err := keys.GeneratePrivateKey()
			require.NoError(t, err)

			ctrl, logger, sharesStorage, network, keyManager, recipientStorage, bc := setupCommonTestComponents(t, operatorPrivateKey)

			defer ctrl.Finish()
			mockValidatorsMap := validators.New(t.Context())

			subnets := commons.Subnets{}
			for _, share := range sharesWithMetadata {
				subnets.Set(commons.CommitteeSubnet(share.CommitteeID()))
			}

			network.EXPECT().ActiveSubnets().Return(subnets).AnyTimes()
			network.EXPECT().FixedSubnets().Return(commons.Subnets{}).AnyTimes()

			// Setup recipient storage expectations only when shares are provided
			if tc.shareStorageListResponse != nil {
				recipientStorage.EXPECT().GetRecipientData(gomock.Any(), gomock.Any()).Return(recipientData, true, nil).AnyTimes()
			}

			validatorStore := createTestValidatorStore(t, logger, operatorDataStore, operatorStore, tc.shareStorageListResponse)

			validatorStartFunc := func(validator *validator.Validator) (bool, error) {
				return true, nil
			}
			controllerOptions := MockControllerOptions{
				beacon:            bc,
				network:           network,
				operatorDataStore: operatorDataStore,
				operatorStorage:   operatorStore,
				sharesStorage:     sharesStorage,
				recipientsStorage: recipientStorage,
				validatorsMap:     mockValidatorsMap,
<<<<<<< HEAD
				validatorStore:    validatorStore,
				keyManager:        keyManager,
				validatorOptions: validator.Options{
					Exporter: true,
=======
				validatorStore:    mockValidatorStore,
				validatorCommonOpts: &validator.CommonOptions{
					ExporterOptions: exporter.Options{
						Enabled: true,
					},
>>>>>>> c213e987
				},
			}
			ctr := setupController(t, logger, controllerOptions)
			ctr.validatorStartFunc = validatorStartFunc
			ctr.StartValidators(t.Context())
		})
	}
}

func TestHandleNonCommitteeMessages(t *testing.T) {
	logger := logging.TestLogger(t)
	mockValidatorsMap := validators.New(t.Context())
	controllerOptions := MockControllerOptions{
		validatorsMap:       mockValidatorsMap,
		validatorCommonOpts: &validator.CommonOptions{},
	}
	ctr := setupController(t, logger, controllerOptions) // non-committee

	// Only exporter handles non-committee messages
	ctr.validatorCommonOpts.ExporterOptions.Enabled = true

	go ctr.handleRouterMessages()

	receivedMsgs := make(chan network.DecodedSSVMessage, 1)
	ctr.messageWorker.UseHandler(func(ctx context.Context, msg network.DecodedSSVMessage) error {
		receivedMsgs <- msg
		return nil
	})

	logger.Debug("starting to send messages")

	identifier := spectypes.NewMsgID(networkconfig.TestNetwork.DomainType, []byte("pk"), spectypes.RoleCommittee)

	ctr.messageRouter.Route(t.Context(), &queue.SSVMessage{
		SSVMessage: &spectypes.SSVMessage{
			MsgType: spectypes.SSVConsensusMsgType, // this message will be processed
			MsgID:   identifier,
			Data:    generateDecidedMessage(t, identifier),
		},
	})
<<<<<<< HEAD

=======
>>>>>>> c213e987
	ctr.messageRouter.Route(t.Context(), &queue.SSVMessage{
		SSVMessage: &spectypes.SSVMessage{
			MsgType: spectypes.SSVConsensusMsgType, // this message will be processed
			MsgID:   identifier,
			Data:    generateChangeRoundMsg(t, identifier),
		},
	})
<<<<<<< HEAD

	ctr.messageRouter.Route(t.Context(), &queue.SSVMessage{
		SSVMessage: &spectypes.SSVMessage{ // checks that not process unnecessary message
			MsgType: message.SSVSyncMsgType,
=======
	ctr.messageRouter.Route(t.Context(), &queue.SSVMessage{
		SSVMessage: &spectypes.SSVMessage{
			MsgType: message.SSVSyncMsgType, // this message will be skipped
>>>>>>> c213e987
			MsgID:   identifier,
			Data:    []byte("data"),
		},
	})
<<<<<<< HEAD

	ctr.messageRouter.Route(t.Context(), &queue.SSVMessage{
		SSVMessage: &spectypes.SSVMessage{ // checks that not process unnecessary message
			MsgType: 123,
=======
	ctr.messageRouter.Route(t.Context(), &queue.SSVMessage{
		SSVMessage: &spectypes.SSVMessage{
			MsgType: 123, // this message will be skipped
>>>>>>> c213e987
			MsgID:   identifier,
			Data:    []byte("data"),
		},
	})
<<<<<<< HEAD

=======
>>>>>>> c213e987
	ctr.messageRouter.Route(t.Context(), &queue.SSVMessage{
		SSVMessage: &spectypes.SSVMessage{
			MsgType: spectypes.SSVPartialSignatureMsgType, // this message will be processed
			MsgID:   identifier,
			Data:    []byte("data2"),
		},
	})

	receivedMsgsCnt := 0
	timeout := time.After(30 * time.Second)
	for {
		select {
		case msg := <-receivedMsgs:
			logger.Debug("received message", zap.Any("msg", msg))
			receivedMsgsCnt++
			if receivedMsgsCnt == 3 {
				// Wait a bit and check in case there are unexpected messages still to come.
				time.Sleep(100 * time.Millisecond)
				require.Equal(t, 0, len(receivedMsgs), "unexpectedly received more than 3 messages")
				return
			}
		case <-timeout:
			require.Fail(t, "timed out waiting for all 3 messages to arrive")
		}
	}
}

func TestSetupValidators(t *testing.T) {
	// Setup logger and mock controller
	logger := logging.TestLogger(t)

	// Init global variables
	activationEpoch, exitEpoch := phase0.Epoch(1), goclient.FarFutureEpoch
	operatorIds := []uint64{1, 2, 3, 4}
	var validatorPublicKey phase0.BLSPubKey

	validatorKey, err := createKey()
	require.NoError(t, err)

	// Check the length before copying
	if len(validatorKey) == len(validatorPublicKey) {
		copy(validatorPublicKey[:], validatorKey)
	} else {
		t.Fatalf("Length mismatch: validatorKey has length %d, but expected %d", len(validatorKey), len(validatorPublicKey))
	}

	metadataLastMap := make(map[spectypes.ValidatorPK]time.Time)
	metadataLastMap[spectypes.ValidatorPK(validatorPublicKey)] = time.Now()

	operators := make([]*spectypes.ShareMember, len(operatorIds))
	for i, id := range operatorIds {
		operatorKey, keyError := createKey()
		require.NoError(t, keyError)
		operators[i] = &spectypes.ShareMember{Signer: id, SharePubKey: operatorKey}
	}

	shareKey, err := createKey()
	require.NoError(t, err)

	shareWithMetaData := &types.SSVShare{
		Share: spectypes.Share{
			ValidatorIndex:  1,
			Committee:       operators[:1],
			ValidatorPubKey: spectypes.ValidatorPK(validatorKey),
			SharePubKey:     shareKey,
		},
		Status:                    eth2apiv1.ValidatorStateActiveOngoing,
		ActivationEpoch:           activationEpoch,
		ExitEpoch:                 exitEpoch,
		BeaconMetadataLastUpdated: time.Now(),
	}

	shareWithoutMetaData := &types.SSVShare{
		Share: spectypes.Share{
			Committee:       operators[:1],
			ValidatorPubKey: spectypes.ValidatorPK(validatorKey),
			SharePubKey:     shareKey,
		},
		OwnerAddress: common.BytesToAddress([]byte("62Ce5c69260bd819B4e0AD13f4b873074D479811")),
	}

	operatorDataStore := operatordatastore.New(buildOperatorData(1, "67Ce5c69260bd819B4e0AD13f4b873074D479811"))
	recipientData := buildFeeRecipient("67Ce5c69260bd819B4e0AD13f4b873074D479811", "45E668aba4b7fc8761331EC3CE77584B7A99A51A")
	ownerAddressBytes := decodeHex(t, "67Ce5c69260bd819B4e0AD13f4b873074D479811", "Failed to decode owner address")
	feeRecipientBytes := decodeHex(t, "45E668aba4b7fc8761331EC3CE77584B7A99A51A", "Failed to decode second fee recipient address")
	testValidator := setupTestValidator(ownerAddressBytes, feeRecipientBytes)

	opStorage, done := newOperatorStorageForTest(logger)
	defer done()

	opStorage.SaveOperatorData(nil, buildOperatorData(1, "67Ce5c69260bd819B4e0AD13f4b873074D479811"))

	bcResponse := map[phase0.ValidatorIndex]*eth2apiv1.Validator{
		0: {
			Status: eth2apiv1.ValidatorStateActiveOngoing,
			Index:  2,
			Validator: &phase0.Validator{
				ActivationEpoch: activationEpoch,
				ExitEpoch:       exitEpoch,
				PublicKey:       validatorPublicKey,
			},
		},
	}

	testCases := []struct {
		recipientMockTimes int
		bcMockTimes        int
		recipientFound     bool
		inited             int
		started            int
		recipientErr       error
		name               string
		shares             []*types.SSVShare
		recipientData      *registrystorage.RecipientData
		bcResponse         map[phase0.ValidatorIndex]*eth2apiv1.Validator
		validatorStartFunc func(validator *validator.Validator) (bool, error)
	}{
		{
			name:               "setting fee recipient to storage data",
			shares:             []*types.SSVShare{shareWithMetaData, shareWithoutMetaData},
			recipientData:      recipientData,
			recipientFound:     true,
			recipientErr:       nil,
			recipientMockTimes: 1,
			bcResponse:         bcResponse,
			inited:             1,
			started:            1,
			bcMockTimes:        1,
			validatorStartFunc: func(validator *validator.Validator) (bool, error) {
				return true, nil
			},
		},
		{
			name:               "setting fee recipient to owner address",
			shares:             []*types.SSVShare{shareWithMetaData, shareWithoutMetaData},
			recipientData:      nil,
			recipientFound:     false,
			recipientErr:       nil,
			recipientMockTimes: 1,
			bcResponse:         bcResponse,
			inited:             1,
			started:            1,
			bcMockTimes:        1,
			validatorStartFunc: func(validator *validator.Validator) (bool, error) {
				return true, nil
			},
		},
		{
			name:               "failed to set fee recipient",
			shares:             []*types.SSVShare{shareWithMetaData},
			recipientData:      nil,
			recipientFound:     false,
			recipientErr:       errors.New("some error"),
			recipientMockTimes: 1,
			bcResponse:         bcResponse,
			inited:             0,
			started:            0,
			bcMockTimes:        0,
			validatorStartFunc: func(validator *validator.Validator) (bool, error) {
				return true, nil
			},
		},
		{
			name:               "start share with metadata",
			shares:             []*types.SSVShare{shareWithMetaData},
			recipientData:      nil,
			recipientFound:     false,
			recipientErr:       nil,
			recipientMockTimes: 1,
			bcResponse:         bcResponse,
			inited:             1,
			started:            1,
			bcMockTimes:        0,
			validatorStartFunc: func(validator *validator.Validator) (bool, error) {
				return true, nil
			},
		},
		{
			name:               "start share without metadata",
			bcMockTimes:        1,
			inited:             0,
			started:            0,
			recipientMockTimes: 0,
			recipientData:      nil,
			recipientErr:       nil,
			recipientFound:     false,
			bcResponse:         bcResponse,
			shares:             []*types.SSVShare{shareWithoutMetaData},
			validatorStartFunc: func(validator *validator.Validator) (bool, error) {
				return true, nil
			},
		},
		{
			name:               "failed to get GetValidatorData",
			recipientMockTimes: 0,
			bcMockTimes:        1,
			recipientData:      nil,
			recipientErr:       nil,
			bcResponse:         nil,
			recipientFound:     false,
			inited:             0,
			started:            0,
			shares:             []*types.SSVShare{shareWithoutMetaData},
			validatorStartFunc: func(validator *validator.Validator) (bool, error) {
				return true, nil
			},
		},
		{
			name:               "failed to start validator",
			shares:             []*types.SSVShare{shareWithMetaData},
			recipientData:      nil,
			recipientFound:     false,
			recipientErr:       nil,
			recipientMockTimes: 1,
			bcResponse:         bcResponse,
			inited:             1,
			started:            0,
			bcMockTimes:        0,
			validatorStartFunc: func(validator *validator.Validator) (bool, error) {
				return true, errors.New("some error")
			},
		},
	}

	for _, tc := range testCases {
		t.Run(tc.name, func(t *testing.T) {
			ctrl := gomock.NewController(t)
			defer ctrl.Finish()
			bc := beacon.NewMockBeaconNode(ctrl)
			storageMap := ibftstorage.NewStores()
			network := mocks.NewMockP2PNetwork(ctrl)
			recipientStorage := mocks.NewMockRecipients(ctrl)
			sharesStorage := mocks.NewMockSharesStorage(ctrl)
			sharesStorage.EXPECT().Get(gomock.Any(), gomock.Any()).DoAndReturn(func(_ basedb.Reader, pubKey []byte) (*types.SSVShare, bool) {
				return shareWithMetaData, true
			}).AnyTimes()

			testValidatorsMap := map[spectypes.ValidatorPK]*validator.Validator{
				createPubKey(byte('0')): testValidator,
			}
			committeeMap := make(map[spectypes.CommitteeID]*validator.Committee)
			mockValidatorsMap := validators.New(t.Context(), validators.WithInitialState(testValidatorsMap, committeeMap))

			// Set up the controller with mock data
			controllerOptions := MockControllerOptions{
				beacon:            bc,
				network:           network,
				networkConfig:     networkconfig.TestNetwork,
				sharesStorage:     sharesStorage,
				operatorDataStore: operatorDataStore,
				recipientsStorage: recipientStorage,
				operatorStorage:   opStorage,
				validatorsMap:     mockValidatorsMap,
				validatorCommonOpts: &validator.CommonOptions{
					NetworkConfig: networkconfig.TestNetwork,
					Storage:       storageMap,
				},
			}

			recipientStorage.EXPECT().GetRecipientData(gomock.Any(), gomock.Any()).Return(tc.recipientData, tc.recipientFound, tc.recipientErr).Times(tc.recipientMockTimes)
			ctr := setupController(t, logger, controllerOptions)
			ctr.validatorStartFunc = tc.validatorStartFunc
			inited, _ := ctr.setupValidators(tc.shares)
			require.Len(t, inited, tc.inited)
			// TODO: Alan, should we check for committee too?
			started := ctr.startValidators(inited, nil)
			require.Equal(t, tc.started, started)

			//Add any assertions here to validate the behavior
		})
	}
}

func TestGetValidator(t *testing.T) {
	// Setup logger and mock controller
	logger := logging.TestLogger(t)

	// Initialize a test validator with the decoded owner address
	testValidator := &validator.Validator{
		Share: &types.SSVShare{},
	}

	testValidatorsMap := map[spectypes.ValidatorPK]*validator.Validator{
		createPubKey(byte('0')): testValidator,
	}
	mockValidatorsMap := validators.New(t.Context(), validators.WithInitialState(testValidatorsMap, nil))
	// Set up the controller with mock data
	controllerOptions := MockControllerOptions{
		validatorsMap: mockValidatorsMap,
	}
	ctr := setupController(t, logger, controllerOptions)

	// Execute the function under test and validate results
	_, found := ctr.GetValidator(createPubKey(byte('0')))
	require.True(t, found)
	_, found = ctr.GetValidator(createPubKey(byte('1')))
	require.False(t, found)
}

func TestGetValidatorStats(t *testing.T) {
	// Common setup
	logger := logging.TestLogger(t)
	ctrl := gomock.NewController(t)
	bc := beacon.NewMockBeaconNode(ctrl)
	activationEpoch, exitEpoch := phase0.Epoch(1), goclient.FarFutureEpoch

	t.Run("Test with multiple operators", func(t *testing.T) {
		// Setup for this subtest
		operatorIds := []uint64{1, 2, 3}
		operators := make([]*spectypes.ShareMember, len(operatorIds))
		for i, id := range operatorIds {
			operators[i] = &spectypes.ShareMember{Signer: id}
		}

		// Create a sample SSVShare slice for this subtest
		sharesSlice := []*types.SSVShare{
			{
				Share: spectypes.Share{
					Committee:       operators,
					ValidatorPubKey: spectypes.ValidatorPK{1, 0, 0},
				},
				Status:          eth2apiv1.ValidatorStateActiveOngoing,
				ActivationEpoch: activationEpoch,
				ExitEpoch:       exitEpoch,
			},
			{
				Share: spectypes.Share{
					Committee:       operators[1:],
					ValidatorPubKey: spectypes.ValidatorPK{2, 0, 0},
				},
				Status: eth2apiv1.ValidatorStatePendingInitialized, // Some other status
			},
		}

		operatorStore, done := newOperatorStorageForTest(logger)
		defer done()

		operatorDataStore := operatordatastore.New(buildOperatorData(1, "67Ce5c69260bd819B4e0AD13f4b873074D479811"))
		validatorStore := createTestValidatorStore(t, logger, operatorDataStore, operatorStore, sharesSlice)

		// Set up the controller with mock data for this subtest
		controllerOptions := MockControllerOptions{
<<<<<<< HEAD
			sharesStorage:     sharesStorage,
			validatorsMap:     validators.New(t.Context()),
			operatorDataStore: operatorDataStore,
			operatorStorage:   operatorStore,
			validatorStore:    validatorStore,
=======
			sharesStorage:     mockShares(sharesSlice),
			validatorsMap:     validators.New(t.Context()),
			operatorDataStore: operatordatastore.New(buildOperatorData(1, "67Ce5c69260bd819B4e0AD13f4b873074D479811")),
>>>>>>> c213e987
			beacon:            bc,
		}

		ctr := setupController(t, logger, controllerOptions)

		// Execute the function under test and validate results for this subtest
		allShares, activeShares, operatorShares, err := ctr.GetValidatorStats()
		require.NoError(t, err, "Failed to get validator stats")
		require.Equal(t, len(sharesSlice), int(allShares), "Unexpected total shares count")
		require.Equal(t, 1, int(activeShares), "Unexpected active shares count")
		require.Equal(t, 1, int(operatorShares), "Unexpected operator shares count")
	})

	t.Run("Test with single operator", func(t *testing.T) {
		// Setup for this subtest
		operatorIds := []uint64{1}
		operators := make([]*spectypes.ShareMember, len(operatorIds))
		for i, id := range operatorIds {
			operators[i] = &spectypes.ShareMember{Signer: id}
		}

		// Create a sample SSVShare slice for this subtest
		sharesSlice := []*types.SSVShare{
			{
				Share: spectypes.Share{
					Committee: operators,
				},
				Status: eth2apiv1.ValidatorStateActiveOngoing,
			},
		}

<<<<<<< HEAD
		operatorStore, done := newOperatorStorageForTest(logger)
		defer done()

		operatorDataStore := operatordatastore.New(buildOperatorData(1, "67Ce5c69260bd819B4e0AD13f4b873074D479811"))
		validatorStore := createTestValidatorStore(t, logger, operatorDataStore, operatorStore, sharesSlice)

		// Set up the controller with mock data for this subtest
		controllerOptions := MockControllerOptions{
			sharesStorage:     sharesStorage,
			validatorsMap:     validators.New(t.Context()),
			operatorDataStore: operatorDataStore,
			operatorStorage:   operatorStore,
			validatorStore:    validatorStore,
=======
		// Set up the controller with mock data for this subtest
		controllerOptions := MockControllerOptions{
			sharesStorage:     mockShares(sharesSlice),
			validatorsMap:     validators.New(t.Context()),
			operatorDataStore: operatordatastore.New(buildOperatorData(1, "67Ce5c69260bd819B4e0AD13f4b873074D479811")),
>>>>>>> c213e987
			beacon:            bc,
		}
		ctr := setupController(t, logger, controllerOptions)

		// Execute the function under test and validate results for this subtest
		allShares, activeShares, operatorShares, err := ctr.GetValidatorStats()
		require.NoError(t, err, "Failed to get validator stats")
		require.Equal(t, len(sharesSlice), int(allShares), "Unexpected total shares count")
		require.Equal(t, 1, int(activeShares), "Unexpected active shares count")
		require.Equal(t, 1, int(operatorShares), "Unexpected operator shares count")
	})

	t.Run("Test with no operators", func(t *testing.T) {
		// Create a sample SSVShare slice for this subtest
		sharesSlice := []*types.SSVShare{
			{
				Share: spectypes.Share{
					Committee: nil,
				},
				Status: eth2apiv1.ValidatorStateActiveOngoing,
			},
		}

<<<<<<< HEAD
		operatorStore, done := newOperatorStorageForTest(logger)
		defer done()

		operatorDataStore := operatordatastore.New(buildOperatorData(1, "67Ce5c69260bd819B4e0AD13f4b873074D479811"))
		validatorStore := createTestValidatorStore(t, logger, operatorDataStore, operatorStore, sharesSlice)

		// Set up the controller with mock data for this subtest
		controllerOptions := MockControllerOptions{
			sharesStorage:     sharesStorage,
			validatorsMap:     validators.New(t.Context()),
			operatorDataStore: operatorDataStore,
			operatorStorage:   operatorStore,
			validatorStore:    validatorStore,
=======
		// Set up the controller with mock data for this subtest
		controllerOptions := MockControllerOptions{
			sharesStorage:     mockShares(sharesSlice),
			validatorsMap:     validators.New(t.Context()),
			operatorDataStore: operatordatastore.New(buildOperatorData(1, "67Ce5c69260bd819B4e0AD13f4b873074D479811")),
>>>>>>> c213e987
			beacon:            bc,
		}
		ctr := setupController(t, logger, controllerOptions)

		// Execute the function under test and validate results for this subtest
		allShares, activeShares, operatorShares, err := ctr.GetValidatorStats()
		require.NoError(t, err, "Failed to get validator stats")
		require.Equal(t, len(sharesSlice), int(allShares), "Unexpected total shares count")
		require.Equal(t, 1, int(activeShares), "Unexpected active shares count")
		require.Equal(t, 0, int(operatorShares), "Unexpected operator shares count")
	})

	t.Run("Test with varying statuses", func(t *testing.T) {
		// Setup for this subtest
		operatorIds := []uint64{1}
		operators := make([]*spectypes.ShareMember, len(operatorIds))
		for i, id := range operatorIds {
			operators[i] = &spectypes.ShareMember{Signer: id}
		}

		// Create a sample SSVShare slice for this subtest
		sharesSlice := []*types.SSVShare{
			{
				Share: spectypes.Share{
					Committee:       operators,
					ValidatorPubKey: spectypes.ValidatorPK{3, 0, 0},
				},
				Status: eth2apiv1.ValidatorStateActiveOngoing,
			},
			{
				Share: spectypes.Share{
					Committee:       operators,
					ValidatorPubKey: spectypes.ValidatorPK{4, 0, 0},
				},
				Status: eth2apiv1.ValidatorStatePendingInitialized,
			},
		}

<<<<<<< HEAD
		operatorStore, done := newOperatorStorageForTest(logger)
		defer done()

		operatorDataStore := operatordatastore.New(buildOperatorData(1, "67Ce5c69260bd819B4e0AD13f4b873074D479811"))
		validatorStore := createTestValidatorStore(t, logger, operatorDataStore, operatorStore, sharesSlice)

		// Set up the controller with mock data for this subtest
		controllerOptions := MockControllerOptions{
			sharesStorage:     sharesStorage,
			validatorsMap:     validators.New(t.Context()),
			operatorDataStore: operatorDataStore,
			operatorStorage:   operatorStore,
			validatorStore:    validatorStore,
=======
		// Set up the controller with mock data for this subtest
		controllerOptions := MockControllerOptions{
			sharesStorage:     mockShares(sharesSlice),
			validatorsMap:     validators.New(t.Context()),
			operatorDataStore: operatordatastore.New(buildOperatorData(1, "67Ce5c69260bd819B4e0AD13f4b873074D479811")),
>>>>>>> c213e987
			beacon:            bc,
		}
		ctr := setupController(t, logger, controllerOptions)

		// Execute the function under test and validate results for this subtest
		allShares, activeShares, operatorShares, err := ctr.GetValidatorStats()
		require.NoError(t, err, "Failed to get validator stats")
		require.Equal(t, len(sharesSlice), int(allShares), "Unexpected total shares count")
		require.Equal(t, 1, int(activeShares), "Unexpected active shares count")
		require.Equal(t, 2, int(operatorShares), "Unexpected operator shares count")
	})
}

func TestHandleMetadataUpdates(t *testing.T) {
	testCases := []struct {
		name                    string
		metadataBefore          beacon.ValidatorMetadataMap
		metadataAfter           beacon.ValidatorMetadataMap
		expectIndicesChange     bool
		mockSharesStorageExpect func(mockSharesStorage *mocks.MockSharesStorage)
	}{
		{
			name: "report indices change (Unknown → ActiveOngoing)",
			metadataBefore: beacon.ValidatorMetadataMap{
				spectypes.ValidatorPK{0x01}: {
					Status: eth2apiv1.ValidatorStateUnknown,
				},
			},
			metadataAfter: beacon.ValidatorMetadataMap{
				spectypes.ValidatorPK{0x01}: {
					Index:  1,
					Status: eth2apiv1.ValidatorStateActiveOngoing,
				},
			},
			expectIndicesChange: true,
		},
		{
			name: "report indices change (PendingQueued → ActiveOngoing)",
			metadataBefore: beacon.ValidatorMetadataMap{
				spectypes.ValidatorPK{0x01}: {
					Index:           1,
					Status:          eth2apiv1.ValidatorStatePendingQueued,
					ActivationEpoch: goclient.FarFutureEpoch,
				},
			},
			metadataAfter: beacon.ValidatorMetadataMap{
				spectypes.ValidatorPK{0x01}: {
					Index:  1,
					Status: eth2apiv1.ValidatorStateActiveOngoing,
				},
			},
			expectIndicesChange: false,
		},
		{
			name: "no report indices change (ActiveOngoing → ActiveOngoing)",
			metadataBefore: beacon.ValidatorMetadataMap{
				spectypes.ValidatorPK{0x01}: {
					Index:  1,
					Status: eth2apiv1.ValidatorStateActiveOngoing,
				},
			},
			metadataAfter: beacon.ValidatorMetadataMap{
				spectypes.ValidatorPK{0x01}: {
					Index:  1,
					Status: eth2apiv1.ValidatorStateActiveOngoing,
				},
			},
			expectIndicesChange: false,
		},
		{
			name: "no report indices change (ActiveOngoing → ActiveExiting)",
			metadataBefore: beacon.ValidatorMetadataMap{
				spectypes.ValidatorPK{0x01}: {
					Index:  1,
					Status: eth2apiv1.ValidatorStateActiveOngoing,
				},
			},
			metadataAfter: beacon.ValidatorMetadataMap{
				spectypes.ValidatorPK{0x01}: {
					Index:  1,
					Status: eth2apiv1.ValidatorStateActiveExiting,
				},
			},
			expectIndicesChange: false,
		},
		{
			name: "no report indices change (ActiveExiting → ExitedUnslashed)",
			metadataBefore: beacon.ValidatorMetadataMap{
				spectypes.ValidatorPK{0x01}: {
					Index:  1,
					Status: eth2apiv1.ValidatorStateActiveExiting,
				},
			},
			metadataAfter: beacon.ValidatorMetadataMap{
				spectypes.ValidatorPK{0x01}: {
					Index:  1,
					Status: eth2apiv1.ValidatorStateExitedUnslashed,
				},
			},
			expectIndicesChange: false,
		},
		{
			name: "no report indices change (ActiveOngoing → ActiveSlashed)",
			metadataBefore: beacon.ValidatorMetadataMap{
				spectypes.ValidatorPK{0x01}: {
					Index:  1,
					Status: eth2apiv1.ValidatorStateActiveOngoing,
				},
			},
			metadataAfter: beacon.ValidatorMetadataMap{
				spectypes.ValidatorPK{0x01}: {
					Index:  1,
					Status: eth2apiv1.ValidatorStateActiveSlashed,
				},
			},
			expectIndicesChange: false,
		},
		{
			name: "no report indices change - validator not found before starting (Unknown → ActiveOngoing)",
			metadataBefore: beacon.ValidatorMetadataMap{
				spectypes.ValidatorPK{0x01}: {
					Status: eth2apiv1.ValidatorStateUnknown,
				},
			},
			metadataAfter: beacon.ValidatorMetadataMap{
				spectypes.ValidatorPK{0x01}: {
					Index:  1,
					Status: eth2apiv1.ValidatorStateActiveOngoing,
				},
			},
			expectIndicesChange: false,
			mockSharesStorageExpect: func(mockSharesStorage *mocks.MockSharesStorage) {
				mockSharesStorage.EXPECT().List(gomock.Any(), gomock.Any(), gomock.Any(), gomock.Any()).Return([]*types.SSVShare{}).AnyTimes()
			},
		},
	}

	for _, tc := range testCases {
		t.Run(tc.name, func(t *testing.T) {
			var shares []*types.SSVShare
			var validatorCtrl *controller
			var mockSharesStorage *mocks.MockSharesStorage

			if tc.mockSharesStorageExpect != nil {
				// Use empty controller (no shares in ValidatorStore)
				validatorCtrl, mockSharesStorage = prepareController(t)
				tc.mockSharesStorageExpect(mockSharesStorage)
			} else {
				// Create shares with initial "before" metadata so there's a change to detect
				for pubKey := range tc.metadataAfter {
					share := &types.SSVShare{}
					share.ValidatorPubKey = pubKey
					share.SharePubKey = make([]byte, 48)

<<<<<<< HEAD
					// Set initial metadata from "before" state if it exists
					if beforeMetadata, exists := tc.metadataBefore[pubKey]; exists {
						share.SetBeaconMetadata(beforeMetadata)
					}
=======
		testValidatorsMap := map[spectypes.ValidatorPK]*validator.Validator{
			createPubKey(byte('0')): testValidator,
		}
		mockValidatorsMap := validators.New(t.Context(), validators.WithInitialState(testValidatorsMap, nil))
>>>>>>> c213e987

					shares = append(shares, share)
				}

				validatorCtrl, mockSharesStorage = prepareController(t, shares)
				mockSharesStorage.EXPECT().List(gomock.Any(), gomock.Any(), gomock.Any(), gomock.Any()).Return(shares).AnyTimes()
			}

			syncBatch := metadata.SyncBatch{
				Before: tc.metadataBefore,
				After:  tc.metadataAfter,
			}

<<<<<<< HEAD
			var done <-chan struct{}
=======
	t.Run("Test with wrong owner address", func(t *testing.T) {
		testValidator := setupTestValidator(ownerAddressBytes, firstFeeRecipientBytes)
		testValidatorsMap := map[spectypes.ValidatorPK]*validator.Validator{
			createPubKey(byte('0')): testValidator,
		}
		mockValidatorsMap := validators.New(t.Context(), validators.WithInitialState(testValidatorsMap, nil))
		controllerOptions := MockControllerOptions{validatorsMap: mockValidatorsMap}
		ctr := setupController(t, logger, controllerOptions)
>>>>>>> c213e987

			if tc.expectIndicesChange {
				done = waitForIndicesChange(validatorCtrl.logger, validatorCtrl.indicesChangeCh, 100*time.Millisecond)
			} else {
				done = waitForNoAction(validatorCtrl.logger, validatorCtrl.indicesChangeCh, 100*time.Millisecond)
			}

			require.NoError(t, validatorCtrl.handleMetadataUpdate(validatorCtrl.ctx, syncBatch))
			<-done // Ensure the goroutine has completed before exiting the test
		})
	}
}

// setupController initializes and returns a controller instance with provided options and default configurations.
func setupController(t *testing.T, logger *zap.Logger, opts MockControllerOptions) controller {
<<<<<<< HEAD
	if opts.networkConfig.Name == "" {
=======
	// Default to test network config if not provided.
	if opts.networkConfig == nil {
>>>>>>> c213e987
		opts.networkConfig = networkconfig.TestNetwork
	}

	return controller{
		logger:                  logger,
		beacon:                  opts.beacon,
		network:                 opts.network,
		ibftStorageMap:          opts.StorageMap,
		operatorDataStore:       opts.operatorDataStore,
		sharesStorage:           opts.sharesStorage,
		operatorsStorage:        opts.operatorStorage,
		validatorsMap:           opts.validatorsMap,
		validatorStore:          opts.validatorStore,
		keyManager:              opts.keyManager,
		ctx:                     t.Context(),
		validatorCommonOpts:     opts.validatorCommonOpts,
		recipientsStorage:       opts.recipientsStorage,
		networkConfig:           opts.networkConfig,
		messageRouter:           newMessageRouter(logger),
		committeeValidatorSetup: make(chan struct{}),
		indicesChangeCh:         make(chan struct{}, 32),
		messageWorker: worker.NewWorker(logger, &worker.Config{
			Ctx:          t.Context(),
			WorkersCount: 1,
			Buffer:       100,
		}),
	}
}

// generateChangeRoundMsg creates a RoundChange message, encodes it with a signature, and returns the serialized bytes.
func generateChangeRoundMsg(t *testing.T, identifier spectypes.MessageID) []byte {
	msg := specqbft.Message{
		MsgType:    specqbft.RoundChangeMsgType,
		Height:     0,
		Round:      1,
		Identifier: identifier[:],
		Root:       [32]byte{1, 2, 3},
	}

	msgEncoded, err := msg.Encode()
	if err != nil {
		panic(err)
	}
	sig := append([]byte{1, 2, 3, 4}, make([]byte, 92)...)
	sm := &spectypes.SignedSSVMessage{
		SSVMessage: &spectypes.SSVMessage{
			MsgType: spectypes.SSVConsensusMsgType,
			MsgID:   spectypes.MessageID(msg.Identifier),
			Data:    msgEncoded,
		},
		FullData:    []byte{1, 2, 3, 4},
		Signatures:  append(make([][]byte, 0), sig),
		OperatorIDs: []spectypes.OperatorID{1, 2, 3},
	}
	res, err := sm.Encode()
	require.NoError(t, err)
	return res
}

// generateDecidedMessage creates a Commit message, encodes it with a signature, and returns the serialized bytes.
func generateDecidedMessage(t *testing.T, identifier spectypes.MessageID) []byte {
	// sm := specqbft.SignedMessage{
	// 	Signature: append([]byte{1, 2, 3, 4}, make([]byte, 92)...),
	// 	Signers:   []spectypes.OperatorID{1, 2, 3},
	// 	Message: specqbft.Message{
	// 		MsgType:    specqbft.CommitMsgType,
	// 		Height:     0,
	// 		Round:      1,
	// 		Identifier: identifier[:],
	// 		Root:       [32]byte{1, 2, 3},
	// 	},
	// }

	msg := specqbft.Message{
		MsgType:    specqbft.CommitMsgType,
		Height:     0,
		Round:      1,
		Identifier: identifier[:],
		Root:       [32]byte{1, 2, 3},
	}
	msgEncoded, err := msg.Encode()
	if err != nil {
		panic(err)
	}
	sig := append([]byte{1, 2, 3, 4}, make([]byte, 92)...)
	sm := &spectypes.SignedSSVMessage{
		SSVMessage: &spectypes.SSVMessage{
			MsgType: spectypes.SSVConsensusMsgType,
			MsgID:   spectypes.MessageID(msg.Identifier),
			Data:    msgEncoded,
		},
		FullData:    []byte{1, 2, 3, 4},
		Signatures:  append(make([][]byte, 0), sig),
		OperatorIDs: []spectypes.OperatorID{1, 2, 3},
	}
	res, err := sm.Encode()
	require.NoError(t, err)
	return res
}

// setupTestValidator initializes a test validator with the given owner and fee recipient addresses.
func setupTestValidator(ownerAddressBytes, feeRecipientBytes []byte) *validator.Validator {
	return &validator.Validator{
		DutyRunners: runner.ValidatorDutyRunners{},

		Share: &types.SSVShare{
			Share: spectypes.Share{
				FeeRecipientAddress: common.BytesToAddress(feeRecipientBytes),
			},
			OwnerAddress: common.BytesToAddress(ownerAddressBytes),
		},
	}
}

// getBaseStorage initializes and returns an in-memory database for testing purposes.
func getBaseStorage(logger *zap.Logger) (basedb.Database, error) {
	return kv.NewInMemory(logger, basedb.Options{})
}

// decodeHex decodes a hex string into bytes and returns the result.
func decodeHex(t *testing.T, hexStr string, errMsg string) []byte {
	bytes, err := hex.DecodeString(hexStr)
	require.NoError(t, err, errMsg)
	return bytes
}

// buildOperatorData creates and returns an OperatorData instance with the specified ID and owner address.
func buildOperatorData(id uint64, ownerAddress string) *registrystorage.OperatorData {
	return &registrystorage.OperatorData{
		ID:           id,
		PublicKey:    base64.StdEncoding.EncodeToString([]byte("samplePublicKey")),
		OwnerAddress: common.BytesToAddress([]byte(ownerAddress)),
	}
}

// buildFeeRecipient constructs a RecipientData instance with the specified owner and fee recipient addresses.
func buildFeeRecipient(Owner string, FeeRecipient string) *registrystorage.RecipientData {
	feeRecipientSlice := []byte(FeeRecipient) // Assuming FeeRecipient is a string or similar
	var executionAddress bellatrix.ExecutionAddress
	copy(executionAddress[:], feeRecipientSlice)
	return &registrystorage.RecipientData{
		Owner:        common.BytesToAddress([]byte(Owner)),
		FeeRecipient: executionAddress,
		Nonce:        nil,
	}
}

// createKey generates a random public key of 48 bytes and returns it.
func createKey() ([]byte, error) {
	pubKey := make([]byte, 48)
	_, err := rand.Read(pubKey)
	if err != nil {
		fmt.Println("Error generating random bytes:", err)
		return nil, err
	}
	return pubKey, nil
}

// setupCommonTestComponents initializes and returns common test components including a mock controller,
// logger, shares storage, P2P network, key manager, recipients, storage, and beacon node.
func setupCommonTestComponents(t *testing.T, operatorPrivKey keys.OperatorPrivateKey) (*gomock.Controller, *zap.Logger, *mocks.MockSharesStorage, *mocks.MockP2PNetwork, ekm.KeyManager, *mocks.MockRecipients, *beacon.MockBeaconNode) {
	logger := logging.TestLogger(t)
	ctrl := gomock.NewController(t)
	bc := beacon.NewMockBeaconNode(ctrl)
	network := mocks.NewMockP2PNetwork(ctrl)
	sharesStorage := mocks.NewMockSharesStorage(ctrl)
	recipientStorage := mocks.NewMockRecipients(ctrl)

	db, err := getBaseStorage(logger)
	require.NoError(t, err)
	km, err := ekm.NewLocalKeyManager(logger, db, networkconfig.TestNetwork, operatorPrivKey)
	require.NoError(t, err)
	return ctrl, logger, sharesStorage, network, km, recipientStorage, bc
}

// buildOperators creates a slice of ShareMember instances representing operators with unique IDs and random public keys.
func buildOperators(t *testing.T) []*spectypes.ShareMember {
	operatorIds := []uint64{1, 2, 3, 4}
	operators := make([]*spectypes.ShareMember, len(operatorIds))
	for i, id := range operatorIds {
		operatorKey, keyError := createKey()
		require.NoError(t, keyError)
		operators[i] = &spectypes.ShareMember{Signer: id, SharePubKey: operatorKey}
	}
	return operators
}

// createPubKey generates a ValidatorPK filled with the specified byte value.
func createPubKey(input byte) spectypes.ValidatorPK {
	var byteArray [48]byte
	for i := range byteArray {
		byteArray[i] = input
	}
	return byteArray
}

// newOperatorStorageForTest creates a new in-memory operator storage for testing purposes and returns it along with a cleanup function.
func newOperatorStorageForTest(logger *zap.Logger) (registrystorage.Operators, func()) {
	db, err := kv.NewInMemory(logger, basedb.Options{})
	if err != nil {
		return nil, func() {}
	}
	s := registrystorage.NewOperatorsStorage(logger, db, []byte("test"))
	return s, func() {
		db.Close()
	}
}

// createTestValidatorStore initializes a ValidatorStore with the provided parameters and returns it.
func createTestValidatorStore(t *testing.T, logger *zap.Logger, operatorDataStore operatordatastore.OperatorDataStore, operatorStorage registrystorage.Operators, shares []*types.SSVShare) registrystorage.ValidatorStore {
	db, err := getBaseStorage(logger)
	require.NoError(t, err)

	registryStorage, newStorageErr := storage.NewNodeStorage(logger, db)
	require.NoError(t, newStorageErr)

	if len(shares) > 0 {
		for _, share := range shares {
			err := registryStorage.Shares().Save(nil, share)
			require.NoError(t, err)
		}
	}

	validatorStore, err := registrystorage.NewValidatorStore(
		logger,
		registryStorage.Shares(),
		operatorStorage,
		networkconfig.TestNetwork,
		operatorDataStore.GetOperatorID,
	)
	require.NoError(t, err)

	return validatorStore
}

// waitForIndicesChange waits for an indices change notification or times out after the specified duration.
func waitForIndicesChange(logger *zap.Logger, indicesChange chan struct{}, timeout time.Duration) <-chan struct{} {
	done := make(chan struct{})

	go func() {
		defer close(done)
		select {
		case <-indicesChange:
			logger.Debug("indices change received")
		case <-time.After(timeout):
			panic("Timeout: no indices change received")
		}
	}()

	return done
}

// waitForNoAction waits for a specified timeout to ensure no action is taken on the indicesChange channel.
func waitForNoAction(logger *zap.Logger, indicesChange chan struct{}, timeout time.Duration) <-chan struct{} {
	done := make(chan struct{})

	go func() {
		defer close(done)
		select {
		case <-indicesChange:
			panic("Unexpected indices change received")
		case <-time.After(timeout):
			logger.Debug("expected: no indices change received")
		}
	}()

	return done
}

// prepareController initializes a controller with the provided shares and returns it along with a mock shares storage.
func prepareController(t *testing.T, shares ...[]*types.SSVShare) (*controller, *mocks.MockSharesStorage) {
	ctrl := gomock.NewController(t)
	t.Cleanup(ctrl.Finish)

	logger := logging.TestLogger(t)
	ctx := t.Context()

	operators := buildOperators(t)
	operatorsStorage, done := newOperatorStorageForTest(logger)
	t.Cleanup(done)

	operatorDataStore := operatordatastore.New(buildOperatorData(operators[0].Signer, "ownerAddress1"))
	for i, operator := range operators {
		od := buildOperatorData(operator.Signer, fmt.Sprintf("ownerAddress%d", i))
		found, err := operatorsStorage.SaveOperatorData(nil, od)
		require.NoError(t, err)
		require.False(t, found)
	}

	var sharesToUse []*types.SSVShare
	if len(shares) > 0 {
		sharesToUse = shares[0]
	}

	validatorStore := createTestValidatorStore(t, logger, operatorDataStore, operatorsStorage, sharesToUse)

	mockSharesStorage := mocks.NewMockSharesStorage(ctrl)
	mockRecipientsStorage := mocks.NewMockRecipients(ctrl)
	mockBeaconNode := beacon.NewMockBeaconNode(ctrl)
	mockValidatorsMap := validators.New(ctx)

	validatorCtrl := &controller{
		ctx:               ctx,
		beacon:            mockBeaconNode,
		logger:            logger,
		operatorDataStore: operatorDataStore,
		operatorsStorage:  operatorsStorage,
		recipientsStorage: mockRecipientsStorage,
		sharesStorage:     mockSharesStorage,
		validatorsMap:     mockValidatorsMap,
		validatorStore:    validatorStore,
		networkConfig:     networkconfig.TestNetwork,
		indicesChangeCh:   make(chan struct{}, 1), // Buffered channel for each test
		validatorCommonOpts: &validator.CommonOptions{
			NetworkConfig: networkconfig.TestNetwork,
		},
		validatorStartFunc: func(validator *validator.Validator) (bool, error) {
			return true, nil
		},
	}

	validatorCtrl.registerValidatorStoreCallbacks()

	mockRecipientsStorage.EXPECT().GetRecipientData(gomock.Any(), gomock.Any()).Return(nil, false, nil).AnyTimes()

	return validatorCtrl, mockSharesStorage
}

type mockShares []*types.SSVShare

func (m mockShares) Range(_ basedb.Reader, fn func(*types.SSVShare) bool) {
	for _, share := range m {
		if !fn(share) {
			break
		}
	}
}

func (m mockShares) Get(_ basedb.Reader, pubKey []byte) (*types.SSVShare, bool) {
	for _, share := range m {
		if bytes.Equal(share.SharePubKey, pubKey) {
			return share, true
		}
	}
	return nil, false
}

func (m mockShares) List(_ basedb.Reader, filters ...registrystorage.SharesFilter) []*types.SSVShare {
	return m
}
func (m mockShares) Save(_ basedb.ReadWriter, shares ...*types.SSVShare) error { return nil }
func (m mockShares) Delete(_ basedb.ReadWriter, pubKey []byte) error           { return nil }
func (m mockShares) Drop() error                                               { return nil }
func (m mockShares) UpdateValidatorsMetadata(metadataMap beacon.ValidatorMetadataMap) (beacon.ValidatorMetadataMap, error) {
	return nil, nil
}<|MERGE_RESOLUTION|>--- conflicted
+++ resolved
@@ -44,13 +44,9 @@
 	"github.com/ssvlabs/ssv/protocol/v2/ssv/validator"
 	"github.com/ssvlabs/ssv/protocol/v2/types"
 	registrystorage "github.com/ssvlabs/ssv/registry/storage"
-<<<<<<< HEAD
-=======
-	registrystoragemocks "github.com/ssvlabs/ssv/registry/storage/mocks"
 	"github.com/ssvlabs/ssv/ssvsigner/ekm"
 	"github.com/ssvlabs/ssv/ssvsigner/keys"
 	kv "github.com/ssvlabs/ssv/storage/badger"
->>>>>>> c213e987
 	"github.com/ssvlabs/ssv/storage/basedb"
 )
 
@@ -63,33 +59,18 @@
 // 1. a validator with a non-empty share and empty metadata - test a scenario if we cannot get metadata from beacon node
 
 type MockControllerOptions struct {
-<<<<<<< HEAD
-	network           P2PNetwork
-	recipientsStorage Recipients
-	sharesStorage     SharesStorage
-	beacon            beacon.BeaconNode
-	validatorOptions  validator.Options
-	StorageMap        *ibftstorage.ParticipantStores
-	validatorsMap     *validators.ValidatorsMap
-	validatorStore    registrystorage.ValidatorStore
-	operatorDataStore operatordatastore.OperatorDataStore
-	operatorStorage   registrystorage.Operators
-	networkConfig     networkconfig.NetworkConfig
-	keyManager        ekm.KeyManager
-=======
 	network             P2PNetwork
 	recipientsStorage   Recipients
 	sharesStorage       SharesStorage
 	beacon              beacon.BeaconNode
 	validatorCommonOpts *validator.CommonOptions
-	signer              ekm.BeaconSigner
 	StorageMap          *ibftstorage.ParticipantStores
 	validatorsMap       *validators.ValidatorsMap
 	validatorStore      registrystorage.ValidatorStore
 	operatorDataStore   operatordatastore.OperatorDataStore
 	operatorStorage     registrystorage.Operators
 	networkConfig       *networkconfig.NetworkConfig
->>>>>>> c213e987
+	keyManager          ekm.KeyManager
 }
 
 func TestNewController(t *testing.T) {
@@ -239,18 +220,12 @@
 				sharesStorage:     sharesStorage,
 				recipientsStorage: recipientStorage,
 				validatorsMap:     mockValidatorsMap,
-<<<<<<< HEAD
 				validatorStore:    validatorStore,
 				keyManager:        keyManager,
-				validatorOptions: validator.Options{
-					Exporter: true,
-=======
-				validatorStore:    mockValidatorStore,
 				validatorCommonOpts: &validator.CommonOptions{
 					ExporterOptions: exporter.Options{
 						Enabled: true,
 					},
->>>>>>> c213e987
 				},
 			}
 			ctr := setupController(t, logger, controllerOptions)
@@ -291,10 +266,6 @@
 			Data:    generateDecidedMessage(t, identifier),
 		},
 	})
-<<<<<<< HEAD
-
-=======
->>>>>>> c213e987
 	ctr.messageRouter.Route(t.Context(), &queue.SSVMessage{
 		SSVMessage: &spectypes.SSVMessage{
 			MsgType: spectypes.SSVConsensusMsgType, // this message will be processed
@@ -302,38 +273,20 @@
 			Data:    generateChangeRoundMsg(t, identifier),
 		},
 	})
-<<<<<<< HEAD
-
-	ctr.messageRouter.Route(t.Context(), &queue.SSVMessage{
-		SSVMessage: &spectypes.SSVMessage{ // checks that not process unnecessary message
-			MsgType: message.SSVSyncMsgType,
-=======
 	ctr.messageRouter.Route(t.Context(), &queue.SSVMessage{
 		SSVMessage: &spectypes.SSVMessage{
 			MsgType: message.SSVSyncMsgType, // this message will be skipped
->>>>>>> c213e987
 			MsgID:   identifier,
 			Data:    []byte("data"),
 		},
 	})
-<<<<<<< HEAD
-
-	ctr.messageRouter.Route(t.Context(), &queue.SSVMessage{
-		SSVMessage: &spectypes.SSVMessage{ // checks that not process unnecessary message
-			MsgType: 123,
-=======
 	ctr.messageRouter.Route(t.Context(), &queue.SSVMessage{
 		SSVMessage: &spectypes.SSVMessage{
 			MsgType: 123, // this message will be skipped
->>>>>>> c213e987
 			MsgID:   identifier,
 			Data:    []byte("data"),
 		},
 	})
-<<<<<<< HEAD
-
-=======
->>>>>>> c213e987
 	ctr.messageRouter.Route(t.Context(), &queue.SSVMessage{
 		SSVMessage: &spectypes.SSVMessage{
 			MsgType: spectypes.SSVPartialSignatureMsgType, // this message will be processed
@@ -676,17 +629,11 @@
 
 		// Set up the controller with mock data for this subtest
 		controllerOptions := MockControllerOptions{
-<<<<<<< HEAD
-			sharesStorage:     sharesStorage,
+			sharesStorage:     mockShares(sharesSlice),
 			validatorsMap:     validators.New(t.Context()),
 			operatorDataStore: operatorDataStore,
 			operatorStorage:   operatorStore,
 			validatorStore:    validatorStore,
-=======
-			sharesStorage:     mockShares(sharesSlice),
-			validatorsMap:     validators.New(t.Context()),
-			operatorDataStore: operatordatastore.New(buildOperatorData(1, "67Ce5c69260bd819B4e0AD13f4b873074D479811")),
->>>>>>> c213e987
 			beacon:            bc,
 		}
 
@@ -718,7 +665,6 @@
 			},
 		}
 
-<<<<<<< HEAD
 		operatorStore, done := newOperatorStorageForTest(logger)
 		defer done()
 
@@ -727,18 +673,11 @@
 
 		// Set up the controller with mock data for this subtest
 		controllerOptions := MockControllerOptions{
-			sharesStorage:     sharesStorage,
+			sharesStorage:     mockShares(sharesSlice),
 			validatorsMap:     validators.New(t.Context()),
 			operatorDataStore: operatorDataStore,
 			operatorStorage:   operatorStore,
 			validatorStore:    validatorStore,
-=======
-		// Set up the controller with mock data for this subtest
-		controllerOptions := MockControllerOptions{
-			sharesStorage:     mockShares(sharesSlice),
-			validatorsMap:     validators.New(t.Context()),
-			operatorDataStore: operatordatastore.New(buildOperatorData(1, "67Ce5c69260bd819B4e0AD13f4b873074D479811")),
->>>>>>> c213e987
 			beacon:            bc,
 		}
 		ctr := setupController(t, logger, controllerOptions)
@@ -762,7 +701,6 @@
 			},
 		}
 
-<<<<<<< HEAD
 		operatorStore, done := newOperatorStorageForTest(logger)
 		defer done()
 
@@ -771,18 +709,11 @@
 
 		// Set up the controller with mock data for this subtest
 		controllerOptions := MockControllerOptions{
-			sharesStorage:     sharesStorage,
+			sharesStorage:     mockShares(sharesSlice),
 			validatorsMap:     validators.New(t.Context()),
 			operatorDataStore: operatorDataStore,
 			operatorStorage:   operatorStore,
 			validatorStore:    validatorStore,
-=======
-		// Set up the controller with mock data for this subtest
-		controllerOptions := MockControllerOptions{
-			sharesStorage:     mockShares(sharesSlice),
-			validatorsMap:     validators.New(t.Context()),
-			operatorDataStore: operatordatastore.New(buildOperatorData(1, "67Ce5c69260bd819B4e0AD13f4b873074D479811")),
->>>>>>> c213e987
 			beacon:            bc,
 		}
 		ctr := setupController(t, logger, controllerOptions)
@@ -821,7 +752,6 @@
 			},
 		}
 
-<<<<<<< HEAD
 		operatorStore, done := newOperatorStorageForTest(logger)
 		defer done()
 
@@ -830,18 +760,11 @@
 
 		// Set up the controller with mock data for this subtest
 		controllerOptions := MockControllerOptions{
-			sharesStorage:     sharesStorage,
+			sharesStorage:     mockShares(sharesSlice),
 			validatorsMap:     validators.New(t.Context()),
 			operatorDataStore: operatorDataStore,
 			operatorStorage:   operatorStore,
 			validatorStore:    validatorStore,
-=======
-		// Set up the controller with mock data for this subtest
-		controllerOptions := MockControllerOptions{
-			sharesStorage:     mockShares(sharesSlice),
-			validatorsMap:     validators.New(t.Context()),
-			operatorDataStore: operatordatastore.New(buildOperatorData(1, "67Ce5c69260bd819B4e0AD13f4b873074D479811")),
->>>>>>> c213e987
 			beacon:            bc,
 		}
 		ctr := setupController(t, logger, controllerOptions)
@@ -996,17 +919,10 @@
 					share.ValidatorPubKey = pubKey
 					share.SharePubKey = make([]byte, 48)
 
-<<<<<<< HEAD
 					// Set initial metadata from "before" state if it exists
 					if beforeMetadata, exists := tc.metadataBefore[pubKey]; exists {
 						share.SetBeaconMetadata(beforeMetadata)
 					}
-=======
-		testValidatorsMap := map[spectypes.ValidatorPK]*validator.Validator{
-			createPubKey(byte('0')): testValidator,
-		}
-		mockValidatorsMap := validators.New(t.Context(), validators.WithInitialState(testValidatorsMap, nil))
->>>>>>> c213e987
 
 					shares = append(shares, share)
 				}
@@ -1020,18 +936,7 @@
 				After:  tc.metadataAfter,
 			}
 
-<<<<<<< HEAD
 			var done <-chan struct{}
-=======
-	t.Run("Test with wrong owner address", func(t *testing.T) {
-		testValidator := setupTestValidator(ownerAddressBytes, firstFeeRecipientBytes)
-		testValidatorsMap := map[spectypes.ValidatorPK]*validator.Validator{
-			createPubKey(byte('0')): testValidator,
-		}
-		mockValidatorsMap := validators.New(t.Context(), validators.WithInitialState(testValidatorsMap, nil))
-		controllerOptions := MockControllerOptions{validatorsMap: mockValidatorsMap}
-		ctr := setupController(t, logger, controllerOptions)
->>>>>>> c213e987
 
 			if tc.expectIndicesChange {
 				done = waitForIndicesChange(validatorCtrl.logger, validatorCtrl.indicesChangeCh, 100*time.Millisecond)
@@ -1047,12 +952,7 @@
 
 // setupController initializes and returns a controller instance with provided options and default configurations.
 func setupController(t *testing.T, logger *zap.Logger, opts MockControllerOptions) controller {
-<<<<<<< HEAD
-	if opts.networkConfig.Name == "" {
-=======
-	// Default to test network config if not provided.
 	if opts.networkConfig == nil {
->>>>>>> c213e987
 		opts.networkConfig = networkconfig.TestNetwork
 	}
 
