--- conflicted
+++ resolved
@@ -9,12 +9,14 @@
 	"github.com/attestantio/go-eth2-client/spec/bellatrix"
 	"github.com/bloxapp/ssv/ekm"
 	ibftstorage "github.com/bloxapp/ssv/ibft/storage"
-	"github.com/bloxapp/ssv/network/forks/genesis"
 	"github.com/bloxapp/ssv/networkconfig"
 	"github.com/bloxapp/ssv/operator/validator/mocks"
 	"github.com/bloxapp/ssv/protocol/v2/queue/worker"
+	"github.com/bloxapp/ssv/protocol/v2/ssv/runner"
+	"github.com/bloxapp/ssv/protocol/v2/ssv/validator"
 	registrystorage "github.com/bloxapp/ssv/registry/storage"
-	ssvstorage "github.com/bloxapp/ssv/storage"
+	"github.com/bloxapp/ssv/storage/kv"
+
 	"github.com/bloxapp/ssv/storage/basedb"
 	"github.com/ethereum/go-ethereum/common"
 	"github.com/golang/mock/gomock"
@@ -34,7 +36,6 @@
 
 	"github.com/bloxapp/ssv/protocol/v2/blockchain/beacon"
 	"github.com/bloxapp/ssv/protocol/v2/message"
-	"github.com/bloxapp/ssv/protocol/v2/ssv/validator"
 	"github.com/bloxapp/ssv/protocol/v2/types"
 )
 
@@ -43,11 +44,13 @@
 
 type MockControllerOptions struct {
 	metrics           Metrics
+	network           P2PNetwork
 	recipientsStorage Recipients
 	sharesStorage     SharesStorage
 	validatorsMap     *validatorsMap
 	beacon            beacon.BeaconNode
 	signer            spectypes.KeyManager
+	StorageMap        *ibftstorage.QBFTStores
 	operatorData      *registrystorage.OperatorData
 }
 
@@ -112,21 +115,19 @@
 	// Init global variables
 	passedEpoch := phase0.Epoch(1)
 	operatorIds := []uint64{1, 2, 3, 4}
+	var validatorPublicKey phase0.BLSPubKey
 
 	db, err := getBaseStorage(logger)
 	require.NoError(t, err)
 	km, keyManagerSignerError := ekm.NewETHKeyManagerSigner(logger, db, networkconfig.TestNetwork, true, "")
 	require.NoError(t, keyManagerSignerError)
-	validatorKey, err := createKey() // Assuming createKey() returns ([]byte, error)
+	validatorKey, err := createKey()
 	require.NoError(t, err)
-
-	var validatorPublicKey phase0.BLSPubKey // Assuming phase0.BLSPubKey is a type alias for [48]byte
 
 	// Check the length before copying
 	if len(validatorKey) == len(validatorPublicKey) {
 		copy(validatorPublicKey[:], validatorKey)
 	} else {
-		// Handle the error, lengths don't match
 		t.Fatalf("Length mismatch: validatorKey has length %d, but expected %d", len(validatorKey), len(validatorPublicKey))
 	}
 
@@ -170,10 +171,27 @@
 	recipientData := buildFeeRecipient("67Ce5c69260bd819B4e0AD13f4b873074D479811", "45E668aba4b7fc8761331EC3CE77584B7A99A51A")
 	ownerAddressBytes := decodeHex(t, "67Ce5c69260bd819B4e0AD13f4b873074D479811", "Failed to decode owner address")
 	feeRecipientBytes := decodeHex(t, "45E668aba4b7fc8761331EC3CE77584B7A99A51A", "Failed to decode second fee recipient address")
-
+	testValidator := setupTestValidator(ownerAddressBytes, feeRecipientBytes)
 	storageMu := sync.Mutex{}
 	storageData := make(map[string]*beacon.ValidatorMetadata)
-	testValidator := setupTestValidator(ownerAddressBytes, feeRecipientBytes)
+	//ctx, cancel := context.WithCancel(context.Background())
+	//options := validator.Options{
+	//	Storage: newStores(logger),
+	//	Network: st,
+	//	SSVShare: &types.SSVShare{
+	//		Share: *testingShare(keySet, id),
+	//		Metadata: types.Metadata{
+	//			BeaconMetadata: &protocolbeacon.ValidatorMetadata{
+	//				Index: spec.ValidatorIndex(1),
+	//			},
+	//			OwnerAddress: common.HexToAddress("0x0"),
+	//			Liquidated:   false,
+	//		},
+	//	},
+	//	Beacon: spectestingutils.NewTestingBeaconNode(),
+	//	Signer: km,
+	//}
+
 	bcResponse := map[phase0.ValidatorIndex]*eth2apiv1.Validator{
 		0: {
 			Balance: 0,
@@ -303,10 +321,10 @@
 			defer ctrl.Finish()
 			bc := beacon.NewMockBeaconNode(ctrl)
 			metrics := mocks.NewMockMetrics(ctrl)
-			storageMap := ibftstorage.NewStores()
+			network := mocks.NewMockP2PNetwork(ctrl)
 			recipientStorage := mocks.NewMockRecipients(ctrl)
 			sharesStorage := mocks.NewMockSharesStorage(ctrl)
-
+			storageMap := ibftstorage.NewStores()
 			sharesStorage.EXPECT().Get(gomock.Any(), gomock.Any()).Return(shareWithMetaData).AnyTimes()
 			sharesStorage.EXPECT().UpdateValidatorMetadata(gomock.Any(), gomock.Any()).DoAndReturn(func(pk string, metadata *beacon.ValidatorMetadata) error {
 				storageMu.Lock()
@@ -320,8 +338,8 @@
 			mockValidatorMap := &validatorsMap{
 				ctx: context.Background(),
 				optsTemplate: &validator.Options{
-					Network: nil,
 					Signer:  nil,
+					Network: network,
 					Storage: storageMap,
 				},
 				validatorsMap: map[string]*validator.Validator{"0": testValidator},
@@ -332,6 +350,7 @@
 				beacon:            bc,
 				signer:            km,
 				metrics:           metrics,
+				network:           network,
 				sharesStorage:     sharesStorage,
 				operatorData:      operatorData,
 				recipientsStorage: recipientStorage,
@@ -343,11 +362,11 @@
 			ctr := setupController(logger, controllerOptions)
 			disableMetrics(metrics)
 			result, setupValidatorError := ctr.setupValidators(tc.shares)
-			require.Equal(t, tc.comparisonObject, result, "Unexpected result")
+			require.Equal(t, tc.comparisonObject, result, setupValidatorError)
 			if tc.bcResponseErr != nil {
-				require.Error(t, setupValidatorError, "Unexpected error")
+				require.Error(t, setupValidatorError, setupValidatorError)
 			} else {
-				require.NoError(t, setupValidatorError, "Unexpected error")
+				require.NoError(t, setupValidatorError, setupValidatorError)
 			}
 			// Add any assertions here to validate the behavior
 		})
@@ -745,27 +764,18 @@
 	return controller{
 		keyManager:                 nil,
 		shareEncryptionKeyProvider: nil,
-<<<<<<< HEAD
 		beacon:                     opts.beacon,
+		network:                    opts.network,
 		metrics:                    opts.metrics,
+		ibftStorageMap:             opts.StorageMap,
 		context:                    context.Background(),
 		operatorData:               opts.operatorData,
 		recipientsStorage:          opts.recipientsStorage,
 		sharesStorage:              opts.sharesStorage,
 		logger:                     logger,
 		validatorsMap:              opts.validatorsMap,
-		metadataUpdateQueue:        nil,
 		metadataUpdateInterval:     0,
-		messageRouter:              newMessageRouter(genesis.New().MsgID()),
-=======
-		validatorsMap: &validatorsMap{
-			ctx:           context.Background(),
-			lock:          sync.RWMutex{},
-			validatorsMap: validators,
-		},
-		metadataUpdateInterval: 0,
-		messageRouter:          newMessageRouter(),
->>>>>>> 4d8f410f
+		messageRouter:              newMessageRouter(),
 		messageWorker: worker.NewWorker(logger, &worker.Config{
 			Ctx:          context.Background(),
 			WorkersCount: 1,
@@ -820,6 +830,8 @@
 
 func setupTestValidator(ownerAddressBytes, feeRecipientBytes []byte) *validator.Validator {
 	return &validator.Validator{
+		DutyRunners: runner.DutyRunners{},
+		Storage:     ibftstorage.NewStores(),
 		Share: &types.SSVShare{
 			Share: spectypes.Share{
 				FeeRecipientAddress: common.BytesToAddress(feeRecipientBytes),
@@ -832,10 +844,7 @@
 }
 
 func getBaseStorage(logger *zap.Logger) (basedb.Database, error) {
-	return ssvstorage.GetStorageFactory(logger, basedb.Options{
-		Type: "badger-memory",
-		Path: "",
-	})
+	return kv.NewInMemory(logger, basedb.Options{})
 }
 
 func disableMetrics(metrics *mocks.MockMetrics) {
@@ -885,4 +894,27 @@
 		return nil, err
 	}
 	return pubKey, nil
+}
+
+func newStores(logger *zap.Logger) *ibftstorage.QBFTStores {
+	db, err := kv.NewInMemory(logger, basedb.Options{})
+	if err != nil {
+		panic(err)
+	}
+
+	storageMap := ibftstorage.NewStores()
+
+	roles := []spectypes.BeaconRole{
+		spectypes.BNRoleAttester,
+		spectypes.BNRoleProposer,
+		spectypes.BNRoleAggregator,
+		spectypes.BNRoleSyncCommittee,
+		spectypes.BNRoleSyncCommitteeContribution,
+		spectypes.BNRoleValidatorRegistration,
+	}
+	for _, role := range roles {
+		storageMap.Add(role, ibftstorage.New(db, role.String()))
+	}
+
+	return storageMap
 }