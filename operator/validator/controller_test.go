--- conflicted
+++ resolved
@@ -11,16 +11,19 @@
 	"testing"
 	"time"
 
-	eth2apiv1 "github.com/attestantio/go-eth2-client/api/v1"
+	v1 "github.com/attestantio/go-eth2-client/api/v1"
 	"github.com/attestantio/go-eth2-client/spec/bellatrix"
 	"github.com/attestantio/go-eth2-client/spec/phase0"
 	"github.com/ethereum/go-ethereum/common"
+	"github.com/herumi/bls-eth-go-binary/bls"
 	specqbft "github.com/ssvlabs/ssv-spec/qbft"
 	spectypes "github.com/ssvlabs/ssv-spec/types"
+	registrystoragemocks "github.com/ssvlabs/ssv/registry/storage/mocks"
 	"github.com/stretchr/testify/require"
 	"go.uber.org/mock/gomock"
 	"go.uber.org/zap"
 
+	"github.com/ssvlabs/ssv/network/commons"
 	"github.com/ssvlabs/ssv/ssvsigner/ekm"
 	"github.com/ssvlabs/ssv/ssvsigner/keys"
 
@@ -101,14 +104,6 @@
 }
 
 func TestSetupValidatorsExporter(t *testing.T) {
-<<<<<<< HEAD
-	logger := log.TestLogger(t)
-	controllerOptions := MockControllerOptions{
-		validatorCommonOpts: &validator.CommonOptions{
-			ExporterOptions: exporter.Options{
-				Enabled: true,
-=======
-	passedEpoch, exitEpoch := phase0.Epoch(1), goclient.FarFutureEpoch
 	operators := buildOperators(t)
 
 	operatorDataStore := operatordatastore.New(buildOperatorData(0, "67Ce5c69260bd819B4e0AD13f4b873074D479811"))
@@ -128,47 +123,26 @@
 				Committee:       operators,
 				ValidatorPubKey: spectypes.ValidatorPK(secretKey.GetPublicKey().Serialize()),
 			},
-			Status:                    v1.ValidatorStateActiveOngoing,
-			ActivationEpoch:           passedEpoch,
-			ExitEpoch:                 exitEpoch,
-			Liquidated:                false,
-			BeaconMetadataLastUpdated: time.Now(),
+		},
+	}
+	_ = sharesWithMetadata
+
+	sharesWithoutMetadata := []*types.SSVShare{
+		{
+			Share: spectypes.Share{
+				Committee:       operators,
+				ValidatorPubKey: spectypes.ValidatorPK(secretKey.GetPublicKey().Serialize()),
+			},
+			Liquidated: false,
 		},
 		{
 			Share: spectypes.Share{
 				Committee:       operators,
 				ValidatorPubKey: spectypes.ValidatorPK(secretKey2.GetPublicKey().Serialize()),
 			},
-			Status:                    v1.ValidatorStateActiveOngoing,
-			ActivationEpoch:           passedEpoch,
-			ExitEpoch:                 exitEpoch,
-			Liquidated:                false,
-			BeaconMetadataLastUpdated: time.Now(),
-		},
-	}
-	_ = sharesWithMetadata
-
-	sharesWithoutMetadata := []*types.SSVShare{
-		{
-			Share: spectypes.Share{
-				Committee:       operators,
-				ValidatorPubKey: spectypes.ValidatorPK(secretKey.GetPublicKey().Serialize()),
-			},
 			Liquidated: false,
 		},
-		{
-			Share: spectypes.Share{
-				Committee:       operators,
-				ValidatorPubKey: spectypes.ValidatorPK(secretKey2.GetPublicKey().Serialize()),
->>>>>>> 349a69a4
-			},
-		},
-	}
-<<<<<<< HEAD
-	ctr := setupController(t, logger, controllerOptions)
-	err := ctr.StartValidators(t.Context())
-	require.NoError(t, err)
-=======
+	}
 	_ = sharesWithoutMetadata
 
 	testCases := []struct {
@@ -200,7 +174,7 @@
 			}
 
 			network.EXPECT().ActiveSubnets().Return(subnets[:]).AnyTimes()
-			network.EXPECT().FixedSubnets().Return(make(commons.Subnets, commons.SubnetsCount)).AnyTimes()
+			network.EXPECT().FixedSubnets().Return(commons.Subnets{}).AnyTimes()
 
 			if tc.shareStorageListResponse == nil {
 				sharesStorage.EXPECT().List(gomock.Any(), gomock.Any()).Return(tc.shareStorageListResponse).Times(1)
@@ -240,15 +214,16 @@
 				validatorsMap:     mockValidatorsMap,
 				validatorStore:    mockValidatorStore,
 				validatorCommonOpts: &validator.CommonOptions{
-					Exporter: true,
+					ExporterOptions: exporter.Options{
+						Enabled: true,
+					},
 				},
 			}
-			ctr := setupController(logger, controllerOptions)
+			ctr := setupController(t, logger, controllerOptions)
 			ctr.validatorStartFunc = validatorStartFunc
 			ctr.StartValidators(t.Context())
 		})
 	}
->>>>>>> 349a69a4
 }
 
 func TestHandleNonCommitteeMessages(t *testing.T) {
@@ -369,7 +344,7 @@
 			ValidatorPubKey: spectypes.ValidatorPK(validatorKey),
 			SharePubKey:     shareKey,
 		},
-		Status:                    eth2apiv1.ValidatorStateActiveOngoing,
+		Status:                    v1.ValidatorStateActiveOngoing,
 		ActivationEpoch:           activationEpoch,
 		ExitEpoch:                 exitEpoch,
 		BeaconMetadataLastUpdated: time.Now(),
@@ -384,13 +359,6 @@
 		OwnerAddress: common.BytesToAddress([]byte("62Ce5c69260bd819B4e0AD13f4b873074D479811")),
 	}
 
-<<<<<<< HEAD
-	operatorDataStore := operatordatastore.New(buildOperatorData(1, "67Ce5c69260bd819B4e0AD13f4b873074D479811"))
-	recipientData := buildFeeRecipient("67Ce5c69260bd819B4e0AD13f4b873074D479811", "45E668aba4b7fc8761331EC3CE77584B7A99A51A")
-	ownerAddressBytes := decodeHex(t, "67Ce5c69260bd819B4e0AD13f4b873074D479811", "Failed to decode owner address")
-	feeRecipientBytes := decodeHex(t, "45E668aba4b7fc8761331EC3CE77584B7A99A51A", "Failed to decode second fee recipient address")
-	testValidator := setupTestValidator(createPubKey(byte('0')), ownerAddressBytes, feeRecipientBytes)
-=======
 	const (
 		ownerAddr    = "67Ce5c69260bd819B4e0AD13f4b873074D479811"
 		feeRecipient = "45E668aba4b7fc8761331EC3CE77584B7A99A51A"
@@ -400,21 +368,14 @@
 	recipientData := buildFeeRecipient(ownerAddr, feeRecipient)
 	ownerAddressBytes := decodeHex(t, ownerAddr, "Failed to decode owner address")
 	feeRecipientBytes := decodeHex(t, feeRecipient, "Failed to decode second fee recipient address")
-	testValidator := setupTestValidator(ownerAddressBytes, feeRecipientBytes)
->>>>>>> 349a69a4
+	testValidator := setupTestValidator(createPubKey(byte('0')), ownerAddressBytes, feeRecipientBytes)
 
 	opStorage, done := newOperatorStorageForTest(logger)
 	defer done()
 
-<<<<<<< HEAD
-	opStorage.SaveOperatorData(nil, buildOperatorData(1, "67Ce5c69260bd819B4e0AD13f4b873074D479811"))
-
-	bcResponse := map[phase0.ValidatorIndex]*eth2apiv1.Validator{
-=======
 	bcResponse := map[phase0.ValidatorIndex]*v1.Validator{
->>>>>>> 349a69a4
 		0: {
-			Status: eth2apiv1.ValidatorStateActiveOngoing,
+			Status: v1.ValidatorStateActiveOngoing,
 			Index:  2,
 			Validator: &phase0.Validator{
 				ActivationEpoch: activationEpoch,
@@ -434,7 +395,7 @@
 		name               string
 		shares             []*types.SSVShare
 		recipientData      *registrystorage.RecipientData
-		bcResponse         map[phase0.ValidatorIndex]*eth2apiv1.Validator
+		bcResponse         map[phase0.ValidatorIndex]*v1.Validator
 		validatorStartFunc func(validator *validator.Validator) (bool, error)
 		operatorData       []*registrystorage.OperatorData
 	}{
@@ -722,7 +683,7 @@
 				Share: spectypes.Share{
 					Committee: operators,
 				},
-				Status:          eth2apiv1.ValidatorStateActiveOngoing,
+				Status:          v1.ValidatorStateActiveOngoing,
 				ActivationEpoch: activationEpoch,
 				ExitEpoch:       exitEpoch,
 			},
@@ -730,7 +691,7 @@
 				Share: spectypes.Share{
 					Committee: operators[1:],
 				},
-				Status: eth2apiv1.ValidatorStatePendingInitialized, // Some other status
+				Status: v1.ValidatorStatePendingInitialized, // Some other status
 			},
 		}
 
@@ -766,7 +727,7 @@
 				Share: spectypes.Share{
 					Committee: operators,
 				},
-				Status: eth2apiv1.ValidatorStateActiveOngoing,
+				Status: v1.ValidatorStateActiveOngoing,
 			},
 		}
 
@@ -794,7 +755,7 @@
 				Share: spectypes.Share{
 					Committee: nil,
 				},
-				Status: eth2apiv1.ValidatorStateActiveOngoing,
+				Status: v1.ValidatorStateActiveOngoing,
 			},
 		}
 
@@ -829,13 +790,13 @@
 				Share: spectypes.Share{
 					Committee: operators,
 				},
-				Status: eth2apiv1.ValidatorStateActiveOngoing,
+				Status: v1.ValidatorStateActiveOngoing,
 			},
 			{
 				Share: spectypes.Share{
 					Committee: operators,
 				},
-				Status: eth2apiv1.ValidatorStatePendingInitialized,
+				Status: v1.ValidatorStatePendingInitialized,
 			},
 		}
 
@@ -1139,13 +1100,13 @@
 			name: "report indices change (Unknown → ActiveOngoing)",
 			metadataBefore: beacon.ValidatorMetadataMap{
 				spectypes.ValidatorPK{0x01}: {
-					Status: eth2apiv1.ValidatorStateUnknown,
+					Status: v1.ValidatorStateUnknown,
 				},
 			},
 			metadataAfter: beacon.ValidatorMetadataMap{
 				spectypes.ValidatorPK{0x01}: {
 					Index:  1,
-					Status: eth2apiv1.ValidatorStateActiveOngoing,
+					Status: v1.ValidatorStateActiveOngoing,
 				},
 			},
 			expectIndicesChange: true,
@@ -1155,14 +1116,14 @@
 			metadataBefore: beacon.ValidatorMetadataMap{
 				spectypes.ValidatorPK{0x01}: {
 					Index:           1,
-					Status:          eth2apiv1.ValidatorStatePendingQueued,
+					Status:          v1.ValidatorStatePendingQueued,
 					ActivationEpoch: goclient.FarFutureEpoch,
 				},
 			},
 			metadataAfter: beacon.ValidatorMetadataMap{
 				spectypes.ValidatorPK{0x01}: {
 					Index:  1,
-					Status: eth2apiv1.ValidatorStateActiveOngoing,
+					Status: v1.ValidatorStateActiveOngoing,
 				},
 			},
 			expectIndicesChange: false,
@@ -1172,13 +1133,13 @@
 			metadataBefore: beacon.ValidatorMetadataMap{
 				spectypes.ValidatorPK{0x01}: {
 					Index:  1,
-					Status: eth2apiv1.ValidatorStateActiveOngoing,
+					Status: v1.ValidatorStateActiveOngoing,
 				},
 			},
 			metadataAfter: beacon.ValidatorMetadataMap{
 				spectypes.ValidatorPK{0x01}: {
 					Index:  1,
-					Status: eth2apiv1.ValidatorStateActiveOngoing,
+					Status: v1.ValidatorStateActiveOngoing,
 				},
 			},
 			expectIndicesChange: false,
@@ -1188,13 +1149,13 @@
 			metadataBefore: beacon.ValidatorMetadataMap{
 				spectypes.ValidatorPK{0x01}: {
 					Index:  1,
-					Status: eth2apiv1.ValidatorStateActiveOngoing,
+					Status: v1.ValidatorStateActiveOngoing,
 				},
 			},
 			metadataAfter: beacon.ValidatorMetadataMap{
 				spectypes.ValidatorPK{0x01}: {
 					Index:  1,
-					Status: eth2apiv1.ValidatorStateActiveExiting,
+					Status: v1.ValidatorStateActiveExiting,
 				},
 			},
 			expectIndicesChange: false,
@@ -1204,13 +1165,13 @@
 			metadataBefore: beacon.ValidatorMetadataMap{
 				spectypes.ValidatorPK{0x01}: {
 					Index:  1,
-					Status: eth2apiv1.ValidatorStateActiveExiting,
+					Status: v1.ValidatorStateActiveExiting,
 				},
 			},
 			metadataAfter: beacon.ValidatorMetadataMap{
 				spectypes.ValidatorPK{0x01}: {
 					Index:  1,
-					Status: eth2apiv1.ValidatorStateExitedUnslashed,
+					Status: v1.ValidatorStateExitedUnslashed,
 				},
 			},
 			expectIndicesChange: false,
@@ -1220,13 +1181,13 @@
 			metadataBefore: beacon.ValidatorMetadataMap{
 				spectypes.ValidatorPK{0x01}: {
 					Index:  1,
-					Status: eth2apiv1.ValidatorStateActiveOngoing,
+					Status: v1.ValidatorStateActiveOngoing,
 				},
 			},
 			metadataAfter: beacon.ValidatorMetadataMap{
 				spectypes.ValidatorPK{0x01}: {
 					Index:  1,
-					Status: eth2apiv1.ValidatorStateActiveSlashed,
+					Status: v1.ValidatorStateActiveSlashed,
 				},
 			},
 			expectIndicesChange: false,
@@ -1235,13 +1196,13 @@
 			name: "no report indices change - validator not found before starting (Unknown → ActiveOngoing)",
 			metadataBefore: beacon.ValidatorMetadataMap{
 				spectypes.ValidatorPK{0x01}: {
-					Status: eth2apiv1.ValidatorStateUnknown,
+					Status: v1.ValidatorStateUnknown,
 				},
 			},
 			metadataAfter: beacon.ValidatorMetadataMap{
 				spectypes.ValidatorPK{0x01}: {
 					Index:  1,
-					Status: eth2apiv1.ValidatorStateActiveOngoing,
+					Status: v1.ValidatorStateActiveOngoing,
 				},
 			},
 			expectIndicesChange: false,
