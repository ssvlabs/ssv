package validator

import (
	"bytes"
	"context"
	"crypto/rand"
	"encoding/base64"
	"encoding/hex"
	"errors"
	"fmt"
	"testing"
	"time"

	eth2apiv1 "github.com/attestantio/go-eth2-client/api/v1"
	"github.com/attestantio/go-eth2-client/spec/bellatrix"
	"github.com/attestantio/go-eth2-client/spec/phase0"
	"github.com/ethereum/go-ethereum/common"
	specqbft "github.com/ssvlabs/ssv-spec/qbft"
	spectypes "github.com/ssvlabs/ssv-spec/types"
	"github.com/stretchr/testify/require"
	"go.uber.org/mock/gomock"
	"go.uber.org/zap"

	"github.com/ssvlabs/ssv/ssvsigner/ekm"
	"github.com/ssvlabs/ssv/ssvsigner/keys"

	"github.com/ssvlabs/ssv/beacon/goclient"
	"github.com/ssvlabs/ssv/exporter"
	ibftstorage "github.com/ssvlabs/ssv/ibft/storage"
	"github.com/ssvlabs/ssv/network"
	"github.com/ssvlabs/ssv/networkconfig"
	"github.com/ssvlabs/ssv/observability/log"
	operatordatastore "github.com/ssvlabs/ssv/operator/datastore"
	"github.com/ssvlabs/ssv/operator/duties"
	"github.com/ssvlabs/ssv/operator/storage"
	"github.com/ssvlabs/ssv/operator/validator/metadata"
	"github.com/ssvlabs/ssv/operator/validator/mocks"
	"github.com/ssvlabs/ssv/operator/validators"
	"github.com/ssvlabs/ssv/protocol/v2/blockchain/beacon"
	"github.com/ssvlabs/ssv/protocol/v2/queue/worker"
	"github.com/ssvlabs/ssv/protocol/v2/ssv/queue"
	"github.com/ssvlabs/ssv/protocol/v2/ssv/runner"
	"github.com/ssvlabs/ssv/protocol/v2/ssv/validator"
	"github.com/ssvlabs/ssv/protocol/v2/types"
	registrystorage "github.com/ssvlabs/ssv/registry/storage"
	kv "github.com/ssvlabs/ssv/storage/badger"
	"github.com/ssvlabs/ssv/storage/basedb"
)

const (
	sk1Str = "3548db63ab5701878daf25fa877638dc7809778815b9d9ecd5369da33ca9e64f"
	sk2Str = "3748db63ab5701878daf25fa877638dc7809778815b9d9ecd5369da33ca9e64f"
)

// TODO: increase test coverage, add more tests, e.g.:
// 1. a validator with a non-empty share and empty metadata - test a scenario if we cannot get metadata from beacon node

type MockControllerOptions struct {
	network             P2PNetwork
	recipientsStorage   Recipients
	sharesStorage       SharesStorage
	beacon              beacon.BeaconNode
	validatorCommonOpts *validator.CommonOptions
	signer              ekm.BeaconSigner
	StorageMap          *ibftstorage.ParticipantStores
	validatorsMap       *validators.ValidatorsMap
	validatorStore      registrystorage.ValidatorStore
	operatorDataStore   operatordatastore.OperatorDataStore
	operatorStorage     registrystorage.Operators
	networkConfig       *networkconfig.Network
}

func TestNewController(t *testing.T) {
	operatorDataStore := operatordatastore.New(buildOperatorData(1, "67Ce5c69260bd819B4e0AD13f4b873074D479811"))

	operatorSigner, err := keys.GeneratePrivateKey()
	require.NoError(t, err)

	_, logger, _, network, _, recipientStorage, bc := setupCommonTestComponents(t, operatorSigner)
	db, err := getBaseStorage(logger)
	require.NoError(t, err)

	registryStorage, newStorageErr := storage.NewNodeStorage(networkconfig.TestNetwork.Beacon, logger, db)
	require.NoError(t, newStorageErr)

	controllerOptions := ControllerOptions{
		NetworkConfig:     networkconfig.TestNetwork,
		Beacon:            bc,
		FullNode:          true,
		Network:           network,
		OperatorDataStore: operatorDataStore,
		OperatorSigner:    types.NewSsvOperatorSigner(operatorSigner, operatorDataStore.GetOperatorID),
		RegistryStorage:   registryStorage,
		RecipientsStorage: recipientStorage,
		Context:           t.Context(),
	}
	control := NewController(logger, controllerOptions, exporter.Options{})
	require.IsType(t, &controller{}, control)
}

func TestSetupValidatorsExporter(t *testing.T) {
	logger := log.TestLogger(t)
	controllerOptions := MockControllerOptions{
		validatorCommonOpts: &validator.CommonOptions{
			ExporterOptions: exporter.Options{
				Enabled: true,
			},
		},
	}
<<<<<<< HEAD
	_ = sharesWithoutMetadata

	testCases := []struct {
		name                       string
		shareStorageListResponse   []*types.SSVShare
		syncHighestDecidedResponse error
		getValidatorDataResponse   error
	}{
		{"no shares of non-committee", nil, nil, nil},
		{"set up non-committee validators", sharesWithMetadata, nil, nil},
		{"set up non-committee validators without metadata", sharesWithoutMetadata, nil, nil},
		{"fail to sync highest decided", sharesWithMetadata, errors.New("failed to sync highest decided"), nil},
		{"fail to update validators metadata", sharesWithMetadata, nil, errors.New("could not update all validators")},
	}

	for _, tc := range testCases {
		t.Run(tc.name, func(t *testing.T) {
			operatorPrivateKey, err := keys.GeneratePrivateKey()
			require.NoError(t, err)

			ctrl, logger, sharesStorage, network, _, recipientStorage, bc := setupCommonTestComponents(t, operatorPrivateKey)

			defer ctrl.Finish()
			mockValidatorsMap := validators.New(t.Context())

			subnets := commons.Subnets{}
			for _, share := range sharesWithMetadata {
				subnets.Set(commons.CommitteeSubnetAlan(share.CommitteeID()))
			}

			network.EXPECT().ActiveSubnets().Return(subnets).AnyTimes()
			network.EXPECT().FixedSubnets().Return(commons.Subnets{}).AnyTimes()

			if tc.shareStorageListResponse == nil {
				sharesStorage.EXPECT().List(gomock.Any(), gomock.Any()).Return(tc.shareStorageListResponse).Times(1)
			} else {
				sharesStorage.EXPECT().Get(gomock.Any(), gomock.Any()).DoAndReturn(func(_ basedb.Reader, pubKey []byte) (*types.SSVShare, bool) {
					for _, share := range tc.shareStorageListResponse {
						if hex.EncodeToString(share.Share.ValidatorPubKey[:]) == hex.EncodeToString(pubKey) {
							return share, true
						}
					}
					return nil, false
				}).AnyTimes()
				sharesStorage.EXPECT().List(gomock.Any(), gomock.Any()).Return(tc.shareStorageListResponse).AnyTimes()
				sharesStorage.EXPECT().Range(gomock.Any(), gomock.Any()).DoAndReturn(func(_ basedb.Reader, fn func(*types.SSVShare) bool) {
					for _, share := range tc.shareStorageListResponse {
						if !fn(share) {
							break
						}
					}
				}).AnyTimes()
				recipientStorage.EXPECT().GetRecipientData(gomock.Any(), gomock.Any()).Return(recipientData, true, nil).AnyTimes()
			}

			mockValidatorStore := registrystoragemocks.NewMockValidatorStore(ctrl)
			mockValidatorStore.EXPECT().OperatorValidators(gomock.Any()).Return(sharesWithMetadata).AnyTimes()

			validatorStartFunc := func(validator *validator.Validator) (bool, error) {
				return true, nil
			}
			controllerOptions := MockControllerOptions{
				beacon:            bc,
				network:           network,
				operatorDataStore: operatorDataStore,
				operatorStorage:   operatorStore,
				sharesStorage:     sharesStorage,
				recipientsStorage: recipientStorage,
				validatorsMap:     mockValidatorsMap,
				validatorStore:    mockValidatorStore,
				validatorCommonOpts: &validator.CommonOptions{
					ExporterOptions: exporter.Options{
						Enabled: true,
					},
				},
			}
			ctr := setupController(t, logger, controllerOptions)
			ctr.validatorStartFunc = validatorStartFunc
			ctr.StartValidators(t.Context())
		})
	}
=======
	ctr := setupController(t, logger, controllerOptions)
	err := ctr.StartValidators(t.Context())
	require.NoError(t, err)
>>>>>>> 7bcd367e
}

func TestHandleNonCommitteeMessages(t *testing.T) {
	logger := log.TestLogger(t)
	mockValidatorsMap := validators.New(t.Context())
	controllerOptions := MockControllerOptions{
		validatorsMap:       mockValidatorsMap,
		validatorCommonOpts: &validator.CommonOptions{},
	}
	ctr := setupController(t, logger, controllerOptions) // non-committee

	// Only exporter handles non-committee messages
	ctr.validatorCommonOpts.ExporterOptions.Enabled = true

	go ctr.handleRouterMessages()

	receivedMsgs := make(chan network.DecodedSSVMessage, 1)
	ctr.messageWorker.UseHandler(func(ctx context.Context, msg network.DecodedSSVMessage) error {
		receivedMsgs <- msg
		return nil
	})

	logger.Debug("starting to send messages")

	identifier := spectypes.NewMsgID(networkconfig.TestNetwork.DomainType, []byte("pk"), spectypes.RoleCommittee)

	ctr.messageRouter.Route(t.Context(), &queue.SSVMessage{
		SSVMessage: &spectypes.SSVMessage{
			MsgType: spectypes.SSVConsensusMsgType, // this message will be processed
			MsgID:   identifier,
			Data:    generateDecidedMessage(t, identifier),
		},
	})
	ctr.messageRouter.Route(t.Context(), &queue.SSVMessage{
		SSVMessage: &spectypes.SSVMessage{
			MsgType: spectypes.SSVConsensusMsgType, // this message will be processed
			MsgID:   identifier,
			Data:    generateChangeRoundMsg(t, identifier),
		},
	})
	ctr.messageRouter.Route(t.Context(), &queue.SSVMessage{
		SSVMessage: &spectypes.SSVMessage{
			MsgType: 12345, // this message will be skipped
			MsgID:   identifier,
			Data:    []byte("data"),
		},
	})
	ctr.messageRouter.Route(t.Context(), &queue.SSVMessage{
		SSVMessage: &spectypes.SSVMessage{
			MsgType: 123, // this message will be skipped
			MsgID:   identifier,
			Data:    []byte("data"),
		},
	})
	ctr.messageRouter.Route(t.Context(), &queue.SSVMessage{
		SSVMessage: &spectypes.SSVMessage{
			MsgType: spectypes.SSVPartialSignatureMsgType, // this message will be processed
			MsgID:   identifier,
			Data:    []byte("data2"),
		},
	})

	receivedMsgsCnt := 0
	timeout := time.After(30 * time.Second)
	for {
		select {
		case msg := <-receivedMsgs:
			logger.Debug("received message", zap.Any("msg", msg))
			receivedMsgsCnt++
			if receivedMsgsCnt == 3 {
				// Wait a bit and check in case there are unexpected messages still to come.
				time.Sleep(100 * time.Millisecond)
				require.Equal(t, 0, len(receivedMsgs), "unexpectedly received more than 3 messages")
				return
			}
		case <-timeout:
			require.Fail(t, "timed out waiting for all 3 messages to arrive")
		}
	}
}

func TestSetupValidators(t *testing.T) {
	// Setup logger and mock controller
	logger := log.TestLogger(t)

	// Init global variables
	activationEpoch, exitEpoch := phase0.Epoch(1), goclient.FarFutureEpoch
	operatorIds := []uint64{1, 2, 3, 4}
	var validatorPublicKey phase0.BLSPubKey

	validatorKey, err := createKey()
	require.NoError(t, err)

	// Check the length before copying
	if len(validatorKey) == len(validatorPublicKey) {
		copy(validatorPublicKey[:], validatorKey)
	} else {
		t.Fatalf("Length mismatch: validatorKey has length %d, but expected %d", len(validatorKey), len(validatorPublicKey))
	}

	metadataLastMap := make(map[spectypes.ValidatorPK]time.Time)
	metadataLastMap[spectypes.ValidatorPK(validatorPublicKey)] = time.Now()

	operators := make([]*spectypes.ShareMember, len(operatorIds))
	for i, id := range operatorIds {
		operatorKey, keyError := createKey()
		require.NoError(t, keyError)
		operators[i] = &spectypes.ShareMember{Signer: id, SharePubKey: operatorKey}
	}

	shareKey, err := createKey()
	require.NoError(t, err)

	shareWithMetaData := &types.SSVShare{
		Share: spectypes.Share{
			ValidatorIndex:  1,
			Committee:       operators[:1],
			ValidatorPubKey: spectypes.ValidatorPK(validatorKey),
			SharePubKey:     shareKey,
		},
		Status:                    eth2apiv1.ValidatorStateActiveOngoing,
		ActivationEpoch:           activationEpoch,
		ExitEpoch:                 exitEpoch,
		BeaconMetadataLastUpdated: time.Now(),
	}

	shareWithoutMetaData := &types.SSVShare{
		Share: spectypes.Share{
			Committee:       operators[:1],
			ValidatorPubKey: spectypes.ValidatorPK(validatorKey),
			SharePubKey:     shareKey,
		},
		OwnerAddress: common.BytesToAddress([]byte("62Ce5c69260bd819B4e0AD13f4b873074D479811")),
	}

	operatorDataStore := operatordatastore.New(buildOperatorData(1, "67Ce5c69260bd819B4e0AD13f4b873074D479811"))
	recipientData := buildFeeRecipient("67Ce5c69260bd819B4e0AD13f4b873074D479811", "45E668aba4b7fc8761331EC3CE77584B7A99A51A")
	ownerAddressBytes := decodeHex(t, "67Ce5c69260bd819B4e0AD13f4b873074D479811", "Failed to decode owner address")
	feeRecipientBytes := decodeHex(t, "45E668aba4b7fc8761331EC3CE77584B7A99A51A", "Failed to decode second fee recipient address")
	testValidator := setupTestValidator(createPubKey(byte('0')), ownerAddressBytes, feeRecipientBytes)

	opStorage, done := newOperatorStorageForTest(logger)
	defer done()

	opStorage.SaveOperatorData(nil, buildOperatorData(1, "67Ce5c69260bd819B4e0AD13f4b873074D479811"))

	bcResponse := map[phase0.ValidatorIndex]*eth2apiv1.Validator{
		0: {
			Status: eth2apiv1.ValidatorStateActiveOngoing,
			Index:  2,
			Validator: &phase0.Validator{
				ActivationEpoch: activationEpoch,
				ExitEpoch:       exitEpoch,
				PublicKey:       validatorPublicKey,
			},
		},
	}

	testCases := []struct {
		recipientMockTimes int
		bcMockTimes        int
		recipientFound     bool
		inited             int
		started            int
		recipientErr       error
		name               string
		shares             []*types.SSVShare
		recipientData      *registrystorage.RecipientData
		bcResponse         map[phase0.ValidatorIndex]*eth2apiv1.Validator
		validatorStartFunc func(validator *validator.Validator) (bool, error)
	}{
		{
			name:               "setting fee recipient to storage data",
			shares:             []*types.SSVShare{shareWithMetaData, shareWithoutMetaData},
			recipientData:      recipientData,
			recipientFound:     true,
			recipientErr:       nil,
			recipientMockTimes: 1,
			bcResponse:         bcResponse,
			inited:             1,
			started:            1,
			bcMockTimes:        1,
			validatorStartFunc: func(validator *validator.Validator) (bool, error) {
				return true, nil
			},
		},
		{
			name:               "setting fee recipient to owner address",
			shares:             []*types.SSVShare{shareWithMetaData, shareWithoutMetaData},
			recipientData:      nil,
			recipientFound:     false,
			recipientErr:       nil,
			recipientMockTimes: 1,
			bcResponse:         bcResponse,
			inited:             1,
			started:            1,
			bcMockTimes:        1,
			validatorStartFunc: func(validator *validator.Validator) (bool, error) {
				return true, nil
			},
		},
		{
			name:               "failed to set fee recipient",
			shares:             []*types.SSVShare{shareWithMetaData},
			recipientData:      nil,
			recipientFound:     false,
			recipientErr:       errors.New("some error"),
			recipientMockTimes: 1,
			bcResponse:         bcResponse,
			inited:             0,
			started:            0,
			bcMockTimes:        0,
			validatorStartFunc: func(validator *validator.Validator) (bool, error) {
				return true, nil
			},
		},
		{
			name:               "start share with metadata",
			shares:             []*types.SSVShare{shareWithMetaData},
			recipientData:      nil,
			recipientFound:     false,
			recipientErr:       nil,
			recipientMockTimes: 1,
			bcResponse:         bcResponse,
			inited:             1,
			started:            1,
			bcMockTimes:        0,
			validatorStartFunc: func(validator *validator.Validator) (bool, error) {
				return true, nil
			},
		},
		{
			name:               "start share without metadata",
			bcMockTimes:        1,
			inited:             0,
			started:            0,
			recipientMockTimes: 0,
			recipientData:      nil,
			recipientErr:       nil,
			recipientFound:     false,
			bcResponse:         bcResponse,
			shares:             []*types.SSVShare{shareWithoutMetaData},
			validatorStartFunc: func(validator *validator.Validator) (bool, error) {
				return true, nil
			},
		},
		{
			name:               "failed to get GetValidatorData",
			recipientMockTimes: 0,
			bcMockTimes:        1,
			recipientData:      nil,
			recipientErr:       nil,
			bcResponse:         nil,
			recipientFound:     false,
			inited:             0,
			started:            0,
			shares:             []*types.SSVShare{shareWithoutMetaData},
			validatorStartFunc: func(validator *validator.Validator) (bool, error) {
				return true, nil
			},
		},
		{
			name:               "failed to start validator",
			shares:             []*types.SSVShare{shareWithMetaData},
			recipientData:      nil,
			recipientFound:     false,
			recipientErr:       nil,
			recipientMockTimes: 1,
			bcResponse:         bcResponse,
			inited:             1,
			started:            0,
			bcMockTimes:        0,
			validatorStartFunc: func(validator *validator.Validator) (bool, error) {
				return true, errors.New("some error")
			},
		},
	}

	for _, tc := range testCases {
		t.Run(tc.name, func(t *testing.T) {
			ctrl := gomock.NewController(t)
			defer ctrl.Finish()
			bc := beacon.NewMockBeaconNode(ctrl)
			storageMap := ibftstorage.NewStores()
			network := mocks.NewMockP2PNetwork(ctrl)
			recipientStorage := mocks.NewMockRecipients(ctrl)
			sharesStorage := mocks.NewMockSharesStorage(ctrl)
			sharesStorage.EXPECT().Get(gomock.Any(), gomock.Any()).DoAndReturn(func(_ basedb.Reader, pubKey []byte) (*types.SSVShare, bool) {
				return shareWithMetaData, true
			}).AnyTimes()

			testValidatorsMap := map[spectypes.ValidatorPK]*validator.Validator{
				testValidator.Share.ValidatorPubKey: testValidator,
			}
			committeeMap := make(map[spectypes.CommitteeID]*validator.Committee)
			mockValidatorsMap := validators.New(t.Context(), validators.WithInitialState(testValidatorsMap, committeeMap))

			// Set up the controller with mock data
			controllerOptions := MockControllerOptions{
				beacon:            bc,
				network:           network,
				networkConfig:     networkconfig.TestNetwork,
				sharesStorage:     sharesStorage,
				operatorDataStore: operatorDataStore,
				recipientsStorage: recipientStorage,
				operatorStorage:   opStorage,
				validatorsMap:     mockValidatorsMap,
				validatorCommonOpts: &validator.CommonOptions{
					NetworkConfig: networkconfig.TestNetwork,
					Storage:       storageMap,
				},
			}

			recipientStorage.EXPECT().GetRecipientData(gomock.Any(), gomock.Any()).Return(tc.recipientData, tc.recipientFound, tc.recipientErr).Times(tc.recipientMockTimes)
			recipientStorage.EXPECT().SaveRecipientData(gomock.Any(), gomock.Any()).Return(nil, nil).AnyTimes()
			ctr := setupController(t, logger, controllerOptions)
			ctr.validatorStartFunc = tc.validatorStartFunc
			inited, _ := ctr.setupValidators(tc.shares)
			require.Len(t, inited, tc.inited)
			// TODO: Alan, should we check for committee too?
			started := ctr.startValidators(inited, nil)
			require.Equal(t, tc.started, started)

			//Add any assertions here to validate the behavior
		})
	}
}

func TestGetValidator(t *testing.T) {
	// Setup logger and mock controller
	logger := log.TestLogger(t)

	// Initialize a test validator with the decoded owner address
	testValidator := &validator.Validator{
		Share: &types.SSVShare{},
	}

	testValidatorsMap := map[spectypes.ValidatorPK]*validator.Validator{
		createPubKey(byte('0')): testValidator,
	}
	mockValidatorsMap := validators.New(t.Context(), validators.WithInitialState(testValidatorsMap, nil))
	// Set up the controller with mock data
	controllerOptions := MockControllerOptions{
		validatorsMap: mockValidatorsMap,
	}
	ctr := setupController(t, logger, controllerOptions)

	// Execute the function under test and validate results
	_, found := ctr.GetValidator(createPubKey(byte('0')))
	require.True(t, found)
	_, found = ctr.GetValidator(createPubKey(byte('1')))
	require.False(t, found)
}

func TestGetValidatorStats(t *testing.T) {
	// Common setup
	logger := log.TestLogger(t)
	ctrl := gomock.NewController(t)
	bc := beacon.NewMockBeaconNode(ctrl)
	activationEpoch, exitEpoch := phase0.Epoch(1), goclient.FarFutureEpoch

	t.Run("Test with multiple operators", func(t *testing.T) {
		// Setup for this subtest
		operatorIds := []uint64{1, 2, 3}
		operators := make([]*spectypes.ShareMember, len(operatorIds))
		for i, id := range operatorIds {
			operators[i] = &spectypes.ShareMember{Signer: id}
		}

		// Create a sample SSVShare slice for this subtest
		sharesSlice := []*types.SSVShare{
			{
				Share: spectypes.Share{
					Committee: operators,
				},
				Status:          eth2apiv1.ValidatorStateActiveOngoing,
				ActivationEpoch: activationEpoch,
				ExitEpoch:       exitEpoch,
			},
			{
				Share: spectypes.Share{
					Committee: operators[1:],
				},
				Status: eth2apiv1.ValidatorStatePendingInitialized, // Some other status
			},
		}

		// Set up the controller with mock data for this subtest
		controllerOptions := MockControllerOptions{
			sharesStorage:     mockShares(sharesSlice),
			validatorsMap:     validators.New(t.Context()),
			operatorDataStore: operatordatastore.New(buildOperatorData(1, "67Ce5c69260bd819B4e0AD13f4b873074D479811")),
			beacon:            bc,
		}

		ctr := setupController(t, logger, controllerOptions)

		// Execute the function under test and validate results for this subtest
		allShares, activeShares, operatorShares, err := ctr.GetValidatorStats()
		require.NoError(t, err, "Failed to get validator stats")
		require.Equal(t, len(sharesSlice), int(allShares), "Unexpected total shares count")
		require.Equal(t, 1, int(activeShares), "Unexpected active shares count")
		require.Equal(t, 1, int(operatorShares), "Unexpected operator shares count")
	})

	t.Run("Test with single operator", func(t *testing.T) {
		// Setup for this subtest
		operatorIds := []uint64{1}
		operators := make([]*spectypes.ShareMember, len(operatorIds))
		for i, id := range operatorIds {
			operators[i] = &spectypes.ShareMember{Signer: id}
		}

		// Create a sample SSVShare slice for this subtest
		sharesSlice := []*types.SSVShare{
			{
				Share: spectypes.Share{
					Committee: operators,
				},
				Status: eth2apiv1.ValidatorStateActiveOngoing,
			},
		}

		// Set up the controller with mock data for this subtest
		controllerOptions := MockControllerOptions{
			sharesStorage:     mockShares(sharesSlice),
			validatorsMap:     validators.New(t.Context()),
			operatorDataStore: operatordatastore.New(buildOperatorData(1, "67Ce5c69260bd819B4e0AD13f4b873074D479811")),
			beacon:            bc,
		}
		ctr := setupController(t, logger, controllerOptions)

		// Execute the function under test and validate results for this subtest
		allShares, activeShares, operatorShares, err := ctr.GetValidatorStats()
		require.NoError(t, err, "Failed to get validator stats")
		require.Equal(t, len(sharesSlice), int(allShares), "Unexpected total shares count")
		require.Equal(t, 1, int(activeShares), "Unexpected active shares count")
		require.Equal(t, 1, int(operatorShares), "Unexpected operator shares count")
	})

	t.Run("Test with no operators", func(t *testing.T) {
		// Create a sample SSVShare slice for this subtest
		sharesSlice := []*types.SSVShare{
			{
				Share: spectypes.Share{
					Committee: nil,
				},
				Status: eth2apiv1.ValidatorStateActiveOngoing,
			},
		}

		// Set up the controller with mock data for this subtest
		controllerOptions := MockControllerOptions{
			sharesStorage:     mockShares(sharesSlice),
			validatorsMap:     validators.New(t.Context()),
			operatorDataStore: operatordatastore.New(buildOperatorData(1, "67Ce5c69260bd819B4e0AD13f4b873074D479811")),
			beacon:            bc,
		}
		ctr := setupController(t, logger, controllerOptions)

		// Execute the function under test and validate results for this subtest
		allShares, activeShares, operatorShares, err := ctr.GetValidatorStats()
		require.NoError(t, err, "Failed to get validator stats")
		require.Equal(t, len(sharesSlice), int(allShares), "Unexpected total shares count")
		require.Equal(t, 1, int(activeShares), "Unexpected active shares count")
		require.Equal(t, 0, int(operatorShares), "Unexpected operator shares count")
	})

	t.Run("Test with varying statuses", func(t *testing.T) {
		// Setup for this subtest
		operatorIds := []uint64{1}
		operators := make([]*spectypes.ShareMember, len(operatorIds))
		for i, id := range operatorIds {
			operators[i] = &spectypes.ShareMember{Signer: id}
		}

		// Create a sample SSVShare slice for this subtest
		sharesSlice := []*types.SSVShare{
			{
				Share: spectypes.Share{
					Committee: operators,
				},
				Status: eth2apiv1.ValidatorStateActiveOngoing,
			},
			{
				Share: spectypes.Share{
					Committee: operators,
				},
				Status: eth2apiv1.ValidatorStatePendingInitialized,
			},
		}

		// Set up the controller with mock data for this subtest
		controllerOptions := MockControllerOptions{
			sharesStorage:     mockShares(sharesSlice),
			validatorsMap:     validators.New(t.Context()),
			operatorDataStore: operatordatastore.New(buildOperatorData(1, "67Ce5c69260bd819B4e0AD13f4b873074D479811")),
			beacon:            bc,
		}
		ctr := setupController(t, logger, controllerOptions)

		// Execute the function under test and validate results for this subtest
		allShares, activeShares, operatorShares, err := ctr.GetValidatorStats()
		require.NoError(t, err, "Failed to get validator stats")
		require.Equal(t, len(sharesSlice), int(allShares), "Unexpected total shares count")
		require.Equal(t, 1, int(activeShares), "Unexpected active shares count")
		require.Equal(t, 2, int(operatorShares), "Unexpected operator shares count")
	})
}

func TestUpdateFeeRecipient(t *testing.T) {
	// Setup logger for testing
	logger := log.TestLogger(t)

	ownerAddressBytes := decodeHex(t, "67Ce5c69260bd819B4e0AD13f4b873074D479811", "Failed to decode owner address")
	fakeOwnerAddressBytes := decodeHex(t, "61Ce5c69260bd819B4e0AD13f4b873074D479811", "Failed to decode fake owner address")
	firstFeeRecipientBytes := decodeHex(t, "41E668aba4b7fc8761331EC3CE77584B7A99A51A", "Failed to decode first fee recipient address")
	secondFeeRecipientBytes := decodeHex(t, "45E668aba4b7fc8761331EC3CE77584B7A99A51A", "Failed to decode second fee recipient address")

	const blockNumber = uint64(2)

	t.Run("Test with right owner address", func(t *testing.T) {
		ctrl := gomock.NewController(t)
		defer ctrl.Finish()

		testValidator := setupTestValidator(createPubKey(byte('0')), ownerAddressBytes, firstFeeRecipientBytes)

		testValidatorsMap := map[spectypes.ValidatorPK]*validator.Validator{
			testValidator.Share.ValidatorPubKey: testValidator,
		}
		mockValidatorsMap := validators.New(t.Context(), validators.WithInitialState(testValidatorsMap, nil))

		controllerOptions := MockControllerOptions{
			validatorsMap: mockValidatorsMap,
		}
		ctr := setupController(t, logger, controllerOptions)
		validatorRegistrationCh := make(chan duties.RegistrationDescriptor, 1)
		ctr.validatorRegistrationCh = validatorRegistrationCh

		err := ctr.UpdateFeeRecipient(common.BytesToAddress(ownerAddressBytes), common.BytesToAddress(secondFeeRecipientBytes), blockNumber)
		require.NoError(t, err, "Unexpected error while updating fee recipient with correct owner address")

		actualFeeRecipient := testValidator.Share.FeeRecipientAddress[:]
		require.Equal(t, secondFeeRecipientBytes, actualFeeRecipient, "Fee recipient address did not update correctly")

		regDescriptor := <-validatorRegistrationCh
		require.Equal(t, testValidator.Share.ValidatorIndex, regDescriptor.ValidatorIndex)
		pkWant := phase0.BLSPubKey{}
		copy(pkWant[:], testValidator.Share.ValidatorPubKey[:])
		require.Equal(t, pkWant, regDescriptor.ValidatorPubkey)
		require.Equal(t, secondFeeRecipientBytes, regDescriptor.FeeRecipient)
		require.Equal(t, blockNumber, regDescriptor.BlockNumber)
	})

	t.Run("Test with wrong owner address", func(t *testing.T) {
		testValidator := setupTestValidator(createPubKey(byte('0')), ownerAddressBytes, firstFeeRecipientBytes)
		testValidatorsMap := map[spectypes.ValidatorPK]*validator.Validator{
			testValidator.Share.ValidatorPubKey: testValidator,
		}
		mockValidatorsMap := validators.New(t.Context(), validators.WithInitialState(testValidatorsMap, nil))
		controllerOptions := MockControllerOptions{validatorsMap: mockValidatorsMap}

		ctr := setupController(t, logger, controllerOptions)
		validatorRegistrationCh := make(chan duties.RegistrationDescriptor, 1)
		ctr.validatorRegistrationCh = validatorRegistrationCh

		err := ctr.UpdateFeeRecipient(common.BytesToAddress(fakeOwnerAddressBytes), common.BytesToAddress(secondFeeRecipientBytes), 1)
		require.NoError(t, err, "Unexpected error while updating fee recipient with incorrect owner address")

		actualFeeRecipient := testValidator.Share.FeeRecipientAddress[:]
		require.Equal(t, firstFeeRecipientBytes, actualFeeRecipient, "Fee recipient address should not have changed")

		require.Len(t, validatorRegistrationCh, 0, "Validator registration channel should be empty")
	})
}

func setupController(t *testing.T, logger *zap.Logger, opts MockControllerOptions) controller {
	// Default to test network config if not provided.
	if opts.networkConfig == nil {
		opts.networkConfig = networkconfig.TestNetwork
	}

	return controller{
		logger:                  logger,
		beacon:                  opts.beacon,
		network:                 opts.network,
		ibftStorageMap:          opts.StorageMap,
		operatorDataStore:       opts.operatorDataStore,
		sharesStorage:           opts.sharesStorage,
		operatorsStorage:        opts.operatorStorage,
		validatorsMap:           opts.validatorsMap,
		validatorStore:          opts.validatorStore,
		ctx:                     t.Context(),
		validatorCommonOpts:     opts.validatorCommonOpts,
		recipientsStorage:       opts.recipientsStorage,
		networkConfig:           opts.networkConfig,
		messageRouter:           newMessageRouter(logger),
		committeeValidatorSetup: make(chan struct{}),
		indicesChangeCh:         make(chan struct{}, 32),
		messageWorker: worker.NewWorker(logger, &worker.Config{
			Ctx:          t.Context(),
			WorkersCount: 1,
			Buffer:       100,
		}),
	}
}

func generateChangeRoundMsg(t *testing.T, identifier spectypes.MessageID) []byte {
	msg := specqbft.Message{
		MsgType:    specqbft.RoundChangeMsgType,
		Height:     0,
		Round:      1,
		Identifier: identifier[:],
		Root:       [32]byte{1, 2, 3},
	}

	msgEncoded, err := msg.Encode()
	if err != nil {
		panic(err)
	}
	sig := append([]byte{1, 2, 3, 4}, make([]byte, 92)...)
	sm := &spectypes.SignedSSVMessage{
		SSVMessage: &spectypes.SSVMessage{
			MsgType: spectypes.SSVConsensusMsgType,
			MsgID:   spectypes.MessageID(msg.Identifier),
			Data:    msgEncoded,
		},
		FullData:    []byte{1, 2, 3, 4},
		Signatures:  append(make([][]byte, 0), sig),
		OperatorIDs: []spectypes.OperatorID{1, 2, 3},
	}
	res, err := sm.Encode()
	require.NoError(t, err)
	return res
}

func generateDecidedMessage(t *testing.T, identifier spectypes.MessageID) []byte {
	// sm := specqbft.SignedMessage{
	// 	Signature: append([]byte{1, 2, 3, 4}, make([]byte, 92)...),
	// 	Signers:   []spectypes.OperatorID{1, 2, 3},
	// 	Message: specqbft.Message{
	// 		MsgType:    specqbft.CommitMsgType,
	// 		Height:     0,
	// 		Round:      1,
	// 		Identifier: identifier[:],
	// 		Root:       [32]byte{1, 2, 3},
	// 	},
	// }

	msg := specqbft.Message{
		MsgType:    specqbft.CommitMsgType,
		Height:     0,
		Round:      1,
		Identifier: identifier[:],
		Root:       [32]byte{1, 2, 3},
	}
	msgEncoded, err := msg.Encode()
	if err != nil {
		panic(err)
	}
	sig := append([]byte{1, 2, 3, 4}, make([]byte, 92)...)
	sm := &spectypes.SignedSSVMessage{
		SSVMessage: &spectypes.SSVMessage{
			MsgType: spectypes.SSVConsensusMsgType,
			MsgID:   spectypes.MessageID(msg.Identifier),
			Data:    msgEncoded,
		},
		FullData:    []byte{1, 2, 3, 4},
		Signatures:  append(make([][]byte, 0), sig),
		OperatorIDs: []spectypes.OperatorID{1, 2, 3},
	}
	res, err := sm.Encode()
	require.NoError(t, err)
	return res
}

func setupTestValidator(validatorPk spectypes.ValidatorPK, ownerAddressBytes, feeRecipientBytes []byte) *validator.Validator {
	return &validator.Validator{
		DutyRunners: runner.ValidatorDutyRunners{},

		Share: &types.SSVShare{
			Share: spectypes.Share{
				ValidatorPubKey:     validatorPk,
				FeeRecipientAddress: common.BytesToAddress(feeRecipientBytes),
			},
			OwnerAddress: common.BytesToAddress(ownerAddressBytes),
		},

		Queues: map[spectypes.RunnerRole]validator.QueueContainer{
			spectypes.RoleValidatorRegistration: {
				Q: queue.New(1000),
			},
		},
	}
}

func getBaseStorage(logger *zap.Logger) (basedb.Database, error) {
	return kv.NewInMemory(logger, basedb.Options{})
}

func decodeHex(t *testing.T, hexStr string, errMsg string) []byte {
	bytes, err := hex.DecodeString(hexStr)
	require.NoError(t, err, errMsg)
	return bytes
}

func buildOperatorData(id uint64, ownerAddress string) *registrystorage.OperatorData {
	return &registrystorage.OperatorData{
		ID:           id,
		PublicKey:    base64.StdEncoding.EncodeToString([]byte("samplePublicKey")),
		OwnerAddress: common.BytesToAddress([]byte(ownerAddress)),
	}
}

func buildFeeRecipient(Owner string, FeeRecipient string) *registrystorage.RecipientData {
	feeRecipientSlice := []byte(FeeRecipient) // Assuming FeeRecipient is a string or similar
	var executionAddress bellatrix.ExecutionAddress
	copy(executionAddress[:], feeRecipientSlice)
	return &registrystorage.RecipientData{
		Owner:        common.BytesToAddress([]byte(Owner)),
		FeeRecipient: executionAddress,
		Nonce:        nil,
	}
}

func createKey() ([]byte, error) {
	pubKey := make([]byte, 48)
	_, err := rand.Read(pubKey)
	if err != nil {
		fmt.Println("Error generating random bytes:", err)
		return nil, err
	}
	return pubKey, nil
}

func setupCommonTestComponents(t *testing.T, operatorPrivKey keys.OperatorPrivateKey) (*gomock.Controller, *zap.Logger, *mocks.MockSharesStorage, *mocks.MockP2PNetwork, ekm.KeyManager, *mocks.MockRecipients, *beacon.MockBeaconNode) {
	logger := log.TestLogger(t)
	ctrl := gomock.NewController(t)
	bc := beacon.NewMockBeaconNode(ctrl)
	network := mocks.NewMockP2PNetwork(ctrl)
	sharesStorage := mocks.NewMockSharesStorage(ctrl)
	recipientStorage := mocks.NewMockRecipients(ctrl)

	db, err := getBaseStorage(logger)
	require.NoError(t, err)
	km, err := ekm.NewLocalKeyManager(logger, db, networkconfig.TestNetwork.Beacon, operatorPrivKey)
	require.NoError(t, err)
	return ctrl, logger, sharesStorage, network, km, recipientStorage, bc
}

func buildOperators(t *testing.T) []*spectypes.ShareMember {
	operatorIds := []uint64{1, 2, 3, 4}
	operators := make([]*spectypes.ShareMember, len(operatorIds))
	for i, id := range operatorIds {
		operatorKey, keyError := createKey()
		require.NoError(t, keyError)
		operators[i] = &spectypes.ShareMember{Signer: id, SharePubKey: operatorKey}
	}
	return operators
}

func createPubKey(input byte) spectypes.ValidatorPK {
	var byteArray [48]byte
	for i := range byteArray {
		byteArray[i] = input
	}
	return byteArray
}

func newOperatorStorageForTest(logger *zap.Logger) (registrystorage.Operators, func()) {
	db, err := kv.NewInMemory(logger, basedb.Options{})
	if err != nil {
		return nil, func() {}
	}
	s := registrystorage.NewOperatorsStorage(logger, db, []byte("test"))
	return s, func() {
		db.Close()
	}
}

func TestHandleMetadataUpdates(t *testing.T) {
	testCases := []struct {
		name                    string
		metadataBefore          beacon.ValidatorMetadataMap
		metadataAfter           beacon.ValidatorMetadataMap
		expectIndicesChange     bool
		mockSharesStorageExpect func(mockSharesStorage *mocks.MockSharesStorage)
	}{
		{
			name: "report indices change (Unknown → ActiveOngoing)",
			metadataBefore: beacon.ValidatorMetadataMap{
				spectypes.ValidatorPK{0x01}: {
					Status: eth2apiv1.ValidatorStateUnknown,
				},
			},
			metadataAfter: beacon.ValidatorMetadataMap{
				spectypes.ValidatorPK{0x01}: {
					Index:  1,
					Status: eth2apiv1.ValidatorStateActiveOngoing,
				},
			},
			expectIndicesChange: true,
		},
		{
			name: "report indices change (PendingQueued → ActiveOngoing)",
			metadataBefore: beacon.ValidatorMetadataMap{
				spectypes.ValidatorPK{0x01}: {
					Index:           1,
					Status:          eth2apiv1.ValidatorStatePendingQueued,
					ActivationEpoch: goclient.FarFutureEpoch,
				},
			},
			metadataAfter: beacon.ValidatorMetadataMap{
				spectypes.ValidatorPK{0x01}: {
					Index:  1,
					Status: eth2apiv1.ValidatorStateActiveOngoing,
				},
			},
			expectIndicesChange: false,
		},
		{
			name: "no report indices change (ActiveOngoing → ActiveOngoing)",
			metadataBefore: beacon.ValidatorMetadataMap{
				spectypes.ValidatorPK{0x01}: {
					Index:  1,
					Status: eth2apiv1.ValidatorStateActiveOngoing,
				},
			},
			metadataAfter: beacon.ValidatorMetadataMap{
				spectypes.ValidatorPK{0x01}: {
					Index:  1,
					Status: eth2apiv1.ValidatorStateActiveOngoing,
				},
			},
			expectIndicesChange: false,
		},
		{
			name: "no report indices change (ActiveOngoing → ActiveExiting)",
			metadataBefore: beacon.ValidatorMetadataMap{
				spectypes.ValidatorPK{0x01}: {
					Index:  1,
					Status: eth2apiv1.ValidatorStateActiveOngoing,
				},
			},
			metadataAfter: beacon.ValidatorMetadataMap{
				spectypes.ValidatorPK{0x01}: {
					Index:  1,
					Status: eth2apiv1.ValidatorStateActiveExiting,
				},
			},
			expectIndicesChange: false,
		},
		{
			name: "no report indices change (ActiveExiting → ExitedUnslashed)",
			metadataBefore: beacon.ValidatorMetadataMap{
				spectypes.ValidatorPK{0x01}: {
					Index:  1,
					Status: eth2apiv1.ValidatorStateActiveExiting,
				},
			},
			metadataAfter: beacon.ValidatorMetadataMap{
				spectypes.ValidatorPK{0x01}: {
					Index:  1,
					Status: eth2apiv1.ValidatorStateExitedUnslashed,
				},
			},
			expectIndicesChange: false,
		},
		{
			name: "no report indices change (ActiveOngoing → ActiveSlashed)",
			metadataBefore: beacon.ValidatorMetadataMap{
				spectypes.ValidatorPK{0x01}: {
					Index:  1,
					Status: eth2apiv1.ValidatorStateActiveOngoing,
				},
			},
			metadataAfter: beacon.ValidatorMetadataMap{
				spectypes.ValidatorPK{0x01}: {
					Index:  1,
					Status: eth2apiv1.ValidatorStateActiveSlashed,
				},
			},
			expectIndicesChange: false,
		},
		{
			name: "no report indices change - validator not found before starting (Unknown → ActiveOngoing)",
			metadataBefore: beacon.ValidatorMetadataMap{
				spectypes.ValidatorPK{0x01}: {
					Status: eth2apiv1.ValidatorStateUnknown,
				},
			},
			metadataAfter: beacon.ValidatorMetadataMap{
				spectypes.ValidatorPK{0x01}: {
					Index:  1,
					Status: eth2apiv1.ValidatorStateActiveOngoing,
				},
			},
			expectIndicesChange: false,
			mockSharesStorageExpect: func(mockSharesStorage *mocks.MockSharesStorage) {
				mockSharesStorage.EXPECT().List(gomock.Any(), gomock.Any(), gomock.Any(), gomock.Any()).Return([]*types.SSVShare{}).AnyTimes()
			},
		},
	}

	for _, tc := range testCases {
		t.Run(tc.name, func(t *testing.T) {
			validatorCtrl, mockSharesStorage := prepareController(t)

			if tc.mockSharesStorageExpect != nil {
				tc.mockSharesStorageExpect(mockSharesStorage)
			} else {
				shares := make([]*types.SSVShare, 0, len(tc.metadataAfter))
				for _, metadata := range tc.metadataAfter {
					share := &types.SSVShare{}
					share.SharePubKey = make([]byte, 48)
					share.SetBeaconMetadata(metadata)
					shares = append(shares, share)
				}
				mockSharesStorage.EXPECT().List(gomock.Any(), gomock.Any(), gomock.Any(), gomock.Any()).Return(shares).AnyTimes()
			}

			syncBatch := metadata.SyncBatch{
				Before: tc.metadataBefore,
				After:  tc.metadataAfter,
			}

			var done <-chan struct{}

			if tc.expectIndicesChange {
				done = waitForIndicesChange(validatorCtrl.logger, validatorCtrl.indicesChangeCh, 100*time.Millisecond)
			} else {
				done = waitForNoAction(validatorCtrl.logger, validatorCtrl.indicesChangeCh, 100*time.Millisecond)
			}

			require.NoError(t, validatorCtrl.handleMetadataUpdate(validatorCtrl.ctx, syncBatch))
			<-done // Ensure the goroutine has completed before exiting the test
		})
	}
}

func waitForIndicesChange(logger *zap.Logger, indicesChange chan struct{}, timeout time.Duration) <-chan struct{} {
	done := make(chan struct{})

	go func() {
		defer close(done)
		select {
		case <-indicesChange:
			logger.Debug("indices change received")
		case <-time.After(timeout):
			panic("Timeout: no indices change received")
		}
	}()

	return done
}

func waitForNoAction(logger *zap.Logger, indicesChange chan struct{}, timeout time.Duration) <-chan struct{} {
	done := make(chan struct{})

	go func() {
		defer close(done)
		select {
		case <-indicesChange:
			panic("Unexpected indices change received")
		case <-time.After(timeout):
			logger.Debug("expected: no indices change received")
		}
	}()

	return done
}

func prepareController(t *testing.T) (*controller, *mocks.MockSharesStorage) {
	ctrl := gomock.NewController(t)
	t.Cleanup(ctrl.Finish) // Ensures gomock is properly cleaned up after the test

	logger := log.TestLogger(t)
	ctx := t.Context()

	operators := buildOperators(t)
	operatorsStorage, done := newOperatorStorageForTest(logger)
	t.Cleanup(done)

	operatorDataStore := operatordatastore.New(buildOperatorData(operators[0].Signer, "ownerAddress1"))
	for i, operator := range operators {
		od := buildOperatorData(operator.Signer, fmt.Sprintf("ownerAddress%d", i))
		found, err := operatorsStorage.SaveOperatorData(nil, od)
		require.NoError(t, err)
		require.False(t, found)
	}

	mockSharesStorage := mocks.NewMockSharesStorage(ctrl)
	mockRecipientsStorage := mocks.NewMockRecipients(ctrl)
	mockBeaconNode := beacon.NewMockBeaconNode(ctrl)
	mockValidatorsMap := validators.New(ctx)

	validatorCtrl := &controller{
		ctx:               ctx,
		beacon:            mockBeaconNode,
		logger:            logger,
		operatorDataStore: operatorDataStore,
		operatorsStorage:  operatorsStorage,
		recipientsStorage: mockRecipientsStorage,
		sharesStorage:     mockSharesStorage,
		validatorsMap:     mockValidatorsMap,
		networkConfig:     networkconfig.TestNetwork,
		indicesChangeCh:   make(chan struct{}, 1), // Buffered channel for each test
		validatorCommonOpts: &validator.CommonOptions{
			NetworkConfig: networkconfig.TestNetwork,
		},
		validatorStartFunc: func(validator *validator.Validator) (bool, error) {
			return true, nil
		},
	}

	mockRecipientsStorage.EXPECT().GetRecipientData(gomock.Any(), gomock.Any()).Return(nil, false, nil).AnyTimes()
	mockRecipientsStorage.EXPECT().SaveRecipientData(gomock.Any(), gomock.Any()).Return(nil, nil).AnyTimes()

	return validatorCtrl, mockSharesStorage
}

type mockShares []*types.SSVShare

func (m mockShares) Range(_ basedb.Reader, fn func(*types.SSVShare) bool) {
	for _, share := range m {
		if !fn(share) {
			break
		}
	}
}

func (m mockShares) Get(_ basedb.Reader, pubKey []byte) (*types.SSVShare, bool) {
	for _, share := range m {
		if bytes.Equal(share.SharePubKey, pubKey) {
			return share, true
		}
	}
	return nil, false
}

func (m mockShares) List(_ basedb.Reader, filters ...registrystorage.SharesFilter) []*types.SSVShare {
	return m
}
func (m mockShares) Save(_ basedb.ReadWriter, shares ...*types.SSVShare) error { return nil }
func (m mockShares) Delete(_ basedb.ReadWriter, pubKey []byte) error           { return nil }
func (m mockShares) Drop() error                                               { return nil }
func (m mockShares) UpdateValidatorsMetadata(metadataMap beacon.ValidatorMetadataMap) (beacon.ValidatorMetadataMap, error) {
	return nil, nil
}<|MERGE_RESOLUTION|>--- conflicted
+++ resolved
@@ -107,93 +107,9 @@
 			},
 		},
 	}
-<<<<<<< HEAD
-	_ = sharesWithoutMetadata
-
-	testCases := []struct {
-		name                       string
-		shareStorageListResponse   []*types.SSVShare
-		syncHighestDecidedResponse error
-		getValidatorDataResponse   error
-	}{
-		{"no shares of non-committee", nil, nil, nil},
-		{"set up non-committee validators", sharesWithMetadata, nil, nil},
-		{"set up non-committee validators without metadata", sharesWithoutMetadata, nil, nil},
-		{"fail to sync highest decided", sharesWithMetadata, errors.New("failed to sync highest decided"), nil},
-		{"fail to update validators metadata", sharesWithMetadata, nil, errors.New("could not update all validators")},
-	}
-
-	for _, tc := range testCases {
-		t.Run(tc.name, func(t *testing.T) {
-			operatorPrivateKey, err := keys.GeneratePrivateKey()
-			require.NoError(t, err)
-
-			ctrl, logger, sharesStorage, network, _, recipientStorage, bc := setupCommonTestComponents(t, operatorPrivateKey)
-
-			defer ctrl.Finish()
-			mockValidatorsMap := validators.New(t.Context())
-
-			subnets := commons.Subnets{}
-			for _, share := range sharesWithMetadata {
-				subnets.Set(commons.CommitteeSubnetAlan(share.CommitteeID()))
-			}
-
-			network.EXPECT().ActiveSubnets().Return(subnets).AnyTimes()
-			network.EXPECT().FixedSubnets().Return(commons.Subnets{}).AnyTimes()
-
-			if tc.shareStorageListResponse == nil {
-				sharesStorage.EXPECT().List(gomock.Any(), gomock.Any()).Return(tc.shareStorageListResponse).Times(1)
-			} else {
-				sharesStorage.EXPECT().Get(gomock.Any(), gomock.Any()).DoAndReturn(func(_ basedb.Reader, pubKey []byte) (*types.SSVShare, bool) {
-					for _, share := range tc.shareStorageListResponse {
-						if hex.EncodeToString(share.Share.ValidatorPubKey[:]) == hex.EncodeToString(pubKey) {
-							return share, true
-						}
-					}
-					return nil, false
-				}).AnyTimes()
-				sharesStorage.EXPECT().List(gomock.Any(), gomock.Any()).Return(tc.shareStorageListResponse).AnyTimes()
-				sharesStorage.EXPECT().Range(gomock.Any(), gomock.Any()).DoAndReturn(func(_ basedb.Reader, fn func(*types.SSVShare) bool) {
-					for _, share := range tc.shareStorageListResponse {
-						if !fn(share) {
-							break
-						}
-					}
-				}).AnyTimes()
-				recipientStorage.EXPECT().GetRecipientData(gomock.Any(), gomock.Any()).Return(recipientData, true, nil).AnyTimes()
-			}
-
-			mockValidatorStore := registrystoragemocks.NewMockValidatorStore(ctrl)
-			mockValidatorStore.EXPECT().OperatorValidators(gomock.Any()).Return(sharesWithMetadata).AnyTimes()
-
-			validatorStartFunc := func(validator *validator.Validator) (bool, error) {
-				return true, nil
-			}
-			controllerOptions := MockControllerOptions{
-				beacon:            bc,
-				network:           network,
-				operatorDataStore: operatorDataStore,
-				operatorStorage:   operatorStore,
-				sharesStorage:     sharesStorage,
-				recipientsStorage: recipientStorage,
-				validatorsMap:     mockValidatorsMap,
-				validatorStore:    mockValidatorStore,
-				validatorCommonOpts: &validator.CommonOptions{
-					ExporterOptions: exporter.Options{
-						Enabled: true,
-					},
-				},
-			}
-			ctr := setupController(t, logger, controllerOptions)
-			ctr.validatorStartFunc = validatorStartFunc
-			ctr.StartValidators(t.Context())
-		})
-	}
-=======
 	ctr := setupController(t, logger, controllerOptions)
 	err := ctr.StartValidators(t.Context())
 	require.NoError(t, err)
->>>>>>> 7bcd367e
 }
 
 func TestHandleNonCommitteeMessages(t *testing.T) {
