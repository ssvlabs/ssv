package validator

import (
	"time"

	"github.com/attestantio/go-eth2-client/spec/phase0"
	"github.com/ethereum/go-ethereum/common"
	spectypes "github.com/ssvlabs/ssv-spec/types"
	"go.uber.org/multierr"
	"go.uber.org/zap"

	"github.com/ssvlabs/ssv/logging/fields"
	"github.com/ssvlabs/ssv/operator/duties"
	"github.com/ssvlabs/ssv/protocol/v2/ssv/validator"
	"github.com/ssvlabs/ssv/protocol/v2/types"
)

func (c *controller) taskLogger(taskName string, fields ...zap.Field) *zap.Logger {
	return c.logger.Named("TaskExecutor").
		With(zap.String("task", taskName)).
		With(fields...)
}

func (c *controller) StopValidator(pubKey spectypes.ValidatorPK) error {
	logger := c.taskLogger("StopValidator", fields.PubKey(pubKey[:]))

	validatorsRemovedCounter.Add(c.ctx, 1)
	c.onShareStop(pubKey)

	logger.Info("removed validator")

	return nil
}

func (c *controller) LiquidateCluster(owner common.Address, operatorIDs []spectypes.OperatorID, toLiquidate []*types.SSVShare) error {
	logger := c.taskLogger("LiquidateCluster", fields.Owner(owner), fields.OperatorIDs(operatorIDs))

	for _, share := range toLiquidate {
		c.onShareStop(share.ValidatorPubKey)
		logger.With(fields.PubKey(share.ValidatorPubKey[:])).Debug("liquidated share")
	}

	return nil
}

func (c *controller) ReactivateCluster(owner common.Address, operatorIDs []spectypes.OperatorID, toReactivate []*types.SSVShare) error {
	logger := c.taskLogger("ReactivateCluster", fields.Owner(owner), fields.OperatorIDs(operatorIDs))
	var startedValidators int
	var errs error
	for _, share := range toReactivate {
		started, err := c.onShareStart(share)
		if err != nil {
			errs = multierr.Append(errs, err)
			continue
		}
		if started {
			startedValidators++
		}
	}
	if startedValidators > 0 {
		// Notify DutyScheduler about the changes in validator indices without blocking.
		go func() {
<<<<<<< HEAD
			if !c.reportIndicesChange(c.ctx) {
=======
			ctx := context.Background() // TODO: pass context
			if !c.reportIndicesChange(ctx, 2*c.networkConfig.GetSlotDuration()) {
>>>>>>> 8b4fb83e
				logger.Error("failed to notify indices change")
			}
		}()
	}
	logger.Debug("reactivated cluster",
		zap.Int("cluster_validators", len(toReactivate)),
		zap.Int("started_validators", startedValidators))

	return errs
}

func (c *controller) UpdateFeeRecipient(owner, recipient common.Address) error {
	logger := c.taskLogger("UpdateFeeRecipient",
		zap.String("owner", owner.String()),
		zap.String("fee_recipient", recipient.String()))

	c.validatorsMap.ForEachValidator(func(v *validator.Validator) bool {
		if v.Share.OwnerAddress == owner {
			v.Share.FeeRecipientAddress = recipient

			logger.Debug("updated recipient address")
		}
		return true
	})

	return nil
}

func (c *controller) ExitValidator(pubKey phase0.BLSPubKey, blockNumber uint64, validatorIndex phase0.ValidatorIndex, ownValidator bool) error {
	logger := c.taskLogger("ExitValidator",
		fields.PubKey(pubKey[:]),
		fields.BlockNumber(blockNumber),
		zap.Uint64("validator_index", uint64(validatorIndex)),
	)

	exitDesc := duties.ExitDescriptor{
		OwnValidator:   ownValidator,
		PubKey:         pubKey,
		ValidatorIndex: validatorIndex,
		BlockNumber:    blockNumber,
	}

	go func() {
		select {
		case c.validatorExitCh <- exitDesc:
			logger.Debug("added voluntary exit task to pipeline")
		case <-time.After(2 * c.networkConfig.GetSlotDuration()):
			logger.Error("failed to schedule ExitValidator duty!")
		}
	}()

	return nil
}<|MERGE_RESOLUTION|>--- conflicted
+++ resolved
@@ -60,12 +60,7 @@
 	if startedValidators > 0 {
 		// Notify DutyScheduler about the changes in validator indices without blocking.
 		go func() {
-<<<<<<< HEAD
 			if !c.reportIndicesChange(c.ctx) {
-=======
-			ctx := context.Background() // TODO: pass context
-			if !c.reportIndicesChange(ctx, 2*c.networkConfig.GetSlotDuration()) {
->>>>>>> 8b4fb83e
 				logger.Error("failed to notify indices change")
 			}
 		}()
