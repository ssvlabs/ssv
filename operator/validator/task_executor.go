--- conflicted
+++ resolved
@@ -61,14 +61,8 @@
 	if startedValidators > 0 {
 		// Notify DutyScheduler about the changes in validator indices without blocking.
 		go func() {
-<<<<<<< HEAD
-			select {
-			case c.indicesChange <- struct{}{}:
-			case <-time.After(c.networkConfig.SlotDuration()):
-=======
 			ctx := context.Background() // TODO: pass context
-			if !c.reportIndicesChange(ctx, 2*c.beacon.GetBeaconNetwork().SlotDurationSec()) {
->>>>>>> bfec50e9
+			if !c.reportIndicesChange(ctx, 2*c.networkConfig.SlotDuration()) {
 				logger.Error("failed to notify indices change")
 			}
 		}()
