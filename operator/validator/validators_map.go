--- conflicted
+++ resolved
@@ -118,12 +118,7 @@
 		committee[i] = fmt.Sprintf(`[OperatorID=%d, PubKey=%x]`, c.OperatorID, c.PubKey)
 	}
 	logger.Debug(msg,
-<<<<<<< HEAD
-		logging.PubKey(s.ValidatorPubKey),
+		fields.PubKey(s.ValidatorPubKey),
 		zap.Uint64("node_id", s.OperatorID),
-=======
-		fields.PubKey(s.ValidatorPubKey),
-		zap.Uint64("node_id", uint64(s.OperatorID)),
->>>>>>> 9681696c
 		zap.Strings("committee", committee))
 }