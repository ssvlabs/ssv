package metadata

import (
	"context"
	"fmt"
	"maps"
	"math/big"
	"slices"
	"time"

	"github.com/attestantio/go-eth2-client/spec/phase0"
	spectypes "github.com/ssvlabs/ssv-spec/types"
	"go.uber.org/zap"

	"github.com/ssvlabs/ssv/logging/fields"
	networkcommons "github.com/ssvlabs/ssv/network/commons"
	"github.com/ssvlabs/ssv/protocol/v2/blockchain/beacon"
	ssvtypes "github.com/ssvlabs/ssv/protocol/v2/types"
	registrystorage "github.com/ssvlabs/ssv/registry/storage"
	"github.com/ssvlabs/ssv/storage/basedb"
)

//go:generate go tool -modfile=../../../tool.mod mockgen -package=metadata -destination=./mocks.go -source=./syncer.go

const (
	defaultSyncInterval      = 12 * time.Minute
	defaultStreamInterval    = 2 * time.Second
	defaultUpdateSendTimeout = 30 * time.Second
	batchSize                = 512
)

type Syncer struct {
	logger            *zap.Logger
	shareStorage      shareStorage
	validatorStore    selfValidatorStore
	beaconNode        beacon.BeaconNode
	fixedSubnets      networkcommons.Subnets
	syncInterval      time.Duration
	streamInterval    time.Duration
	updateSendTimeout time.Duration
}

type shareStorage interface {
	List(txn basedb.Reader, filters ...registrystorage.SharesFilter) []*ssvtypes.SSVShare
	Range(txn basedb.Reader, fn func(*ssvtypes.SSVShare) bool)
	UpdateValidatorsMetadata(beacon.ValidatorMetadataMap) (beacon.ValidatorMetadataMap, error)
}

type selfValidatorStore interface {
	SelfValidators() []*ssvtypes.SSVShare
}

func NewSyncer(
	logger *zap.Logger,
	shareStorage shareStorage,
	validatorStore selfValidatorStore,
	beaconNode beacon.BeaconNode,
	fixedSubnets networkcommons.Subnets,
	opts ...Option,
) *Syncer {
	u := &Syncer{
		logger:            logger,
		shareStorage:      shareStorage,
		validatorStore:    validatorStore,
		beaconNode:        beaconNode,
		fixedSubnets:      fixedSubnets,
		syncInterval:      defaultSyncInterval,
		streamInterval:    defaultStreamInterval,
		updateSendTimeout: defaultUpdateSendTimeout,
	}

	for _, opt := range opts {
		opt(u)
	}

	return u
}

type Option func(*Syncer)

func WithSyncInterval(interval time.Duration) Option {
	return func(u *Syncer) {
		u.syncInterval = interval
	}
}

func (s *Syncer) SyncOnStartup(ctx context.Context) (beacon.ValidatorMetadataMap, error) {
	subnetsBuf := new(big.Int)
	ownSubnets := s.selfSubnets(subnetsBuf)

	// Load non-liquidated shares.
	shares := s.shareStorage.List(nil, registrystorage.ByNotLiquidated(), func(share *ssvtypes.SSVShare) bool {
		networkcommons.SetCommitteeSubnet(subnetsBuf, share.CommitteeID())
		subnet := subnetsBuf.Uint64()
		return ownSubnets[subnet] != 0
	})
	if len(shares) == 0 {
		s.logger.Info("could not find non-liquidated own subnets validator shares on initial metadata retrieval")
		return nil, nil
	}

	// Skip syncing if metadata was already fetched before
	// to prevent blocking startup after first sync.
	needToSync := false
	pubKeysToFetch := make([]spectypes.ValidatorPK, 0, len(shares))
	for _, share := range shares {
		pubKeysToFetch = append(pubKeysToFetch, share.ValidatorPubKey)
		if !share.HasBeaconMetadata() {
			needToSync = true
		}
	}
	if !needToSync {
		// Stream should take it over from here.
		return nil, nil
	}

	// Sync all pubkeys that belong to own subnets. We don't need to batch them because we need to wait here until all of them are synced.
	return s.Sync(ctx, pubKeysToFetch)
}

// Sync retrieves metadata for the provided public keys and updates storage accordingly.
// Returns updated metadata for keys that had changes. Returns nil if no keys were provided or no updates occurred.
func (s *Syncer) Sync(ctx context.Context, pubKeys []spectypes.ValidatorPK) (beacon.ValidatorMetadataMap, error) {
	fetchStart := time.Now()
	metadata, err := s.Fetch(ctx, pubKeys)
	if err != nil {
		return nil, fmt.Errorf("fetch metadata: %w", err)
	}

	s.logger.Debug("🆕 fetched validators metadata",
		fields.Took(time.Since(fetchStart)),
		zap.Int("requested_count", len(pubKeys)),
		zap.Int("received_count", len(metadata)),
	)

	updateStart := time.Now()
	// TODO: Refactor share storage to support passing context.
	updatedValidators, err := s.shareStorage.UpdateValidatorsMetadata(metadata)
	if err != nil {
		return nil, fmt.Errorf("update metadata: %w", err)
	}

	s.logger.Debug("🆕 saved validators metadata",
		fields.Took(time.Since(updateStart)),
		zap.Int("received_count", len(metadata)),
		zap.Int("updated_count", len(updatedValidators)),
	)

	return updatedValidators, nil
}

<<<<<<< HEAD
func (s *Syncer) Fetch(_ context.Context, pubKeys []spectypes.ValidatorPK) (beacon.ValidatorMetadataMap, error) {
=======
func (s *Syncer) Fetch(ctx context.Context, pubKeys []spectypes.ValidatorPK) (ValidatorMap, error) {
>>>>>>> 54f8a5c1
	if len(pubKeys) == 0 {
		return nil, nil
	}

	blsPubKeys := make([]phase0.BLSPubKey, len(pubKeys))
	for i, pk := range pubKeys {
		blsPubKeys[i] = phase0.BLSPubKey(pk)
	}

	validatorsIndexMap, err := s.beaconNode.GetValidatorData(ctx, blsPubKeys)
	if err != nil {
		return nil, fmt.Errorf("get validator data from beacon node: %w", err)
	}

	results := make(beacon.ValidatorMetadataMap, len(validatorsIndexMap))
	for _, v := range validatorsIndexMap {
		meta := &beacon.ValidatorMetadata{
			Status:          v.Status,
			Index:           v.Index,
			ActivationEpoch: v.Validator.ActivationEpoch,
			ExitEpoch:       v.Validator.ExitEpoch,
		}
		results[spectypes.ValidatorPK(v.Validator.PublicKey)] = meta
	}

	return results, nil
}

func (s *Syncer) Stream(ctx context.Context) <-chan SyncBatch {
	metadataUpdates := make(chan SyncBatch)

	go func() {
		defer close(metadataUpdates)

		subnetsBuf := new(big.Int)

		for {
			batch, done, err := s.syncNextBatch(ctx, subnetsBuf)
			if err != nil {
				s.logger.Warn("failed to prepare validators metadata",
					zap.Error(err),
				)
				if slept := s.sleep(ctx, s.streamInterval); !slept {
					return
				}
				continue
			}

			if len(batch.After) == 0 {
				if slept := s.sleep(ctx, s.streamInterval); !slept {
					return
				}
				continue
			}

			// TODO: use time.After when Go is updated to 1.23
			timer := time.NewTimer(s.updateSendTimeout)
			select {
			case metadataUpdates <- batch:
				// Only sleep if there aren't more validators to fetch metadata for.
				// It's done to wait for some data to appear. Without sleep, the next batch would likely be empty.
				if done {
					if slept := s.sleep(ctx, s.streamInterval); !slept {
						// canceled context
						timer.Stop()
						return
					}
				}
			case <-ctx.Done():
				timer.Stop()
				return
			case <-timer.C:
				s.logger.Warn("timed out waiting for sending update")
			}
			timer.Stop()
		}
	}()

	return metadataUpdates
}

// syncNextBatch syncs the next batch.
// It is used only by Stream method.
// The maximal size is batchSize as we want to reduce the load while streaming.
// Therefore, syncNextBatch should be called in a loop, so the rest will be prepared by next calls.
func (s *Syncer) syncNextBatch(ctx context.Context, subnetsBuf *big.Int) (SyncBatch, bool, error) {
	// TODO: Methods called here don't handle context, so this is a workaround to handle done context. It should be removed once ctx is handled gracefully.
	select {
	case <-ctx.Done():
		return SyncBatch{}, false, ctx.Err()
	default:
	}

	beforeMetadata := s.nextBatchFromDB(ctx, subnetsBuf)
	if len(beforeMetadata) == 0 {
		return SyncBatch{}, false, nil
	}

	afterMetadata, err := s.Sync(ctx, slices.Collect(maps.Keys(beforeMetadata)))
	if err != nil {
		return SyncBatch{}, false, fmt.Errorf("sync: %w", err)
	}

	syncBatch := SyncBatch{
		Before: beforeMetadata,
		After:  afterMetadata,
	}

	return syncBatch, len(beforeMetadata) < batchSize, nil
}

// nextBatchFromDB returns metadata for non-liquidated shares from DB that are most deserving of an update.
// It prioritizes shares whose metadata was never fetched or became stale based on BeaconMetadataLastUpdated.
func (s *Syncer) nextBatchFromDB(_ context.Context, subnetsBuf *big.Int) beacon.ValidatorMetadataMap {
	// TODO: use context, return if it's done
	ownSubnets := s.selfSubnets(subnetsBuf)

	var staleShares, newShares []*ssvtypes.SSVShare
	s.shareStorage.Range(nil, func(share *ssvtypes.SSVShare) bool {
		if share.Liquidated {
			return true
		}

		networkcommons.SetCommitteeSubnet(subnetsBuf, share.CommitteeID())
		subnet := subnetsBuf.Uint64()
		if ownSubnets[subnet] == 0 {
			return true
		}

		// Fetch new and stale shares only.
		if !share.HasBeaconMetadata() && share.BeaconMetadataLastUpdated.IsZero() {
			// Metadata was never fetched for this share, so it's considered new.
			newShares = append(newShares, share)
		} else if time.Since(share.BeaconMetadataLastUpdated) > s.syncInterval {
			// Metadata hasn't been fetched for a while, so it's considered stale.
			staleShares = append(staleShares, share)
		}

		return len(newShares) < batchSize
	})

	// Combine validators up to batchSize, prioritizing the new ones.
	shares := append(newShares, staleShares...)
	if len(shares) > batchSize {
		shares = shares[:batchSize]
	}

	metadataMap := make(beacon.ValidatorMetadataMap, len(shares))
	for _, share := range shares {
		metadataMap[share.ValidatorPubKey] = share.BeaconMetadata()
	}

	return metadataMap
}

func (s *Syncer) sleep(ctx context.Context, d time.Duration) (slept bool) {
	// TODO: use time.After when Go is updated to 1.23
	timer := time.NewTimer(d)
	defer timer.Stop()

	select {
	case <-ctx.Done():
		return false
	case <-timer.C:
		return true
	}
}

// selfSubnets calculates the operator's subnets by adding up the fixed subnets and the active committees
// it recvs big int buffer for memory reusing, if is nil it will allocate new
func (s *Syncer) selfSubnets(buf *big.Int) networkcommons.Subnets {
	// Start off with a copy of the fixed subnets (e.g., exporter subscribed to all subnets).
	localBuf := buf
	if localBuf == nil {
		localBuf = new(big.Int)
	}

	mySubnets := make(networkcommons.Subnets, networkcommons.SubnetsCount)
	copy(mySubnets, s.fixedSubnets)

	// Compute the new subnets according to the active committees/validators.
	myValidators := s.validatorStore.SelfValidators()
	for _, v := range myValidators {
		networkcommons.SetCommitteeSubnet(localBuf, v.CommitteeID())
		mySubnets[localBuf.Uint64()] = 1
	}

	return mySubnets
}<|MERGE_RESOLUTION|>--- conflicted
+++ resolved
@@ -149,11 +149,7 @@
 	return updatedValidators, nil
 }
 
-<<<<<<< HEAD
-func (s *Syncer) Fetch(_ context.Context, pubKeys []spectypes.ValidatorPK) (beacon.ValidatorMetadataMap, error) {
-=======
-func (s *Syncer) Fetch(ctx context.Context, pubKeys []spectypes.ValidatorPK) (ValidatorMap, error) {
->>>>>>> 54f8a5c1
+func (s *Syncer) Fetch(ctx context.Context, pubKeys []spectypes.ValidatorPK) (beacon.ValidatorMetadataMap, error) {
 	if len(pubKeys) == 0 {
 		return nil, nil
 	}
