--- conflicted
+++ resolved
@@ -93,16 +93,8 @@
 				return result, nil
 			}).AnyTimes()
 
-<<<<<<< HEAD
-			noSubnets, err := commons.FromString("0x00000000000000000000000000000000")
-			require.NoError(t, err)
-
-			syncer := NewSyncer(logger, sharesStorage, validatorStore, beaconNode, noSubnets)
-			_, err = syncer.Sync(context.TODO(), []spectypes.ValidatorPK{tc.testPublicKey})
-=======
-			syncer := NewSyncer(logger, sharesStorage, validatorStore, networkconfig.TestNetwork, beaconNode, commons.ZeroSubnets)
+			syncer := NewSyncer(logger, sharesStorage, validatorStore, beaconNode, commons.ZeroSubnets)
 			_, err := syncer.Sync(context.TODO(), []spectypes.ValidatorPK{tc.testPublicKey})
->>>>>>> d9322e02
 			if tc.sharesStorageErr != nil {
 				require.ErrorIs(t, err, tc.sharesStorageErr)
 			} else {
@@ -654,14 +646,7 @@
 	// Define the interval we want to set
 	interval := testSyncInterval * 2
 
-<<<<<<< HEAD
-	noSubnets, err := commons.FromString("0x00000000000000000000000000000000")
-	require.NoError(t, err)
-
 	// Create a Syncer with the WithSyncInterval option
-=======
-	// Create an Syncer with the WithSyncInterval option
->>>>>>> d9322e02
 	syncer := NewSyncer(
 		logger,
 		mockShareStorage,
