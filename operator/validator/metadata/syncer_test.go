--- conflicted
+++ resolved
@@ -95,16 +95,8 @@
 				return result, nil
 			}).AnyTimes()
 
-<<<<<<< HEAD
-			noSubnets, err := commons.FromString("0x00000000000000000000000000000000")
-			require.NoError(t, err)
-
-			syncer := NewSyncer(logger, sharesStorage, validatorStore, networkconfig.TestNetwork.BeaconConfig, beaconNode, noSubnets)
-			_, err = syncer.Sync(context.TODO(), []spectypes.ValidatorPK{tc.testPublicKey})
-=======
-			syncer := NewSyncer(logger, sharesStorage, validatorStore, networkconfig.TestNetwork, beaconNode, commons.ZeroSubnets)
+			syncer := NewSyncer(logger, sharesStorage, validatorStore, networkconfig.TestNetwork.BeaconConfig, beaconNode, commons.ZeroSubnets)
 			_, err := syncer.Sync(context.TODO(), []spectypes.ValidatorPK{tc.testPublicKey})
->>>>>>> 01a1c6cb
 			if tc.sharesStorageErr != nil {
 				require.ErrorIs(t, err, tc.sharesStorageErr)
 			} else {
