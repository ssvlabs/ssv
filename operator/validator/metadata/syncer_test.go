--- conflicted
+++ resolved
@@ -98,11 +98,7 @@
 			noSubnets, err := commons.FromString("0x00000000000000000000000000000000")
 			require.NoError(t, err)
 
-<<<<<<< HEAD
-			syncer := NewSyncer(logger, sharesStorage, validatorStore, networkconfig.TestNetwork.BeaconConfig, beaconNode, noSubnets)
-=======
 			syncer := NewSyncer(logger, sharesStorage, validatorStore, networkconfig.TestNetwork, beaconNode, noSubnets)
->>>>>>> 47ea4bc1
 			_, err = syncer.Sync(context.TODO(), []spectypes.ValidatorPK{tc.testPublicKey})
 			if tc.sharesStorageErr != nil {
 				require.ErrorIs(t, err, tc.sharesStorageErr)
@@ -429,11 +425,7 @@
 			shareStorage:      mockShareStorage,
 			validatorStore:    mockValidatorStore,
 			beaconNode:        defaultMockBeaconNode,
-<<<<<<< HEAD
-			beaconConfig:      networkconfig.TestNetwork.BeaconConfig,
-=======
 			networkConfig:     networkconfig.TestNetwork,
->>>>>>> 47ea4bc1
 			syncInterval:      testSyncInterval,
 			streamInterval:    testStreamInterval,
 			updateSendTimeout: testUpdateSendTimeout,
@@ -532,11 +524,7 @@
 			shareStorage:      mockShareStorage,
 			validatorStore:    mockValidatorStore,
 			beaconNode:        errMockBeaconNode,
-<<<<<<< HEAD
-			beaconConfig:      networkconfig.TestNetwork.BeaconConfig,
-=======
 			networkConfig:     networkconfig.TestNetwork,
->>>>>>> 47ea4bc1
 			syncInterval:      testSyncInterval,
 			streamInterval:    testStreamInterval,
 			updateSendTimeout: testUpdateSendTimeout,
@@ -610,11 +598,7 @@
 			shareStorage:      mockShareStorage,
 			validatorStore:    mockValidatorStore,
 			beaconNode:        defaultMockBeaconNode,
-<<<<<<< HEAD
-			beaconConfig:      networkconfig.TestNetwork.BeaconConfig,
-=======
 			networkConfig:     networkconfig.TestNetwork,
->>>>>>> 47ea4bc1
 			syncInterval:      testSyncInterval,
 			streamInterval:    testStreamInterval,
 			updateSendTimeout: testUpdateSendTimeout,
@@ -689,11 +673,7 @@
 		logger,
 		mockShareStorage,
 		mockValidatorStore,
-<<<<<<< HEAD
-		networkconfig.TestNetwork.BeaconConfig,
-=======
 		networkconfig.TestNetwork,
->>>>>>> 47ea4bc1
 		mockBeaconNode,
 		noSubnets,
 		WithSyncInterval(interval),
