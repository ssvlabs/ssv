--- conflicted
+++ resolved
@@ -14,13 +14,9 @@
 	"github.com/stretchr/testify/require"
 	"go.uber.org/mock/gomock"
 
-<<<<<<< HEAD
-	"github.com/ssvlabs/ssv/logging"
-=======
 	"github.com/ssvlabs/ssv-spec/types/testingutils"
 
 	"github.com/ssvlabs/ssv/observability/log"
->>>>>>> d2e1bfc6
 	"github.com/ssvlabs/ssv/registry/storage"
 	"github.com/ssvlabs/ssv/ssvsigner/keys"
 
@@ -214,11 +210,6 @@
 
 	mockValidatorsMap := validators.New(testCtx)
 
-<<<<<<< HEAD
-	operatorStore, done := newOperatorStorageForTest(logging.TestLogger(t))
-	defer done()
-
-=======
 	operatorStore, done := newOperatorStorageForTest(log.TestLogger(t))
 	defer done()
 
@@ -226,7 +217,6 @@
 		return true, nil
 	}
 
->>>>>>> d2e1bfc6
 	controllerOptions := MockControllerOptions{
 		beacon:            bc,
 		network:           network,
@@ -242,17 +232,9 @@
 		signer:          signer,
 		operatorStorage: operatorStore,
 	}
-<<<<<<< HEAD
-	ctr := setupController(logger, controllerOptions)
-	ctr.validatorStartFunc = func(validator *validator.Validator) (bool, error) {
-		return true, nil
-	}
-	ctr.indicesChange = make(chan struct{})
-=======
 	ctr := setupController(t, logger, controllerOptions)
 	ctr.validatorStartFunc = validatorStartFunc
 	ctr.indicesChangeCh = make(chan struct{})
->>>>>>> d2e1bfc6
 
 	encryptedPrivKey, err := operatorPrivKey.Public().Encrypt([]byte(secretKeys[0].SerializeToHexStr()))
 	require.NoError(t, err)
