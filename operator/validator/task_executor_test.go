--- conflicted
+++ resolved
@@ -9,11 +9,11 @@
 	v1 "github.com/attestantio/go-eth2-client/api/v1"
 	"github.com/ethereum/go-ethereum/common"
 	"github.com/herumi/bls-eth-go-binary/bls"
+	spectypes "github.com/ssvlabs/ssv-spec/types"
+	"github.com/ssvlabs/ssv-spec/types/testingutils"
 	"github.com/stretchr/testify/require"
 	"go.uber.org/mock/gomock"
 
-	spectypes "github.com/ssvlabs/ssv-spec/types"
-	"github.com/ssvlabs/ssv-spec/types/testingutils"
 	ibftstorage "github.com/ssvlabs/ssv/ibft/storage"
 	"github.com/ssvlabs/ssv/networkconfig"
 	operatordatastore "github.com/ssvlabs/ssv/operator/datastore"
@@ -31,22 +31,12 @@
 	require.NoError(t, secretKey.SetHexString(sk1Str))
 	require.NoError(t, secretKey2.SetHexString(sk2Str))
 
-<<<<<<< HEAD
 	firstValidator := &validator.Validator{
 		DutyRunners: runner.ValidatorDutyRunners{},
-		Storage:     ibftstorage.NewStores(),
+
 		Share: &types.SSVShare{
 			Share: spectypes.Share{
 				ValidatorPubKey: spectypes.ValidatorPK(secretKey.GetPublicKey().Serialize()),
-=======
-	firstValidator, err := validators.NewValidatorContainer(
-		&validator.Validator{
-			DutyRunners: runner.ValidatorDutyRunners{},
-			Share: &types.SSVShare{
-				Share: spectypes.Share{
-					ValidatorPubKey: spectypes.ValidatorPK(secretKey.GetPublicKey().Serialize()),
-				},
->>>>>>> 24f6f607
 			},
 		},
 	}
@@ -102,22 +92,12 @@
 	require.NoError(t, secretKey.SetHexString(sk1Str))
 	require.NoError(t, secretKey2.SetHexString(sk2Str))
 
-<<<<<<< HEAD
 	firstValidator := &validator.Validator{
 		DutyRunners: runner.ValidatorDutyRunners{},
-		Storage:     ibftstorage.NewStores(),
+
 		Share: &types.SSVShare{
 			Share: spectypes.Share{
 				ValidatorPubKey: spectypes.ValidatorPK(secretKey.GetPublicKey().Serialize()),
-=======
-	firstValidator, err := validators.NewValidatorContainer(
-		&validator.Validator{
-			DutyRunners: runner.ValidatorDutyRunners{},
-			Share: &types.SSVShare{
-				Share: spectypes.Share{
-					ValidatorPubKey: spectypes.ValidatorPK(secretKey.GetPublicKey().Serialize()),
-				},
->>>>>>> 24f6f607
 			},
 		},
 	}
