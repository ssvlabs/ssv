--- conflicted
+++ resolved
@@ -1,45 +1,28 @@
 package validator
 
 import (
-<<<<<<< HEAD
-	"go.uber.org/zap"
-
-	"github.com/bloxapp/ssv/network/forks"
-	"github.com/bloxapp/ssv/protocol/v2/ssv/queue"
-=======
 	spectypes "github.com/bloxapp/ssv-spec/types"
 	"go.uber.org/zap"
 
 	"github.com/bloxapp/ssv/network/commons"
->>>>>>> 4d8f410f
+	"github.com/bloxapp/ssv/network/forks"
+	"github.com/bloxapp/ssv/protocol/v2/ssv/queue"
 )
 
 const bufSize = 1024
 
-<<<<<<< HEAD
-func newMessageRouter(logger *zap.Logger, msgID forks.MsgIDFunc) *messageRouter {
+func newMessageRouter(logger *zap.Logger) *messageRouter {
 	return &messageRouter{
 		logger: logger,
 		ch:     make(chan *queue.DecodedSSVMessage, bufSize),
-		msgID:  msgID,
-=======
-func newMessageRouter() *messageRouter {
-	return &messageRouter{
-		ch:    make(chan spectypes.SSVMessage, bufSize),
-		msgID: commons.MsgID(),
->>>>>>> 4d8f410f
+		msgID:  commons.MsgID(),
 	}
 }
 
 type messageRouter struct {
-<<<<<<< HEAD
 	logger *zap.Logger
 	ch     chan *queue.DecodedSSVMessage
-	msgID  forks.MsgIDFunc
-=======
-	ch    chan spectypes.SSVMessage
-	msgID commons.MsgIDFunc
->>>>>>> 4d8f410f
+	msgID  commons.MsgIDFunc
 }
 
 func (r *messageRouter) Route(logger *zap.Logger, message *queue.DecodedSSVMessage) {
