---
apiVersion: v1
kind: Service
metadata:
  name: ssv-node-paul-lh-svc
  namespace: REPLACE_NAMESPACE
  labels:
    app: ssv-node-paul-lh
spec:
  type: ClusterIP
  ports:
    - port: 12005
      protocol: UDP
      targetPort: 12005
      name: port-12005
    - port: 13005
      protocol: TCP
      targetPort: 13005
      name: port-13005
    - port: 15005
      protocol: TCP
      targetPort: 15005
      name: port-15005
  selector:
    app: ssv-node-paul-lh
---
apiVersion: REPLACE_API_VERSION 
kind: Deployment
metadata:
  labels:
    app: ssv-node-paul-lh
  name: ssv-node-paul-lh
  namespace: REPLACE_NAMESPACE
spec:
  replicas: REPLACE_REPLICAS
  strategy:
    type: Recreate
  selector:
    matchLabels:
      app: ssv-node-paul-lh
  template:
    metadata:
      labels:
        app: ssv-node-paul-lh
    spec:
      affinity:
        nodeAffinity:
          requiredDuringSchedulingIgnoredDuringExecution:
            nodeSelectorTerms:
              - matchExpressions:
                  - key: kubernetes.io/role
                    operator: In
                    values:
                      - ssv-main
      containers:
      - name: ssv-node-paul-lh
        image: REPLACE_DOCKER_REPO:REPLACE_IMAGETAG 
        imagePullPolicy: Always
        resources:
          limits:
            cpu: REPLACE_NODES_CPU_LIMIT
            memory: REPLACE_NODES_MEM_LIMIT
        command: ["make", "start-node"]
        ports:
        - containerPort: 12005
          name: port-12005
          protocol: UDP
          hostPort: 12005            
        - containerPort: 13005
          name: port-13005
          hostPort: 13005
        - containerPort: 15005
          name: port-15005
          hostPort: 15005
        env:
        - name: SHARE_CONFIG
          value: "./data/share.yaml"
        - name: ETH_1_ADDR
          valueFrom:
            secretKeyRef:
              name: config-secrets
              key: eth1_addr
        - name: CONFIG_PATH
          valueFrom:
            secretKeyRef:
              name: config-secrets
              key: config_path
        - name: ENR_KEY
          valueFrom:
            secretKeyRef:
              name: config-secrets
              key: enr_key
        - name: BOOTNODES
          valueFrom:
            secretKeyRef:
              name: config-secrets
              key: boot_node
        - name: REGISTRY_CONTRACT_ADDR_KEY
          valueFrom:
            secretKeyRef:
              name: config-secrets
              key: smart_contract_addr_key
        - name: ETH_1_SYNC_OFFSET
          valueFrom:
            secretKeyRef:
              name: config-secrets
              key: eth_1_sync_offset
              optional: true
        - name: ABI_VERSION
          valueFrom:
            secretKeyRef:
              name: config-secrets
              key: abi_version
              optional: true
        - name: LOG_LEVEL
          value: "info"
        - name: DB_REPORTING
          value: "false"
        - name: PUBSUB_TRACE
          value: "false"
        - name: P2P_LOG
          value: "false"
<<<<<<< HEAD
=======
        - name: DISCOVERY_TYPE_KEY
          value: "discv5"
>>>>>>> 64b35cde
        - name: NETWORK
          value: "prater"
        - name: CONSENSUS_TYPE
          value: "validation"
        - name: HOST_DNS
          value: ""
        - name: HOST_ADDRESS
          value: ""
        - name: GENESIS_EPOCH
          value: "1"
        - name: DB_PATH
          value: "./data/db"
        - name: METRICS_API_PORT
          value: "15005"
        - name: ENABLE_PROFILE
          value: "true"
        volumeMounts:
        - mountPath: /data
          name: ssv-node-paul-lh
        - mountPath: /data/share.yaml
          subPath: share.yaml
          name: ssv-cm-validator-options-paul-lh
      volumes:
      - name: ssv-node-paul-lh
        persistentVolumeClaim:
          claimName: ssv-node-paul-lh
      - name: ssv-cm-validator-options-paul-lh
        configMap:
          name: ssv-cm-validator-options-paul-lh
      tolerations:
        - effect: NoSchedule
          key: kubernetes.io/role
          operator: Exists
      hostNetwork: true   <|MERGE_RESOLUTION|>--- conflicted
+++ resolved
@@ -100,12 +100,6 @@
             secretKeyRef:
               name: config-secrets
               key: smart_contract_addr_key
-        - name: ETH_1_SYNC_OFFSET
-          valueFrom:
-            secretKeyRef:
-              name: config-secrets
-              key: eth_1_sync_offset
-              optional: true
         - name: ABI_VERSION
           valueFrom:
             secretKeyRef:
@@ -120,11 +114,8 @@
           value: "false"
         - name: P2P_LOG
           value: "false"
-<<<<<<< HEAD
-=======
         - name: DISCOVERY_TYPE_KEY
           value: "discv5"
->>>>>>> 64b35cde
         - name: NETWORK
           value: "prater"
         - name: CONSENSUS_TYPE
