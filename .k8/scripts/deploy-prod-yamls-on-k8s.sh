#!/bin/bash

set -x

if [[ -z $1 ]]; then
  echo "Please provide DOCKERREPO"
  exit 1
fi

if [[ -z $2 ]]; then
  echo "Please provide IMAGETAG"
  exit 1
fi

if [[ -z $3 ]]; then
  echo "Please provide NAMESPACE"
  exit 1
fi

if [[ -z $4 ]]; then
  echo "Please provide number of replicas"
  exit 1
fi

if [[ -z $5 ]]; then
  echo "Please provide deployment type: blox-infra-stage|blox-infra-prod"
  exit 1
fi

if [[ -z $6 ]]; then 
  echo "Please provide k8s context"
  exit 1
fi

if [[ -z $7 ]]; then
  echo "Pleae provide domain suffix"
  exit 1
fi

if [[ -z ${8} ]]; then
  echo "Please provide k8s app version"
  exit 1
fi

if [[ -z ${9} ]]; then
  echo "Please provide exporter cpu limit"
  exit 1
fi

if [[ -z ${10} ]]; then
  echo "Please provide exporter mem limit"
  exit 1
fi

DOCKERREPO=$1
IMAGETAG=$2
NAMESPACE=$3
REPLICAS=$4
DEPL_TYPE=$5
K8S_CONTEXT=$6
DOMAIN_SUFFIX=$7
K8S_API_VERSION=$8
EXPORTER_CPU_LIMIT=$9
EXPORTER_MEM_LIMIT=${10}


echo $DOCKERREPO
echo $IMAGETAG
echo $NAMESPACE
echo $REPLICAS
echo $DEPL_TYPE
echo $K8S_CONTEXT
echo $DOMAIN_SUFFIX
echo $K8S_API_VERSION
echo $EXPORTER_CPU_LIMIT
echo $EXPORTER_MEM_LIMIT

# create namespace if not exists
if ! kubectl --context=$K8S_CONTEXT get ns | grep -q $NAMESPACE; then
  echo "$NAMESPACE created"
  kubectl --context=$K8S_CONTEXT create namespace $NAMESPACE
fi

#config
#if [[ -d .k8/configmaps/ ]]; then
#config
  #for file in $(ls -A1 .k8/configmaps/); do
    #sed -i -e "s|REPLACE_NAMESPACE|${NAMESPACE}|g" ".k8/configmaps/${file}" 
  #done
#fi

#if [[ -d .k8/secrets/ ]]; then
  #for file in $(ls -A1 .k8/secrets/); do
   #sed -i -e "s|REPLACE_NAMESPACE|${NAMESPACE}|g" ".k8/secrets/${file}"
  #done
#fi

if [[ -d .k8/yamls/ ]]; then
  for file in $(ls -A1 .k8/yamls/); do
   sed -i -e "s|REPLACE_NAMESPACE|${NAMESPACE}|g" \
          -e "s|REPLACE_DOCKER_REPO|${DOCKERREPO}|g" \
          -e "s|REPLACE_REPLICAS|${REPLICAS}|g" \
          -e "s|REPLACE_DOMAIN_SUFFIX|${DOMAIN_SUFFIX}|g" \
          -e "s|REPLACE_API_VERSION|${K8S_API_VERSION}|g" \
          -e "s|REPLACE_EXPORTER_CPU_LIMIT|${EXPORTER_CPU_LIMIT}|g" \
          -e "s|REPLACE_EXPORTER_MEM_LIMIT|${EXPORTER_MEM_LIMIT}|g" \
	  -e "s|REPLACE_IMAGETAG|${IMAGETAG}|g" ".k8/yamls/${file}" || exit 1
  done
fi

#disable automounting of tokens
#kubectl --context=admin-prod patch serviceaccount default -p "automountServiceAccountToken: false" -n ${NAMESPACE}

#apply network policy
#for file in $(ls -A1 .k8/network-policy/); do
#  sed -i -e "s|REPLACE_NAMESPACE|${NAMESPACE}|g" .k8/network-policy/${file} || exit 1
#done


#secure namespace
#if [ "${DEPL_TYPE}" = "prod" ]; then



  #kubectl --context=admin-prod apply -f .k8/psp/ -n ${NAMESPACE} || exit 1

  #apply network policy
  #for file in $(ls -A1 .k8/network-policy/); do
    #sed -i -e "s|REPLACE_NAMESPACE|${NAMESPACE}|g" .k8/network-policy/${file} || exit 1
  #done
  #kubectl --context=admin-prod apply -f .k8/network-policy/ -n ${NAMESPACE} || exit 1


#fi

#deploy
kubectl --context=$K8S_CONTEXT apply -f .k8/yamls/ssv-exporter.yml || exit 1
kubectl --context=$K8S_CONTEXT apply -f .k8/yamls/ssv-exporter-2.yml || exit 1
<<<<<<< HEAD
kubectl --context=$K8S_CONTEXT apply -f .k8/yamls/ssv-exporter-v2.yml || exit 1
=======
#kubectl --context=$K8S_CONTEXT apply -f .k8/yamls/ssv-exporter-v2.yml || exit 1
>>>>>>> 1a03f0d5
<|MERGE_RESOLUTION|>--- conflicted
+++ resolved
@@ -136,8 +136,4 @@
 #deploy
 kubectl --context=$K8S_CONTEXT apply -f .k8/yamls/ssv-exporter.yml || exit 1
 kubectl --context=$K8S_CONTEXT apply -f .k8/yamls/ssv-exporter-2.yml || exit 1
-<<<<<<< HEAD
-kubectl --context=$K8S_CONTEXT apply -f .k8/yamls/ssv-exporter-v2.yml || exit 1
-=======
-#kubectl --context=$K8S_CONTEXT apply -f .k8/yamls/ssv-exporter-v2.yml || exit 1
->>>>>>> 1a03f0d5
+#kubectl --context=$K8S_CONTEXT apply -f .k8/yamls/ssv-exporter-v2.yml || exit 1