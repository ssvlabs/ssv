--- conflicted
+++ resolved
@@ -114,13 +114,10 @@
               value: 'false'
             - name: PUBSUB_TRACE
               value: 'false'
-<<<<<<< HEAD
-=======
             - name: BUILDER_PROPOSALS
               value: "true"
             - name: DISABLE_IP_RATE_LIMIT
               value: "true"
->>>>>>> 917feddb
           volumeMounts:
             - mountPath: /data
               name: ssv-node-20
