--- conflicted
+++ resolved
@@ -11,39 +11,24 @@
 // SubjectChannel is the channel that will pass the events
 type SubjectChannel chan SubjectEvent
 
-<<<<<<< HEAD
-// SubjectBase represents the base functionality of a subject (used by observers)
-type SubjectBase interface {
-=======
 // Subscriber represents the base functionality of a subject (used by observers)
 type Subscriber interface {
->>>>>>> e82b1d57
 	// Register adds a new observer
 	Register(id string) (SubjectChannel, error)
 	// Deregister removes an observer
 	Deregister(id string)
 }
 
-<<<<<<< HEAD
-// SubjectController introduces "write" capabilities on the subject
-type SubjectController interface {
-=======
 // Publisher introduces "write" capabilities on the subject
 type Publisher interface {
->>>>>>> e82b1d57
 	// Notify emits an event
 	Notify(e SubjectEvent)
 }
 
 // Subject represent the interface for a subject
 type Subject interface {
-<<<<<<< HEAD
-	SubjectBase
-	SubjectController
-=======
 	Subscriber
 	Publisher
->>>>>>> e82b1d57
 }
 
 // subject is the internal implementation of Subject
