--- conflicted
+++ resolved
@@ -76,7 +76,6 @@
     volumes:
       - ./data/ssv-node-4/data:/data
 
-<<<<<<< HEAD
   exporter-node:
     <<: *default-base
     container_name: exporter-node
@@ -85,10 +84,7 @@
     ports:
       - 16005:16000
 
-  # dev services:
-=======
 # dev services:
->>>>>>> e80e4257
 
   ssv-node-1-dev:
     <<: *default-dev
@@ -140,7 +136,6 @@
       CONFIG_PATH: ./config/config.yaml
       SHARE_CONFIG: ./config/share4.yaml
 
-<<<<<<< HEAD
   exporter-node-dev:
     <<: *default-dev
     container_name: exporter-node-dev
@@ -152,10 +147,7 @@
       DEBUG_PORT: 40009
       CONFIG_PATH: ./config/config.exporter.yaml
 
-  # monitoring services
-=======
 # monitoring services
->>>>>>> e80e4257
 
   prometheus:
     container_name: prometheus
