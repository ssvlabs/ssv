--- conflicted
+++ resolved
@@ -179,10 +179,7 @@
 		},
 	}
 	pipeline := instance.commitMsgPipeline()
-<<<<<<< HEAD
 	require.EqualValues(t, "combination of: combination of: basic msg validation, type check, lambda, sequence, authorize, , add commit msg, upon commit msg, ", pipeline.Name())
-=======
-	require.EqualValues(t, "combination of: round, combination of: basic msg validation, type check, lambda, sequence, authorize, , add commit msg, upon commit msg, ", pipeline.Name())
 }
 
 func TestProcessLateCommitMsg(t *testing.T) {
@@ -257,5 +254,4 @@
 			require.Equal(t, test.updated, updated)
 		})
 	}
->>>>>>> 3487d186
 }