package ibft

import (
	"github.com/bloxapp/ssv/ibft/proto"
<<<<<<< HEAD
	"github.com/bloxapp/ssv/utils/threshold"
	"github.com/bloxapp/ssv/validator/storage"
	"github.com/herumi/bls-eth-go-binary/bls"
=======
	"github.com/bloxapp/ssv/storage/collections"
	"github.com/bloxapp/ssv/storage/inmem"
>>>>>>> 45d10dde
	"github.com/stretchr/testify/require"
	"go.uber.org/zap"
	"testing"
)

func testIBFTInstance(t *testing.T) *ibftImpl {
	return &ibftImpl{
		//instances: make([]*Instance, 0),
	}
}

func TestCanStartNewInstance(t *testing.T) {
	sks, nodes := GenerateNodes(4)

	tests := []struct {
		name          string
		opts          StartOptions
		storage       collections.Iibft
		initFinished  bool
		expectedError string
	}{
		{
			"valid next instance start",
			StartOptions{
<<<<<<< HEAD
				PrevInstance: FirstInstanceIdentifier(),
				Identifier:   []byte{1, 2, 3, 4},
				Duty: nil,
				ValidatorShare: storage.Share{
					NodeID:      1,
					PublicKey: validatorPk,
					ShareKey:    sk,
					Committee:   nil,
=======
				Identifier: []byte("lambda_10"),
				SeqNumber:  11,
				Duty:       nil,
				ValidatorShare: collections.ValidatorShare{
					NodeID:      1,
					ValidatorPK: validatorPK(sks),
					ShareKey:    sks[1],
					Committee:   nodes,
>>>>>>> 45d10dde
				},
			},
			populatedStorage(t, sks, 10),
			true,
			"",
		},
		{
			"valid first instance",
			StartOptions{
<<<<<<< HEAD
				PrevInstance: []byte{5, 5, 5, 5},
				Identifier:   []byte{1, 2, 3, 4},
				Duty: nil,
				ValidatorShare: storage.Share{
					NodeID:      1,
					PublicKey: validatorPk,
					ShareKey:    sk,
					Committee:   nil,
=======
				Identifier: []byte("lambda_0"),
				SeqNumber:  0,
				Duty:       nil,
				ValidatorShare: collections.ValidatorShare{
					NodeID:      1,
					ValidatorPK: validatorPK(sks),
					ShareKey:    sks[1],
					Committee:   nodes,
>>>>>>> 45d10dde
				},
			},
			nil,
			true,
			"",
		},
		{
			"didn't finish initialization",
			StartOptions{
<<<<<<< HEAD
				PrevInstance: []byte{5, 5, 5, 5},
				Identifier:   []byte{1, 2, 3, 4},
				Duty: nil,
				ValidatorShare: storage.Share{
					NodeID:      1,
					PublicKey: validatorPk,
					ShareKey:    sk,
					Committee:   nil,
=======
				Identifier: []byte("lambda_0"),
				SeqNumber:  0,
				Duty:       nil,
				ValidatorShare: collections.ValidatorShare{
					NodeID:      1,
					ValidatorPK: validatorPK(sks),
					ShareKey:    sks[1],
					Committee:   nodes,
>>>>>>> 45d10dde
				},
			},
			nil,
			false,
			"iBFT hasn't initialized yet",
		},
		{
			"sequence skips",
			StartOptions{
<<<<<<< HEAD
				PrevInstance: []byte{5, 5, 5, 5},
				Identifier:   []byte{1, 2, 3, 4},
				Duty: nil,
				ValidatorShare: storage.Share{
					NodeID:      1,
					PublicKey: validatorPk,
					ShareKey:    sk,
					Committee:   nil,
				},
			},
			1,
			[]*Instance{
				{
					State: &proto.State{
						Stage:     proto.RoundState_Decided,
						SeqNumber: 0,
					},
				},
				{
					State: &proto.State{
						Stage:     proto.RoundState_Decided,
						SeqNumber: 1,
					},
				},
				{
					State: &proto.State{
						Stage:     proto.RoundState_Decided,
						SeqNumber: 2,
					},
=======
				Identifier: []byte("lambda_12"),
				SeqNumber:  12,
				Duty:       nil,
				ValidatorShare: collections.ValidatorShare{
					NodeID:      1,
					ValidatorPK: validatorPK(sks),
					ShareKey:    sks[1],
					Committee:   nodes,
>>>>>>> 45d10dde
				},
			},
			populatedStorage(t, sks, 10),
			true,
			"instance seq invalid",
		},
		{
<<<<<<< HEAD
			"valid prev",
			StartOptions{
				PrevInstance: []byte{5, 5, 5, 5},
				Identifier:   []byte{1, 2, 3, 4},
				Duty: nil,
				ValidatorShare: storage.Share{
					NodeID:      1,
					PublicKey: validatorPk,
					ShareKey:    sk,
					Committee:   nil,
				},
			},
			1,
			[]*Instance{
				{
					State: &proto.State{
						Stage:     proto.RoundState_Decided,
						SeqNumber: 0,
					},
				},
			},
			"",
		},
		{
			"valid prev",
			StartOptions{
				PrevInstance: []byte{5, 5, 5, 5},
				Identifier:   []byte{1, 2, 3, 4},
				Duty: nil,
				ValidatorShare: storage.Share{
					NodeID:      1,
					PublicKey: validatorPk,
					ShareKey:    sk,
					Committee:   nil,
=======
			"past instance",
			StartOptions{
				Identifier: []byte("lambda_10"),
				SeqNumber:  10,
				Duty:       nil,
				ValidatorShare: collections.ValidatorShare{
					NodeID:      1,
					ValidatorPK: validatorPK(sks),
					ShareKey:    sks[1],
					Committee:   nodes,
>>>>>>> 45d10dde
				},
			},
			populatedStorage(t, sks, 10),
			true,
			"instance seq invalid",
		},
	}

	for _, test := range tests {
		t.Run(test.name, func(t *testing.T) {
			i := testIBFTInstance(t)
			i.initFinished = test.initFinished
			if test.storage != nil {
				i.ibftStorage = test.storage
			} else {
				s := collections.NewIbft(inmem.New(), zap.L(), "attestation")
				i.ibftStorage = &s
			}

			i.ValidatorShare = &test.opts.ValidatorShare
			i.params = &proto.InstanceParams{
				ConsensusParams: proto.DefaultConsensusParams(),
				IbftCommittee:   nodes,
			}
			//i.instances = test.prevInstances
			instanceOpts := i.instanceOptionsFromStartOptions(test.opts)
			//instanceOpts.SeqNumber = test.seqNumber
			err := i.canStartNewInstance(instanceOpts)

			if len(test.expectedError) > 0 {
				require.EqualError(t, err, test.expectedError)
			} else {
				require.NoError(t, err)
			}
		})
	}
}<|MERGE_RESOLUTION|>--- conflicted
+++ resolved
@@ -2,14 +2,10 @@
 
 import (
 	"github.com/bloxapp/ssv/ibft/proto"
-<<<<<<< HEAD
-	"github.com/bloxapp/ssv/utils/threshold"
-	"github.com/bloxapp/ssv/validator/storage"
-	"github.com/herumi/bls-eth-go-binary/bls"
-=======
+	"github.com/bloxapp/ssv/storage"
+	"github.com/bloxapp/ssv/storage/basedb"
 	"github.com/bloxapp/ssv/storage/collections"
-	"github.com/bloxapp/ssv/storage/inmem"
->>>>>>> 45d10dde
+	validatorstorage "github.com/bloxapp/ssv/validator/storage"
 	"github.com/stretchr/testify/require"
 	"go.uber.org/zap"
 	"testing"
@@ -34,25 +30,14 @@
 		{
 			"valid next instance start",
 			StartOptions{
-<<<<<<< HEAD
-				PrevInstance: FirstInstanceIdentifier(),
-				Identifier:   []byte{1, 2, 3, 4},
-				Duty: nil,
-				ValidatorShare: storage.Share{
-					NodeID:      1,
-					PublicKey: validatorPk,
-					ShareKey:    sk,
-					Committee:   nil,
-=======
 				Identifier: []byte("lambda_10"),
 				SeqNumber:  11,
 				Duty:       nil,
-				ValidatorShare: collections.ValidatorShare{
-					NodeID:      1,
-					ValidatorPK: validatorPK(sks),
-					ShareKey:    sks[1],
-					Committee:   nodes,
->>>>>>> 45d10dde
+				ValidatorShare: validatorstorage.Share{
+					NodeID:    1,
+					PublicKey: validatorPK(sks),
+					ShareKey:  sks[1],
+					Committee: nodes,
 				},
 			},
 			populatedStorage(t, sks, 10),
@@ -62,25 +47,14 @@
 		{
 			"valid first instance",
 			StartOptions{
-<<<<<<< HEAD
-				PrevInstance: []byte{5, 5, 5, 5},
-				Identifier:   []byte{1, 2, 3, 4},
-				Duty: nil,
-				ValidatorShare: storage.Share{
-					NodeID:      1,
-					PublicKey: validatorPk,
-					ShareKey:    sk,
-					Committee:   nil,
-=======
 				Identifier: []byte("lambda_0"),
 				SeqNumber:  0,
 				Duty:       nil,
-				ValidatorShare: collections.ValidatorShare{
-					NodeID:      1,
-					ValidatorPK: validatorPK(sks),
-					ShareKey:    sks[1],
-					Committee:   nodes,
->>>>>>> 45d10dde
+				ValidatorShare: validatorstorage.Share{
+					NodeID:    1,
+					PublicKey: validatorPK(sks),
+					ShareKey:  sks[1],
+					Committee: nodes,
 				},
 			},
 			nil,
@@ -90,25 +64,14 @@
 		{
 			"didn't finish initialization",
 			StartOptions{
-<<<<<<< HEAD
-				PrevInstance: []byte{5, 5, 5, 5},
-				Identifier:   []byte{1, 2, 3, 4},
-				Duty: nil,
-				ValidatorShare: storage.Share{
-					NodeID:      1,
-					PublicKey: validatorPk,
-					ShareKey:    sk,
-					Committee:   nil,
-=======
 				Identifier: []byte("lambda_0"),
 				SeqNumber:  0,
 				Duty:       nil,
-				ValidatorShare: collections.ValidatorShare{
-					NodeID:      1,
-					ValidatorPK: validatorPK(sks),
-					ShareKey:    sks[1],
-					Committee:   nodes,
->>>>>>> 45d10dde
+				ValidatorShare: validatorstorage.Share{
+					NodeID:    1,
+					PublicKey: validatorPK(sks),
+					ShareKey:  sks[1],
+					Committee: nodes,
 				},
 			},
 			nil,
@@ -118,46 +81,14 @@
 		{
 			"sequence skips",
 			StartOptions{
-<<<<<<< HEAD
-				PrevInstance: []byte{5, 5, 5, 5},
-				Identifier:   []byte{1, 2, 3, 4},
-				Duty: nil,
-				ValidatorShare: storage.Share{
-					NodeID:      1,
-					PublicKey: validatorPk,
-					ShareKey:    sk,
-					Committee:   nil,
-				},
-			},
-			1,
-			[]*Instance{
-				{
-					State: &proto.State{
-						Stage:     proto.RoundState_Decided,
-						SeqNumber: 0,
-					},
-				},
-				{
-					State: &proto.State{
-						Stage:     proto.RoundState_Decided,
-						SeqNumber: 1,
-					},
-				},
-				{
-					State: &proto.State{
-						Stage:     proto.RoundState_Decided,
-						SeqNumber: 2,
-					},
-=======
 				Identifier: []byte("lambda_12"),
 				SeqNumber:  12,
 				Duty:       nil,
-				ValidatorShare: collections.ValidatorShare{
-					NodeID:      1,
-					ValidatorPK: validatorPK(sks),
-					ShareKey:    sks[1],
-					Committee:   nodes,
->>>>>>> 45d10dde
+				ValidatorShare: validatorstorage.Share{
+					NodeID:    1,
+					PublicKey: validatorPK(sks),
+					ShareKey:  sks[1],
+					Committee: nodes,
 				},
 			},
 			populatedStorage(t, sks, 10),
@@ -165,53 +96,16 @@
 			"instance seq invalid",
 		},
 		{
-<<<<<<< HEAD
-			"valid prev",
-			StartOptions{
-				PrevInstance: []byte{5, 5, 5, 5},
-				Identifier:   []byte{1, 2, 3, 4},
-				Duty: nil,
-				ValidatorShare: storage.Share{
-					NodeID:      1,
-					PublicKey: validatorPk,
-					ShareKey:    sk,
-					Committee:   nil,
-				},
-			},
-			1,
-			[]*Instance{
-				{
-					State: &proto.State{
-						Stage:     proto.RoundState_Decided,
-						SeqNumber: 0,
-					},
-				},
-			},
-			"",
-		},
-		{
-			"valid prev",
-			StartOptions{
-				PrevInstance: []byte{5, 5, 5, 5},
-				Identifier:   []byte{1, 2, 3, 4},
-				Duty: nil,
-				ValidatorShare: storage.Share{
-					NodeID:      1,
-					PublicKey: validatorPk,
-					ShareKey:    sk,
-					Committee:   nil,
-=======
 			"past instance",
 			StartOptions{
 				Identifier: []byte("lambda_10"),
 				SeqNumber:  10,
 				Duty:       nil,
-				ValidatorShare: collections.ValidatorShare{
-					NodeID:      1,
-					ValidatorPK: validatorPK(sks),
-					ShareKey:    sks[1],
-					Committee:   nodes,
->>>>>>> 45d10dde
+				ValidatorShare: validatorstorage.Share{
+					NodeID:    1,
+					PublicKey: validatorPK(sks),
+					ShareKey:  sks[1],
+					Committee: nodes,
 				},
 			},
 			populatedStorage(t, sks, 10),
@@ -227,7 +121,15 @@
 			if test.storage != nil {
 				i.ibftStorage = test.storage
 			} else {
-				s := collections.NewIbft(inmem.New(), zap.L(), "attestation")
+				options := basedb.Options{
+					Type:   "badger-memory",
+					Logger: zap.L(),
+					Path:   "",
+				}
+				// TODO do we must create new db instnce for each test?
+				db, err := storage.GetStorageFactory(options)
+				require.NoError(t, err)
+				s := collections.NewIbft(db, options.Logger, "attestation")
 				i.ibftStorage = &s
 			}
 
