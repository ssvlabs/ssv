package ibft

import (
	"github.com/bloxapp/ssv/network/msgqueue"
	"go.uber.org/zap"
	"sync"
	"time"
)

/**
Multi threading in iBFT instance -

The iBFT instance is a single thread service.
All the different events (reading network messages, timeouts, etc) are brokered through an event queue.

Events are added asynchronically to the queue but are pulled synchronically in just one place, the main event loop.



***** async ******\\\\\\\\\\\\\\\\\\  sync  \\\\\\\\\\\\\\\\\\\\\\\
Network message->|
Timeouts->		 |-> added to event queue -> pulled from event queue
Other events->   |


*/

// StartMainEventLoop start the main event loop queue for the iBFT instance which iterates events in the queue, if non found it will wait before trying again.
func (i *Instance) StartMainEventLoop() {
loop:
	for {
		if i.Stopped() {
			break loop
		}

		if f := i.eventQueue.Pop(); f != nil {
			f()
		} else {
			time.Sleep(time.Millisecond * 100)
		}
	}
	i.Logger.Debug("instance main event loop stopped")
}

// StartMessagePipeline - the iBFT instance is message driven with an 'upon' logic.
// each message type has it's own pipeline of checks and actions, called by the networker implementation.
// Internal chan monitor if the instance reached decision or if a round change is required.
func (i *Instance) StartMessagePipeline() {
loop:
	for {
<<<<<<< HEAD
=======
		i.stateLock.RLock()
		lambda := i.State.Lambda
		seq := i.State.SeqNumber
		round := i.State.Round
		i.stateLock.RUnlock()

>>>>>>> ffaa6e76
		if i.Stopped() {
			break loop
		}

		var wg sync.WaitGroup
<<<<<<< HEAD
		if queueCnt := i.MsgQueue.MsgCount(msgqueue.IBFTMessageIndexKey(i.State.Lambda.Get(), i.State.SeqNumber.Get(), i.State.Round.Get())); queueCnt > 0 {
=======
		if queueCnt := i.MsgQueue.MsgCount(msgqueue.IBFTMessageIndexKey(lambda, seq, round)); queueCnt > 0 {
>>>>>>> ffaa6e76
			i.Logger.Debug("adding ibft message to event queue - waiting for done", zap.Int("queue msg count", queueCnt))
			wg.Add(1)
			if added := i.eventQueue.Add(func() {
				_, err := i.ProcessMessage()
				if err != nil {
					i.Logger.Error("msg pipeline error", zap.Error(err))
				}
				wg.Done()
			}); !added {
				i.Logger.Debug("could not add ibft message to event queue")
				time.Sleep(time.Millisecond * 100)
				wg.Done()
			}
			// If we added a task to the queue, wait for it to finish and then loop again to add more
			wg.Wait()
		} else {
			time.Sleep(time.Millisecond * 100)
		}
	}
	i.Logger.Debug("instance msg pipeline loop stopped")
}

// StartPartialChangeRoundPipeline continuously tries to find partial change round quorum
func (i *Instance) StartPartialChangeRoundPipeline() {
loop:
	for {
		i.stateLock.RLock()
		lambda := i.State.Lambda
		seq := i.State.SeqNumber
		i.stateLock.RUnlock()

		if i.Stopped() {
			break loop
		}

		var wg sync.WaitGroup
<<<<<<< HEAD
		if i.MsgQueue.MsgCount(msgqueue.IBFTAllRoundChangeIndexKey(i.State.Lambda.Get(), i.State.SeqNumber.Get())) > 0 {
=======
		if i.MsgQueue.MsgCount(msgqueue.IBFTAllRoundChangeIndexKey(lambda, seq)) > 0 {
>>>>>>> ffaa6e76
			wg.Add(1)
			if added := i.eventQueue.Add(func() {
				found, err := i.ProcessChangeRoundPartialQuorum()
				if err != nil {
					i.Logger.Error("failed finding partial change round quorum", zap.Error(err))
				}
				if !found {
					// if not found, wait 1 second and then finish to try again
					time.Sleep(time.Second * 1)
				}
				//i.Logger.Debug("done with round change message")
				wg.Done()
			}); !added {
				i.Logger.Debug("could not add round change to event queue")
				time.Sleep(time.Second * 1)
				wg.Done()
			}
			// If we added a task to the queue, wait for it to finish and then loop again to add more
			wg.Wait()
		} else {
			time.Sleep(time.Second * 1)
		}
	}
	i.Logger.Debug("instance partial change round pipeline loop stopped")
}

func (i *Instance) startRoundTimerLoop() {
loop:
	for {
		if i.Stopped() {
			break loop
		}

		res := <-i.roundTimer.ResultChan()
		if res { // timed out
			i.eventQueue.Add(func() {
				i.uponChangeRoundTrigger()
			})
		} else { // stopped
<<<<<<< HEAD
			i.Logger.Info("stopped timeout clock", zap.Uint64("round", i.State.Round.Get()))
=======
			i.Logger.Info("stopped timeout clock", zap.Uint64("round", i.Round()))
>>>>>>> ffaa6e76
		}
	}
	i.Logger.Debug("instance round timer loop stopped")
}

/**
"Timer:
	In addition to the State variables, each correct process pi also maintains a timer represented by timeri,
	which is used to trigger a round change when the algorithm does not sufficiently progress.
	The timer can be in one of two states: running or expired.
	When set to running, it is also set a time t(ri), which is an exponential function of the round number ri, after which the State changes to expired."

	resetRoundTimer will reset the current timer (including stopping the previous one)
*/
func (i *Instance) resetRoundTimer() {
	// stat new timer
	roundTimeout := i.roundTimeoutSeconds()
	i.roundTimer.Reset(roundTimeout)
<<<<<<< HEAD
	i.Logger.Info("started timeout clock", zap.Float64("seconds", roundTimeout.Seconds()), zap.Uint64("round", i.State.Round.Get()))
=======
	i.Logger.Info("started timeout clock", zap.Float64("seconds", roundTimeout.Seconds()), zap.Uint64("round", i.Round()))
>>>>>>> ffaa6e76
}

func (i *Instance) stopRoundTimer() {
	i.Logger.Info("stopping timeout clock")
	i.roundTimer.Stop()
}<|MERGE_RESOLUTION|>--- conflicted
+++ resolved
@@ -48,25 +48,12 @@
 func (i *Instance) StartMessagePipeline() {
 loop:
 	for {
-<<<<<<< HEAD
-=======
-		i.stateLock.RLock()
-		lambda := i.State.Lambda
-		seq := i.State.SeqNumber
-		round := i.State.Round
-		i.stateLock.RUnlock()
-
->>>>>>> ffaa6e76
 		if i.Stopped() {
 			break loop
 		}
 
 		var wg sync.WaitGroup
-<<<<<<< HEAD
 		if queueCnt := i.MsgQueue.MsgCount(msgqueue.IBFTMessageIndexKey(i.State.Lambda.Get(), i.State.SeqNumber.Get(), i.State.Round.Get())); queueCnt > 0 {
-=======
-		if queueCnt := i.MsgQueue.MsgCount(msgqueue.IBFTMessageIndexKey(lambda, seq, round)); queueCnt > 0 {
->>>>>>> ffaa6e76
 			i.Logger.Debug("adding ibft message to event queue - waiting for done", zap.Int("queue msg count", queueCnt))
 			wg.Add(1)
 			if added := i.eventQueue.Add(func() {
@@ -93,21 +80,12 @@
 func (i *Instance) StartPartialChangeRoundPipeline() {
 loop:
 	for {
-		i.stateLock.RLock()
-		lambda := i.State.Lambda
-		seq := i.State.SeqNumber
-		i.stateLock.RUnlock()
-
 		if i.Stopped() {
 			break loop
 		}
 
 		var wg sync.WaitGroup
-<<<<<<< HEAD
 		if i.MsgQueue.MsgCount(msgqueue.IBFTAllRoundChangeIndexKey(i.State.Lambda.Get(), i.State.SeqNumber.Get())) > 0 {
-=======
-		if i.MsgQueue.MsgCount(msgqueue.IBFTAllRoundChangeIndexKey(lambda, seq)) > 0 {
->>>>>>> ffaa6e76
 			wg.Add(1)
 			if added := i.eventQueue.Add(func() {
 				found, err := i.ProcessChangeRoundPartialQuorum()
@@ -147,11 +125,7 @@
 				i.uponChangeRoundTrigger()
 			})
 		} else { // stopped
-<<<<<<< HEAD
 			i.Logger.Info("stopped timeout clock", zap.Uint64("round", i.State.Round.Get()))
-=======
-			i.Logger.Info("stopped timeout clock", zap.Uint64("round", i.Round()))
->>>>>>> ffaa6e76
 		}
 	}
 	i.Logger.Debug("instance round timer loop stopped")
@@ -170,11 +144,7 @@
 	// stat new timer
 	roundTimeout := i.roundTimeoutSeconds()
 	i.roundTimer.Reset(roundTimeout)
-<<<<<<< HEAD
 	i.Logger.Info("started timeout clock", zap.Float64("seconds", roundTimeout.Seconds()), zap.Uint64("round", i.State.Round.Get()))
-=======
-	i.Logger.Info("started timeout clock", zap.Float64("seconds", roundTimeout.Seconds()), zap.Uint64("round", i.Round()))
->>>>>>> ffaa6e76
 }
 
 func (i *Instance) stopRoundTimer() {
