package storage

import (
	"context"
	"crypto/rsa"
	"fmt"
	"slices"
	"sync"
	"testing"
	"time"

	"github.com/attestantio/go-eth2-client/spec/phase0"
	"github.com/herumi/bls-eth-go-binary/bls"
	"github.com/stretchr/testify/assert"
	"github.com/stretchr/testify/require"
	"go.uber.org/mock/gomock"
	"go.uber.org/zap"

	specqbft "github.com/ssvlabs/ssv-spec/qbft"
	spectypes "github.com/ssvlabs/ssv-spec/types"
<<<<<<< HEAD
	"github.com/ssvlabs/ssv/networkconfig"
=======

>>>>>>> c91aef35
	"github.com/ssvlabs/ssv/operator/slotticker"
	mockslotticker "github.com/ssvlabs/ssv/operator/slotticker/mocks"
	qbftstorage "github.com/ssvlabs/ssv/protocol/v2/qbft/storage"
	protocoltesting "github.com/ssvlabs/ssv/protocol/v2/testing"
	"github.com/ssvlabs/ssv/ssvsigner/keys/rsaencryption"
	kv "github.com/ssvlabs/ssv/storage/badger"
	"github.com/ssvlabs/ssv/storage/basedb"
)

func TestRemoveSlot(t *testing.T) {
	db, err := kv.NewInMemory(zap.NewNop(), basedb.Options{})
	t.Cleanup(func() { _ = db.Close() })
	assert.NoError(t, err)

	role := spectypes.BNRoleAttester

	ctrl := gomock.NewController(t)
	ticker := mockslotticker.NewMockSlotTicker(ctrl)

	ticker.EXPECT().Next().Return(nil).MaxTimes(1)
	slotTickerProvider := func() slotticker.SlotTicker { return ticker }

	ibftStorage := NewStores()
	ibftStorage.Add(role, New(zap.NewNop(), db, role, networkconfig.TestNetwork, slotTickerProvider))

	_ = bls.Init(bls.BLS12_381)

	sks, op, rsaKeys := GenerateNodes(4)
	oids := make([]spectypes.OperatorID, 0, len(op))
	for _, o := range op {
		oids = append(oids, o.OperatorID)
	}

	pk := sks[1].GetPublicKey()
	decided250Seq, err := protocoltesting.CreateMultipleStoredInstances(rsaKeys, specqbft.Height(0), specqbft.Height(250), func(height specqbft.Height) ([]spectypes.OperatorID, *specqbft.Message) {
		return oids, &specqbft.Message{
			MsgType:    specqbft.CommitMsgType,
			Height:     height,
			Round:      1,
			Identifier: pk.Serialize(),
			Root:       [32]byte{0x1, 0x2, 0x3},
		}
	})
	require.NoError(t, err)

	storage := ibftStorage.Get(role).(*participantStorage)

	// save participants
	for _, d := range decided250Seq {
		_, err := storage.SaveParticipants(
			spectypes.ValidatorPK(pk.Serialize()),
			phase0.Slot(d.State.Height),
			d.DecidedMessage.OperatorIDs,
		)
		require.NoError(t, err)
	}

	t.Run("should have all participants", func(t *testing.T) {
		pp, err := storage.GetAllParticipantsInRange(phase0.Slot(0), phase0.Slot(250))
		require.Nil(t, err)
		require.Equal(t, 251, len(pp)) // seq 0 - 250
	})

	t.Run("remove slot older than", func(t *testing.T) {
		threshold := phase0.Slot(100)

		count := storage.removeSlotsOlderThan(threshold)
		require.Equal(t, 100, count)

		pp, err := storage.GetAllParticipantsInRange(phase0.Slot(0), phase0.Slot(250))
		require.Nil(t, err)
		require.Equal(t, 151, len(pp)) // seq 0 - 150

		found := slices.ContainsFunc(pp, func(e qbftstorage.ParticipantsRangeEntry) bool {
			return e.Slot < threshold
		})

		assert.False(t, found, "found slots, none expected")
	})

	t.Run("remove slot at", func(t *testing.T) {
		count, err := storage.removeSlotAt(phase0.Slot(150))
		require.Nil(t, err)
		assert.Equal(t, 1, count)
		pp, err := storage.GetAllParticipantsInRange(phase0.Slot(0), phase0.Slot(250))
		require.Nil(t, err)
		require.Equal(t, 150, len(pp)) // seq 0 - 149
	})
}

func TestSlotCleanupJob(t *testing.T) {
	// to test the slot cleanup job we insert 10 unique slots with two pubkey entries
	// per slot, then we configure the job to retain only 1 slot in the past
	// at boot the job removes ALL slots lower than the retained one, ex: if ticker
	// returns slot 4 - slots 0,1 and 2 will be deleted and slot 3 retained
	// and then on next tick (5) slot 3 will be removed as well keeping back slot 4.

	// setup
	db, err := kv.NewInMemory(zap.NewNop(), basedb.Options{})
	assert.NoError(t, err)

	role := spectypes.BNRoleAttester

	ctrl := gomock.NewController(t)
	ticker := mockslotticker.NewMockSlotTicker(ctrl)
	slotTickerProvider := func() slotticker.SlotTicker {
		return ticker
	}

	ticker.EXPECT().Next().Return(nil).MaxTimes(1)

	ibftStorage := NewStores()
	ibftStorage.Add(role, New(zap.NewNop(), db, role, networkconfig.TestNetwork, slotTickerProvider))

	_ = bls.Init(bls.BLS12_381)

	sks, op, rsaKeys := GenerateNodes(4)
	oids := make([]spectypes.OperatorID, 0, len(op))
	for _, o := range op {
		oids = append(oids, o.OperatorID)
	}

	// pk 1
	pk := sks[1].GetPublicKey()
	decided10Seq, err := protocoltesting.CreateMultipleStoredInstances(rsaKeys, specqbft.Height(0), specqbft.Height(9), func(height specqbft.Height) ([]spectypes.OperatorID, *specqbft.Message) {
		return oids, &specqbft.Message{
			MsgType:    specqbft.CommitMsgType,
			Height:     height,
			Round:      1,
			Identifier: pk.Serialize(),
			Root:       [32]byte{0x1, 0x2, 0x3},
		}
	})
	require.NoError(t, err)

	storage := ibftStorage.Get(role).(*participantStorage)

	// save participants
	for _, d := range decided10Seq {
		_, err := storage.SaveParticipants(
			spectypes.ValidatorPK(pk.Serialize()),
			phase0.Slot(d.State.Height),
			d.DecidedMessage.OperatorIDs,
		)
		require.NoError(t, err)
	}

	// pk 2
	pk = sks[2].GetPublicKey()
	decided10Seq, err = protocoltesting.CreateMultipleStoredInstances(rsaKeys, specqbft.Height(0), specqbft.Height(9), func(height specqbft.Height) ([]spectypes.OperatorID, *specqbft.Message) {
		return oids, &specqbft.Message{
			MsgType:    specqbft.CommitMsgType,
			Height:     height,
			Round:      1,
			Identifier: pk.Serialize(),
			Root:       [32]byte{0x1, 0x2, 0x3},
		}
	})
	require.NoError(t, err)

	for _, d := range decided10Seq {
		_, err := storage.SaveParticipants(
			spectypes.ValidatorPK(pk.Serialize()),
			phase0.Slot(d.State.Height),
			d.DecidedMessage.OperatorIDs,
		)
		require.NoError(t, err)
	}

	// test
	ctx, cancel := context.WithCancel(t.Context())

	mockTimeChan := make(chan time.Time)
	mockSlotChan := make(chan phase0.Slot)
	t.Cleanup(func() {
		close(mockSlotChan)
		close(mockTimeChan)
	})

	ticker.EXPECT().Next().Return(mockTimeChan).AnyTimes()
	ticker.EXPECT().Slot().DoAndReturn(func() phase0.Slot {
		return <-mockSlotChan
	}).AnyTimes()

	tickerProv := func() slotticker.SlotTicker {
		return ticker
	}

	// initial cleanup removes ALL slots below 3
	storage.Prune(ctx, 3)

	pp, err := storage.GetAllParticipantsInRange(phase0.Slot(0), phase0.Slot(10))
	require.Nil(t, err)
	require.Equal(t, 14, len(pp))

	// 	0	1	2	3	4	5	6	7	8	9
	//	x   x   x	~
	assert.Equal(t, phase0.Slot(3), pp[0].Slot)
	assert.Equal(t, phase0.Slot(3), pp[1].Slot)
	assert.Equal(t, phase0.Slot(9), pp[12].Slot)
	assert.Equal(t, phase0.Slot(9), pp[13].Slot)

	// run normal gc
	var wg sync.WaitGroup
	wg.Add(1)
	go func() {
		defer wg.Done()
		storage.PruneContinously(ctx, tickerProv, 1)
	}()

	mockTimeChan <- time.Now()
	mockSlotChan <- phase0.Slot(5)

	cancel()
	wg.Wait()

	pp, err = storage.GetAllParticipantsInRange(phase0.Slot(0), phase0.Slot(10))
	require.Nil(t, err)
	require.Equal(t, 12, len(pp))

	// 	0	1	2	3	4	5	6	7	8	9
	//	x   x   x	x	~
	assert.Equal(t, phase0.Slot(4), pp[0].Slot)
	assert.Equal(t, phase0.Slot(4), pp[1].Slot)
	assert.Equal(t, phase0.Slot(9), pp[10].Slot)
	assert.Equal(t, phase0.Slot(9), pp[11].Slot)
}

func TestEncodeDecodeOperators(t *testing.T) {
	testCases := []struct {
		input   []uint64
		encoded []byte
	}{
		// Valid sizes: 4
		{[]uint64{0x0123456789ABCDEF, 0xFEDCBA9876543210, 0x1122334455667788, 0x8877665544332211},
			[]byte{0x01, 0x23, 0x45, 0x67, 0x89, 0xAB, 0xCD, 0xEF, 0xFE, 0xDC, 0xBA, 0x98, 0x76, 0x54, 0x32, 0x10, 0x11, 0x22, 0x33, 0x44, 0x55, 0x66, 0x77, 0x88, 0x88, 0x77, 0x66, 0x55, 0x44, 0x33, 0x22, 0x11}},
		// Valid sizes: 7
		{[]uint64{1, 2, 3, 4, 5, 6, 7},
			[]byte{0, 0, 0, 0, 0, 0, 0, 1, 0, 0, 0, 0, 0, 0, 0, 2, 0, 0, 0, 0, 0, 0, 0, 3, 0, 0, 0, 0, 0, 0, 0, 4, 0, 0, 0, 0, 0, 0, 0, 5, 0, 0, 0, 0, 0, 0, 0, 6, 0, 0, 0, 0, 0, 0, 0, 7}},
		// Valid sizes: 13
		{[]uint64{0, 1, 2, 3, 4, 5, 6, 7, 8, 9, 10, 11, 12},
			[]byte{0, 0, 0, 0, 0, 0, 0, 0, 0, 0, 0, 0, 0, 0, 0, 1, 0, 0, 0, 0, 0, 0, 0, 2, 0, 0, 0, 0, 0, 0, 0, 3, 0, 0, 0, 0, 0, 0, 0, 4, 0, 0, 0, 0, 0, 0, 0, 5, 0, 0, 0, 0, 0, 0, 0, 6, 0, 0, 0, 0, 0, 0, 0, 7, 0, 0, 0, 0, 0, 0, 0, 8, 0, 0, 0, 0, 0, 0, 0, 9, 0, 0, 0, 0, 0, 0, 0, 10, 0, 0, 0, 0, 0, 0, 0, 11, 0, 0, 0, 0, 0, 0, 0, 12}},
	}

	for i, tc := range testCases {
		t.Run(fmt.Sprintf("Case %d", i+1), func(t *testing.T) {
			encoded, err := encodeOperators(tc.input)
			require.Equal(t, err, nil)
			require.Equal(t, tc.encoded, encoded)

			decoded := decodeOperators(encoded)
			require.Equal(t, tc.input, decoded)
		})
	}
}

func Test_mergeQuorums(t *testing.T) {
	tests := []struct {
		name          string
		participants1 []spectypes.OperatorID
		participants2 []spectypes.OperatorID
		expected      []spectypes.OperatorID
	}{
		{
			name:          "Both participants empty",
			participants1: []spectypes.OperatorID{},
			participants2: []spectypes.OperatorID{},
			expected:      nil,
		},
		{
			name:          "First participants empty",
			participants1: []spectypes.OperatorID{},
			participants2: []spectypes.OperatorID{1, 2, 3},
			expected:      []spectypes.OperatorID{1, 2, 3},
		},
		{
			name:          "Second participants empty",
			participants1: []spectypes.OperatorID{1, 2, 3},
			participants2: []spectypes.OperatorID{},
			expected:      []spectypes.OperatorID{1, 2, 3},
		},
		{
			name:          "No duplicates",
			participants1: []spectypes.OperatorID{1, 3, 5},
			participants2: []spectypes.OperatorID{2, 4, 6},
			expected:      []spectypes.OperatorID{1, 2, 3, 4, 5, 6},
		},
		{
			name:          "With duplicates",
			participants1: []spectypes.OperatorID{1, 2, 3, 5},
			participants2: []spectypes.OperatorID{3, 4, 5, 6},
			expected:      []spectypes.OperatorID{1, 2, 3, 4, 5, 6},
		},
		{
			name:          "All duplicates",
			participants1: []spectypes.OperatorID{1, 2, 3},
			participants2: []spectypes.OperatorID{1, 2, 3},
			expected:      []spectypes.OperatorID{1, 2, 3},
		},
		{
			name:          "Unsorted input participants",
			participants1: []spectypes.OperatorID{5, 1, 3},
			participants2: []spectypes.OperatorID{4, 2, 6},
			expected:      []spectypes.OperatorID{1, 2, 3, 4, 5, 6},
		},
		{
			name:          "Large participants size",
			participants1: []spectypes.OperatorID{1, 3, 5, 7, 9, 11, 13},
			participants2: []spectypes.OperatorID{2, 4, 6, 8, 10, 12, 14},
			expected:      []spectypes.OperatorID{1, 2, 3, 4, 5, 6, 7, 8, 9, 10, 11, 12, 13, 14},
		},
	}

	for _, tt := range tests {
		t.Run(tt.name, func(t *testing.T) {
			result := mergeParticipants(tt.participants1, tt.participants2)
			require.Equal(t, tt.expected, result)
		})
	}
}

// GenerateNodes generates randomly nodes
func GenerateNodes(cnt int) (map[spectypes.OperatorID]*bls.SecretKey, []*spectypes.Operator, []*rsa.PrivateKey) {
	_ = bls.Init(bls.BLS12_381)
	nodes := make([]*spectypes.Operator, 0, cnt)
	sks := make(map[spectypes.OperatorID]*bls.SecretKey)
	rsaKeys := make([]*rsa.PrivateKey, 0, cnt)
	for i := 1; i <= cnt; i++ {
		sk := &bls.SecretKey{}
		sk.SetByCSPRNG()

		opPubKey, privateKey, err := rsaencryption.GenerateKeyPairPEM()
		if err != nil {
			panic(err)
		}
		pk, err := rsaencryption.PEMToPrivateKey(privateKey)
		if err != nil {
			panic(err)
		}

		nodes = append(nodes, &spectypes.Operator{
			OperatorID:        spectypes.OperatorID(i),
			SSVOperatorPubKey: opPubKey,
		})
		sks[spectypes.OperatorID(i)] = sk
		rsaKeys = append(rsaKeys, pk)
	}
	return sks, nodes, rsaKeys
}

func Test_saveParticipantsJob(t *testing.T) {
	ctrl := gomock.NewController(t)
	defer ctrl.Finish()

	db, err := kv.NewInMemory(zap.NewNop(), basedb.Options{})
	assert.NoError(t, err)

	ticker := mockslotticker.NewMockSlotTicker(ctrl)

	role := spectypes.BNRoleAttester
	slotTickerProvider := func() slotticker.SlotTicker {
		return ticker
	}

	tt := make(chan time.Time, 1)

	ticker.EXPECT().Next().Return(tt).Times(1)

	ticker.EXPECT().Slot().DoAndReturn(func() phase0.Slot {
		close(tt)
		return phase0.Slot(1)
	}).AnyTimes()

	st := New(zap.NewNop(), db, role, networkconfig.TestNetwork, slotTickerProvider)

	ps := st.(*participantStorage)
	ps.cachedParticipants.participants[spectypes.ValidatorPK{1}] = []spectypes.OperatorID{1}

	ps.cachedParticipants.slot = phase0.Slot(1)

	tt <- time.Now()

	time.Sleep(10 * time.Millisecond)

	ps.cacheMu.Lock()
	require.Empty(t, ps.cachedParticipants.participants)
	ps.cacheMu.Unlock()

	diskParticipants, err := ps.getParticipants(spectypes.ValidatorPK{1}, phase0.Slot(1))
	require.NoError(t, err)
	require.Equal(t, []spectypes.OperatorID{1}, diskParticipants)
}<|MERGE_RESOLUTION|>--- conflicted
+++ resolved
@@ -18,11 +18,8 @@
 
 	specqbft "github.com/ssvlabs/ssv-spec/qbft"
 	spectypes "github.com/ssvlabs/ssv-spec/types"
-<<<<<<< HEAD
+
 	"github.com/ssvlabs/ssv/networkconfig"
-=======
-
->>>>>>> c91aef35
 	"github.com/ssvlabs/ssv/operator/slotticker"
 	mockslotticker "github.com/ssvlabs/ssv/operator/slotticker/mocks"
 	qbftstorage "github.com/ssvlabs/ssv/protocol/v2/qbft/storage"
@@ -39,14 +36,8 @@
 
 	role := spectypes.BNRoleAttester
 
-	ctrl := gomock.NewController(t)
-	ticker := mockslotticker.NewMockSlotTicker(ctrl)
-
-	ticker.EXPECT().Next().Return(nil).MaxTimes(1)
-	slotTickerProvider := func() slotticker.SlotTicker { return ticker }
-
 	ibftStorage := NewStores()
-	ibftStorage.Add(role, New(zap.NewNop(), db, role, networkconfig.TestNetwork, slotTickerProvider))
+	ibftStorage.Add(role, New(zap.NewNop(), db, role, networkconfig.TestNetwork, nil))
 
 	_ = bls.Init(bls.BLS12_381)
 
@@ -126,16 +117,8 @@
 
 	role := spectypes.BNRoleAttester
 
-	ctrl := gomock.NewController(t)
-	ticker := mockslotticker.NewMockSlotTicker(ctrl)
-	slotTickerProvider := func() slotticker.SlotTicker {
-		return ticker
-	}
-
-	ticker.EXPECT().Next().Return(nil).MaxTimes(1)
-
 	ibftStorage := NewStores()
-	ibftStorage.Add(role, New(zap.NewNop(), db, role, networkconfig.TestNetwork, slotTickerProvider))
+	ibftStorage.Add(role, New(zap.NewNop(), db, role, networkconfig.TestNetwork, nil))
 
 	_ = bls.Init(bls.BLS12_381)
 
@@ -194,6 +177,9 @@
 
 	// test
 	ctx, cancel := context.WithCancel(t.Context())
+
+	ctrl := gomock.NewController(t)
+	ticker := mockslotticker.NewMockSlotTicker(ctrl)
 
 	mockTimeChan := make(chan time.Time)
 	mockSlotChan := make(chan phase0.Slot)
@@ -371,47 +357,4 @@
 		rsaKeys = append(rsaKeys, pk)
 	}
 	return sks, nodes, rsaKeys
-}
-
-func Test_saveParticipantsJob(t *testing.T) {
-	ctrl := gomock.NewController(t)
-	defer ctrl.Finish()
-
-	db, err := kv.NewInMemory(zap.NewNop(), basedb.Options{})
-	assert.NoError(t, err)
-
-	ticker := mockslotticker.NewMockSlotTicker(ctrl)
-
-	role := spectypes.BNRoleAttester
-	slotTickerProvider := func() slotticker.SlotTicker {
-		return ticker
-	}
-
-	tt := make(chan time.Time, 1)
-
-	ticker.EXPECT().Next().Return(tt).Times(1)
-
-	ticker.EXPECT().Slot().DoAndReturn(func() phase0.Slot {
-		close(tt)
-		return phase0.Slot(1)
-	}).AnyTimes()
-
-	st := New(zap.NewNop(), db, role, networkconfig.TestNetwork, slotTickerProvider)
-
-	ps := st.(*participantStorage)
-	ps.cachedParticipants.participants[spectypes.ValidatorPK{1}] = []spectypes.OperatorID{1}
-
-	ps.cachedParticipants.slot = phase0.Slot(1)
-
-	tt <- time.Now()
-
-	time.Sleep(10 * time.Millisecond)
-
-	ps.cacheMu.Lock()
-	require.Empty(t, ps.cachedParticipants.participants)
-	ps.cacheMu.Unlock()
-
-	diskParticipants, err := ps.getParticipants(spectypes.ValidatorPK{1}, phase0.Slot(1))
-	require.NoError(t, err)
-	require.Equal(t, []spectypes.OperatorID{1}, diskParticipants)
 }