--- conflicted
+++ resolved
@@ -56,13 +56,8 @@
 	i.logger.Info("removed stale slot entries", zap.String("store", i.ID()), fields.Slot(threshold), zap.Int("count", count), zap.Duration("took", time.Since(start)))
 }
 
-<<<<<<< HEAD
-// PruneContinuously on every tick looks up and removes the slots that fall below the retain threshold
-func (i *ParticipantStorage) PruneContinously(ctx context.Context, slotTickerProvider slotticker.Provider, retain phase0.Slot) {
-=======
-// PruneContinously on every tick looks up and removes the slots that fall below the retain threshold
-func (i *participantStorage) PruneContinously(ctx context.Context, slotTickerProvider slotticker.Provider, retain phase0.Slot) {
->>>>>>> ef998ee0
+// PruneContinuously on every tick looks up and removes the slots that fall below the retain-threshold
+func (i *ParticipantStorage) PruneContinuously(ctx context.Context, slotTickerProvider slotticker.Provider, retain phase0.Slot) {
 	ticker := slotTickerProvider()
 	i.logger.Info("start stale slot cleanup loop", zap.String("store", i.ID()))
 	for {
