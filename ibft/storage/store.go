--- conflicted
+++ resolved
@@ -171,12 +171,9 @@
 	if err != nil {
 		return errors.Wrap(err, "failed to remove decided")
 	}
-<<<<<<< HEAD
-	logger.Debug("removed decided", zap.Int("count", n),
-		zap.String("identifier", hex.EncodeToString(msgID)))
-=======
-	i.logger.Debug("removed decided", zap.Int("count", n), logging.IdentifierBytes(msgID))
->>>>>>> b31d6365
+
+	logger.Debug("removed decided", zap.Int("count", n), logging.IdentifierBytes(msgID))
+
 	if err := i.delete(highestInstanceKey, msgID[:]); err != nil {
 		return errors.Wrap(err, "failed to remove last decided")
 	}
