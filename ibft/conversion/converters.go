package conversion

import (
	"encoding/hex"
	"encoding/json"

	"github.com/pkg/errors"
	"go.uber.org/zap"

	"github.com/bloxapp/ssv/ibft/proto"
	"github.com/bloxapp/ssv/network"
	"github.com/bloxapp/ssv/protocol/v1/message"
	"github.com/bloxapp/ssv/utils/format"
	"github.com/bloxapp/ssv/utils/logex"
)

// converters are used to encapsulate the struct of the messages
// that are passed in the network (v0), until v1 fork

// ToV1Message converts an old message to v1
func ToV1Message(msgV0 *network.Message) (*message.SSVMessage, error) {
	msg := message.SSVMessage{}

	switch msgV0.Type {
	case network.NetworkMsg_SyncType:
		msg.MsgType = message.SSVSyncMsgType
		if msgV0.SyncMessage != nil {
			identifier := toIdentifierV1(msgV0.SyncMessage.GetLambda())
			msg.ID = identifier
			syncMsg := new(message.SyncMessage)
			syncMsg.Status = message.StatusSuccess
			syncMsg.Params = new(message.SyncParams)
			syncMsg.Params.Identifier = identifier
			params := msgV0.SyncMessage.GetParams()
			syncMsg.Params.Height = make([]message.Height, 0)
			for _, p := range params {
				syncMsg.Params.Height = append(syncMsg.Params.Height, message.Height(p))
			}
			for _, sm := range msgV0.SyncMessage.GetSignedMessages() {
				signed, err := ToSignedMessageV1(sm)
				if err != nil {
					return nil, err
				}
				if signed.Message != nil {
					syncMsg.Data = append(syncMsg.Data, signed)
				}
			}
			if len(syncMsg.Data) == 0 {
				syncMsg.Status = message.StatusNotFound
			}
			if err := msgV0.SyncMessage.Error; len(err) > 0 {
				logex.GetLogger().Warn("sync message error", zap.String("err", err))
				syncMsg.Status = message.StatusError
			}
			switch msgV0.SyncMessage.Type {
			case network.Sync_GetHighestType:
				syncMsg.Protocol = message.LastDecidedType
			case network.Sync_GetLatestChangeRound:
				syncMsg.Protocol = message.LastChangeRoundType
			case network.Sync_GetInstanceRange:
				syncMsg.Protocol = message.DecidedHistoryType
			}
			data, err := json.Marshal(syncMsg)
			if err != nil {
				return nil, err
			}
			msg.Data = data
			//msg.ID = msgV0.SyncMessage.GetLambda()
		}
		return &msg, nil
	case network.NetworkMsg_SignatureType:
		msg.MsgType = message.SSVPostConsensusMsgType
		postConMsg := toSignedPostConsensusMessageV1(msgV0.SignedMessage)
		data, err := postConMsg.Encode()
		if err != nil {
			return nil, err
		}
		msg.Data = data
		if identifierV0 := msgV0.SignedMessage.GetMessage().GetLambda(); identifierV0 != nil {
			msg.ID = toIdentifierV1(identifierV0)
		}
		return &msg, nil
	case network.NetworkMsg_IBFTType:
		msg.MsgType = message.SSVConsensusMsgType
	case network.NetworkMsg_DecidedType:
		msg.MsgType = message.SSVDecidedMsgType
	}

	if msgV0.SignedMessage != nil {
		signed, err := ToSignedMessageV1(msgV0.SignedMessage)
		if err != nil {
			return nil, err
		}
		data, err := signed.Encode()
		if err != nil {
			return nil, err
		}
		msg.Data = data
		if len(msg.ID) == 0 {
			msg.ID = signed.Message.Identifier
		}
	}

	return &msg, nil
}

func toSignedPostConsensusMessageV1(sm *proto.SignedMessage) *message.SignedPostConsensusMessage {
	signed := new(message.SignedPostConsensusMessage)
	consensus := &message.PostConsensusMessage{
		Height:          message.Height(sm.Message.SeqNumber),
		DutySignature:   sm.GetSignature(),
		DutySigningRoot: nil,
	}

	var signers []message.OperatorID
	for _, signer := range sm.GetSignerIds() {
		signers = append(signers, message.OperatorID(signer))
	}
	consensus.Signers = signers

	signed.Message = consensus
	signed.Signers = signers
	signed.Signature = sm.GetSignature() // TODO should be message sign and not duty sign

	return signed
}

// ToSignedMessageV1 converts a signed message from v0 to v1
func ToSignedMessageV1(sm *proto.SignedMessage) (*message.SignedMessage, error) {
	signed := new(message.SignedMessage)
	signed.Signature = sm.GetSignature()
	signers := sm.GetSignerIds()
	for _, s := range signers {
		signed.Signers = append(signed.Signers, message.OperatorID(s))
	}
	if msg := sm.GetMessage(); msg != nil {
		signed.Message = new(message.ConsensusMessage)
		data := msg.GetValue()
		signed.Message.Round = message.Round(msg.GetRound())
		signed.Message.Identifier = toIdentifierV1(msg.GetLambda())
		signed.Message.Height = message.Height(msg.GetSeqNumber())
		switch msg.GetType() {
		case proto.RoundState_NotStarted:
			// TODO
		case proto.RoundState_PrePrepare:
			signed.Message.MsgType = message.ProposalMsgType
			p, err := (&message.ProposalData{Data: data}).Encode()
			if err != nil {
				return nil, err
			}
			signed.Message.Data = p
		case proto.RoundState_Prepare:
			signed.Message.MsgType = message.PrepareMsgType
			p, err := (&message.PrepareData{Data: data}).Encode()
			if err != nil {
				return nil, err
			}
			signed.Message.Data = p
		case proto.RoundState_Commit:
			signed.Message.MsgType = message.CommitMsgType
			c, err := (&message.CommitData{Data: data}).Encode()
			if err != nil {
				return nil, err
			}
			signed.Message.Data = c
		case proto.RoundState_ChangeRound:
			signed.Message.MsgType = message.RoundChangeMsgType
			rcd, err := toV1ChangeRound(data)
			if err != nil {
				return nil, err
			}
			signed.Message.Data = rcd
		case proto.RoundState_Stopped:
			// TODO
		}
	}
	return signed, nil
}

func toV1ChangeRound(changeRoundData []byte) ([]byte, error) {
	// TODO need to remove log once done with testing
	r, err := json.Marshal(changeRoundData)
	if err == nil {
		logex.GetLogger().Debug("------ convert change round v0 -> v1", zap.String("data marshaled", string(r)), zap.ByteString("data byte", changeRoundData))
	} else {
		logex.GetLogger().Debug("------ FAILED convert change round v0 -> v1", zap.Error(err))
	}
	ret := &proto.ChangeRoundData{}
	if err := json.Unmarshal(changeRoundData, ret); err != nil {
		logex.GetLogger().Warn("failed to unmarshal v0 change round struct", zap.Error(err))
		return new(message.RoundChangeData).Encode() // should return empty struct
	}

	var signers []message.OperatorID
	for _, signer := range ret.GetSignerIds() {
		signers = append(signers, message.OperatorID(signer))
	}

	consensusMsg := &message.ConsensusMessage{}
	if ret.GetJustificationMsg() != nil {
		consensusMsg.Height = message.Height(ret.GetJustificationMsg().SeqNumber)
		consensusMsg.Round = message.Round(ret.GetJustificationMsg().Round)
		consensusMsg.Identifier = toIdentifierV1(ret.GetJustificationMsg().Lambda)
		consensusMsg.Data = ret.GetJustificationMsg().Value
		consensusMsg.MsgType = message.PrepareMsgType // can be only prepare
	}

	crm := &message.RoundChangeData{
		PreparedValue:    ret.GetPreparedValue(),
		Round:            message.Round(ret.GetPreparedRound()),
		NextProposalData: nil,
		RoundChangeJustification: []*message.SignedMessage{{
			Signature: ret.GetJustificationSig(),
			Signers:   signers,
			Message:   consensusMsg,
		}},
	}

	encoded, err := crm.Encode()
	if err != nil {
		return nil, err
	}
	return encoded, nil
}

// ToV0Message converts v1 message to v0
func ToV0Message(msg *message.SSVMessage) (*network.Message, error) {
	v0Msg := &network.Message{}
	identifierV0 := toIdentifierV0(msg.GetIdentifier())
	if msg.GetType() == message.SSVDecidedMsgType {
		v0Msg.Type = network.NetworkMsg_DecidedType // TODO need to provide the proper type (under consensus or post consensus?)
	}
	switch msg.GetType() {
	case message.SSVConsensusMsgType, message.SSVDecidedMsgType:
		if v0Msg.Type != network.NetworkMsg_DecidedType {
			v0Msg.Type = network.NetworkMsg_IBFTType
		}
		signedMsg := &message.SignedMessage{}
		if err := signedMsg.Decode(msg.GetData()); err != nil {
			return nil, errors.Wrap(err, "could not decode consensus signed message")
		}

		sm, err := ToSignedMessageV0(signedMsg, identifierV0)
		if err != nil {
			return nil, err
		}
		v0Msg.SignedMessage = sm
		switch v0Msg.SignedMessage.GetMessage().GetType() {
		case proto.RoundState_ChangeRound:
			v0Msg.Type = network.NetworkMsg_IBFTType
		case proto.RoundState_Decided:
			v0Msg.Type = network.NetworkMsg_DecidedType
		default:
		}
	case message.SSVPostConsensusMsgType:
		v0Msg.Type = network.NetworkMsg_SignatureType
		signedMsg := &message.SignedPostConsensusMessage{}
		if err := signedMsg.Decode(msg.GetData()); err != nil {
			return nil, errors.Wrap(err, "could not get post consensus Message from network Message")
		}
		v0Msg.SignedMessage = toSignedMessagePostConsensusV0(signedMsg, identifierV0)
	case message.SSVSyncMsgType:
		v0Msg.Type = network.NetworkMsg_SyncType
		syncMsg := &message.SyncMessage{}
		if err := syncMsg.Decode(msg.GetData()); err != nil {
			return nil, errors.Wrap(err, "could not decode consensus signed message")
		}
		if syncMsg.Status == message.StatusUnknown {
			syncMsg.Status = message.StatusSuccess
		}
		v0Msg.SyncMessage = new(network.SyncMessage)
		if len(syncMsg.Params.Height) > 0 {
			v0Msg.SyncMessage.Params = make([]uint64, 1)
			v0Msg.SyncMessage.Params[0] = uint64(syncMsg.Params.Height[0])
			if len(syncMsg.Params.Height) > 1 {
				v0Msg.SyncMessage.Params = append(v0Msg.SyncMessage.Params, uint64(syncMsg.Params.Height[1]))
			}
		}
		v0Msg.SyncMessage.Lambda = identifierV0
		switch syncMsg.Status {
		case message.StatusSuccess:
			v0Msg.SyncMessage.SignedMessages = make([]*proto.SignedMessage, 0)
			for _, smsg := range syncMsg.Data {
				sm, err := ToSignedMessageV0(smsg, identifierV0)
				if err != nil {
					return nil, err
				}
				v0Msg.SyncMessage.SignedMessages = append(v0Msg.SyncMessage.SignedMessages, sm)
			}
		case message.StatusNotFound:
			v0Msg.SyncMessage.SignedMessages = make([]*proto.SignedMessage, 0)
		default:
			v0Msg.SyncMessage.Error = "error"
		}
		switch syncMsg.Protocol {
		case message.LastDecidedType:
			v0Msg.SyncMessage.Type = network.Sync_GetHighestType
		case message.LastChangeRoundType:
			v0Msg.SyncMessage.Type = network.Sync_GetLatestChangeRound
		case message.DecidedHistoryType:
			v0Msg.SyncMessage.Type = network.Sync_GetInstanceRange
		}
	default:
		return nil, errors.New("unknown msg")
	}

	return v0Msg, nil
}

<<<<<<< HEAD
// ToSignedMessageV0 converts signed message to v0
=======
// ToSignedMessageV0 converts a signed message from v1 to v0
>>>>>>> 20ffc4c9
func ToSignedMessageV0(signedMsg *message.SignedMessage, identifierV0 []byte) (*proto.SignedMessage, error) {
	signedMsgV0 := &proto.SignedMessage{}
	signedMsgV0.Message = &proto.Message{
		Round:     uint64(signedMsg.Message.Round),
		Lambda:    identifierV0,
		SeqNumber: uint64(signedMsg.Message.Height),
		Value:     nil,
	}

	switch signedMsg.Message.MsgType {
	case message.ProposalMsgType:
		signedMsgV0.Message.Type = proto.RoundState_PrePrepare
		p, err := signedMsg.Message.GetProposalData()
		if err != nil {
			return nil, err
		}
		signedMsgV0.Message.Value = p.Data
	case message.PrepareMsgType:
		signedMsgV0.Message.Type = proto.RoundState_Prepare
		p, err := signedMsg.Message.GetPrepareData()
		if err != nil {
			return nil, err
		}
		signedMsgV0.Message.Value = p.Data
	case message.CommitMsgType:
		signedMsgV0.Message.Type = proto.RoundState_Commit
		c, err := signedMsg.Message.GetCommitData()
		if err != nil {
			return nil, err
		}
		signedMsgV0.Message.Value = c.Data

	case message.RoundChangeMsgType:
		signedMsgV0.Message.Type = proto.RoundState_ChangeRound
		cr, err := signedMsg.Message.GetRoundChangeData()
		if err != nil {
			return nil, err
		}
		if cr.GetPreparedValue() != nil && len(cr.GetPreparedValue()) > 0 {
			signedMsgV0.Message.Value = cr.GetPreparedValue()
		} else {
			v := make(map[string]interface{})
			marshaledV, err := json.Marshal(v)
			if err != nil {
				return nil, errors.Wrap(err, "failed to marshal empty map")
			}
			signedMsgV0.Message.Value = marshaledV // adding empty json in order to support v0 root
		}
	}

	signedMsgV0.Signature = signedMsg.GetSignature()
	for _, signer := range signedMsg.GetSigners() {
		signedMsgV0.SignerIds = append(signedMsgV0.SignerIds, uint64(signer))
	}
	return signedMsgV0, nil
}

func toSignedMessagePostConsensusV0(signedMsg *message.SignedPostConsensusMessage, identifierV0 []byte) *proto.SignedMessage {
	signedMsgV0 := &proto.SignedMessage{}
	signedMsgV0.Message = &proto.Message{
		Lambda:    identifierV0,
		SeqNumber: uint64(signedMsg.Message.Height),
	}
	signedMsgV0.Signature = signedMsg.Message.DutySignature
	for _, signer := range signedMsg.Signers {
		signedMsgV0.SignerIds = append(signedMsgV0.SignerIds, uint64(signer))
	}
	return signedMsgV0
}

func toIdentifierV0(mid message.Identifier) []byte {
	return []byte(format.IdentifierFormat(mid.GetValidatorPK(), mid.GetRoleType().String()))
}

func toIdentifierV1(old []byte) message.Identifier {
	pk, rt := format.IdentifierUnformat(string(old))
	pkraw, err := hex.DecodeString(pk)
	if err != nil {
		return nil
	}
	return message.NewIdentifier(pkraw, message.RoleTypeFromString(rt))
}<|MERGE_RESOLUTION|>--- conflicted
+++ resolved
@@ -307,11 +307,7 @@
 	return v0Msg, nil
 }
 
-<<<<<<< HEAD
-// ToSignedMessageV0 converts signed message to v0
-=======
 // ToSignedMessageV0 converts a signed message from v1 to v0
->>>>>>> 20ffc4c9
 func ToSignedMessageV0(signedMsg *message.SignedMessage, identifierV0 []byte) (*proto.SignedMessage, error) {
 	signedMsgV0 := &proto.SignedMessage{}
 	signedMsgV0.Message = &proto.Message{
