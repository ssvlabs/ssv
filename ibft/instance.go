--- conflicted
+++ resolved
@@ -75,13 +75,8 @@
 	processCommitQuorumOnce      sync.Once
 	stopLock                     sync.Mutex
 	stageChangedChansLock        sync.Mutex
-<<<<<<< HEAD
-	stageLock                    sync.Mutex
-	stateLock                    sync.Mutex
+	stateLock                    sync.RWMutex
 	lastChangeRoundMsgLock       sync.RWMutex
-=======
-	stateLock                    sync.RWMutex
->>>>>>> 48741173
 }
 
 // NewInstance is the constructor of Instance
@@ -119,12 +114,8 @@
 		processCommitQuorumOnce:      sync.Once{},
 		stopLock:                     sync.Mutex{},
 		stageChangedChansLock:        sync.Mutex{},
-<<<<<<< HEAD
-		stateLock:                    sync.Mutex{},
+		stateLock:                    sync.RWMutex{},
 		lastChangeRoundMsgLock:       sync.RWMutex{},
-=======
-		stateLock:                    sync.RWMutex{},
->>>>>>> 48741173
 	}
 }
 
