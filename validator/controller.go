package validator

import (
	"context"
	"github.com/bloxapp/eth2-key-manager/core"
	"github.com/bloxapp/ssv/beacon"
	"github.com/bloxapp/ssv/eth1"
	"github.com/bloxapp/ssv/network"
	"github.com/bloxapp/ssv/pubsub"
	"github.com/bloxapp/ssv/slotqueue"
	"github.com/bloxapp/ssv/storage/basedb"
	"github.com/bloxapp/ssv/storage/collections"
	validatorstorage "github.com/bloxapp/ssv/validator/storage"
	"go.uber.org/zap"
	"time"
)

// ControllerOptions for controller struct creation
type ControllerOptions struct {
	Context                    context.Context
	DB                         basedb.IDb
	Logger                     *zap.Logger
	SignatureCollectionTimeout time.Duration `yaml:"SignatureCollectionTimeout" env:"SIGNATURE_COLLECTION_TIMEOUT" env-default:"5s" env-description:"Timeout for signature collection after consensus"`
	ETHNetwork                 *core.Network
	Network                    network.Network
	SlotQueue                  slotqueue.Queue
	Beacon                     beacon.Beacon
	Shares                     []validatorstorage.ShareOptions `yaml:"Shares"`
}

// IController interface
type IController interface {
	ListenToEth1Events(cn pubsub.SubjectChannel)
	StartValidators() map[string]*Validator
	GetValidatorsPubKeys() [][]byte
	GetValidator(pubKey string) (*Validator, bool)
<<<<<<< HEAD
	ValidatorSubject() pubsub.Subscriber
=======
	NewValidatorSubject() pubsub.Subscriber
>>>>>>> 22a4f187
}

// Controller struct that manages all validator shares
type controller struct {
	context                    context.Context
	collection                 validatorstorage.ICollection
	logger                     *zap.Logger
	signatureCollectionTimeout time.Duration
	slotQueue                  slotqueue.Queue
	beacon                     beacon.Beacon
	// TODO remove after IBFT refactor
	network     network.Network
	ibftStorage collections.IbftStorage
	ethNetwork  *core.Network

	validatorsMap       map[string]*Validator
	newValidatorSubject pubsub.Subject
}

// NewController creates new validator controller
func NewController(options ControllerOptions) IController {
	ibftStorage := collections.NewIbft(options.DB, options.Logger, "attestation")

	collection := validatorstorage.NewCollection(validatorstorage.CollectionOptions{
		DB:     options.DB,
		Logger: options.Logger,
	})

	err := collection.LoadMultipleFromConfig(options.Shares)
	if err != nil {
		options.Logger.Error("failed to load all validators from config", zap.Error(err))
	}

	ctrl := controller{
		collection:                 collection,
		context:                    options.Context,
		logger:                     options.Logger,
		signatureCollectionTimeout: options.SignatureCollectionTimeout,
		slotQueue:                  options.SlotQueue,
		beacon:                     options.Beacon,
		ibftStorage:                ibftStorage,
		network:                    options.Network,
		ethNetwork:                 options.ETHNetwork,
		newValidatorSubject:        pubsub.NewSubject(),
		validatorsMap:              make(map[string]*Validator),
	}

	return &ctrl
}

// ListenToEth1Events is listening to events coming from eth1 client
func (c *controller) ListenToEth1Events(cn pubsub.SubjectChannel) {
	for e := range cn {
		if event, ok := e.(eth1.Event); ok {
			if validatorAddedEvent, ok := event.Data.(eth1.ValidatorAddedEvent); ok {
				c.handleValidatorAddedEvent(validatorAddedEvent)
			}
		}
	}
}

// setupValidators for each validatorShare with proper ibft wrappers
func (c *controller) setupValidators() map[string]*Validator {
	validatorsShare, err := c.collection.GetAllValidatorsShare()
	if err != nil {
		c.logger.Fatal("Failed to get validatorStorage share", zap.Error(err))
	}

	res := make(map[string]*Validator)
	for _, validatorShare := range validatorsShare {
		res[validatorShare.PublicKey.SerializeToHexStr()] = New(Options{
			Context:                    c.context,
			SignatureCollectionTimeout: c.signatureCollectionTimeout,
			SlotQueue:                  c.slotQueue,
			Logger:                     c.logger,
			Share:                      validatorShare,
			Network:                    c.network,
			ETHNetwork:                 c.ethNetwork,
			Beacon:                     c.beacon,
		}, &c.ibftStorage)
	}
	c.validatorsMap = res
	c.logger.Info("setup validators done successfully", zap.Int("count", len(res)))
	return res
}

// StartValidators functions (queue streaming, msgQueue listen, etc)
func (c *controller) StartValidators() map[string]*Validator {
	validators := c.setupValidators()
	for _, v := range validators {
		if err := v.Start(); err != nil {
			c.logger.Error("failed to start validator", zap.Error(err))
			continue
		}
	}
	return validators
}

// GetValidatorsPubKeys returns a list of all the validators public keys
func (c *controller) GetValidatorsPubKeys() [][]byte {
	var pubKeys [][]byte
	for _, val := range c.validatorsMap {
		pubKeys = append(pubKeys, val.Share.PublicKey.Serialize())
	}
	return pubKeys
}

// GetValidator returns a validator
func (c *controller) GetValidator(pubKey string) (*Validator, bool) {
	v, ok := c.validatorsMap[pubKey]
	return v, ok
}

// AddValidator adds a new validator
func (c *controller) AddValidator(pubKey string, v *Validator) bool {
	if _, ok := c.validatorsMap[pubKey]; !ok {
		c.validatorsMap[pubKey] = v
		return true
	}
	c.logger.Info("validator already exist")
	return false
}

<<<<<<< HEAD
// ValidatorSubject returns the subject used for publishing new validators that comes from contract event
func (c *controller) ValidatorSubject() pubsub.Subscriber {
=======
// Subject returns the subject
func (c *controller) NewValidatorSubject() pubsub.Subscriber {
>>>>>>> 22a4f187
	return c.newValidatorSubject
}

func (c *controller) handleValidatorAddedEvent(validatorAddedEvent eth1.ValidatorAddedEvent) {
	validatorShare := c.serializeValidatorAddedEvent(validatorAddedEvent)
	if len(validatorShare.Committee) > 0 {
		if err := c.collection.SaveValidatorShare(validatorShare); err != nil {
			c.logger.Error("failed to save validator share", zap.Error(err))
			return
		}
		c.handleNewValidatorShare(validatorShare)
	}
}

func (c *controller) handleNewValidatorShare(validatorShare *validatorstorage.Share) {
	// setup validator
	validatorOpts := Options{
		Context:                    c.context,
		Logger:                     c.logger,
		Share:                      validatorShare,
		Network:                    c.network,
		Beacon:                     c.beacon,
		ETHNetwork:                 c.ethNetwork,
		SlotQueue:                  c.slotQueue,
		SignatureCollectionTimeout: c.signatureCollectionTimeout,
	}
	v := New(validatorOpts, &c.ibftStorage)
	if added := c.AddValidator(validatorShare.PublicKey.SerializeToHexStr(), v); added {
		// start validator
		if err := v.Start(); err != nil {
			c.logger.Error("failed to start validator", zap.Error(err))
		}
		c.newValidatorSubject.Notify(*v)
	}
}

<<<<<<< HEAD
func (c *controller) createValidatorShare(validatorAddedEvent eth1.ValidatorAddedEvent) *validatorstorage.Share {
	share, err := ShareFromValidatorAddedEvent(validatorAddedEvent, false)
	if err != nil {
		c.logger.Error("could not create validator share", zap.Error(err))
=======
func (c *controller) serializeValidatorAddedEvent(validatorAddedEvent eth1.ValidatorAddedEvent) *validatorstorage.Share {
	validatorShare := validatorstorage.Share{}
	ibftCommittee := map[uint64]*proto.Node{}
	for i := range validatorAddedEvent.OessList {
		oess := validatorAddedEvent.OessList[i]
		nodeID := oess.Index.Uint64() + 1
		ibftCommittee[nodeID] = &proto.Node{
			IbftId: nodeID,
			Pk:     oess.SharedPublicKey,
		}
		if strings.EqualFold(string(oess.OperatorPublicKey), params.SsvConfig().OperatorPublicKey) {
			validatorShare.NodeID = nodeID

			validatorShare.PublicKey = &bls.PublicKey{}
			if err := validatorShare.PublicKey.Deserialize(validatorAddedEvent.PublicKey); err != nil {
				c.logger.Error("failed to deserialize share public key", zap.Error(err))
				return nil
			}

			validatorShare.ShareKey = &bls.SecretKey{}
			if err := validatorShare.ShareKey.SetHexString(string(oess.EncryptedKey)); err != nil {
				c.logger.Error("failed to deserialize share private key", zap.Error(err))
				return nil
			}
			ibftCommittee[nodeID].Sk = validatorShare.ShareKey.Serialize()
		}
>>>>>>> 22a4f187
	}
	return share
}<|MERGE_RESOLUTION|>--- conflicted
+++ resolved
@@ -5,13 +5,17 @@
 	"github.com/bloxapp/eth2-key-manager/core"
 	"github.com/bloxapp/ssv/beacon"
 	"github.com/bloxapp/ssv/eth1"
+	"github.com/bloxapp/ssv/ibft/proto"
 	"github.com/bloxapp/ssv/network"
 	"github.com/bloxapp/ssv/pubsub"
+	"github.com/bloxapp/ssv/shared/params"
 	"github.com/bloxapp/ssv/slotqueue"
 	"github.com/bloxapp/ssv/storage/basedb"
 	"github.com/bloxapp/ssv/storage/collections"
 	validatorstorage "github.com/bloxapp/ssv/validator/storage"
+	"github.com/herumi/bls-eth-go-binary/bls"
 	"go.uber.org/zap"
+	"strings"
 	"time"
 )
 
@@ -34,11 +38,7 @@
 	StartValidators() map[string]*Validator
 	GetValidatorsPubKeys() [][]byte
 	GetValidator(pubKey string) (*Validator, bool)
-<<<<<<< HEAD
-	ValidatorSubject() pubsub.Subscriber
-=======
 	NewValidatorSubject() pubsub.Subscriber
->>>>>>> 22a4f187
 }
 
 // Controller struct that manages all validator shares
@@ -162,13 +162,8 @@
 	return false
 }
 
-<<<<<<< HEAD
-// ValidatorSubject returns the subject used for publishing new validators that comes from contract event
-func (c *controller) ValidatorSubject() pubsub.Subscriber {
-=======
-// Subject returns the subject
+// NewValidatorSubject returns the subject
 func (c *controller) NewValidatorSubject() pubsub.Subscriber {
->>>>>>> 22a4f187
 	return c.newValidatorSubject
 }
 
@@ -205,12 +200,6 @@
 	}
 }
 
-<<<<<<< HEAD
-func (c *controller) createValidatorShare(validatorAddedEvent eth1.ValidatorAddedEvent) *validatorstorage.Share {
-	share, err := ShareFromValidatorAddedEvent(validatorAddedEvent, false)
-	if err != nil {
-		c.logger.Error("could not create validator share", zap.Error(err))
-=======
 func (c *controller) serializeValidatorAddedEvent(validatorAddedEvent eth1.ValidatorAddedEvent) *validatorstorage.Share {
 	validatorShare := validatorstorage.Share{}
 	ibftCommittee := map[uint64]*proto.Node{}
@@ -237,7 +226,7 @@
 			}
 			ibftCommittee[nodeID].Sk = validatorShare.ShareKey.Serialize()
 		}
->>>>>>> 22a4f187
-	}
-	return share
+	}
+	validatorShare.Committee = ibftCommittee
+	return &validatorShare
 }