package validator

import (
	"context"
	"encoding/hex"
	"fmt"
	"github.com/attestantio/go-eth2-client/spec/phase0"
	"github.com/bloxapp/eth2-key-manager/core"
	"github.com/bloxapp/ssv/beacon"
	"github.com/bloxapp/ssv/eth1"
	"github.com/bloxapp/ssv/network"
	"github.com/bloxapp/ssv/pubsub"
	"github.com/bloxapp/ssv/storage/basedb"
	"github.com/bloxapp/ssv/utils/rsaencryption"
	validatorstorage "github.com/bloxapp/ssv/validator/storage"
	"go.uber.org/zap"
	"time"

	spec "github.com/attestantio/go-eth2-client/spec/phase0"
)

// ControllerOptions for controller struct creation
type ControllerOptions struct {
	Context                    context.Context
	DB                         basedb.IDb
	Logger                     *zap.Logger
	SignatureCollectionTimeout time.Duration `yaml:"SignatureCollectionTimeout" env:"SIGNATURE_COLLECTION_TIMEOUT" env-default:"5s" env-description:"Timeout for signature collection after consensus"`
	ETHNetwork                 *core.Network
	Network                    network.Network
	Beacon                     beacon.Beacon
	Shares                     []validatorstorage.ShareOptions `yaml:"Shares"`
	ShareEncryptionKeyProvider eth1.ShareEncryptionKeyProvider
}

// IController interface
type IController interface {
	ListenToEth1Events(cn pubsub.SubjectChannel)
	StartValidators()
	GetValidatorsPubKeys() [][]byte
	GetValidatorsIndices() []spec.ValidatorIndex
	GetValidator(pubKey string) (*Validator, bool)
	NewValidatorSubject() pubsub.Subscriber
}

// Controller struct that manages all validator shares
type controller struct {
	context                    context.Context
	collection                 validatorstorage.ICollection
	logger                     *zap.Logger
	signatureCollectionTimeout time.Duration
	beacon                     beacon.Beacon
	// TODO remove after IBFT refactor
	network    network.Network
	db         basedb.IDb
	ethNetwork *core.Network

	validatorsMap       map[string]*Validator
	newValidatorSubject pubsub.Subject

	shareEncryptionKeyProvider eth1.ShareEncryptionKeyProvider
}

// NewController creates new validator controller
func NewController(options ControllerOptions) IController {
	collection := validatorstorage.NewCollection(validatorstorage.CollectionOptions{
		DB:     options.DB,
		Logger: options.Logger,
	})

	collection.LoadMultipleFromConfig(options.Shares)

	ctrl := controller{
		collection:                 collection,
		context:                    options.Context,
		logger:                     options.Logger.With(zap.String("component", "validatorsController")),
		signatureCollectionTimeout: options.SignatureCollectionTimeout,
		beacon:                     options.Beacon,
		db:                         options.DB,
		network:                    options.Network,
		ethNetwork:                 options.ETHNetwork,
		newValidatorSubject: pubsub.NewSubject(options.Logger.With(
			zap.String("which", "validator/controller/validator-subject"))),
		validatorsMap:              make(map[string]*Validator),
		shareEncryptionKeyProvider: options.ShareEncryptionKeyProvider,
	}

	return &ctrl
}

// ListenToEth1Events is listening to events coming from eth1 client
func (c *controller) ListenToEth1Events(cn pubsub.SubjectChannel) {
	for e := range cn {
		if event, ok := e.(eth1.Event); ok {
			if validatorAddedEvent, ok := event.Data.(eth1.ValidatorAddedEvent); ok {
				c.handleValidatorAddedEvent(validatorAddedEvent)
			}
		}
	}
}

// setupValidators for each validatorShare with proper ibft wrappers
func (c *controller) setupValidators() map[string]*Validator {
	shares, err := c.collection.GetAllValidatorsShare()
	if err != nil {
		c.logger.Fatal("failed to get validators shares", zap.Error(err))
	}
	if len(shares) == 0 {
		c.logger.Info("could not find validators")
		return c.validatorsMap
	}
<<<<<<< HEAD
	for _, validatorShare := range validatorsShare {
=======
	c.logger.Info("starting validators setup...")
	for _, validatorShare := range shares {
>>>>>>> 640a23d3
		pubKey := validatorShare.PublicKey.SerializeToHexStr()
		if _, ok := c.validatorsMap[pubKey]; ok {
			c.logger.Debug("validator was initialized already..",
				zap.String("pubKey", validatorShare.PublicKey.SerializeToHexStr()))
			continue
		}
		printValidatorShare(c.logger, validatorShare)
		c.validatorsMap[pubKey] = New(Options{
			Context:                    c.context,
			SignatureCollectionTimeout: c.signatureCollectionTimeout,
			Logger:                     c.logger,
			Share:                      validatorShare,
			Network:                    c.network,
			ETHNetwork:                 c.ethNetwork,
			Beacon:                     c.beacon,
		}, c.db)
	}
	c.logger.Info("setup validators done successfully", zap.Int("count", len(c.validatorsMap)))
	return c.validatorsMap
}

// StartValidators functions (queue streaming, msgQueue listen, etc)
func (c *controller) StartValidators() {
	validators := c.setupValidators()
	for _, v := range validators {
		if err := v.Start(); err != nil {
			c.logger.Error("failed to start validator", zap.Error(err))
			continue
		}
	}
}

// GetValidatorsPubKeys returns a list of all the validators public keys
func (c *controller) GetValidatorsPubKeys() [][]byte {
	var pubKeys [][]byte
	for _, val := range c.validatorsMap {
		pubKeys = append(pubKeys, val.Share.PublicKey.Serialize())
	}
	return pubKeys
}

// GetValidatorsIndices returns a list of all the active validators indices and fetch indices for missing once (could be first time attesting or non active once)
func (c *controller) GetValidatorsIndices() []spec.ValidatorIndex {
	var indices []spec.ValidatorIndex
	var toFetch []phase0.BLSPubKey
	for _, val := range c.validatorsMap {
		if val.Share.Index == nil {
			blsPubKey := phase0.BLSPubKey{}
			copy(blsPubKey[:], val.Share.PublicKey.Serialize())
			toFetch = append(toFetch, blsPubKey)
		} else {
			index := spec.ValidatorIndex(*val.Share.Index)
			indices = append(indices, index)
		}
	}
	go c.updateIndices(toFetch) // saving missing indices to be ready for next ticker (slot)
	return indices
}

// GetValidator returns a validator
func (c *controller) GetValidator(pubKey string) (*Validator, bool) {
	v, ok := c.validatorsMap[pubKey]
	return v, ok
}

// AddValidator adds a new validator
func (c *controller) AddValidator(pubKey string, v *Validator) bool {
	if _, ok := c.validatorsMap[pubKey]; !ok {
		c.validatorsMap[pubKey] = v
		return true
	}
	c.logger.Info("validator already exist")
	return false
}

// NewValidatorSubject returns the validators subject
func (c *controller) NewValidatorSubject() pubsub.Subscriber {
	return c.newValidatorSubject
}

func (c *controller) handleValidatorAddedEvent(validatorAddedEvent eth1.ValidatorAddedEvent) {
	l := c.logger.With(zap.String("validatorPubKey", hex.EncodeToString(validatorAddedEvent.PublicKey)))
	l.Debug("handles validator added event")
	operatorPrivKey, err := c.shareEncryptionKeyProvider()
	if err != nil {
		l.Error("failed to get operator private key")
		return
	}
	var operatorPubKey string
	if operatorPrivKey != nil {
		operatorPubKey, err = rsaencryption.ExtractPublicKey(operatorPrivKey)
		if err != nil {
			l.Error("failed to extract operator public key")
			return
		}
	}
	validatorShare, err := ShareFromValidatorAddedEvent(validatorAddedEvent, operatorPubKey)
	if err != nil {
		l.Error("failed to create share", zap.Error(err))
		return
	}
	if len(validatorShare.Committee) > 0 {
		if err := c.collection.SaveValidatorShare(validatorShare); err != nil {
			l.Error("failed to save validator share", zap.Error(err))
			return
		}
		l.Debug("validator share was saved")
		c.onNewValidatorShare(validatorShare)
	}
}

func (c *controller) onNewValidatorShare(validatorShare *validatorstorage.Share) {
	pubKeyHex := validatorShare.PublicKey.SerializeToHexStr()
	if _, exist := c.GetValidator(pubKeyHex); exist {
		c.logger.Debug("skip setup for known validator",
			zap.String("pubKeyHex", pubKeyHex))
		return
	}
	// setup validator
	validatorOpts := Options{
		Context:                    c.context,
		Logger:                     c.logger,
		Share:                      validatorShare,
		Network:                    c.network,
		Beacon:                     c.beacon,
		ETHNetwork:                 c.ethNetwork,
		SignatureCollectionTimeout: c.signatureCollectionTimeout,
	}
	v := New(validatorOpts, c.db)
	if added := c.AddValidator(pubKeyHex, v); added {
		// start validator
		if err := v.Start(); err != nil {
			c.logger.Error("failed to start validator",
				zap.Error(err), zap.String("pubKeyHex", pubKeyHex))
		} else {
			c.logger.Debug("validator started", zap.String("pubKeyHex", pubKeyHex))
		}
		c.newValidatorSubject.Notify(*v)
	}
}

func (c *controller) updateIndices(pubkeys []spec.BLSPubKey) {
	if len(pubkeys) == 0 {
		return
	}
	c.logger.Debug("fetching indices...", zap.Int("total", len(pubkeys)))
	validatorsMap, err := c.beacon.GetIndices(pubkeys)
	if err != nil {
		c.logger.Error("failed to fetch indices", zap.Error(err))
		return
	}
	c.logger.Debug("returned indices from beacon", zap.Int("total", len(validatorsMap)))
	for index, v := range validatorsMap {
		if validator, ok := c.validatorsMap[hex.EncodeToString(v.Validator.PublicKey[:])]; ok {
			uIndex := uint64(index)
			validator.Share.Index = &uIndex
			err := c.collection.SaveValidatorShare(validator.Share)
			if err != nil {
				c.logger.Error("failed to update share index", zap.String("pubkey", validator.Share.PublicKey.SerializeToHexStr()))
				continue
			}
			c.beacon.ExtendIndexMap(index, v.Validator.PublicKey) // updating goClient map
			c.logger.Debug("share index has been updated", zap.String("pubkey", hex.EncodeToString(v.Validator.PublicKey[:])), zap.Any("index", validator.Share.Index))
		}
	}
}

func printValidatorShare(logger *zap.Logger, validatorShare *validatorstorage.Share) {
	var committee []string
	for _, c := range validatorShare.Committee {
		committee = append(committee, fmt.Sprintf(`[IbftId=%d, PK=%x]`, c.IbftId, c.Pk))
	}
	logger.Debug("setup validator",
		zap.String("pubKey", validatorShare.PublicKey.SerializeToHexStr()),
		zap.Uint64("nodeID", validatorShare.NodeID),
		zap.Strings("committee", committee))
}<|MERGE_RESOLUTION|>--- conflicted
+++ resolved
@@ -108,12 +108,8 @@
 		c.logger.Info("could not find validators")
 		return c.validatorsMap
 	}
-<<<<<<< HEAD
-	for _, validatorShare := range validatorsShare {
-=======
 	c.logger.Info("starting validators setup...")
 	for _, validatorShare := range shares {
->>>>>>> 640a23d3
 		pubKey := validatorShare.PublicKey.SerializeToHexStr()
 		if _, ok := c.validatorsMap[pubKey]; ok {
 			c.logger.Debug("validator was initialized already..",
