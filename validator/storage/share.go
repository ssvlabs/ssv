package storage

import (
	"bytes"
	"encoding/gob"
<<<<<<< HEAD
	v1 "github.com/attestantio/go-eth2-client/api/v1"
=======
	"github.com/bloxapp/ssv/beacon"
>>>>>>> 805342e9
	"github.com/bloxapp/ssv/ibft/proto"
	"github.com/bloxapp/ssv/storage/basedb"
	"github.com/herumi/bls-eth-go-binary/bls"
	"github.com/pkg/errors"
	"math"
)

// PubKeys defines the type for public keys object representation
type PubKeys []*bls.PublicKey

// Aggregate iterates over public keys and adds them to the bls PublicKey
func (keys PubKeys) Aggregate() bls.PublicKey {
	ret := bls.PublicKey{}
	for _, k := range keys {
		ret.Add(k)
	}
	return ret
}

// Share storage model
type Share struct {
	NodeID    uint64
	PublicKey *bls.PublicKey
	ShareKey  *bls.SecretKey
	Committee map[uint64]*proto.Node
<<<<<<< HEAD
	Status    v1.ValidatorState
=======
	Metadata  *beacon.ValidatorMetadata // pointer in order to support nil
>>>>>>> 805342e9
}

//  serializedShare struct
type serializedShare struct {
	NodeID    uint64
	ShareKey  []byte
	Committee map[uint64]*proto.Node
<<<<<<< HEAD
	Status    v1.ValidatorState
=======
	Metadata  *beacon.ValidatorMetadata // pointer in order to support nil
>>>>>>> 805342e9
}

// CommitteeSize returns the IBFT committee size
func (s *Share) CommitteeSize() int {
	return len(s.Committee)
}

// ThresholdSize returns the minimum IBFT committee members that needs to sign for a quorum (2F+1)
func (s *Share) ThresholdSize() int {
	return int(math.Ceil(float64(s.CommitteeSize()) * 2 / 3))
}

// PartialThresholdSize returns the minimum IBFT committee members that needs to sign for a partial quorum (F+1)
func (s *Share) PartialThresholdSize() int {
	return int(math.Ceil(float64(s.CommitteeSize()) * 1 / 3))
}

// PubKeysByID returns the public keys with the associated ids
func (s *Share) PubKeysByID(ids []uint64) (PubKeys, error) {
	ret := make([]*bls.PublicKey, 0)
	for _, id := range ids {
		if val, ok := s.Committee[id]; ok {
			pk := &bls.PublicKey{}
			if err := pk.Deserialize(val.Pk); err != nil {
				return ret, err
			}
			ret = append(ret, pk)
		} else {
			return nil, errors.New("pk for id not found")
		}
	}
	return ret, nil
}

// VerifySignedMessage returns true of signed message verifies against pks
func (s *Share) VerifySignedMessage(msg *proto.SignedMessage) error {
	pks, err := s.PubKeysByID(msg.SignerIds)
	if err != nil {
		return err
	}
	if len(pks) == 0 {
		return errors.New("could not find public key")
	}

	res, err := msg.VerifyAggregatedSig(pks)
	if err != nil {
		return err
	}
	if !res {
		return errors.New("could not verify message signature")
	}

	return nil
}

// Serialize share to []byte
func (s *Share) Serialize() ([]byte, error) {
	value := serializedShare{
		NodeID:    s.NodeID,
		ShareKey:  s.ShareKey.Serialize(),
		Committee: map[uint64]*proto.Node{},
<<<<<<< HEAD
		Status:    s.Status,
=======
		Metadata:  s.Metadata,
>>>>>>> 805342e9
	}
	// copy committee by value
	for k, n := range s.Committee {
		value.Committee[k] = &proto.Node{
			IbftId: n.GetIbftId(),
			Pk:     n.GetPk()[:],
			Sk:     n.GetSk()[:],
		}
	}
	var b bytes.Buffer
	e := gob.NewEncoder(&b)
	if err := e.Encode(value); err != nil {
		return nil, errors.Wrap(err, "Failed to encode serializedValidator")
	}
	return b.Bytes(), nil
}

// Deserialize key/value to Share model
func (s *Share) Deserialize(obj basedb.Obj) (*Share, error) {
	value := serializedShare{}
	d := gob.NewDecoder(bytes.NewReader(obj.Value))
	if err := d.Decode(&value); err != nil {
		return nil, errors.Wrap(err, "Failed to get val value")
	}
	shareSecret := &bls.SecretKey{} // need to decode secret separately cause of encoding has private var limit in bls.SecretKey struct
	// in exporter scenario, share key should be nil
	if value.ShareKey != nil && len(value.ShareKey) > 0 {
		if err := shareSecret.Deserialize(value.ShareKey); err != nil {
			return nil, errors.Wrap(err, "Failed to get key secret")
		}
	}
	pubKey := &bls.PublicKey{}
	if err := pubKey.Deserialize(obj.Key); err != nil {
		return nil, errors.Wrap(err, "Failed to get pubkey")
	}
	return &Share{
		NodeID:    value.NodeID,
		PublicKey: pubKey,
		ShareKey:  shareSecret,
		Committee: value.Committee,
<<<<<<< HEAD
		Status:    value.Status,
	}, nil
}

// Deposited returns true if the validator is not unknown. It might be pending activation or active
func (s *Share) Deposited() bool {
	return s.Status != v1.ValidatorStateUnknown
}

// Exiting returns true if the validator is existing or exited
func (s *Share) Exiting() bool {
	return s.Status == v1.ValidatorStateActiveExiting || s.Status == v1.ValidatorStateExitedUnslashed
}

// Slashed returns true if the validator is existing or exited due to slashing
func (s *Share) Slashed() bool {
	return s.Status == v1.ValidatorStateExitedSlashed || s.Status == v1.ValidatorStateActiveSlashed
=======
		Metadata:  value.Metadata,
	}, nil
}

// HasMetadata returns true if the validator metadata was fetched
func (s *Share) HasMetadata() bool {
	return s.Metadata != nil
>>>>>>> 805342e9
}<|MERGE_RESOLUTION|>--- conflicted
+++ resolved
@@ -3,11 +3,7 @@
 import (
 	"bytes"
 	"encoding/gob"
-<<<<<<< HEAD
 	v1 "github.com/attestantio/go-eth2-client/api/v1"
-=======
-	"github.com/bloxapp/ssv/beacon"
->>>>>>> 805342e9
 	"github.com/bloxapp/ssv/ibft/proto"
 	"github.com/bloxapp/ssv/storage/basedb"
 	"github.com/herumi/bls-eth-go-binary/bls"
@@ -33,11 +29,7 @@
 	PublicKey *bls.PublicKey
 	ShareKey  *bls.SecretKey
 	Committee map[uint64]*proto.Node
-<<<<<<< HEAD
-	Status    v1.ValidatorState
-=======
 	Metadata  *beacon.ValidatorMetadata // pointer in order to support nil
->>>>>>> 805342e9
 }
 
 //  serializedShare struct
@@ -45,11 +37,7 @@
 	NodeID    uint64
 	ShareKey  []byte
 	Committee map[uint64]*proto.Node
-<<<<<<< HEAD
-	Status    v1.ValidatorState
-=======
 	Metadata  *beacon.ValidatorMetadata // pointer in order to support nil
->>>>>>> 805342e9
 }
 
 // CommitteeSize returns the IBFT committee size
@@ -111,11 +99,7 @@
 		NodeID:    s.NodeID,
 		ShareKey:  s.ShareKey.Serialize(),
 		Committee: map[uint64]*proto.Node{},
-<<<<<<< HEAD
-		Status:    s.Status,
-=======
 		Metadata:  s.Metadata,
->>>>>>> 805342e9
 	}
 	// copy committee by value
 	for k, n := range s.Committee {
@@ -156,25 +140,6 @@
 		PublicKey: pubKey,
 		ShareKey:  shareSecret,
 		Committee: value.Committee,
-<<<<<<< HEAD
-		Status:    value.Status,
-	}, nil
-}
-
-// Deposited returns true if the validator is not unknown. It might be pending activation or active
-func (s *Share) Deposited() bool {
-	return s.Status != v1.ValidatorStateUnknown
-}
-
-// Exiting returns true if the validator is existing or exited
-func (s *Share) Exiting() bool {
-	return s.Status == v1.ValidatorStateActiveExiting || s.Status == v1.ValidatorStateExitedUnslashed
-}
-
-// Slashed returns true if the validator is existing or exited due to slashing
-func (s *Share) Slashed() bool {
-	return s.Status == v1.ValidatorStateExitedSlashed || s.Status == v1.ValidatorStateActiveSlashed
-=======
 		Metadata:  value.Metadata,
 	}, nil
 }
@@ -182,5 +147,4 @@
 // HasMetadata returns true if the validator metadata was fetched
 func (s *Share) HasMetadata() bool {
 	return s.Metadata != nil
->>>>>>> 805342e9
 }