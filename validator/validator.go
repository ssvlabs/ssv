package validator

import (
	"context"
	"github.com/bloxapp/eth2-key-manager/core"
	"github.com/bloxapp/ssv/beacon"
	"github.com/bloxapp/ssv/ibft/proto"
	"github.com/bloxapp/ssv/storage/collections"
	"time"

	"github.com/pkg/errors"
	"go.uber.org/zap"

	"github.com/bloxapp/ssv/ibft"
	"github.com/bloxapp/ssv/network"
	"github.com/bloxapp/ssv/network/msgqueue"
	"github.com/bloxapp/ssv/slotqueue"
)

// Options to add in validator struct creation
type Options struct {
	Context                    context.Context
	Logger                     *zap.Logger
	Share                      *Share
	SignatureCollectionTimeout time.Duration
	SlotQueue                  slotqueue.Queue
}

// Validator struct that manages all ibft wrappers
type Validator struct {
<<<<<<< HEAD
	ctx    context.Context
	logger *zap.Logger
	Share  *Share
	//ibftStorage                collections.Iibft
	ethNetwork core.Network

	//beacon                     beacon.Beacon
=======
	ctx                        context.Context
	logger                     *zap.Logger
	ValidatorShare             *collections.ValidatorShare
	ibftStorage                collections.Iibft
	ethNetwork                 core.Network
	network                    network.Network
	beacon                     beacon.Beacon
>>>>>>> b35a3ae1
	ibfts                      map[beacon.Role]ibft.IBFT
	msgQueue                   *msgqueue.MessageQueue
	network                    network.Network
	slotQueue                  slotqueue.Queue
	SignatureCollectionTimeout time.Duration
}

// New Validator creation
<<<<<<< HEAD
func New(opt Options, ibftStorage collections.Iibft) *Validator {
	logger := opt.Logger.With(zap.String("pubKey", opt.Share.PublicKey.SerializeToHexStr()))
=======
func New(ctx context.Context, logger *zap.Logger, validatorShare *collections.ValidatorShare, ibftStorage collections.Iibft, network network.Network, ethNetwork core.Network, _beacon beacon.Beacon, opt Options) *Validator {
	logger = logger.With(zap.String("pubKey", validatorShare.ValidatorPK.SerializeToHexStr()))
>>>>>>> b35a3ae1
	msgQueue := msgqueue.New()

	ibfts := make(map[beacon.Role]ibft.IBFT)
	ibfts[beacon.RoleAttester] = ibft.New(
		ibftStorage,
		network,
		msgQueue,
		&proto.InstanceParams{
			ConsensusParams: proto.DefaultConsensusParams(),
		},
	)
	//ibfts := make(map[beacon.Role]ibft.IBFT)
	//ibfts[beacon.RoleAttester] = ibft.New(
	//	ibftStorage,
	//	network,
	//	msgQueue,
	//	&proto.InstanceParams{
	//		ConsensusParams: proto.DefaultConsensusParams(),
	//	},
	//)
	//
	return &Validator{
		ctx:                        opt.Context,
		logger:                     logger,
		msgQueue:                   msgQueue,
		Share:                      opt.Share,
		SignatureCollectionTimeout: opt.SignatureCollectionTimeout,
		slotQueue:                  opt.SlotQueue,
		ibfts:                      ibfts,
	}
}

//func New(ctx context.Context, logger *zap.Logger, validatorShare *collections.Validator, ibftStorage collections.Iibft, network network.Network, ethNetwork core.Network, _beacon beacon.Beacon, opt Options) *Validator {
//	logger = logger.With(zap.String("pubKey", validatorShare.ValidatorPK.SerializeToHexStr()))
//	msgQueue := msgqueue.New()
//	ibfts := make(map[beacon.Role]ibft.IBFT)
//	ibfts[beacon.RoleAttester] = ibft.New(
//		ibftStorage,
//		network,
//		msgQueue,
//		&proto.InstanceParams{
//			ConsensusParams: proto.DefaultConsensusParams(),
//		},
//	)
//
//	return &Validator{
//		ctx:                        ctx,
//		logger:                     logger,
//		ValidatorShare:             validatorShare,
//		ibftStorage:                ibftStorage,
//		ethNetwork:                 ethNetwork,
//		network:                    network,
//		beacon:                     _beacon,
//		ibfts:                      ibfts,
//		msgQueue:                   msgQueue,
//		slotQueue:                  opt.SlotQueue,
//		SignatureCollectionTimeout: opt.SignatureCollectionTimeout,
//	}
//}

// Start validator
func (v *Validator) Start() error {
<<<<<<< HEAD
	if err := v.network.SubscribeTopic(v.Share.PublicKey); err != nil {
=======
	if err := v.network.SubscribeToValidatorNetwork(v.ValidatorShare.ValidatorPK); err != nil{
>>>>>>> b35a3ae1
		return errors.Wrap(err, "failed to subscribe topic")
	}
	go v.startSlotQueueListener()
	go v.listenToNetworkMessages()
	return nil
}

// startSlotQueueListener starts slot queue listener
func (v *Validator) startSlotQueueListener() {
	v.logger.Info("start listening slot queue")

	prevIdentifier := ibft.FirstInstanceIdentifier()
	for {
		slot, duty, ok, err := v.slotQueue.Next(v.Share.PublicKey.Serialize())
		if err != nil {
			v.logger.Error("failed to get next slot data", zap.Error(err))
			continue
		}

		if !ok {
			v.logger.Debug("no duties for slot scheduled")
			continue
		}
		go v.ExecuteDuty(v.ctx, prevIdentifier, slot, duty)
	}
}

func (v *Validator) listenToNetworkMessages() {
	sigChan := v.network.ReceivedSignatureChan()
	for sigMsg := range sigChan {
		v.msgQueue.AddMessage(&network.Message{
			Lambda:        sigMsg.Message.Lambda,
			SignedMessage: sigMsg,
			Type:          network.NetworkMsg_SignatureType,
		})
	}
}

// getSlotStartTime returns the start time for the given slot  TODO: redundant func (in ssvNode) need to fix
func (v *Validator) getSlotStartTime(slot uint64) time.Time {
	timeSinceGenesisStart := slot * uint64(v.ethNetwork.SlotDurationSec().Seconds())
	start := time.Unix(int64(v.ethNetwork.MinGenesisTime()+timeSinceGenesisStart), 0)
	return start
}<|MERGE_RESOLUTION|>--- conflicted
+++ resolved
@@ -6,6 +6,7 @@
 	"github.com/bloxapp/ssv/beacon"
 	"github.com/bloxapp/ssv/ibft/proto"
 	"github.com/bloxapp/ssv/storage/collections"
+	"github.com/bloxapp/ssv/validator/storage"
 	"time"
 
 	"github.com/pkg/errors"
@@ -21,72 +22,49 @@
 type Options struct {
 	Context                    context.Context
 	Logger                     *zap.Logger
-	Share                      *Share
+	Share                      *storage.Share
 	SignatureCollectionTimeout time.Duration
 	SlotQueue                  slotqueue.Queue
+	Network                    network.Network
+	Beacon                     beacon.Beacon
 }
 
 // Validator struct that manages all ibft wrappers
 type Validator struct {
-<<<<<<< HEAD
 	ctx    context.Context
 	logger *zap.Logger
-	Share  *Share
+	Share  *storage.Share
 	//ibftStorage                collections.Iibft
 	ethNetwork core.Network
-
-	//beacon                     beacon.Beacon
-=======
-	ctx                        context.Context
-	logger                     *zap.Logger
-	ValidatorShare             *collections.ValidatorShare
-	ibftStorage                collections.Iibft
-	ethNetwork                 core.Network
-	network                    network.Network
 	beacon                     beacon.Beacon
->>>>>>> b35a3ae1
 	ibfts                      map[beacon.Role]ibft.IBFT
 	msgQueue                   *msgqueue.MessageQueue
 	network                    network.Network
 	slotQueue                  slotqueue.Queue
-	SignatureCollectionTimeout time.Duration
+	signatureCollectionTimeout time.Duration
 }
 
 // New Validator creation
-<<<<<<< HEAD
+
 func New(opt Options, ibftStorage collections.Iibft) *Validator {
 	logger := opt.Logger.With(zap.String("pubKey", opt.Share.PublicKey.SerializeToHexStr()))
-=======
-func New(ctx context.Context, logger *zap.Logger, validatorShare *collections.ValidatorShare, ibftStorage collections.Iibft, network network.Network, ethNetwork core.Network, _beacon beacon.Beacon, opt Options) *Validator {
-	logger = logger.With(zap.String("pubKey", validatorShare.ValidatorPK.SerializeToHexStr()))
->>>>>>> b35a3ae1
 	msgQueue := msgqueue.New()
 
 	ibfts := make(map[beacon.Role]ibft.IBFT)
 	ibfts[beacon.RoleAttester] = ibft.New(
 		ibftStorage,
-		network,
+		opt.Network,
 		msgQueue,
 		&proto.InstanceParams{
 			ConsensusParams: proto.DefaultConsensusParams(),
 		},
 	)
-	//ibfts := make(map[beacon.Role]ibft.IBFT)
-	//ibfts[beacon.RoleAttester] = ibft.New(
-	//	ibftStorage,
-	//	network,
-	//	msgQueue,
-	//	&proto.InstanceParams{
-	//		ConsensusParams: proto.DefaultConsensusParams(),
-	//	},
-	//)
-	//
 	return &Validator{
 		ctx:                        opt.Context,
 		logger:                     logger,
 		msgQueue:                   msgQueue,
 		Share:                      opt.Share,
-		SignatureCollectionTimeout: opt.SignatureCollectionTimeout,
+		signatureCollectionTimeout: opt.SignatureCollectionTimeout,
 		slotQueue:                  opt.SlotQueue,
 		ibfts:                      ibfts,
 	}
@@ -122,11 +100,7 @@
 
 // Start validator
 func (v *Validator) Start() error {
-<<<<<<< HEAD
-	if err := v.network.SubscribeTopic(v.Share.PublicKey); err != nil {
-=======
-	if err := v.network.SubscribeToValidatorNetwork(v.ValidatorShare.ValidatorPK); err != nil{
->>>>>>> b35a3ae1
+	if err := v.network.SubscribeToValidatorNetwork(v.Share.PublicKey); err != nil {
 		return errors.Wrap(err, "failed to subscribe topic")
 	}
 	go v.startSlotQueueListener()
