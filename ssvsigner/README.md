--- conflicted
+++ resolved
@@ -5,14 +5,12 @@
 SSV Remote Signer is a service that separates the key management functions from the SSV node.
 
 The service consists of two main components:
+
 1. **Web3Signer** - A third-party service that provides secure key management and slashing protection
-2. **SSV-Signer** - A lightweight service that connects SSV nodes to Web3Signer; it can also be used as a library for local signing
-
-<<<<<<< HEAD
-To set up ssv-signer, we need to set up web3signer with a slashing protection DB.
-=======
+2. **SSV-Signer** - A lightweight service that connects SSV nodes to Web3Signer; it can also be used as a library for
+   local signing
+
 For more detailed technical overview, check [design documentation](./DESIGN.md).
->>>>>>> c6fa7095
 
 ## Setup Guide
 
@@ -36,16 +34,10 @@
 ```
 
 - Apply `web3signer` migrations to the DB
-<<<<<<< HEAD
     - Download and unpack `web3signer` from https://github.com/Consensys/web3signer/releases
     - Apply all migrations from V1 to V12 in `web3signer`'s `migrations/postgresql` folder maintaining their order and
-      replacing `${MIGRATION_NAME}.sql` with the migration name
+      replacing `V1_initial.sql` with the migration name
     - It may be done using `psql` or `flyway`
-=======
-  - Download and unpack `web3signer` from https://github.com/Consensys/web3signer/releases
-  - Apply all migrations from V1 to V12 in `web3signer`'s `migrations/postgresql` folder maintaining their order and replacing `V1_initial.sql` with the migration name
-  - It may be done using `psql` or `flyway`
->>>>>>> c6fa7095
 
 PSQL example:
 
@@ -98,34 +90,48 @@
 
 #### Important Web3Signer Options:
 
-| Option | Description |
-|--------|-------------|
-| `--http-listen-port` | The port Web3Signer listens on (default: 9000) |
-| `--network` | The Ethereum network (mainnet, goerli, holesky, etc.) |
-| `--slashing-protection-db-url` | JDBC connection string to PostgreSQL |
-| `--slashing-protection-db-username` | Database username |
-| `--slashing-protection-db-password` | Database password |
-| `--key-manager-api-enabled` | Enables the Key Manager API (required for SSV-Signer) |
+| Option                              | Description                                           |
+|-------------------------------------|-------------------------------------------------------|
+| `--http-listen-port`                | The port Web3Signer listens on (default: 9000)        |
+| `--network`                         | The Ethereum network (mainnet, goerli, holesky, etc.) |
+| `--slashing-protection-db-url`      | JDBC connection string to PostgreSQL                  |
+| `--slashing-protection-db-username` | Database username                                     |
+| `--slashing-protection-db-password` | Database password                                     |
+| `--key-manager-api-enabled`         | Enables the Key Manager API (required for SSV-Signer) |
 
 ### 3. Run SSV-Signer
 
 - Run `./cmd/ssv-signer` passing the following arguments:
-<<<<<<< HEAD
     - `LISTEN_ADDR` - address to listen on (`:8080` by default)
     - `WEB3SIGNER_ENDPOINT` - `web3signer`'s address from the previous step
-    - `PRIVATE_KEY` or (`PRIVATE_KEY_FILE` and `PASSWORD_FILE`) - operator private key or path to operator keystore and
-      password files
-=======
-  - `LISTEN_ADDR` - address to listen on (`:8080` by default)
-  - `WEB3SIGNER_ENDPOINT` - `web3signer`'s address from the previous step 
-  - `PRIVATE_KEY_FILE` and `PASSWORD_FILE` - operator private key or path to operator keystore and password files
->>>>>>> c6fa7095
+    - `PRIVATE_KEY_FILE` and `PASSWORD_FILE` - operator private key or path to operator keystore and password files
 
 Using environment variables with a keystore file:
 
 ```bash
-<<<<<<< HEAD
-  PRIVATE_KEY=OPERATOR_PRIVATE_KEY LISTEN_ADDR=0.0.0.0:8080 WEB3SIGNER_ENDPOINT=http://localhost:9000 ./ssv-signer
+PRIVATE_KEY_FILE=/path/to/keystore.json \
+PASSWORD_FILE=/path/to/password.txt \
+LISTEN_ADDR=0.0.0.0:8080 \
+WEB3SIGNER_ENDPOINT=http://localhost:9000 \
+./ssv-signer
+```
+
+#### SSV-Signer Configuration Options:
+
+| Option              | Environment Variable  | Required | Default | Description                                  |
+|---------------------|-----------------------|----------|---------|----------------------------------------------|
+| Listen Address      | `LISTEN_ADDR`         | Yes      | `:8080` | Address and port for the signer to listen on |
+| Web3Signer Endpoint | `WEB3SIGNER_ENDPOINT` | Yes      | -       | URL of the Web3Signer service                |
+| Private Key File    | `PRIVATE_KEY_FILE`    | Yes      | -       | Path to operator's keystore file             |
+| Password File       | `PASSWORD_FILE`       | Yes      | -       | Path to file containing keystore password    |
+
+### 4. Configure SSV Node to Use Remote Signer
+
+Update your SSV node configuration to use the remote signer:
+
+```bash
+# Example SSV node configuration for remote signing
+SSV_SIGNER_ENDPOINT=http://ssv-signer-address:8080 ./ssv-node
 ```
 
 ### Configure TLS for SSV-Signer
@@ -261,44 +267,19 @@
 
 1. **Use TLS 1.3**: SSV-Signer defaults to TLS 1.3 for maximum security
 2. **Rotate certificates regularly**: Update your certificates and fingerprints periodically
-=======
-PRIVATE_KEY_FILE=/path/to/keystore.json \
-PASSWORD_FILE=/path/to/password.txt \
-LISTEN_ADDR=0.0.0.0:8080 \
-WEB3SIGNER_ENDPOINT=http://localhost:9000 \
-./ssv-signer
-```
-
-#### SSV-Signer Configuration Options:
-
-| Option              | Environment Variable  | Required | Default | Description                                  |
-|---------------------|-----------------------|----------|---------|----------------------------------------------|
-| Listen Address      | `LISTEN_ADDR`         | Yes      | `:8080` | Address and port for the signer to listen on |
-| Web3Signer Endpoint | `WEB3SIGNER_ENDPOINT` | Yes      | -       | URL of the Web3Signer service                |
-| Private Key File    | `PRIVATE_KEY_FILE`    | Yes      | -       | Path to operator's keystore file             |
-| Password File       | `PASSWORD_FILE`       | Yes      | -       | Path to file containing keystore password    |
-
-### 4. Configure SSV Node to Use Remote Signer
-
-Update your SSV node configuration to use the remote signer:
-
-```bash
-# Example SSV node configuration for remote signing
-SSV_SIGNER_ENDPOINT=http://ssv-signer-address:8080 ./ssv-node
-```
 
 ## API Endpoints
 
 SSV-Signer exposes the following API endpoints:
 
-| Endpoint | Method | Description |
-|----------|--------|-------------|
-| `/v1/validators` | GET | List all validators (shares) registered with the signer |
-| `/v1/validators` | POST | Add validator shares to the signer |
-| `/v1/validators` | DELETE | Remove validator shares from the signer |
-| `/v1/validators/sign/{identifier}` | POST | Sign a payload with a specific validator share |
-| `/v1/operator/identity` | GET | Get the operator's public key |
-| `/v1/operator/sign` | POST | Sign data with the operator's key |
+| Endpoint                           | Method | Description                                             |
+|------------------------------------|--------|---------------------------------------------------------|
+| `/v1/validators`                   | GET    | List all validators (shares) registered with the signer |
+| `/v1/validators`                   | POST   | Add validator shares to the signer                      |
+| `/v1/validators`                   | DELETE | Remove validator shares from the signer                 |
+| `/v1/validators/sign/{identifier}` | POST   | Sign a payload with a specific validator share          |
+| `/v1/operator/identity`            | GET    | Get the operator's public key                           |
+| `/v1/operator/sign`                | POST   | Sign data with the operator's key                       |
 
 ## Common Issues and Troubleshooting
 
@@ -318,7 +299,8 @@
 ### Key Management Issues
 
 **Problem**: Already existing keys after restart
-**Solution**: The SSV node syncs validator shares to the signer during the first start. If restarting from a new clean database, cleaning keys in Web3Signer is required to ensure all shares are properly registered.
+**Solution**: The SSV node syncs validator shares to the signer during the first start. If restarting from a new clean
+database, cleaning keys in Web3Signer is required to ensure all shares are properly registered.
 
 ## Security Considerations
 
@@ -328,9 +310,11 @@
 
 ## Performance Considerations
 
-1. **Resource Requirements**: Web3Signer may require significant resources for large validator sets. If Web3Signer has a large number of keys, it requires very long time to initialize. 
+1. **Resource Requirements**: Web3Signer may require significant resources for large validator sets. If Web3Signer has a
+   large number of keys, it requires very long time to initialize.
 2. **Latency**: Keep the SSV-Signer and Web3Signer services close to the SSV node to minimize signing latency.
-3. **Database Performance**: For operators with many validators, ensure the PostgreSQL database is properly sized and optimized.
+3. **Database Performance**: For operators with many validators, ensure the PostgreSQL database is properly sized and
+   optimized.
 
 ## Migration Guide
 
@@ -343,12 +327,12 @@
 
 ## Limitations
 
-1. The remote signer doesn't automatically sync all validator shares on startup. It receives shares as the node processes events.
+1. The remote signer doesn't automatically sync all validator shares on startup. It receives shares as the node
+   processes events.
 2. Changing operators with an existing database is not supported.
 3. Web3Signer is a third-party component with its own limitations and dependencies.
 
 ## Additional Resources
 
 - [Web3Signer Documentation](https://docs.web3signer.consensys.io/)
-- [SSV Remote Signer Design Documentation](./DESIGN.md)
->>>>>>> c6fa7095
+- [SSV Remote Signer Design Documentation](./DESIGN.md)