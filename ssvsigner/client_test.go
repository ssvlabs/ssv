--- conflicted
+++ resolved
@@ -155,7 +155,6 @@
 			},
 			expectStatuses: []web3signer.Status{},
 			expectError:    false,
-<<<<<<< HEAD
 		},
 		{
 			name: "TooManyShares",
@@ -209,8 +208,6 @@
 			expectedResponse:   web3signer.ImportKeystoreResponse{},
 			expectError:        true,
 			expectNoRequest:    true,
-=======
->>>>>>> 4ecf5fb6
 		},
 	}
 
@@ -239,13 +236,8 @@
 				writeJSONResponse(w, tc.expectedStatusCode, tc.expectedResponse)
 			})
 
-<<<<<<< HEAD
-			statuses, err := s.client.AddValidators(context.Background(), tc.shares...)
+			statuses, err := s.client.AddValidators(t.Context(), tc.shares...)
 			s.assertErrorResult(err, tc.expectError, tc.expectNoRequest, t)
-=======
-			statuses, err := s.client.AddValidators(t.Context(), tc.shares...)
-			s.assertErrorResult(err, tc.expectError, t)
->>>>>>> 4ecf5fb6
 			if tc.isDecryptionError {
 				var decryptErr ShareDecryptionError
 				assert.ErrorAs(t, err, &decryptErr, "Expected a ShareDecryptionError")
@@ -328,13 +320,8 @@
 				writeJSONResponse(w, tc.expectedStatusCode, tc.expectedResponse)
 			})
 
-<<<<<<< HEAD
-			statuses, err := s.client.RemoveValidators(context.Background(), tc.pubKeys...)
+			statuses, err := s.client.RemoveValidators(t.Context(), tc.pubKeys...)
 			s.assertErrorResult(err, tc.expectError, false, t)
-=======
-			statuses, err := s.client.RemoveValidators(t.Context(), tc.pubKeys...)
-			s.assertErrorResult(err, tc.expectError, t)
->>>>>>> 4ecf5fb6
 			assert.Equal(t, tc.expectStatuses, statuses)
 		})
 	}
@@ -835,21 +822,13 @@
 	logger, _ := zap.NewDevelopment()
 	client := NewClient(server.URL, WithLogger(logger))
 
-<<<<<<< HEAD
-	_, err := client.AddValidators(context.Background(), ShareKeys{
-=======
 	_, err := client.AddValidators(t.Context(), ShareKeys{
->>>>>>> 4ecf5fb6
 		EncryptedPrivKey: []byte("test"),
 		PubKey:           phase0.BLSPubKey{1, 1, 1},
 	})
 	assert.Error(t, err)
 
-<<<<<<< HEAD
-	_, err = client.RemoveValidators(context.Background(), phase0.BLSPubKey{1, 1, 1})
-=======
 	_, err = client.RemoveValidators(t.Context(), phase0.BLSPubKey{1, 1, 1})
->>>>>>> 4ecf5fb6
 	assert.Error(t, err)
 
 	_, err = client.Sign(t.Context(), phase0.BLSPubKey{1, 1, 1}, web3signer.SignRequest{})
@@ -875,21 +854,13 @@
 	logger, _ := zap.NewDevelopment()
 	client := NewClient(server.URL, WithLogger(logger))
 
-<<<<<<< HEAD
-	_, err := client.AddValidators(context.Background(), ShareKeys{
-=======
 	_, err := client.AddValidators(t.Context(), ShareKeys{
->>>>>>> 4ecf5fb6
 		EncryptedPrivKey: []byte("test"),
 		PubKey:           phase0.BLSPubKey{1, 1, 1},
 	})
 	assert.Error(t, err)
 
-<<<<<<< HEAD
-	_, err = client.RemoveValidators(context.Background(), phase0.BLSPubKey{1, 1, 1})
-=======
 	_, err = client.RemoveValidators(t.Context(), phase0.BLSPubKey{1, 1, 1})
->>>>>>> 4ecf5fb6
 	assert.Error(t, err)
 }
 
