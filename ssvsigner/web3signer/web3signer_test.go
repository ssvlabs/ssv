--- conflicted
+++ resolved
@@ -50,10 +50,6 @@
 		baseURL         string
 		expectedBaseURL string
 	}{
-<<<<<<< HEAD
-		{"ValidURL", "http://localhost:9000", "http://localhost:9000"},
-		{"WithSlash", "http://localhost:9000/", "http://localhost:9000"},
-=======
 		{
 			name:    "Valid URL",
 			baseURL: "http://localhost:9000",
@@ -66,19 +62,14 @@
 			name:    "Empty URL",
 			baseURL: "",
 		},
->>>>>>> c6fa7095
 	}
 
 	for _, tt := range testCases {
 		t.Run(tt.name, func(t *testing.T) {
-<<<<<<< HEAD
+			t.Parallel()
+
 			client, err := New(tt.baseURL)
 			require.NoError(t, err)
-			require.Equal(t, tt.expectedBaseURL, client.baseURL)
-=======
-			t.Parallel()
-
-			client := New(tt.baseURL)
 			require.NotNil(t, client)
 
 			expectedBaseURL := tt.baseURL
@@ -87,7 +78,6 @@
 			}
 
 			require.Equal(t, expectedBaseURL, client.baseURL)
->>>>>>> c6fa7095
 		})
 	}
 }
