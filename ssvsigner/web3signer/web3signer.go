--- conflicted
+++ resolved
@@ -27,48 +27,25 @@
 	httpClient *http.Client
 }
 
-<<<<<<< HEAD
 // New creates a new Web3Signer client with the given base URL and optional configuration.
 func New(baseURL string, opts ...Option) (*Web3Signer, error) {
-	baseURL = strings.TrimRight(baseURL, "/")
-
-	client := &Web3Signer{
-		baseURL:    baseURL,
-		httpClient: &http.Client{Transport: http.DefaultTransport, Timeout: 30 * time.Second},
-	}
-
-	for _, opt := range opts {
-		if err := opt(client); err != nil {
-			return nil, err
-		}
-	}
-
-	return client, nil
-=======
-func New(baseURL string, opts ...Option) *Web3Signer {
 	baseURL = strings.TrimRight(baseURL, "/")
 
 	w3s := &Web3Signer{
 		baseURL: baseURL,
 		httpClient: &http.Client{
-			Timeout: DefaultRequestTimeout,
+			Transport: http.DefaultTransport,
+			Timeout:   DefaultRequestTimeout,
 		},
 	}
 
 	for _, opt := range opts {
-		opt(w3s)
+		if err := opt(w3s); err != nil {
+			return nil, err
+		}
 	}
 
-	return w3s
-}
-
-type Option func(*Web3Signer)
-
-func WithRequestTimeout(timeout time.Duration) Option {
-	return func(w3s *Web3Signer) {
-		w3s.httpClient.Timeout = timeout
-	}
->>>>>>> c6fa7095
+	return w3s, nil
 }
 
 type ListKeysResponse []phase0.BLSPubKey
@@ -183,16 +160,16 @@
 
 // setTLSConfig applies the given TLS configuration to the HTTP client.
 // This method ensures that the HTTP client's transport is properly configured for TLS communication.
-func (c *Web3Signer) setTLSConfig(tlsConfig *tls.Config) error {
+func (w3s *Web3Signer) setTLSConfig(tlsConfig *tls.Config) error {
 	var transport *http.Transport
-	if t, ok := c.httpClient.Transport.(*http.Transport); ok {
+	if t, ok := w3s.httpClient.Transport.(*http.Transport); ok {
 		transport = t.Clone()
 	} else {
 		transport = http.DefaultTransport.(*http.Transport).Clone()
 	}
 
 	transport.TLSClientConfig = tlsConfig
-	c.httpClient.Transport = transport
+	w3s.httpClient.Transport = transport
 
 	return nil
 }