package main

import (
	"fmt"
	"os"
	"time"

	"github.com/alecthomas/kong"
	"github.com/herumi/bls-eth-go-binary/bls"
	"go.uber.org/zap"

	"github.com/ssvlabs/ssv/ssvsigner/cmd/internal/logger"

	"github.com/ssvlabs/ssv/ssvsigner"
	"github.com/ssvlabs/ssv/ssvsigner/cmd/internal/validation"
	"github.com/ssvlabs/ssv/ssvsigner/keys"
	"github.com/ssvlabs/ssv/ssvsigner/keystore"
	"github.com/ssvlabs/ssv/ssvsigner/tls"
	"github.com/ssvlabs/ssv/ssvsigner/web3signer"
)

type CLI struct {
	ListenAddr         string        `env:"LISTEN_ADDR" default:":8080" required:"" help:"The address and port to listen on (e.g. :8080)"` // TODO: finalize port
	Web3SignerEndpoint string        `env:"WEB3SIGNER_ENDPOINT" required:"" help:"URL of the web3signer service" name:"web3signer-endpoint"`
	PrivateKey         string        `env:"PRIVATE_KEY" xor:"keys" required:"" help:"Base64‑encoded PEM blob (RSA PRIVATE KEY) for operator; exclusive with PRIVATE_KEY_FILE"`
	PrivateKeyFile     string        `env:"PRIVATE_KEY_FILE" xor:"keys" and:"files" help:"Path to an encrypted keystore JSON file (v4 format) containing an RSA private key; exclusive with PRIVATE_KEY"`
	PasswordFile       string        `env:"PASSWORD_FILE" and:"files" help:"Path to file containing the password used to decrypt the keystore JSON file"`
	LogLevel           string        `env:"LOG_LEVEL" default:"info" enum:"debug,info,warn,error" help:"Set log level (debug, info, warn, error)"`
	LogFormat          string        `env:"LOG_FORMAT" default:"console" enum:"console,json" help:"Set log format (console, json)"`
	RequestTimeout     time.Duration `env:"REQUEST_TIMEOUT" default:"10s" help:"Timeout for outgoing HTTP requests (e.g. 500ms, 10s)"`

	AllowInsecureHTTP   bool   `env:"ALLOW_INSECURE_HTTP" name:"allow-insecure-http" default:"false" help:"TESTING ONLY: Allow insecure HTTP requests. DO NOT USE IN PRODUCTION!"`
	TestTrustedNetworks string `env:"TEST_TRUSTED_NETWORKS" name:"test-trusted-networks" default:"" help:"TESTING ONLY: Bypasses SSRF protection for specific networks (comma-separated CIDR). DO NOT USE IN PRODUCTION!"`

	// Server TLS configuration (for incoming connections to SSV Signer)
	KeystoreFile         string `env:"KEYSTORE_FILE" env-description:"Path to PKCS12 keystore file for server TLS connections"`
	KeystorePasswordFile string `env:"KEYSTORE_PASSWORD_FILE" env-description:"Path to file containing the password for server keystore file"`
	KnownClientsFile     string `env:"KNOWN_CLIENTS_FILE" env-description:"Path to known clients file for authenticating clients"`

	// Client TLS configuration (for connecting to Web3Signer)
	Web3SignerKeystoreFile         string `env:"WEB3SIGNER_KEYSTORE_FILE" env-description:"Path to PKCS12 keystore file for TLS connection to Web3Signer"`
	Web3SignerKeystorePasswordFile string `env:"WEB3SIGNER_KEYSTORE_PASSWORD_FILE" env-description:"Path to file containing the password for client keystore file"`
	Web3SignerServerCertFile       string `env:"WEB3SIGNER_SERVER_CERT_FILE" env-description:"Path to trusted server certificate file for authenticating Web3Signer"`
}

func main() {
	var cli CLI

<<<<<<< HEAD
	kong.Parse(&cli,
		kong.Name("ssv-signer"),
		kong.UsageOnError(),
	)
=======
	_ = kong.Parse(&cli, kong.Name("ssv-signer"), kong.UsageOnError())
>>>>>>> acdeb870

	log, err := logger.SetupLogger(cli.LogLevel, cli.LogFormat)
	if err != nil {
		_, _ = fmt.Fprintf(os.Stderr, "setup logger: %v\n", err)
		os.Exit(1)
	}

	defer func() { _ = log.Sync() }()

	if err := run(log, cli); err != nil {
		log.Fatal("application failed", zap.Error(err))
	}
}

func run(logger *zap.Logger, cli CLI) error {
	logger.Debug("starting ssv-signer",
		zap.String("listen_addr", cli.ListenAddr),
		zap.String("web3signer_endpoint", cli.Web3SignerEndpoint),
		zap.Bool("got_private_key", cli.PrivateKey != ""),
		zap.String("log_level", cli.LogLevel),
		zap.String("log_format", cli.LogFormat),
		zap.Duration("request_timeout", cli.RequestTimeout),
		zap.Bool("server_tls_enabled", cli.KeystoreFile != ""),
		zap.Bool("client_tls_enabled", cli.Web3SignerKeystoreFile != ""),
		zap.Bool("allow_insecure_http", cli.AllowInsecureHTTP),
		zap.Bool("test_trusted_networks_enabled", cli.TestTrustedNetworks != ""),
	)

	if cli.AllowInsecureHTTP {
		logger.Warn("SECURITY WARNING: ALLOW_INSECURE_HTTP disables TLS security! This should ONLY be used for testing. DO NOT USE IN PRODUCTION!")
	}

	if cli.TestTrustedNetworks != "" {
		logger.Warn("SECURITY WARNING: TEST_TRUSTED_NETWORKS bypasses SSRF protection! This should ONLY be used for testing. DO NOT USE IN PRODUCTION!",
			zap.String("networks", cli.TestTrustedNetworks))
	}

	if err := validateConfig(cli); err != nil {
		return err
	}

	if err := bls.Init(bls.BLS12_381); err != nil {
		return fmt.Errorf("init bls: %w", err)
	}

	operatorPrivateKey, err := loadOperatorKey(cli.PrivateKey, cli.PrivateKeyFile, cli.PasswordFile)
	if err != nil {
		return err
	}

	tlsConfig := tls.Config{
		ServerKeystoreFile:         cli.KeystoreFile,
		ServerKeystorePasswordFile: cli.KeystorePasswordFile,
		ServerKnownClientsFile:     cli.KnownClientsFile,

		ClientKeystoreFile:         cli.Web3SignerKeystoreFile,
		ClientKeystorePasswordFile: cli.Web3SignerKeystorePasswordFile,
		ClientServerCertFile:       cli.Web3SignerServerCertFile,
	}

	web3SignerClient, err := setupWeb3SignerClient(cli.Web3SignerEndpoint, cli.RequestTimeout, tlsConfig)
	if err != nil {
		return err
	}

	return startServer(logger, cli.ListenAddr, operatorPrivateKey, web3SignerClient, tlsConfig)
}

func validateConfig(cli CLI) error {
	if cli.PrivateKey == "" && cli.PrivateKeyFile == "" {
		return fmt.Errorf("neither private key nor keystore provided")
	}

	if err := validation.ValidateWeb3SignerEndpoint(cli.Web3SignerEndpoint, cli.TestTrustedNetworks); err != nil {
		return fmt.Errorf("invalid WEB3SIGNER_ENDPOINT: %w", err)
	}

	if cli.AllowInsecureHTTP {
		allFiles := []string{
			cli.KeystoreFile,
			cli.KeystorePasswordFile,
			cli.KnownClientsFile,
			cli.Web3SignerKeystoreFile,
			cli.Web3SignerKeystorePasswordFile,
			cli.Web3SignerServerCertFile,
		}

		filesFound := 0
		for _, file := range allFiles {
			if file != "" {
				filesFound++
			}
		}

		if filesFound == len(allFiles) {
			return fmt.Errorf("insecure mode is enabled, but all TLS options are provided, please disable the insecure mode")
		}
	} else {
		if cli.KeystoreFile == "" {
			return fmt.Errorf("server TLS keystore file is required")
		}
		if cli.KeystorePasswordFile == "" {
			return fmt.Errorf("server TLS keystore password file is required")
		}
		if cli.KnownClientsFile == "" {
			return fmt.Errorf("known clients file is required for client authentication")
		}

		if cli.Web3SignerKeystoreFile == "" {
			return fmt.Errorf("web3signer TLS keystore file is required")
		}
		if cli.Web3SignerKeystorePasswordFile == "" {
			return fmt.Errorf("web3signer TLS keystore password file is required")
		}
		if cli.Web3SignerServerCertFile == "" {
			return fmt.Errorf("web3signer server cert file is required")
		}
	}

	return nil
}

func loadOperatorKey(privateKeyStr, privateKeyFile, passwordFile string) (keys.OperatorPrivateKey, error) {
	if privateKeyStr != "" {
		pk, err := keys.PrivateKeyFromString(privateKeyStr)
		if err != nil {
			return nil, fmt.Errorf("failed to parse private key: %w", err)
		}
		return pk, nil
	}

	pk, err := keystore.LoadOperatorKeystore(privateKeyFile, passwordFile)
	if err != nil {
		return nil, fmt.Errorf("failed to load operator key from file: %w", err)
	}
	return pk, nil
}

func setupWeb3SignerClient(endpoint string, timeout time.Duration, tlsConfig tls.Config) (*web3signer.Web3Signer, error) {
	if tlsConfig.ClientKeystoreFile != "" || tlsConfig.ClientServerCertFile != "" {
		config, err := tlsConfig.LoadClientTLSConfig()
		if err != nil {
			return nil, fmt.Errorf("load client TLS config: %w", err)
		}

		// Create client with TLS
		return web3signer.New(
			endpoint,
			web3signer.WithRequestTimeout(timeout),
			web3signer.WithTLS(config),
		), nil
	}

	// Create client without TLS
	return web3signer.New(
		endpoint,
		web3signer.WithRequestTimeout(timeout),
	), nil
}

func startServer(logger *zap.Logger, listenAddr string, operatorKey keys.OperatorPrivateKey, web3SignerClient *web3signer.Web3Signer, tlsConfig tls.Config) error {
	logger.Info("starting ssv-signer server",
		zap.String("addr", listenAddr),
		zap.Bool("tls_enabled", tlsConfig.ServerKeystoreFile != ""),
	)

	var opts []ssvsigner.Option
	if tlsConfig.ServerKeystoreFile != "" {
		config, err := tlsConfig.LoadServerTLSConfig()
		if err != nil {
			return fmt.Errorf("load server TLS config: %w", err)
		}

		opts = append(opts, ssvsigner.WithTLS(config))
	}

	srv := ssvsigner.NewServer(logger, operatorKey, web3SignerClient, opts...)
	return srv.ListenAndServe(listenAddr)
}<|MERGE_RESOLUTION|>--- conflicted
+++ resolved
@@ -46,14 +46,7 @@
 func main() {
 	var cli CLI
 
-<<<<<<< HEAD
-	kong.Parse(&cli,
-		kong.Name("ssv-signer"),
-		kong.UsageOnError(),
-	)
-=======
 	_ = kong.Parse(&cli, kong.Name("ssv-signer"), kong.UsageOnError())
->>>>>>> acdeb870
 
 	log, err := logger.SetupLogger(cli.LogLevel, cli.LogFormat)
 	if err != nil {
