// purge-keys purges keys from the remote web3signer instance.
//
// Sometimes ssv-node needs to run with a clean DB for testing,
// and running it with the same web3signer instance will cause duplicated keys on event syncing.
package main

import (
	"context"
	"fmt"
	"log"
	"net/url"
	"time"

	"github.com/alecthomas/kong"
	"github.com/herumi/bls-eth-go-binary/bls"
	"go.uber.org/zap"

	"github.com/ssvlabs/ssv/logging/fields"
<<<<<<< HEAD
	"github.com/ssvlabs/ssv/ssvsigner/tls"
=======

>>>>>>> 1065f78d
	"github.com/ssvlabs/ssv/ssvsigner/web3signer"
)

type CLI struct {
	Web3SignerEndpoint string `env:"WEB3SIGNER_ENDPOINT" required:""`
	BatchSize          int    `env:"BATCH_SIZE" default:"20"` // reduce if getting context deadline exceeded; increase if it's fast

	// Client TLS configuration (for connecting to Web3Signer)
	Web3SignerKeystoreFile         string `env:"WEB3SIGNER_KEYSTORE_FILE" env-description:"Path to PKCS12 keystore file for TLS connection to Web3Signer"`
	Web3SignerKeystorePasswordFile string `env:"WEB3SIGNER_KEYSTORE_PASSWORD_FILE" env-description:"Path to file containing the password for client keystore file"`
	Web3SignerServerCertFile       string `env:"WEB3SIGNER_SERVER_CERT_FILE" env-description:"Path to trusted server certificate file for authenticating Web3Signer"`
}

func main() {
	cli := CLI{}
	_ = kong.Parse(&cli)

	logger, err := zap.NewDevelopment()
	if err != nil {
		log.Fatal(err)
	}
	defer func() {
		if err := logger.Sync(); err != nil {
			log.Println("failed to sync logger: ", err)
		}
	}()

	if err := run(logger, cli); err != nil {
		logger.Fatal("Application failed", zap.Error(err))
	}
}

func run(logger *zap.Logger, cli CLI) error {
	logger.Debug("running",
		zap.String("web3signer_endpoint", cli.Web3SignerEndpoint),
		zap.Int("batch_size", cli.BatchSize),
		zap.Bool("client_tls_enabled", cli.Web3SignerKeystoreFile != "" || cli.Web3SignerServerCertFile != ""),
	)

	if err := bls.Init(bls.BLS12_381); err != nil {
		return fmt.Errorf("init BLS: %w", err)
	}

	if _, err := url.ParseRequestURI(cli.Web3SignerEndpoint); err != nil {
		return fmt.Errorf("invalid WEB3SIGNER_ENDPOINT format: %w", err)
	}

	ctx := context.Background()

	tlsConfig := tls.Config{
		ClientKeystoreFile:         cli.Web3SignerKeystoreFile,
		ClientKeystorePasswordFile: cli.Web3SignerKeystorePasswordFile,
		ClientServerCertFile:       cli.Web3SignerServerCertFile,
	}

	var options []web3signer.Option

	if cli.Web3SignerKeystoreFile != "" || cli.Web3SignerServerCertFile != "" {
		config, err := tlsConfig.LoadClientTLSConfig()
		if err != nil {
			return fmt.Errorf("load client TLS config: %w", err)
		}

		options = append(options, web3signer.WithTLS(config))
	}

	web3SignerClient := web3signer.New(cli.Web3SignerEndpoint, options...)

	fetchStart := time.Now()
	logger.Info("fetching key list")
	keys, err := web3SignerClient.ListKeys(ctx)
	if err != nil {
		return fmt.Errorf("list keys: %w", err)
	}

	logger.Info("fetched key list", fields.Count(len(keys)), fields.Took(time.Since(fetchStart)))

	if len(keys) == 0 {
		logger.Warn("no keys found, exiting")
		return nil
	}

	deletingStart := time.Now()
	logger.Info("deleting keys in batches", fields.Count(len(keys)))

	statusCount := map[web3signer.Status]int{}

	for i := 0; i < len(keys); i += cli.BatchSize {
		batchStart := time.Now()

		end := i + cli.BatchSize
		if end > len(keys) {
			end = len(keys)
		}
		batch := keys[i:end]

		logger.Info("processing batch",
			zap.Int("batch_index", i/cli.BatchSize),
			zap.Int("batch_size", len(batch)))

		req := web3signer.DeleteKeystoreRequest{
			Pubkeys: batch,
		}
		resp, err := web3SignerClient.DeleteKeystore(ctx, req)
		if err != nil {
			logger.Error("failed to delete keystore batch",
				zap.Int("batch_index", i/cli.BatchSize),
				fields.Took(time.Since(batchStart)),
				zap.Error(err))
			continue
		}

		for _, data := range resp.Data {
			statusCount[data.Status]++
		}

		logger.Info("batch processed",
			zap.Int("batch_index", i/cli.BatchSize),
			zap.Int("batch_size", len(batch)),
			fields.Took(time.Since(batchStart)))
	}

	logger.Info("all batches completed",
		zap.Any("status_count", statusCount),
		fields.Took(time.Since(deletingStart)))

	return nil
}<|MERGE_RESOLUTION|>--- conflicted
+++ resolved
@@ -16,11 +16,7 @@
 	"go.uber.org/zap"
 
 	"github.com/ssvlabs/ssv/logging/fields"
-<<<<<<< HEAD
-	"github.com/ssvlabs/ssv/ssvsigner/tls"
-=======
-
->>>>>>> 1065f78d
+	ssvsignertls "github.com/ssvlabs/ssv/ssvsigner/tls"
 	"github.com/ssvlabs/ssv/ssvsigner/web3signer"
 )
 
@@ -70,7 +66,7 @@
 
 	ctx := context.Background()
 
-	tlsConfig := tls.Config{
+	tlsConfig := ssvsignertls.Config{
 		ClientKeystoreFile:         cli.Web3SignerKeystoreFile,
 		ClientKeystorePasswordFile: cli.Web3SignerKeystorePasswordFile,
 		ClientServerCertFile:       cli.Web3SignerServerCertFile,
