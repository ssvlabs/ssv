// purge-keys purges keys from the remote web3signer instance.
//
// Sometimes ssv-node needs to run with a clean DB for testing,
// and running it with the same web3signer instance will cause duplicated keys on event syncing.
package main

import (
	"context"
	"fmt"
	"os"
	"time"

	"github.com/alecthomas/kong"
	"github.com/herumi/bls-eth-go-binary/bls"
	"go.uber.org/zap"

	"github.com/ssvlabs/ssv/logging/fields"
<<<<<<< HEAD

=======
	"github.com/ssvlabs/ssv/ssvsigner/cmd/internal/logger"

	"github.com/ssvlabs/ssv/ssvsigner/cmd/internal/validation"
>>>>>>> 8c7e01a4
	ssvsignertls "github.com/ssvlabs/ssv/ssvsigner/tls"
	"github.com/ssvlabs/ssv/ssvsigner/web3signer"
)

type CLI struct {
	Web3SignerEndpoint string `env:"WEB3SIGNER_ENDPOINT" required:""`
	BatchSize          int    `env:"BATCH_SIZE" default:"20"` // reduce if getting context deadline exceeded; increase if it's fast

	// Client TLS configuration (for connecting to Web3Signer)
	Web3SignerKeystoreFile         string `env:"WEB3SIGNER_KEYSTORE_FILE" env-description:"Path to PKCS12 keystore file for TLS connection to Web3Signer"`
	Web3SignerKeystorePasswordFile string `env:"WEB3SIGNER_KEYSTORE_PASSWORD_FILE" env-description:"Path to file containing the password for client keystore file"`
	Web3SignerServerCertFile       string `env:"WEB3SIGNER_SERVER_CERT_FILE" env-description:"Path to trusted server certificate file for authenticating Web3Signer"`
}

func main() {
	var cli CLI

	kong.Must(&cli,
		kong.Name("purge-keys"),
		kong.UsageOnError(),
	)

	log, err := logger.SetupProductionLogger()
	if err != nil {
		_, _ = fmt.Fprintf(os.Stderr, "setup logger: %v\n", err)
		os.Exit(1)
	}

	defer func() { _ = log.Sync() }()

	if err := run(log, cli); err != nil {
		log.Fatal("application failed", zap.Error(err))
	}
}

func run(logger *zap.Logger, cli CLI) error {
	logger.Debug("running",
		zap.String("web3signer_endpoint", cli.Web3SignerEndpoint),
		zap.Int("batch_size", cli.BatchSize),
		zap.Bool("client_tls_enabled", cli.Web3SignerKeystoreFile != "" || cli.Web3SignerServerCertFile != ""),
	)

	if err := validateConfig(cli); err != nil {
		return fmt.Errorf("malformed config: %w", err)
	}

<<<<<<< HEAD
	if err := bls.Init(bls.BLS12_381); err != nil {
		return fmt.Errorf("init BLS: %w", err)
=======
	if err := validation.ValidateWeb3SignerEndpoint(cli.Web3SignerEndpoint); err != nil {
		return fmt.Errorf("invalid WEB3SIGNER_ENDPOINT: %w", err)
>>>>>>> 8c7e01a4
	}

	ctx := context.Background()

	tlsConfig := ssvsignertls.Config{
		ClientKeystoreFile:         cli.Web3SignerKeystoreFile,
		ClientKeystorePasswordFile: cli.Web3SignerKeystorePasswordFile,
		ClientServerCertFile:       cli.Web3SignerServerCertFile,
	}

	var options []web3signer.Option

	if cli.Web3SignerKeystoreFile != "" || cli.Web3SignerServerCertFile != "" {
		config, err := tlsConfig.LoadClientTLSConfig()
		if err != nil {
			return fmt.Errorf("load client TLS config: %w", err)
		}

		options = append(options, web3signer.WithTLS(config))
	}

	web3SignerClient := web3signer.New(cli.Web3SignerEndpoint, options...)

	fetchStart := time.Now()
	logger.Info("fetching key list")
	keys, err := web3SignerClient.ListKeys(ctx)
	if err != nil {
		return fmt.Errorf("list keys: %w", err)
	}

	logger.Info("fetched key list", fields.Count(len(keys)), fields.Took(time.Since(fetchStart)))

	if len(keys) == 0 {
		logger.Warn("no keys found, exiting")
		return nil
	}

	deletingStart := time.Now()
	logger.Info("deleting keys in batches", fields.Count(len(keys)))

	statusCount := map[web3signer.Status]int{}

	for i := 0; i < len(keys); i += cli.BatchSize {
		batchStart := time.Now()

		end := i + cli.BatchSize
		if end > len(keys) {
			end = len(keys)
		}
		batch := keys[i:end]

		logger.Info("processing batch",
			zap.Int("batch_index", i/cli.BatchSize),
			zap.Int("batch_size", len(batch)))

		req := web3signer.DeleteKeystoreRequest{
			Pubkeys: batch,
		}
		resp, err := web3SignerClient.DeleteKeystore(ctx, req)
		if err != nil {
			logger.Error("failed to delete keystore batch",
				zap.Int("batch_index", i/cli.BatchSize),
				fields.Took(time.Since(batchStart)),
				zap.Error(err))
			continue
		}

		for _, data := range resp.Data {
			statusCount[data.Status]++
		}

		logger.Info("batch processed",
			zap.Int("batch_index", i/cli.BatchSize),
			zap.Int("batch_size", len(batch)),
			fields.Took(time.Since(batchStart)))
	}

	logger.Info("all batches completed",
		zap.Any("status_count", statusCount),
		fields.Took(time.Since(deletingStart)))

	return nil
}

func validateConfig(cli CLI) error {
	if cli.BatchSize <= 0 {
		return fmt.Errorf("invalid batch size %d, must be > 0", cli.BatchSize)
	}

	if _, err := url.ParseRequestURI(cli.Web3SignerEndpoint); err != nil {
		return fmt.Errorf("invalid WEB3SIGNER_ENDPOINT format: %w", err)
	}

	return nil
}<|MERGE_RESOLUTION|>--- conflicted
+++ resolved
@@ -15,13 +15,9 @@
 	"go.uber.org/zap"
 
 	"github.com/ssvlabs/ssv/logging/fields"
-<<<<<<< HEAD
-
-=======
 	"github.com/ssvlabs/ssv/ssvsigner/cmd/internal/logger"
 
 	"github.com/ssvlabs/ssv/ssvsigner/cmd/internal/validation"
->>>>>>> 8c7e01a4
 	ssvsignertls "github.com/ssvlabs/ssv/ssvsigner/tls"
 	"github.com/ssvlabs/ssv/ssvsigner/web3signer"
 )
@@ -68,13 +64,8 @@
 		return fmt.Errorf("malformed config: %w", err)
 	}
 
-<<<<<<< HEAD
 	if err := bls.Init(bls.BLS12_381); err != nil {
 		return fmt.Errorf("init BLS: %w", err)
-=======
-	if err := validation.ValidateWeb3SignerEndpoint(cli.Web3SignerEndpoint); err != nil {
-		return fmt.Errorf("invalid WEB3SIGNER_ENDPOINT: %w", err)
->>>>>>> 8c7e01a4
 	}
 
 	ctx := context.Background()
@@ -164,8 +155,8 @@
 		return fmt.Errorf("invalid batch size %d, must be > 0", cli.BatchSize)
 	}
 
-	if _, err := url.ParseRequestURI(cli.Web3SignerEndpoint); err != nil {
-		return fmt.Errorf("invalid WEB3SIGNER_ENDPOINT format: %w", err)
+	if err := validation.ValidateWeb3SignerEndpoint(cli.Web3SignerEndpoint); err != nil {
+		return fmt.Errorf("invalid WEB3SIGNER_ENDPOINT: %w", err)
 	}
 
 	return nil
