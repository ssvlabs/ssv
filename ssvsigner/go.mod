module github.com/ssvlabs/ssv/ssvsigner

go 1.22.6

require (
	github.com/alecthomas/kong v1.8.1
	github.com/attestantio/go-eth2-client v0.24.1-0.20250212100859-648471aad7cc
	github.com/fasthttp/router v1.5.4
	github.com/herumi/bls-eth-go-binary v1.29.1
	github.com/pkg/errors v0.9.1
	github.com/ssvlabs/ssv v1.2.1-0.20250303231921-de11c780aa6a
	github.com/stretchr/testify v1.10.0
	github.com/valyala/fasthttp v1.58.0
	go.uber.org/zap v1.27.0
)

require (
	github.com/andybalholm/brotli v1.1.1 // indirect
	github.com/davecgh/go-spew v1.1.2-0.20180830191138-d8f796af33cc // indirect
	github.com/emicklei/dot v1.6.4 // indirect
	github.com/fatih/color v1.18.0 // indirect
	github.com/ferranbt/fastssz v0.1.4 // indirect
	github.com/goccy/go-yaml v1.12.0 // indirect
	github.com/google/uuid v1.6.0 // indirect
	github.com/holiman/uint256 v1.3.2 // indirect
	github.com/klauspost/compress v1.17.11 // indirect
	github.com/klauspost/cpuid/v2 v2.2.9 // indirect
	github.com/mattn/go-colorable v0.1.14 // indirect
	github.com/mattn/go-isatty v0.0.20 // indirect
	github.com/microsoft/go-crypto-openssl v0.2.9 // indirect
	github.com/minio/sha256-simd v1.0.1 // indirect
	github.com/mitchellh/mapstructure v1.5.0 // indirect
	github.com/pmezard/go-difflib v1.0.1-0.20181226105442-5d4384ee4fb2 // indirect
	github.com/prysmaticlabs/go-bitfield v0.0.0-20240618144021-706c95b2dd15 // indirect
	github.com/savsgio/gotils v0.0.0-20240704082632-aef3928b8a38 // indirect
	github.com/valyala/bytebufferpool v1.0.0 // indirect
	github.com/wealdtech/go-eth2-wallet-encryptor-keystorev4 v1.1.3 // indirect
	go.uber.org/multierr v1.11.0 // indirect
	golang.org/x/crypto v0.32.0 // indirect
	golang.org/x/sys v0.29.0 // indirect
	golang.org/x/text v0.21.0 // indirect
	golang.org/x/xerrors v0.0.0-20240903120638-7835f813f4da // indirect
	gopkg.in/yaml.v2 v2.4.0 // indirect
	gopkg.in/yaml.v3 v3.0.1 // indirect
<<<<<<< HEAD
)
=======
)
>>>>>>> 9ddb0bd5
<|MERGE_RESOLUTION|>--- conflicted
+++ resolved
@@ -42,8 +42,4 @@
 	golang.org/x/xerrors v0.0.0-20240903120638-7835f813f4da // indirect
 	gopkg.in/yaml.v2 v2.4.0 // indirect
 	gopkg.in/yaml.v3 v3.0.1 // indirect
-<<<<<<< HEAD
-)
-=======
-)
->>>>>>> 9ddb0bd5
+)