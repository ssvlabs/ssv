--- conflicted
+++ resolved
@@ -58,11 +58,7 @@
 
 // CalculateDomain computes the signing domain for a given domain type and epoch
 func (s *E2ETestSuite) CalculateDomain(domainType phase0.DomainType, epoch phase0.Epoch) (phase0.Domain, error) {
-<<<<<<< HEAD
-	_, fork := s.env.GetMockBeacon().BeaconForkAtEpoch(epoch)
-=======
 	_, fork := s.env.GetBeaconConfig().ForkAtEpoch(epoch)
->>>>>>> 7bcd367e
 
 	forkData := &phase0.ForkData{
 		CurrentVersion:        fork.CurrentVersion,
