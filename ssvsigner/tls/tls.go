--- conflicted
+++ resolved
@@ -193,7 +193,7 @@
 }
 
 // loadServerFingerprints loads the trusted server fingerprints from a PEM certificate file.
-// It extracts the certificate's fingerprint and maps it to all certificate identities (common name, DNS names, and IP addresses).
+// It extracts the certificate's fingerprint and identity (common name or DNS name).
 func (c *Config) loadServerFingerprints() (map[string]string, error) {
 	serverCert, err := loadPEMCertificate(c.ClientServerCertFile)
 	if err != nil {
@@ -203,29 +203,17 @@
 	fingerprint := sha256.Sum256(serverCert.Raw)
 	fingerprintHex := hex.EncodeToString(fingerprint[:])
 
-	// Create fingerprint entries for all possible hostnames
-	trustedFingerprints := make(map[string]string)
-
-	// Add common name if present
-	if serverCert.Subject.CommonName != "" {
-		trustedFingerprints[serverCert.Subject.CommonName] = fingerprintHex
-	}
-
-	// Add all DNS names
-	for _, dnsName := range serverCert.DNSNames {
-		trustedFingerprints[dnsName] = fingerprintHex
-	}
-
-	// Add all IP addresses
-	for _, ip := range serverCert.IPAddresses {
-		trustedFingerprints[ip.String()] = fingerprintHex
-	}
-
-	if len(trustedFingerprints) == 0 {
-		return nil, fmt.Errorf("server certificate must have a Common Name, DNS name, or IP address")
-	}
-
-	return trustedFingerprints, nil
+	// Try to get a host identifier from the certificate
+	hostID := serverCert.Subject.CommonName
+	if hostID == "" && len(serverCert.DNSNames) > 0 {
+		hostID = serverCert.DNSNames[0]
+	}
+
+	if hostID == "" {
+		return nil, fmt.Errorf("server certificate must have a Common Name or DNS name")
+	}
+
+	return map[string]string{hostID: fingerprintHex}, nil
 }
 
 // createClientTLSConfig creates a client TLS configuration with certificates and fingerprint verification.
@@ -308,93 +296,40 @@
 	fingerprint := sha256.Sum256(cert.Raw)
 	fingerprintHex := hex.EncodeToString(fingerprint[:])
 
-<<<<<<< HEAD
-	// Try to match the ServerName (from TLS handshake) against our trusted fingerprints
-	host := state.ServerName
-	if host != "" {
+	// Get the hostname from multiple possible sources
+	hosts := make(map[string]struct{})
+
+	if state.ServerName != "" {
+		hosts[state.ServerName] = struct{}{}
+	}
+
+	if cert.Subject.CommonName != "" {
+		hosts[cert.Subject.CommonName] = struct{}{}
+	}
+
+	if len(cert.DNSNames) > 0 {
+		for _, dnsName := range cert.DNSNames {
+			hosts[dnsName] = struct{}{}
+		}
+	}
+
+	if len(cert.IPAddresses) > 0 {
+		for _, ip := range cert.IPAddresses {
+			hosts[ip.String()] = struct{}{}
+		}
+	}
+
+	for host := range hosts {
+		// Check fingerprint against our trusted list
 		if expectedFingerprint, ok := trustedFingerprints[host]; ok {
 			expectedFingerprint = normalizeFingerprint(expectedFingerprint)
 			if expectedFingerprint == fingerprintHex {
 				return nil
 			}
-			return fmt.Errorf("server certificate fingerprint mismatch for %s: expected %s, got %s",
-				host,
-				formatFingerprint(expectedFingerprint),
-				formatFingerprint(fingerprintHex))
-		}
-	}
-
-	// If ServerName didn't match, check all certificate identities
-	// This handles cases where ServerName is empty or doesn't match our fingerprint keys
-	var identities []string
-
-	// Check Common Name
-	if cert.Subject.CommonName != "" {
-		identities = append(identities, cert.Subject.CommonName)
-		if expectedFingerprint, ok := trustedFingerprints[cert.Subject.CommonName]; ok {
-			expectedFingerprint = normalizeFingerprint(expectedFingerprint)
-			if expectedFingerprint == fingerprintHex {
-				return nil
-			}
-		}
-	}
-
-	// Check all DNS names
-	for _, dnsName := range cert.DNSNames {
-		identities = append(identities, dnsName)
-		if expectedFingerprint, ok := trustedFingerprints[dnsName]; ok {
-=======
-	// Get the hostname from multiple possible sources
-	hosts := make(map[string]struct{})
-
-	if state.ServerName != "" {
-		hosts[state.ServerName] = struct{}{}
-	}
-
-	if cert.Subject.CommonName != "" {
-		hosts[cert.Subject.CommonName] = struct{}{}
-	}
-
-	if len(cert.DNSNames) > 0 {
-		for _, dnsName := range cert.DNSNames {
-			hosts[dnsName] = struct{}{}
-		}
-	}
-
-	if len(cert.IPAddresses) > 0 {
-		for _, ip := range cert.IPAddresses {
-			hosts[ip.String()] = struct{}{}
-		}
-	}
-
-	for host := range hosts {
-		// Check fingerprint against our trusted list
-		if expectedFingerprint, ok := trustedFingerprints[host]; ok {
->>>>>>> 57fbe0fc
-			expectedFingerprint = normalizeFingerprint(expectedFingerprint)
-			if expectedFingerprint == fingerprintHex {
-				return nil
-			}
-		}
-	}
-
-	// Check all IP addresses
-	for _, ip := range cert.IPAddresses {
-		ipStr := ip.String()
-		identities = append(identities, ipStr)
-		if expectedFingerprint, ok := trustedFingerprints[ipStr]; ok {
-			expectedFingerprint = normalizeFingerprint(expectedFingerprint)
-			if expectedFingerprint == fingerprintHex {
-				return nil
-			}
-		}
-	}
-
-	// No match found
-	if len(identities) > 0 {
-		return fmt.Errorf("server certificate fingerprint not trusted for any identity %v: %s", identities, formatFingerprint(fingerprintHex))
-	}
-	return fmt.Errorf("server certificate has no identities and fingerprint not trusted: %s", formatFingerprint(fingerprintHex))
+		}
+	}
+
+	return fmt.Errorf("server certificate fingerprint not trusted: %s", formatFingerprint(fingerprintHex))
 }
 
 // verifyClientCertificate verifies a client certificate using fingerprints.
