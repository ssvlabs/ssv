package tls

import (
	"bufio"
	"crypto/sha256"
	"crypto/tls"
	"crypto/x509"
	"encoding/hex"
	"encoding/pem"
	"fmt"
	"os"
	"path/filepath"
	"strings"

	"golang.org/x/crypto/pkcs12"
)

// MinTLSVersion is the minimum TLS version supported
const MinTLSVersion = tls.VersionTLS13

// Config defines all TLS-related configuration options.
// This approach matches Web3Signer's TLS configuration options.
// https://docs.web3signer.consensys.io/how-to/configure-tls
type Config struct {
	// Server TLS configuration (for incoming connections to SSV Signer)
	ServerKeystoreFile         string
	ServerKeystorePasswordFile string
	ServerKnownClientsFile     string

	// Client TLS configuration (for connecting to Web3Signer)
	ClientKeystoreFile         string
	ClientKeystorePasswordFile string
	ClientServerCertFile       string
}

// LoadClientTLSConfig creates a TLS configuration for client connections.
// This is a complete solution for connecting to Web3Signer with TLS.
//
// Configuration scenarios:
// 1. No TLS configuration - Returns minimal TLS config with modern TLS version
// 2. Client certificate only - Mutual TLS where client identifies itself to server
// 3. Server certificate only - Trust specific server certificate based on fingerprint
// 4. Both certificates - Mutual TLS with specific server trust (most secure)
//
// Parameters used from Config:
// - ClientKeystoreFile: PKCS12 file containing client certificate and private key
// - ClientKeystorePasswordFile: File containing password for the keystore
// - ClientServerCertFile: PEM file with trusted server certificate
func (c *Config) LoadClientTLSConfig() (*tls.Config, error) {
	if err := c.validateClientTLS(); err != nil {
		return nil, fmt.Errorf("invalid client TLS config: %w", err)
	}

	// Case 1: No TLS configuration - use minimum TLS 1.3
	if c.ClientKeystoreFile == "" && c.ClientServerCertFile == "" {
		return &tls.Config{MinVersion: MinTLSVersion}, nil
	}

	// Load client certificate if provided
	var certificate tls.Certificate
	var err error
	if c.ClientKeystoreFile != "" {
		certificate, err = c.loadClientCertificate()
		if err != nil {
			return nil, err
		}
	}

	// Load server fingerprints if provided
	var trustedFingerprints map[string]string
	if c.ClientServerCertFile != "" {
		trustedFingerprints, err = c.loadServerFingerprints()
		if err != nil {
			return nil, err
		}
	}

	return createClientTLSConfig(certificate, trustedFingerprints), nil
}

// LoadServerTLSConfig creates a TLS configuration for server listeners.
// This is a complete solution for setting up the SSV Signer server with TLS.
//
// Configuration scenarios:
// 1. No TLS configuration - Returns minimal TLS config with modern TLS version
// 2. Server certificate only - Basic TLS where server identifies itself to clients
// 3. Server certificate with known clients - Mutual TLS where clients are verified by fingerprint
//
// Parameters used from Config:
// - ServerKeystoreFile: PKCS12 file containing server certificate and private key
// - ServerKeystorePasswordFile: File containing password for the keystore
// - ServerKnownClientsFile: File with list of trusted client fingerprints
func (c *Config) LoadServerTLSConfig() (*tls.Config, error) {
	if err := c.validateServerTLS(); err != nil {
		return nil, fmt.Errorf("invalid server TLS config: %w", err)
	}

	// Case 1: No TLS configuration - use minimum TLS 1.3
	if c.ServerKeystoreFile == "" {
		return &tls.Config{MinVersion: MinTLSVersion}, nil
	}

	// Case 2 & 3: Server certificate required - load it
	certificate, err := c.loadServerCertificate()
	if err != nil {
		return nil, err
	}

	// For Case 3: Load client fingerprints
	var trustedFingerprints map[string]string
	if c.ServerKnownClientsFile != "" {
		trustedFingerprints, err = loadFingerprintsFile(c.ServerKnownClientsFile)
		if err != nil {
			return nil, fmt.Errorf("load known clients: %w", err)
		}

		if len(trustedFingerprints) == 0 {
			return nil, fmt.Errorf("no client fingerprints found; mutual TLS required")
		}
	}

	return createServerTLSConfig(certificate, trustedFingerprints)
}

// validateServerTLS validates the server TLS configuration.
// It verifies that TLS configuration is consistent based on multiple valid use cases.
func (c *Config) validateServerTLS() error {
	// Case 1: No server TLS config provided - TLS is optional
	if c.ServerKeystoreFile == "" && c.ServerKnownClientsFile == "" {
		return nil
	}

	// Case 2: Server keystore file provided but no password file
	if c.ServerKeystoreFile != "" && c.ServerKeystorePasswordFile == "" {
		return fmt.Errorf("server keystore password file is required when using a server keystore file")
	}

	// Case 3: Only known clients file provided without server certificate
	// This is invalid because a server must have a certificate to accept TLS connections
	if c.ServerKeystoreFile == "" && c.ServerKnownClientsFile != "" {
		return fmt.Errorf("server keystore file is required when specifying known clients file")
	}

	// Case 4: Server keystore and password file provided (with or without known clients)
	// This is a valid configuration
	return nil
}

// validateClientTLS validates the client TLS configuration.
// It verifies that TLS configuration is consistent based on multiple valid use cases.
func (c *Config) validateClientTLS() error {
	// Case 1: No client TLS config provided - TLS is optional
	if c.ClientKeystoreFile == "" && c.ClientServerCertFile == "" {
		return nil
	}

	// Case 2: Only trusted server certificate file provided without client certificate
	// This is valid - the client can verify server certificates without presenting its own
	if c.ClientKeystoreFile == "" && c.ClientServerCertFile != "" {
		return nil
	}

	// Case 3: Client keystore file provided but no password file
	if c.ClientKeystoreFile != "" && c.ClientKeystorePasswordFile == "" {
		return fmt.Errorf("client keystore password file is required when using a client keystore file")
	}

	// Case 4: Client keystore and password file provided (with or without server certificate)
	// This is a valid configuration for mutual TLS
	return nil
}

// loadClientCertificate loads the client certificate and private key from keystore.
// It handles reading the password file and loading the certificate from the PKCS12 keystore.
func (c *Config) loadClientCertificate() (tls.Certificate, error) {
	password, err := loadPasswordFromFile(c.ClientKeystorePasswordFile)
	if err != nil {
		return tls.Certificate{}, fmt.Errorf("load client keystore password: %w", err)
	}

	return loadKeystoreCertificate(c.ClientKeystoreFile, password)
}

// loadServerCertificate loads the server certificate and private key from keystore.
// It handles reading the password file and loading the certificate from the PKCS12 keystore.
func (c *Config) loadServerCertificate() (tls.Certificate, error) {
	password, err := loadPasswordFromFile(c.ServerKeystorePasswordFile)
	if err != nil {
		return tls.Certificate{}, fmt.Errorf("load server keystore password: %w", err)
	}

	return loadKeystoreCertificate(c.ServerKeystoreFile, password)
}

// loadServerFingerprints loads the trusted server fingerprints from a PEM certificate file.
// It extracts the certificate's fingerprint and maps it to all certificate identities (common name, DNS names, and IP addresses).
func (c *Config) loadServerFingerprints() (map[string]string, error) {
	serverCert, err := loadPEMCertificate(c.ClientServerCertFile)
	if err != nil {
		return nil, fmt.Errorf("load trusted server certificate: %w", err)
	}

	fingerprint := sha256.Sum256(serverCert.Raw)
	fingerprintHex := hex.EncodeToString(fingerprint[:])

	// Create fingerprint entries for all possible hostnames
	trustedFingerprints := make(map[string]string)

	// Add common name if present
	if serverCert.Subject.CommonName != "" {
		trustedFingerprints[serverCert.Subject.CommonName] = fingerprintHex
	}

	// Add all DNS names
	for _, dnsName := range serverCert.DNSNames {
		trustedFingerprints[dnsName] = fingerprintHex
	}

	// Add all IP addresses
	for _, ip := range serverCert.IPAddresses {
		trustedFingerprints[ip.String()] = fingerprintHex
	}

	if len(trustedFingerprints) == 0 {
		return nil, fmt.Errorf("server certificate must have a Common Name, DNS name, or IP address")
	}

	return trustedFingerprints, nil
}

// createClientTLSConfig creates a client TLS configuration with certificates and fingerprint verification.
// It configures client certificates for mutual TLS and server certificate fingerprint verification
// for additional security. This matches Web3Signer's approach to TLS connection verification.
//
// Parameters:
// - certificate: client certificate to present to the server (can be empty)
// - trustedFingerprints: map of server host:port to expected certificate fingerprints (can be nil)
func createClientTLSConfig(certificate tls.Certificate, trustedFingerprints map[string]string) *tls.Config {
	tlsConfig := &tls.Config{
		MinVersion: MinTLSVersion,
	}

	// Add client certificate if provided
	if certificate.Certificate != nil {
		tlsConfig.Certificates = []tls.Certificate{certificate}
	}

	// Set up certificate verification if fingerprints provided
	if len(trustedFingerprints) > 0 {
		// InsecureSkipVerify is deliberately enabled to bypass Go's default certificate validation,
		// including CA-based trust chains and hostname checks.
		//
		// This is required because we perform strict manual verification via VerifyConnection
		// using pinned SHA-256 fingerprints of the expected server certificate.
		//
		// This does NOT disable security — instead, it replaces the traditional PKI trust model
		// with explicit certificate pinning, which is simpler and stronger in this context.
		tlsConfig.InsecureSkipVerify = true
		tlsConfig.VerifyConnection = func(state tls.ConnectionState) error {
			return verifyServerCertificate(state, trustedFingerprints)
		}
	}

	return tlsConfig
}

// createServerTLSConfig creates a server TLS configuration with certificate and client verification.
// It configures server certificates and client certificate fingerprint verification.
// This matches Web3Signer's approach to TLS authentication for server connections.
//
// Parameters:
// - certificate: server certificate to present to clients (required)
// - trustedFingerprints: map of client common names to expected certificate fingerprints (required unless insecure HTTP is enabled)
func createServerTLSConfig(certificate tls.Certificate, trustedFingerprints map[string]string) (*tls.Config, error) {
	if certificate.Certificate == nil {
		return nil, fmt.Errorf("server certificate is required")
	}

	tlsConfig := &tls.Config{
		MinVersion:   MinTLSVersion,
		Certificates: []tls.Certificate{certificate},
	}

	// Configure client authentication based on fingerprints
	if len(trustedFingerprints) > 0 {
		// Require client certificates but verify them using our custom verification
		tlsConfig.ClientAuth = tls.RequireAnyClientCert
		tlsConfig.VerifyPeerCertificate = func(rawCerts [][]byte, verifiedChains [][]*x509.Certificate) error {
			return verifyClientCertificate(rawCerts, trustedFingerprints)
		}
	} else {
		// If no trusted fingerprints, don't require client certificate
		tlsConfig.ClientAuth = tls.NoClientCert
	}

	return tlsConfig, nil
}

// verifyServerCertificate verifies a server certificate using fingerprints.
// It compares the certificate's fingerprint with the expected fingerprint for the host.
// This provides an additional layer of security beyond standard certificate validation.
func verifyServerCertificate(state tls.ConnectionState, trustedFingerprints map[string]string) error {
	if len(state.PeerCertificates) == 0 {
		return fmt.Errorf("no server certificate provided")
	}

	cert := state.PeerCertificates[0]
	fingerprint := sha256.Sum256(cert.Raw)
	fingerprintHex := hex.EncodeToString(fingerprint[:])

<<<<<<< HEAD
	// Get the hostname from multiple possible sources
	hosts := make(map[string]struct{})

	if state.ServerName != "" {
		hosts[state.ServerName] = struct{}{}
	}

	if cert.Subject.CommonName != "" {
		hosts[cert.Subject.CommonName] = struct{}{}
	}

	if len(cert.DNSNames) > 0 {
		for _, dnsName := range cert.DNSNames {
			hosts[dnsName] = struct{}{}
		}
	}

	if len(cert.IPAddresses) > 0 {
		for _, ip := range cert.IPAddresses {
			hosts[ip.String()] = struct{}{}
		}
	}

	for host := range hosts {
		// Check fingerprint against our trusted list
		if expectedFingerprint, ok := trustedFingerprints[host]; ok {
=======
	// Try to match the ServerName (from TLS handshake) against our trusted fingerprints
	host := state.ServerName
	if host != "" {
		if expectedFingerprint, ok := trustedFingerprints[host]; ok {
			expectedFingerprint = normalizeFingerprint(expectedFingerprint)
			if expectedFingerprint == fingerprintHex {
				return nil
			}
			return fmt.Errorf("server certificate fingerprint mismatch for %s: expected %s, got %s",
				host,
				formatFingerprint(expectedFingerprint),
				formatFingerprint(fingerprintHex))
		}
	}

	// If ServerName didn't match, check all certificate identities
	// This handles cases where ServerName is empty or doesn't match our fingerprint keys
	var identities []string

	// Check Common Name
	if cert.Subject.CommonName != "" {
		identities = append(identities, cert.Subject.CommonName)
		if expectedFingerprint, ok := trustedFingerprints[cert.Subject.CommonName]; ok {
			expectedFingerprint = normalizeFingerprint(expectedFingerprint)
			if expectedFingerprint == fingerprintHex {
				return nil
			}
		}
	}

	// Check all DNS names
	for _, dnsName := range cert.DNSNames {
		identities = append(identities, dnsName)
		if expectedFingerprint, ok := trustedFingerprints[dnsName]; ok {
>>>>>>> c213e987
			expectedFingerprint = normalizeFingerprint(expectedFingerprint)
			if expectedFingerprint == fingerprintHex {
				return nil
			}
		}
	}

	// Check all IP addresses
	for _, ip := range cert.IPAddresses {
		ipStr := ip.String()
		identities = append(identities, ipStr)
		if expectedFingerprint, ok := trustedFingerprints[ipStr]; ok {
			expectedFingerprint = normalizeFingerprint(expectedFingerprint)
			if expectedFingerprint == fingerprintHex {
				return nil
			}
		}
	}

	// No match found
	if len(identities) > 0 {
		return fmt.Errorf("server certificate fingerprint not trusted for any identity %v: %s", identities, formatFingerprint(fingerprintHex))
	}
	return fmt.Errorf("server certificate has no identities and fingerprint not trusted: %s", formatFingerprint(fingerprintHex))
}

// verifyClientCertificate verifies a client certificate using fingerprints.
// It compares the certificate's fingerprint with the expected fingerprint for the client's common name.
// This provides an additional layer of security beyond standard certificate validation.
func verifyClientCertificate(rawCerts [][]byte, trustedFingerprints map[string]string) error {
	if len(rawCerts) == 0 {
		return fmt.Errorf("no client certificate provided")
	}

	cert, err := x509.ParseCertificate(rawCerts[0])
	if err != nil {
		return fmt.Errorf("failed to parse client certificate: %w", err)
	}

	clientName := cert.Subject.CommonName
	if clientName == "" {
		return fmt.Errorf("client certificate has no common name")
	}

	fingerprint := sha256.Sum256(cert.Raw)
	fingerprintHex := hex.EncodeToString(fingerprint[:])

	// Check fingerprint against our trusted list
	if expectedFingerprint, ok := trustedFingerprints[clientName]; ok {
		expectedFingerprint = normalizeFingerprint(expectedFingerprint)
		if expectedFingerprint == fingerprintHex {
			return nil
		}
		return fmt.Errorf("client certificate fingerprint mismatch for %s: expected %s, got %s",
			clientName,
			formatFingerprint(expectedFingerprint),
			formatFingerprint(fingerprintHex))
	}

	return fmt.Errorf("client certificate common name not in known clients list: %s", clientName)
}

// loadPasswordFromFile loads a password from a file.
// The password is expected to be the first line of the file.
func loadPasswordFromFile(path string) (string, error) {
	data, err := os.ReadFile(filepath.Clean(path))
	if err != nil {
		return "", fmt.Errorf("read password file: %w", err)
	}

	return strings.TrimSpace(string(data)), nil
}

// loadKeystoreCertificate loads a certificate from a keystore file.
// The keystore file is expected to be in PKCS12 format, matching Web3Signer's approach.
//
// Web3Signer accepts PKCS12 keystores with the following parameters:
// - --key-store-path: Directory containing keystores
// - --keystores-password-file: File containing password to decrypt the keystores
//
// Parameters:
// - keystoreFile: path to the keystore file
// - password: password to decrypt the keystore
func loadKeystoreCertificate(keystoreFile, password string) (tls.Certificate, error) {
	p12Data, err := os.ReadFile(filepath.Clean(keystoreFile))
	if err != nil {
		return tls.Certificate{}, fmt.Errorf("read keystore file: %w", err)
	}

	// Decode the P12/PFX data to get the private key and certificate
	privateKey, certificate, err := pkcs12.Decode(p12Data, password)
	if err != nil {
		return tls.Certificate{}, fmt.Errorf("decode PKCS12 keystore: %w", err)
	}

	if certificate == nil {
		return tls.Certificate{}, fmt.Errorf("no certificate found in keystore")
	}

	return tls.Certificate{
		Certificate: [][]byte{certificate.Raw},
		PrivateKey:  privateKey,
		Leaf:        certificate,
	}, nil
}

// loadPEMCertificate loads a PEM-encoded certificate from a file.
// This function reads a trusted server certificate in X.509 PEM format.
//
// Parameters:
// - certFile: path to the certificate file
func loadPEMCertificate(certFile string) (*x509.Certificate, error) {
	certData, err := os.ReadFile(filepath.Clean(certFile))
	if err != nil {
		return nil, fmt.Errorf("read certificate file: %w", err)
	}

	// Parse the PEM-encoded certificate
	block, _ := pem.Decode(certData)
	if block == nil || block.Type != "CERTIFICATE" {
		return nil, fmt.Errorf("failed to decode PEM block containing certificate")
	}

	// Parse the certificate
	cert, err := x509.ParseCertificate(block.Bytes)
	if err != nil {
		return nil, fmt.Errorf("parse certificate: %w", err)
	}

	return cert, nil
}

// loadFingerprintsFile loads a file with lines in the format: <id> <fingerprint>
// This generic function can load both known clients and known servers fingerprint files.
//
// The format matches Web3Signer's fingerprint files format: <hostname>:<port> <fingerprint>
// or <client-id> <fingerprint> for clients.
//
// Web3Signer requires known server fingerprints with the --tls-known-servers-path option
// and allows for tracking trusted clients with --tls-known-clients-path.
//
// Format examples:
// - Server: "10.0.0.1:443 DF:65:B8:02:08:5E:91:82:0F:91:F5:1C:96:56:92:C4:1A:F6:C6:27:FD:6C:FC:31:F2:BB:90:17:22:59:5B:50"
// - Client: "client1 00:11:22:33:44:55:66:77:88:99:AA:BB:CC:DD:EE:FF:00:11:22:33:44:55:66:77:88:99:AA:BB:CC:DD:EE:FF"
//
// Parameters:
// - filePath: a path to the fingerprint file
func loadFingerprintsFile(path string) (map[string]string, error) {
	file, err := os.Open(filepath.Clean(path))
	if err != nil {
		return nil, fmt.Errorf("open fingerprints file: %w", err)
	}
	defer func() {
		_ = file.Close()
	}()

	fingerprints := make(map[string]string)
	scanner := bufio.NewScanner(file)
	lineNum := 0

	for scanner.Scan() {
		lineNum++
		line := strings.TrimSpace(scanner.Text())

		// Skip empty lines and comments
		if line == "" || strings.HasPrefix(line, "#") {
			continue
		}

		parts := strings.Fields(line)
		if len(parts) != 2 {
			return nil, fmt.Errorf("invalid format at line %d: expected '<id> <fingerprint>'", lineNum)
		}

		id := parts[0]
		fingerprint := parts[1]
		fingerprints[id] = normalizeFingerprint(fingerprint)
	}

	if err := scanner.Err(); err != nil {
		return nil, fmt.Errorf("read fingerprints file: %w", err)
	}

	return fingerprints, nil
}

// formatFingerprint formats a fingerprint string with colons between each byte.
// This is useful for display purposes as many tools show fingerprints in this format.
//
// Parameters:
// - fingerprint: the fingerprint as a hexadecimal string without separators
func formatFingerprint(fingerprint string) string {
	fingerprint = strings.ReplaceAll(fingerprint, ":", "")
	var formatted strings.Builder
	for i := 0; i < len(fingerprint); i += 2 {
		if i > 0 {
			formatted.WriteString(":")
		}
		if i+2 <= len(fingerprint) {
			formatted.WriteString(fingerprint[i : i+2])
		} else {
			formatted.WriteString(fingerprint[i:])
		}
	}
	return strings.ToUpper(formatted.String())
}

// normalizeFingerprint standardizes a fingerprint string by removing colons and
// converting to lowercase. This helps with consistent fingerprint comparison.
//
// Parameters:
// - fingerprint: the fingerprint string to normalize
func normalizeFingerprint(fingerprint string) string {
	return strings.ToLower(strings.ReplaceAll(fingerprint, ":", ""))
}<|MERGE_RESOLUTION|>--- conflicted
+++ resolved
@@ -308,34 +308,6 @@
 	fingerprint := sha256.Sum256(cert.Raw)
 	fingerprintHex := hex.EncodeToString(fingerprint[:])
 
-<<<<<<< HEAD
-	// Get the hostname from multiple possible sources
-	hosts := make(map[string]struct{})
-
-	if state.ServerName != "" {
-		hosts[state.ServerName] = struct{}{}
-	}
-
-	if cert.Subject.CommonName != "" {
-		hosts[cert.Subject.CommonName] = struct{}{}
-	}
-
-	if len(cert.DNSNames) > 0 {
-		for _, dnsName := range cert.DNSNames {
-			hosts[dnsName] = struct{}{}
-		}
-	}
-
-	if len(cert.IPAddresses) > 0 {
-		for _, ip := range cert.IPAddresses {
-			hosts[ip.String()] = struct{}{}
-		}
-	}
-
-	for host := range hosts {
-		// Check fingerprint against our trusted list
-		if expectedFingerprint, ok := trustedFingerprints[host]; ok {
-=======
 	// Try to match the ServerName (from TLS handshake) against our trusted fingerprints
 	host := state.ServerName
 	if host != "" {
@@ -370,7 +342,6 @@
 	for _, dnsName := range cert.DNSNames {
 		identities = append(identities, dnsName)
 		if expectedFingerprint, ok := trustedFingerprints[dnsName]; ok {
->>>>>>> c213e987
 			expectedFingerprint = normalizeFingerprint(expectedFingerprint)
 			if expectedFingerprint == fingerprintHex {
 				return nil
