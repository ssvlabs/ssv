--- conflicted
+++ resolved
@@ -32,20 +32,12 @@
 // ClientOption is used to handle client options.
 type ClientOption func(*Client) error
 
-<<<<<<< HEAD
 // WithLogger sets a custom logger for the client.
 func WithLogger(logger *zap.Logger) ClientOption {
 	return func(c *Client) error {
 		c.logger = logger
+
 		return nil
-=======
-	c := &Client{
-		baseURL: baseURL,
-		httpClient: &http.Client{
-			Timeout: DefaultRequestTimeout,
-		},
-		logger: zap.NewNop(),
->>>>>>> c6fa7095
 	}
 }
 
@@ -74,9 +66,12 @@
 	baseURL = strings.TrimRight(baseURL, "/")
 
 	c := &Client{
-		baseURL:    baseURL,
-		httpClient: &http.Client{Transport: http.DefaultTransport, Timeout: 30 * time.Second},
-		logger:     zap.NewNop(),
+		baseURL: baseURL,
+		httpClient: &http.Client{
+			Transport: http.DefaultTransport,
+			Timeout:   DefaultRequestTimeout,
+		},
+		logger: zap.NewNop(),
 	}
 
 	for _, opt := range opts {
@@ -89,8 +84,9 @@
 }
 
 func WithRequestTimeout(timeout time.Duration) ClientOption {
-	return func(client *Client) {
+	return func(client *Client) error {
 		client.httpClient.Timeout = timeout
+		return nil
 	}
 }
 
@@ -184,7 +180,6 @@
 		Delete().
 		ToJSON(&resp).
 		Fetch(ctx)
-
 	if err != nil {
 		return fmt.Errorf("request failed: %w", err)
 	}
@@ -239,7 +234,6 @@
 		Path(pathOperatorIdentity).
 		ToString(&resp).
 		Fetch(ctx)
-
 	if err != nil {
 		return "", fmt.Errorf("request failed: %w", err)
 	}
@@ -263,7 +257,6 @@
 		Post().
 		ToBytesBuffer(&respBuf).
 		Fetch(ctx)
-
 	if err != nil {
 		return nil, fmt.Errorf("request failed: %w", err)
 	}
